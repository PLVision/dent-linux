/* SPDX-License-Identifier: GPL-2.0-only */
/*
 *
 * Copyright (C) 2011 Novell Inc.
 * Copyright (C) 2016 Red Hat, Inc.
 */

struct ovl_config {
	char *lowerdir;
	char *upperdir;
	char *workdir;
	bool default_permissions;
	bool redirect_dir;
	bool redirect_follow;
	const char *redirect_mode;
	bool index;
	bool nfs_export;
	int xino;
	bool metacopy;
	bool ovl_volatile;
};

struct ovl_sb {
	struct super_block *sb;
	dev_t pseudo_dev;
	/* Unusable (conflicting) uuid */
	bool bad_uuid;
<<<<<<< HEAD
=======
	/* Used as a lower layer (but maybe also as upper) */
	bool is_lower;
>>>>>>> d1988041
};

struct ovl_layer {
	struct vfsmount *mnt;
	/* Trap in ovl inode cache */
	struct inode *trap;
	struct ovl_sb *fs;
	/* Index of this layer in fs root (upper idx == 0) */
	int idx;
	/* One fsid per unique underlying sb (upper fsid == 0) */
	int fsid;
};

struct ovl_path {
	const struct ovl_layer *layer;
	struct dentry *dentry;
};

/* private information held for overlayfs's superblock */
struct ovl_fs {
	unsigned int numlayer;
	/* Number of unique fs among layers including upper fs */
	unsigned int numfs;
	const struct ovl_layer *layers;
	struct ovl_sb *fs;
	/* workbasedir is the path at workdir= mount option */
	struct dentry *workbasedir;
	/* workdir is the 'work' directory under workbasedir */
	struct dentry *workdir;
	/* index directory listing overlay inodes by origin file handle */
	struct dentry *indexdir;
	long namelen;
	/* pathnames of lower and upper dirs, for show_options */
	struct ovl_config config;
	/* creds of process who forced instantiation of super block */
	const struct cred *creator_cred;
	bool tmpfile;
	bool noxattr;
	/* Did we take the inuse lock? */
	bool upperdir_locked;
	bool workdir_locked;
	bool share_whiteout;
	/* Traps in ovl inode cache */
	struct inode *workbasedir_trap;
	struct inode *workdir_trap;
	struct inode *indexdir_trap;
	/* -1: disabled, 0: same fs, 1..32: number of unused ino bits */
	int xino_mode;
	/* For allocation of non-persistent inode numbers */
	atomic_long_t last_ino;
	/* Whiteout dentry cache */
	struct dentry *whiteout;
};

static inline struct vfsmount *ovl_upper_mnt(struct ovl_fs *ofs)
{
	return ofs->layers[0].mnt;
}

static inline struct ovl_fs *OVL_FS(struct super_block *sb)
{
	return (struct ovl_fs *)sb->s_fs_info;
}

static inline bool ovl_should_sync(struct ovl_fs *ofs)
{
	return !ofs->config.ovl_volatile;
}

/* private information held for every overlayfs dentry */
struct ovl_entry {
	union {
		struct {
			unsigned long flags;
		};
		struct rcu_head rcu;
	};
	unsigned numlower;
	struct ovl_path lowerstack[];
};

struct ovl_entry *ovl_alloc_entry(unsigned int numlower);

static inline struct ovl_entry *OVL_E(struct dentry *dentry)
{
	return (struct ovl_entry *) dentry->d_fsdata;
}

struct ovl_inode {
	union {
		struct ovl_dir_cache *cache;	/* directory */
		struct inode *lowerdata;	/* regular file */
	};
	const char *redirect;
	u64 version;
	unsigned long flags;
	struct inode vfs_inode;
	struct dentry *__upperdentry;
	struct inode *lower;

	/* synchronize copy up and more */
	struct mutex lock;
};

static inline struct ovl_inode *OVL_I(struct inode *inode)
{
	return container_of(inode, struct ovl_inode, vfs_inode);
}

static inline struct dentry *ovl_upperdentry_dereference(struct ovl_inode *oi)
{
	return READ_ONCE(oi->__upperdentry);
}<|MERGE_RESOLUTION|>--- conflicted
+++ resolved
@@ -25,11 +25,8 @@
 	dev_t pseudo_dev;
 	/* Unusable (conflicting) uuid */
 	bool bad_uuid;
-<<<<<<< HEAD
-=======
 	/* Used as a lower layer (but maybe also as upper) */
 	bool is_lower;
->>>>>>> d1988041
 };
 
 struct ovl_layer {
