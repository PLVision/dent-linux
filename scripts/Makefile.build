--- conflicted
+++ resolved
@@ -209,17 +209,8 @@
 ifdef CONFIG_RETPOLINE
   objtool_args += --retpoline
 endif
-<<<<<<< HEAD
-
-
-ifdef CONFIG_MODVERSIONS
-objtool_o = $(@D)/.tmp_$(@F)
-else
-objtool_o = $(@)
-=======
 ifdef CONFIG_X86_SMAP
   objtool_args += --uaccess
->>>>>>> f7688b48
 endif
 
 # 'OBJECT_FILES_NON_STANDARD := y': skip objtool checking for a directory
