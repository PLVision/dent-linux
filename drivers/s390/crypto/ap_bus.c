--- conflicted
+++ resolved
@@ -700,11 +700,7 @@
 		mutex_unlock(&ap_perms_mutex);
 		drvres = ap_drv->flags & AP_DRIVER_FLAG_DEFAULT;
 		if (!!devres != !!drvres)
-<<<<<<< HEAD
-			return -ENODEV;
-=======
 			goto out;
->>>>>>> d1988041
 	}
 
 	/* Add queue/card to list of active queues/cards */
