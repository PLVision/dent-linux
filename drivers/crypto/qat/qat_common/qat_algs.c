// SPDX-License-Identifier: (BSD-3-Clause OR GPL-2.0-only)
/* Copyright(c) 2014 - 2020 Intel Corporation */
#include <linux/module.h>
#include <linux/slab.h>
#include <linux/crypto.h>
#include <crypto/internal/aead.h>
#include <crypto/internal/skcipher.h>
#include <crypto/aes.h>
#include <crypto/sha.h>
#include <crypto/hash.h>
#include <crypto/hmac.h>
#include <crypto/algapi.h>
#include <crypto/authenc.h>
#include <crypto/xts.h>
#include <linux/dma-mapping.h>
#include "adf_accel_devices.h"
#include "adf_transport.h"
#include "adf_common_drv.h"
#include "qat_crypto.h"
#include "icp_qat_hw.h"
#include "icp_qat_fw.h"
#include "icp_qat_fw_la.h"

#define QAT_AES_HW_CONFIG_ENC(alg, mode) \
	ICP_QAT_HW_CIPHER_CONFIG_BUILD(mode, alg, \
				       ICP_QAT_HW_CIPHER_NO_CONVERT, \
				       ICP_QAT_HW_CIPHER_ENCRYPT)

#define QAT_AES_HW_CONFIG_DEC(alg, mode) \
	ICP_QAT_HW_CIPHER_CONFIG_BUILD(mode, alg, \
				       ICP_QAT_HW_CIPHER_KEY_CONVERT, \
				       ICP_QAT_HW_CIPHER_DECRYPT)

static DEFINE_MUTEX(algs_lock);
static unsigned int active_devs;

struct qat_alg_buf {
	u32 len;
	u32 resrvd;
	u64 addr;
} __packed;

struct qat_alg_buf_list {
	u64 resrvd;
	u32 num_bufs;
	u32 num_mapped_bufs;
	struct qat_alg_buf bufers[];
} __packed __aligned(64);

/* Common content descriptor */
struct qat_alg_cd {
	union {
		struct qat_enc { /* Encrypt content desc */
			struct icp_qat_hw_cipher_algo_blk cipher;
			struct icp_qat_hw_auth_algo_blk hash;
		} qat_enc_cd;
		struct qat_dec { /* Decrypt content desc */
			struct icp_qat_hw_auth_algo_blk hash;
			struct icp_qat_hw_cipher_algo_blk cipher;
		} qat_dec_cd;
	};
} __aligned(64);

struct qat_alg_aead_ctx {
	struct qat_alg_cd *enc_cd;
	struct qat_alg_cd *dec_cd;
	dma_addr_t enc_cd_paddr;
	dma_addr_t dec_cd_paddr;
	struct icp_qat_fw_la_bulk_req enc_fw_req;
	struct icp_qat_fw_la_bulk_req dec_fw_req;
	struct crypto_shash *hash_tfm;
	enum icp_qat_hw_auth_algo qat_hash_alg;
	struct qat_crypto_instance *inst;
	union {
		struct sha1_state sha1;
		struct sha256_state sha256;
		struct sha512_state sha512;
	};
	char ipad[SHA512_BLOCK_SIZE]; /* sufficient for SHA-1/SHA-256 as well */
	char opad[SHA512_BLOCK_SIZE];
};

struct qat_alg_skcipher_ctx {
	struct icp_qat_hw_cipher_algo_blk *enc_cd;
	struct icp_qat_hw_cipher_algo_blk *dec_cd;
	dma_addr_t enc_cd_paddr;
	dma_addr_t dec_cd_paddr;
	struct icp_qat_fw_la_bulk_req enc_fw_req;
	struct icp_qat_fw_la_bulk_req dec_fw_req;
	struct qat_crypto_instance *inst;
	struct crypto_skcipher *ftfm;
	bool fallback;
};

static int qat_get_inter_state_size(enum icp_qat_hw_auth_algo qat_hash_alg)
{
	switch (qat_hash_alg) {
	case ICP_QAT_HW_AUTH_ALGO_SHA1:
		return ICP_QAT_HW_SHA1_STATE1_SZ;
	case ICP_QAT_HW_AUTH_ALGO_SHA256:
		return ICP_QAT_HW_SHA256_STATE1_SZ;
	case ICP_QAT_HW_AUTH_ALGO_SHA512:
		return ICP_QAT_HW_SHA512_STATE1_SZ;
	default:
		return -EFAULT;
	};
	return -EFAULT;
}

static int qat_alg_do_precomputes(struct icp_qat_hw_auth_algo_blk *hash,
				  struct qat_alg_aead_ctx *ctx,
				  const u8 *auth_key,
				  unsigned int auth_keylen)
{
	SHASH_DESC_ON_STACK(shash, ctx->hash_tfm);
	int block_size = crypto_shash_blocksize(ctx->hash_tfm);
	int digest_size = crypto_shash_digestsize(ctx->hash_tfm);
	__be32 *hash_state_out;
	__be64 *hash512_state_out;
	int i, offset;

	memset(ctx->ipad, 0, block_size);
	memset(ctx->opad, 0, block_size);
	shash->tfm = ctx->hash_tfm;

	if (auth_keylen > block_size) {
		int ret = crypto_shash_digest(shash, auth_key,
					      auth_keylen, ctx->ipad);
		if (ret)
			return ret;

		memcpy(ctx->opad, ctx->ipad, digest_size);
	} else {
		memcpy(ctx->ipad, auth_key, auth_keylen);
		memcpy(ctx->opad, auth_key, auth_keylen);
	}

	for (i = 0; i < block_size; i++) {
		char *ipad_ptr = ctx->ipad + i;
		char *opad_ptr = ctx->opad + i;
		*ipad_ptr ^= HMAC_IPAD_VALUE;
		*opad_ptr ^= HMAC_OPAD_VALUE;
	}

	if (crypto_shash_init(shash))
		return -EFAULT;

	if (crypto_shash_update(shash, ctx->ipad, block_size))
		return -EFAULT;

	hash_state_out = (__be32 *)hash->sha.state1;
	hash512_state_out = (__be64 *)hash_state_out;

	switch (ctx->qat_hash_alg) {
	case ICP_QAT_HW_AUTH_ALGO_SHA1:
		if (crypto_shash_export(shash, &ctx->sha1))
			return -EFAULT;
		for (i = 0; i < digest_size >> 2; i++, hash_state_out++)
			*hash_state_out = cpu_to_be32(ctx->sha1.state[i]);
		break;
	case ICP_QAT_HW_AUTH_ALGO_SHA256:
		if (crypto_shash_export(shash, &ctx->sha256))
			return -EFAULT;
		for (i = 0; i < digest_size >> 2; i++, hash_state_out++)
			*hash_state_out = cpu_to_be32(ctx->sha256.state[i]);
		break;
	case ICP_QAT_HW_AUTH_ALGO_SHA512:
		if (crypto_shash_export(shash, &ctx->sha512))
			return -EFAULT;
		for (i = 0; i < digest_size >> 3; i++, hash512_state_out++)
			*hash512_state_out = cpu_to_be64(ctx->sha512.state[i]);
		break;
	default:
		return -EFAULT;
	}

	if (crypto_shash_init(shash))
		return -EFAULT;

	if (crypto_shash_update(shash, ctx->opad, block_size))
		return -EFAULT;

	offset = round_up(qat_get_inter_state_size(ctx->qat_hash_alg), 8);
	if (offset < 0)
		return -EFAULT;

	hash_state_out = (__be32 *)(hash->sha.state1 + offset);
	hash512_state_out = (__be64 *)hash_state_out;

	switch (ctx->qat_hash_alg) {
	case ICP_QAT_HW_AUTH_ALGO_SHA1:
		if (crypto_shash_export(shash, &ctx->sha1))
			return -EFAULT;
		for (i = 0; i < digest_size >> 2; i++, hash_state_out++)
			*hash_state_out = cpu_to_be32(ctx->sha1.state[i]);
		break;
	case ICP_QAT_HW_AUTH_ALGO_SHA256:
		if (crypto_shash_export(shash, &ctx->sha256))
			return -EFAULT;
		for (i = 0; i < digest_size >> 2; i++, hash_state_out++)
			*hash_state_out = cpu_to_be32(ctx->sha256.state[i]);
		break;
	case ICP_QAT_HW_AUTH_ALGO_SHA512:
		if (crypto_shash_export(shash, &ctx->sha512))
			return -EFAULT;
		for (i = 0; i < digest_size >> 3; i++, hash512_state_out++)
			*hash512_state_out = cpu_to_be64(ctx->sha512.state[i]);
		break;
	default:
		return -EFAULT;
	}
	memzero_explicit(ctx->ipad, block_size);
	memzero_explicit(ctx->opad, block_size);
	return 0;
}

static void qat_alg_init_hdr_iv_updt(struct icp_qat_fw_comn_req_hdr *header)
{
	ICP_QAT_FW_LA_CIPH_IV_FLD_FLAG_SET(header->serv_specif_flags,
					   ICP_QAT_FW_CIPH_IV_64BIT_PTR);
	ICP_QAT_FW_LA_UPDATE_STATE_SET(header->serv_specif_flags,
				       ICP_QAT_FW_LA_UPDATE_STATE);
}

static void qat_alg_init_hdr_no_iv_updt(struct icp_qat_fw_comn_req_hdr *header)
{
	ICP_QAT_FW_LA_CIPH_IV_FLD_FLAG_SET(header->serv_specif_flags,
					   ICP_QAT_FW_CIPH_IV_16BYTE_DATA);
	ICP_QAT_FW_LA_UPDATE_STATE_SET(header->serv_specif_flags,
				       ICP_QAT_FW_LA_NO_UPDATE_STATE);
}

static void qat_alg_init_common_hdr(struct icp_qat_fw_comn_req_hdr *header,
				    int aead)
{
	header->hdr_flags =
		ICP_QAT_FW_COMN_HDR_FLAGS_BUILD(ICP_QAT_FW_COMN_REQ_FLAG_SET);
	header->service_type = ICP_QAT_FW_COMN_REQ_CPM_FW_LA;
	header->comn_req_flags =
		ICP_QAT_FW_COMN_FLAGS_BUILD(QAT_COMN_CD_FLD_TYPE_64BIT_ADR,
					    QAT_COMN_PTR_TYPE_SGL);
	ICP_QAT_FW_LA_PARTIAL_SET(header->serv_specif_flags,
				  ICP_QAT_FW_LA_PARTIAL_NONE);
	if (aead)
		qat_alg_init_hdr_no_iv_updt(header);
	else
		qat_alg_init_hdr_iv_updt(header);
	ICP_QAT_FW_LA_PROTO_SET(header->serv_specif_flags,
				ICP_QAT_FW_LA_NO_PROTO);
}

static int qat_alg_aead_init_enc_session(struct crypto_aead *aead_tfm,
					 int alg,
					 struct crypto_authenc_keys *keys,
					 int mode)
{
	struct qat_alg_aead_ctx *ctx = crypto_aead_ctx(aead_tfm);
	unsigned int digestsize = crypto_aead_authsize(aead_tfm);
	struct qat_enc *enc_ctx = &ctx->enc_cd->qat_enc_cd;
	struct icp_qat_hw_cipher_algo_blk *cipher = &enc_ctx->cipher;
	struct icp_qat_hw_auth_algo_blk *hash =
		(struct icp_qat_hw_auth_algo_blk *)((char *)enc_ctx +
		sizeof(struct icp_qat_hw_auth_setup) + keys->enckeylen);
	struct icp_qat_fw_la_bulk_req *req_tmpl = &ctx->enc_fw_req;
	struct icp_qat_fw_comn_req_hdr_cd_pars *cd_pars = &req_tmpl->cd_pars;
	struct icp_qat_fw_comn_req_hdr *header = &req_tmpl->comn_hdr;
	void *ptr = &req_tmpl->cd_ctrl;
	struct icp_qat_fw_cipher_cd_ctrl_hdr *cipher_cd_ctrl = ptr;
	struct icp_qat_fw_auth_cd_ctrl_hdr *hash_cd_ctrl = ptr;

	/* CD setup */
	cipher->aes.cipher_config.val = QAT_AES_HW_CONFIG_ENC(alg, mode);
	memcpy(cipher->aes.key, keys->enckey, keys->enckeylen);
	hash->sha.inner_setup.auth_config.config =
		ICP_QAT_HW_AUTH_CONFIG_BUILD(ICP_QAT_HW_AUTH_MODE1,
					     ctx->qat_hash_alg, digestsize);
	hash->sha.inner_setup.auth_counter.counter =
		cpu_to_be32(crypto_shash_blocksize(ctx->hash_tfm));

	if (qat_alg_do_precomputes(hash, ctx, keys->authkey, keys->authkeylen))
		return -EFAULT;

	/* Request setup */
	qat_alg_init_common_hdr(header, 1);
	header->service_cmd_id = ICP_QAT_FW_LA_CMD_CIPHER_HASH;
	ICP_QAT_FW_LA_DIGEST_IN_BUFFER_SET(header->serv_specif_flags,
					   ICP_QAT_FW_LA_DIGEST_IN_BUFFER);
	ICP_QAT_FW_LA_RET_AUTH_SET(header->serv_specif_flags,
				   ICP_QAT_FW_LA_RET_AUTH_RES);
	ICP_QAT_FW_LA_CMP_AUTH_SET(header->serv_specif_flags,
				   ICP_QAT_FW_LA_NO_CMP_AUTH_RES);
	cd_pars->u.s.content_desc_addr = ctx->enc_cd_paddr;
	cd_pars->u.s.content_desc_params_sz = sizeof(struct qat_alg_cd) >> 3;

	/* Cipher CD config setup */
	cipher_cd_ctrl->cipher_key_sz = keys->enckeylen >> 3;
	cipher_cd_ctrl->cipher_state_sz = AES_BLOCK_SIZE >> 3;
	cipher_cd_ctrl->cipher_cfg_offset = 0;
	ICP_QAT_FW_COMN_CURR_ID_SET(cipher_cd_ctrl, ICP_QAT_FW_SLICE_CIPHER);
	ICP_QAT_FW_COMN_NEXT_ID_SET(cipher_cd_ctrl, ICP_QAT_FW_SLICE_AUTH);
	/* Auth CD config setup */
	hash_cd_ctrl->hash_cfg_offset = ((char *)hash - (char *)cipher) >> 3;
	hash_cd_ctrl->hash_flags = ICP_QAT_FW_AUTH_HDR_FLAG_NO_NESTED;
	hash_cd_ctrl->inner_res_sz = digestsize;
	hash_cd_ctrl->final_sz = digestsize;

	switch (ctx->qat_hash_alg) {
	case ICP_QAT_HW_AUTH_ALGO_SHA1:
		hash_cd_ctrl->inner_state1_sz =
			round_up(ICP_QAT_HW_SHA1_STATE1_SZ, 8);
		hash_cd_ctrl->inner_state2_sz =
			round_up(ICP_QAT_HW_SHA1_STATE2_SZ, 8);
		break;
	case ICP_QAT_HW_AUTH_ALGO_SHA256:
		hash_cd_ctrl->inner_state1_sz = ICP_QAT_HW_SHA256_STATE1_SZ;
		hash_cd_ctrl->inner_state2_sz = ICP_QAT_HW_SHA256_STATE2_SZ;
		break;
	case ICP_QAT_HW_AUTH_ALGO_SHA512:
		hash_cd_ctrl->inner_state1_sz = ICP_QAT_HW_SHA512_STATE1_SZ;
		hash_cd_ctrl->inner_state2_sz = ICP_QAT_HW_SHA512_STATE2_SZ;
		break;
	default:
		break;
	}
	hash_cd_ctrl->inner_state2_offset = hash_cd_ctrl->hash_cfg_offset +
			((sizeof(struct icp_qat_hw_auth_setup) +
			 round_up(hash_cd_ctrl->inner_state1_sz, 8)) >> 3);
	ICP_QAT_FW_COMN_CURR_ID_SET(hash_cd_ctrl, ICP_QAT_FW_SLICE_AUTH);
	ICP_QAT_FW_COMN_NEXT_ID_SET(hash_cd_ctrl, ICP_QAT_FW_SLICE_DRAM_WR);
	return 0;
}

static int qat_alg_aead_init_dec_session(struct crypto_aead *aead_tfm,
					 int alg,
					 struct crypto_authenc_keys *keys,
					 int mode)
{
	struct qat_alg_aead_ctx *ctx = crypto_aead_ctx(aead_tfm);
	unsigned int digestsize = crypto_aead_authsize(aead_tfm);
	struct qat_dec *dec_ctx = &ctx->dec_cd->qat_dec_cd;
	struct icp_qat_hw_auth_algo_blk *hash = &dec_ctx->hash;
	struct icp_qat_hw_cipher_algo_blk *cipher =
		(struct icp_qat_hw_cipher_algo_blk *)((char *)dec_ctx +
		sizeof(struct icp_qat_hw_auth_setup) +
		roundup(crypto_shash_digestsize(ctx->hash_tfm), 8) * 2);
	struct icp_qat_fw_la_bulk_req *req_tmpl = &ctx->dec_fw_req;
	struct icp_qat_fw_comn_req_hdr_cd_pars *cd_pars = &req_tmpl->cd_pars;
	struct icp_qat_fw_comn_req_hdr *header = &req_tmpl->comn_hdr;
	void *ptr = &req_tmpl->cd_ctrl;
	struct icp_qat_fw_cipher_cd_ctrl_hdr *cipher_cd_ctrl = ptr;
	struct icp_qat_fw_auth_cd_ctrl_hdr *hash_cd_ctrl = ptr;
	struct icp_qat_fw_la_auth_req_params *auth_param =
		(struct icp_qat_fw_la_auth_req_params *)
		((char *)&req_tmpl->serv_specif_rqpars +
		sizeof(struct icp_qat_fw_la_cipher_req_params));

	/* CD setup */
	cipher->aes.cipher_config.val = QAT_AES_HW_CONFIG_DEC(alg, mode);
	memcpy(cipher->aes.key, keys->enckey, keys->enckeylen);
	hash->sha.inner_setup.auth_config.config =
		ICP_QAT_HW_AUTH_CONFIG_BUILD(ICP_QAT_HW_AUTH_MODE1,
					     ctx->qat_hash_alg,
					     digestsize);
	hash->sha.inner_setup.auth_counter.counter =
		cpu_to_be32(crypto_shash_blocksize(ctx->hash_tfm));

	if (qat_alg_do_precomputes(hash, ctx, keys->authkey, keys->authkeylen))
		return -EFAULT;

	/* Request setup */
	qat_alg_init_common_hdr(header, 1);
	header->service_cmd_id = ICP_QAT_FW_LA_CMD_HASH_CIPHER;
	ICP_QAT_FW_LA_DIGEST_IN_BUFFER_SET(header->serv_specif_flags,
					   ICP_QAT_FW_LA_DIGEST_IN_BUFFER);
	ICP_QAT_FW_LA_RET_AUTH_SET(header->serv_specif_flags,
				   ICP_QAT_FW_LA_NO_RET_AUTH_RES);
	ICP_QAT_FW_LA_CMP_AUTH_SET(header->serv_specif_flags,
				   ICP_QAT_FW_LA_CMP_AUTH_RES);
	cd_pars->u.s.content_desc_addr = ctx->dec_cd_paddr;
	cd_pars->u.s.content_desc_params_sz = sizeof(struct qat_alg_cd) >> 3;

	/* Cipher CD config setup */
	cipher_cd_ctrl->cipher_key_sz = keys->enckeylen >> 3;
	cipher_cd_ctrl->cipher_state_sz = AES_BLOCK_SIZE >> 3;
	cipher_cd_ctrl->cipher_cfg_offset =
		(sizeof(struct icp_qat_hw_auth_setup) +
		 roundup(crypto_shash_digestsize(ctx->hash_tfm), 8) * 2) >> 3;
	ICP_QAT_FW_COMN_CURR_ID_SET(cipher_cd_ctrl, ICP_QAT_FW_SLICE_CIPHER);
	ICP_QAT_FW_COMN_NEXT_ID_SET(cipher_cd_ctrl, ICP_QAT_FW_SLICE_DRAM_WR);

	/* Auth CD config setup */
	hash_cd_ctrl->hash_cfg_offset = 0;
	hash_cd_ctrl->hash_flags = ICP_QAT_FW_AUTH_HDR_FLAG_NO_NESTED;
	hash_cd_ctrl->inner_res_sz = digestsize;
	hash_cd_ctrl->final_sz = digestsize;

	switch (ctx->qat_hash_alg) {
	case ICP_QAT_HW_AUTH_ALGO_SHA1:
		hash_cd_ctrl->inner_state1_sz =
			round_up(ICP_QAT_HW_SHA1_STATE1_SZ, 8);
		hash_cd_ctrl->inner_state2_sz =
			round_up(ICP_QAT_HW_SHA1_STATE2_SZ, 8);
		break;
	case ICP_QAT_HW_AUTH_ALGO_SHA256:
		hash_cd_ctrl->inner_state1_sz = ICP_QAT_HW_SHA256_STATE1_SZ;
		hash_cd_ctrl->inner_state2_sz = ICP_QAT_HW_SHA256_STATE2_SZ;
		break;
	case ICP_QAT_HW_AUTH_ALGO_SHA512:
		hash_cd_ctrl->inner_state1_sz = ICP_QAT_HW_SHA512_STATE1_SZ;
		hash_cd_ctrl->inner_state2_sz = ICP_QAT_HW_SHA512_STATE2_SZ;
		break;
	default:
		break;
	}

	hash_cd_ctrl->inner_state2_offset = hash_cd_ctrl->hash_cfg_offset +
			((sizeof(struct icp_qat_hw_auth_setup) +
			 round_up(hash_cd_ctrl->inner_state1_sz, 8)) >> 3);
	auth_param->auth_res_sz = digestsize;
	ICP_QAT_FW_COMN_CURR_ID_SET(hash_cd_ctrl, ICP_QAT_FW_SLICE_AUTH);
	ICP_QAT_FW_COMN_NEXT_ID_SET(hash_cd_ctrl, ICP_QAT_FW_SLICE_CIPHER);
	return 0;
}

static void qat_alg_skcipher_init_com(struct qat_alg_skcipher_ctx *ctx,
				      struct icp_qat_fw_la_bulk_req *req,
				      struct icp_qat_hw_cipher_algo_blk *cd,
				      const u8 *key, unsigned int keylen)
{
	struct icp_qat_fw_comn_req_hdr_cd_pars *cd_pars = &req->cd_pars;
	struct icp_qat_fw_comn_req_hdr *header = &req->comn_hdr;
	struct icp_qat_fw_cipher_cd_ctrl_hdr *cd_ctrl = (void *)&req->cd_ctrl;

	memcpy(cd->aes.key, key, keylen);
	qat_alg_init_common_hdr(header, 0);
	header->service_cmd_id = ICP_QAT_FW_LA_CMD_CIPHER;
	cd_pars->u.s.content_desc_params_sz =
				sizeof(struct icp_qat_hw_cipher_algo_blk) >> 3;
	/* Cipher CD config setup */
	cd_ctrl->cipher_key_sz = keylen >> 3;
	cd_ctrl->cipher_state_sz = AES_BLOCK_SIZE >> 3;
	cd_ctrl->cipher_cfg_offset = 0;
	ICP_QAT_FW_COMN_CURR_ID_SET(cd_ctrl, ICP_QAT_FW_SLICE_CIPHER);
	ICP_QAT_FW_COMN_NEXT_ID_SET(cd_ctrl, ICP_QAT_FW_SLICE_DRAM_WR);
}

static void qat_alg_skcipher_init_enc(struct qat_alg_skcipher_ctx *ctx,
				      int alg, const u8 *key,
				      unsigned int keylen, int mode)
{
	struct icp_qat_hw_cipher_algo_blk *enc_cd = ctx->enc_cd;
	struct icp_qat_fw_la_bulk_req *req = &ctx->enc_fw_req;
	struct icp_qat_fw_comn_req_hdr_cd_pars *cd_pars = &req->cd_pars;

	qat_alg_skcipher_init_com(ctx, req, enc_cd, key, keylen);
	cd_pars->u.s.content_desc_addr = ctx->enc_cd_paddr;
	enc_cd->aes.cipher_config.val = QAT_AES_HW_CONFIG_ENC(alg, mode);
}

static void qat_alg_skcipher_init_dec(struct qat_alg_skcipher_ctx *ctx,
				      int alg, const u8 *key,
				      unsigned int keylen, int mode)
{
	struct icp_qat_hw_cipher_algo_blk *dec_cd = ctx->dec_cd;
	struct icp_qat_fw_la_bulk_req *req = &ctx->dec_fw_req;
	struct icp_qat_fw_comn_req_hdr_cd_pars *cd_pars = &req->cd_pars;

	qat_alg_skcipher_init_com(ctx, req, dec_cd, key, keylen);
	cd_pars->u.s.content_desc_addr = ctx->dec_cd_paddr;

	if (mode != ICP_QAT_HW_CIPHER_CTR_MODE)
		dec_cd->aes.cipher_config.val =
					QAT_AES_HW_CONFIG_DEC(alg, mode);
	else
		dec_cd->aes.cipher_config.val =
					QAT_AES_HW_CONFIG_ENC(alg, mode);
}

static int qat_alg_validate_key(int key_len, int *alg, int mode)
{
	if (mode != ICP_QAT_HW_CIPHER_XTS_MODE) {
		switch (key_len) {
		case AES_KEYSIZE_128:
			*alg = ICP_QAT_HW_CIPHER_ALGO_AES128;
			break;
		case AES_KEYSIZE_192:
			*alg = ICP_QAT_HW_CIPHER_ALGO_AES192;
			break;
		case AES_KEYSIZE_256:
			*alg = ICP_QAT_HW_CIPHER_ALGO_AES256;
			break;
		default:
			return -EINVAL;
		}
	} else {
		switch (key_len) {
		case AES_KEYSIZE_128 << 1:
			*alg = ICP_QAT_HW_CIPHER_ALGO_AES128;
			break;
		case AES_KEYSIZE_256 << 1:
			*alg = ICP_QAT_HW_CIPHER_ALGO_AES256;
			break;
		default:
			return -EINVAL;
		}
	}
	return 0;
}

static int qat_alg_aead_init_sessions(struct crypto_aead *tfm, const u8 *key,
				      unsigned int keylen,  int mode)
{
	struct crypto_authenc_keys keys;
	int alg;

	if (crypto_authenc_extractkeys(&keys, key, keylen))
		goto bad_key;

	if (qat_alg_validate_key(keys.enckeylen, &alg, mode))
		goto bad_key;

	if (qat_alg_aead_init_enc_session(tfm, alg, &keys, mode))
		goto error;

	if (qat_alg_aead_init_dec_session(tfm, alg, &keys, mode))
		goto error;

	memzero_explicit(&keys, sizeof(keys));
	return 0;
bad_key:
	memzero_explicit(&keys, sizeof(keys));
	return -EINVAL;
error:
	memzero_explicit(&keys, sizeof(keys));
	return -EFAULT;
}

static int qat_alg_skcipher_init_sessions(struct qat_alg_skcipher_ctx *ctx,
					  const u8 *key,
					  unsigned int keylen,
					  int mode)
{
	int alg;

	if (qat_alg_validate_key(keylen, &alg, mode))
		return -EINVAL;

	qat_alg_skcipher_init_enc(ctx, alg, key, keylen, mode);
	qat_alg_skcipher_init_dec(ctx, alg, key, keylen, mode);
	return 0;
}

static int qat_alg_aead_rekey(struct crypto_aead *tfm, const u8 *key,
			      unsigned int keylen)
{
	struct qat_alg_aead_ctx *ctx = crypto_aead_ctx(tfm);

	memset(ctx->enc_cd, 0, sizeof(*ctx->enc_cd));
	memset(ctx->dec_cd, 0, sizeof(*ctx->dec_cd));
	memset(&ctx->enc_fw_req, 0, sizeof(ctx->enc_fw_req));
	memset(&ctx->dec_fw_req, 0, sizeof(ctx->dec_fw_req));

	return qat_alg_aead_init_sessions(tfm, key, keylen,
					  ICP_QAT_HW_CIPHER_CBC_MODE);
}

static int qat_alg_aead_newkey(struct crypto_aead *tfm, const u8 *key,
			       unsigned int keylen)
{
	struct qat_alg_aead_ctx *ctx = crypto_aead_ctx(tfm);
	struct qat_crypto_instance *inst = NULL;
	int node = get_current_node();
	struct device *dev;
	int ret;

	inst = qat_crypto_get_instance_node(node);
	if (!inst)
		return -EINVAL;
	dev = &GET_DEV(inst->accel_dev);
	ctx->inst = inst;
	ctx->enc_cd = dma_alloc_coherent(dev, sizeof(*ctx->enc_cd),
					 &ctx->enc_cd_paddr,
					 GFP_ATOMIC);
	if (!ctx->enc_cd) {
		ret = -ENOMEM;
		goto out_free_inst;
	}
	ctx->dec_cd = dma_alloc_coherent(dev, sizeof(*ctx->dec_cd),
					 &ctx->dec_cd_paddr,
					 GFP_ATOMIC);
	if (!ctx->dec_cd) {
		ret = -ENOMEM;
		goto out_free_enc;
	}

	ret = qat_alg_aead_init_sessions(tfm, key, keylen,
					 ICP_QAT_HW_CIPHER_CBC_MODE);
	if (ret)
		goto out_free_all;

	return 0;

out_free_all:
	memset(ctx->dec_cd, 0, sizeof(struct qat_alg_cd));
	dma_free_coherent(dev, sizeof(struct qat_alg_cd),
			  ctx->dec_cd, ctx->dec_cd_paddr);
	ctx->dec_cd = NULL;
out_free_enc:
	memset(ctx->enc_cd, 0, sizeof(struct qat_alg_cd));
	dma_free_coherent(dev, sizeof(struct qat_alg_cd),
			  ctx->enc_cd, ctx->enc_cd_paddr);
	ctx->enc_cd = NULL;
out_free_inst:
	ctx->inst = NULL;
	qat_crypto_put_instance(inst);
	return ret;
}

static int qat_alg_aead_setkey(struct crypto_aead *tfm, const u8 *key,
			       unsigned int keylen)
{
	struct qat_alg_aead_ctx *ctx = crypto_aead_ctx(tfm);

	if (ctx->enc_cd)
		return qat_alg_aead_rekey(tfm, key, keylen);
	else
		return qat_alg_aead_newkey(tfm, key, keylen);
}

static void qat_alg_free_bufl(struct qat_crypto_instance *inst,
			      struct qat_crypto_request *qat_req)
{
	struct device *dev = &GET_DEV(inst->accel_dev);
	struct qat_alg_buf_list *bl = qat_req->buf.bl;
	struct qat_alg_buf_list *blout = qat_req->buf.blout;
	dma_addr_t blp = qat_req->buf.blp;
	dma_addr_t blpout = qat_req->buf.bloutp;
	size_t sz = qat_req->buf.sz;
	size_t sz_out = qat_req->buf.sz_out;
	int i;

	for (i = 0; i < bl->num_bufs; i++)
		dma_unmap_single(dev, bl->bufers[i].addr,
				 bl->bufers[i].len, DMA_BIDIRECTIONAL);

	dma_unmap_single(dev, blp, sz, DMA_TO_DEVICE);
	kfree(bl);
	if (blp != blpout) {
		/* If out of place operation dma unmap only data */
		int bufless = blout->num_bufs - blout->num_mapped_bufs;

		for (i = bufless; i < blout->num_bufs; i++) {
			dma_unmap_single(dev, blout->bufers[i].addr,
					 blout->bufers[i].len,
					 DMA_BIDIRECTIONAL);
		}
		dma_unmap_single(dev, blpout, sz_out, DMA_TO_DEVICE);
		kfree(blout);
	}
}

static int qat_alg_sgl_to_bufl(struct qat_crypto_instance *inst,
			       struct scatterlist *sgl,
			       struct scatterlist *sglout,
			       struct qat_crypto_request *qat_req)
{
	struct device *dev = &GET_DEV(inst->accel_dev);
	int i, sg_nctr = 0;
	int n = sg_nents(sgl);
	struct qat_alg_buf_list *bufl;
	struct qat_alg_buf_list *buflout = NULL;
	dma_addr_t blp;
	dma_addr_t bloutp = 0;
	struct scatterlist *sg;
	size_t sz_out, sz = struct_size(bufl, bufers, n + 1);

	if (unlikely(!n))
		return -EINVAL;

	bufl = kzalloc_node(sz, GFP_ATOMIC,
			    dev_to_node(&GET_DEV(inst->accel_dev)));
	if (unlikely(!bufl))
		return -ENOMEM;

	blp = dma_map_single(dev, bufl, sz, DMA_TO_DEVICE);
	if (unlikely(dma_mapping_error(dev, blp)))
		goto err_in;

	for_each_sg(sgl, sg, n, i) {
		int y = sg_nctr;

		if (!sg->length)
			continue;

		bufl->bufers[y].addr = dma_map_single(dev, sg_virt(sg),
						      sg->length,
						      DMA_BIDIRECTIONAL);
		bufl->bufers[y].len = sg->length;
		if (unlikely(dma_mapping_error(dev, bufl->bufers[y].addr)))
			goto err_in;
		sg_nctr++;
	}
	bufl->num_bufs = sg_nctr;
	qat_req->buf.bl = bufl;
	qat_req->buf.blp = blp;
	qat_req->buf.sz = sz;
	/* Handle out of place operation */
	if (sgl != sglout) {
		struct qat_alg_buf *bufers;

		n = sg_nents(sglout);
		sz_out = struct_size(buflout, bufers, n + 1);
		sg_nctr = 0;
		buflout = kzalloc_node(sz_out, GFP_ATOMIC,
				       dev_to_node(&GET_DEV(inst->accel_dev)));
		if (unlikely(!buflout))
			goto err_in;
		bloutp = dma_map_single(dev, buflout, sz_out, DMA_TO_DEVICE);
		if (unlikely(dma_mapping_error(dev, bloutp)))
			goto err_out;
		bufers = buflout->bufers;
		for_each_sg(sglout, sg, n, i) {
			int y = sg_nctr;

			if (!sg->length)
				continue;

			bufers[y].addr = dma_map_single(dev, sg_virt(sg),
							sg->length,
							DMA_BIDIRECTIONAL);
			if (unlikely(dma_mapping_error(dev, bufers[y].addr)))
				goto err_out;
			bufers[y].len = sg->length;
			sg_nctr++;
		}
		buflout->num_bufs = sg_nctr;
		buflout->num_mapped_bufs = sg_nctr;
		qat_req->buf.blout = buflout;
		qat_req->buf.bloutp = bloutp;
		qat_req->buf.sz_out = sz_out;
	} else {
		/* Otherwise set the src and dst to the same address */
		qat_req->buf.bloutp = qat_req->buf.blp;
		qat_req->buf.sz_out = 0;
	}
	return 0;

err_out:
	n = sg_nents(sglout);
	for (i = 0; i < n; i++)
		if (!dma_mapping_error(dev, buflout->bufers[i].addr))
			dma_unmap_single(dev, buflout->bufers[i].addr,
					 buflout->bufers[i].len,
					 DMA_BIDIRECTIONAL);
	if (!dma_mapping_error(dev, bloutp))
		dma_unmap_single(dev, bloutp, sz_out, DMA_TO_DEVICE);
	kfree(buflout);

err_in:
	n = sg_nents(sgl);
	for (i = 0; i < n; i++)
		if (!dma_mapping_error(dev, bufl->bufers[i].addr))
			dma_unmap_single(dev, bufl->bufers[i].addr,
					 bufl->bufers[i].len,
					 DMA_BIDIRECTIONAL);

	if (!dma_mapping_error(dev, blp))
		dma_unmap_single(dev, blp, sz, DMA_TO_DEVICE);
	kfree(bufl);

	dev_err(dev, "Failed to map buf for dma\n");
	return -ENOMEM;
}

static void qat_aead_alg_callback(struct icp_qat_fw_la_resp *qat_resp,
				  struct qat_crypto_request *qat_req)
{
	struct qat_alg_aead_ctx *ctx = qat_req->aead_ctx;
	struct qat_crypto_instance *inst = ctx->inst;
	struct aead_request *areq = qat_req->aead_req;
	u8 stat_filed = qat_resp->comn_resp.comn_status;
	int res = 0, qat_res = ICP_QAT_FW_COMN_RESP_CRYPTO_STAT_GET(stat_filed);

	qat_alg_free_bufl(inst, qat_req);
	if (unlikely(qat_res != ICP_QAT_FW_COMN_STATUS_FLAG_OK))
		res = -EBADMSG;
	areq->base.complete(&areq->base, res);
}

static void qat_skcipher_alg_callback(struct icp_qat_fw_la_resp *qat_resp,
				      struct qat_crypto_request *qat_req)
{
	struct qat_alg_skcipher_ctx *ctx = qat_req->skcipher_ctx;
	struct qat_crypto_instance *inst = ctx->inst;
	struct skcipher_request *sreq = qat_req->skcipher_req;
	u8 stat_filed = qat_resp->comn_resp.comn_status;
	struct device *dev = &GET_DEV(ctx->inst->accel_dev);
	int res = 0, qat_res = ICP_QAT_FW_COMN_RESP_CRYPTO_STAT_GET(stat_filed);

	qat_alg_free_bufl(inst, qat_req);
	if (unlikely(qat_res != ICP_QAT_FW_COMN_STATUS_FLAG_OK))
		res = -EINVAL;

	memcpy(sreq->iv, qat_req->iv, AES_BLOCK_SIZE);
	dma_free_coherent(dev, AES_BLOCK_SIZE, qat_req->iv,
			  qat_req->iv_paddr);

	sreq->base.complete(&sreq->base, res);
}

void qat_alg_callback(void *resp)
{
	struct icp_qat_fw_la_resp *qat_resp = resp;
	struct qat_crypto_request *qat_req =
				(void *)(__force long)qat_resp->opaque_data;

	qat_req->cb(qat_resp, qat_req);
}

static int qat_alg_aead_dec(struct aead_request *areq)
{
	struct crypto_aead *aead_tfm = crypto_aead_reqtfm(areq);
	struct crypto_tfm *tfm = crypto_aead_tfm(aead_tfm);
	struct qat_alg_aead_ctx *ctx = crypto_tfm_ctx(tfm);
	struct qat_crypto_request *qat_req = aead_request_ctx(areq);
	struct icp_qat_fw_la_cipher_req_params *cipher_param;
	struct icp_qat_fw_la_auth_req_params *auth_param;
	struct icp_qat_fw_la_bulk_req *msg;
	int digst_size = crypto_aead_authsize(aead_tfm);
	int ret, ctr = 0;
	u32 cipher_len;

	cipher_len = areq->cryptlen - digst_size;
	if (cipher_len % AES_BLOCK_SIZE != 0)
		return -EINVAL;

	ret = qat_alg_sgl_to_bufl(ctx->inst, areq->src, areq->dst, qat_req);
	if (unlikely(ret))
		return ret;

	msg = &qat_req->req;
	*msg = ctx->dec_fw_req;
	qat_req->aead_ctx = ctx;
	qat_req->aead_req = areq;
	qat_req->cb = qat_aead_alg_callback;
	qat_req->req.comn_mid.opaque_data = (u64)(__force long)qat_req;
	qat_req->req.comn_mid.src_data_addr = qat_req->buf.blp;
	qat_req->req.comn_mid.dest_data_addr = qat_req->buf.bloutp;
	cipher_param = (void *)&qat_req->req.serv_specif_rqpars;
	cipher_param->cipher_length = cipher_len;
	cipher_param->cipher_offset = areq->assoclen;
	memcpy(cipher_param->u.cipher_IV_array, areq->iv, AES_BLOCK_SIZE);
	auth_param = (void *)((u8 *)cipher_param + sizeof(*cipher_param));
	auth_param->auth_off = 0;
	auth_param->auth_len = areq->assoclen + cipher_param->cipher_length;
	do {
		ret = adf_send_message(ctx->inst->sym_tx, (u32 *)msg);
	} while (ret == -EAGAIN && ctr++ < 10);

	if (ret == -EAGAIN) {
		qat_alg_free_bufl(ctx->inst, qat_req);
		return -EBUSY;
	}
	return -EINPROGRESS;
}

static int qat_alg_aead_enc(struct aead_request *areq)
{
	struct crypto_aead *aead_tfm = crypto_aead_reqtfm(areq);
	struct crypto_tfm *tfm = crypto_aead_tfm(aead_tfm);
	struct qat_alg_aead_ctx *ctx = crypto_tfm_ctx(tfm);
	struct qat_crypto_request *qat_req = aead_request_ctx(areq);
	struct icp_qat_fw_la_cipher_req_params *cipher_param;
	struct icp_qat_fw_la_auth_req_params *auth_param;
	struct icp_qat_fw_la_bulk_req *msg;
	u8 *iv = areq->iv;
	int ret, ctr = 0;

	if (areq->cryptlen % AES_BLOCK_SIZE != 0)
		return -EINVAL;

	ret = qat_alg_sgl_to_bufl(ctx->inst, areq->src, areq->dst, qat_req);
	if (unlikely(ret))
		return ret;

	msg = &qat_req->req;
	*msg = ctx->enc_fw_req;
	qat_req->aead_ctx = ctx;
	qat_req->aead_req = areq;
	qat_req->cb = qat_aead_alg_callback;
	qat_req->req.comn_mid.opaque_data = (u64)(__force long)qat_req;
	qat_req->req.comn_mid.src_data_addr = qat_req->buf.blp;
	qat_req->req.comn_mid.dest_data_addr = qat_req->buf.bloutp;
	cipher_param = (void *)&qat_req->req.serv_specif_rqpars;
	auth_param = (void *)((u8 *)cipher_param + sizeof(*cipher_param));

	memcpy(cipher_param->u.cipher_IV_array, iv, AES_BLOCK_SIZE);
	cipher_param->cipher_length = areq->cryptlen;
	cipher_param->cipher_offset = areq->assoclen;

	auth_param->auth_off = 0;
	auth_param->auth_len = areq->assoclen + areq->cryptlen;

	do {
		ret = adf_send_message(ctx->inst->sym_tx, (u32 *)msg);
	} while (ret == -EAGAIN && ctr++ < 10);

	if (ret == -EAGAIN) {
		qat_alg_free_bufl(ctx->inst, qat_req);
		return -EBUSY;
	}
	return -EINPROGRESS;
}

static int qat_alg_skcipher_rekey(struct qat_alg_skcipher_ctx *ctx,
				  const u8 *key, unsigned int keylen,
				  int mode)
{
	memset(ctx->enc_cd, 0, sizeof(*ctx->enc_cd));
	memset(ctx->dec_cd, 0, sizeof(*ctx->dec_cd));
	memset(&ctx->enc_fw_req, 0, sizeof(ctx->enc_fw_req));
	memset(&ctx->dec_fw_req, 0, sizeof(ctx->dec_fw_req));

	return qat_alg_skcipher_init_sessions(ctx, key, keylen, mode);
}

static int qat_alg_skcipher_newkey(struct qat_alg_skcipher_ctx *ctx,
				   const u8 *key, unsigned int keylen,
				   int mode)
{
	struct qat_crypto_instance *inst = NULL;
	struct device *dev;
	int node = get_current_node();
	int ret;

	inst = qat_crypto_get_instance_node(node);
	if (!inst)
		return -EINVAL;
	dev = &GET_DEV(inst->accel_dev);
	ctx->inst = inst;
	ctx->enc_cd = dma_alloc_coherent(dev, sizeof(*ctx->enc_cd),
					 &ctx->enc_cd_paddr,
					 GFP_ATOMIC);
	if (!ctx->enc_cd) {
		ret = -ENOMEM;
		goto out_free_instance;
	}
	ctx->dec_cd = dma_alloc_coherent(dev, sizeof(*ctx->dec_cd),
					 &ctx->dec_cd_paddr,
					 GFP_ATOMIC);
	if (!ctx->dec_cd) {
		ret = -ENOMEM;
		goto out_free_enc;
	}

	ret = qat_alg_skcipher_init_sessions(ctx, key, keylen, mode);
	if (ret)
		goto out_free_all;

	return 0;

out_free_all:
	memset(ctx->dec_cd, 0, sizeof(*ctx->dec_cd));
	dma_free_coherent(dev, sizeof(*ctx->dec_cd),
			  ctx->dec_cd, ctx->dec_cd_paddr);
	ctx->dec_cd = NULL;
out_free_enc:
	memset(ctx->enc_cd, 0, sizeof(*ctx->enc_cd));
	dma_free_coherent(dev, sizeof(*ctx->enc_cd),
			  ctx->enc_cd, ctx->enc_cd_paddr);
	ctx->enc_cd = NULL;
out_free_instance:
	ctx->inst = NULL;
	qat_crypto_put_instance(inst);
	return ret;
}

static int qat_alg_skcipher_setkey(struct crypto_skcipher *tfm,
				   const u8 *key, unsigned int keylen,
				   int mode)
{
	struct qat_alg_skcipher_ctx *ctx = crypto_skcipher_ctx(tfm);

	if (ctx->enc_cd)
		return qat_alg_skcipher_rekey(ctx, key, keylen, mode);
	else
		return qat_alg_skcipher_newkey(ctx, key, keylen, mode);
}

static int qat_alg_skcipher_cbc_setkey(struct crypto_skcipher *tfm,
				       const u8 *key, unsigned int keylen)
{
	return qat_alg_skcipher_setkey(tfm, key, keylen,
				       ICP_QAT_HW_CIPHER_CBC_MODE);
}

static int qat_alg_skcipher_ctr_setkey(struct crypto_skcipher *tfm,
				       const u8 *key, unsigned int keylen)
{
	return qat_alg_skcipher_setkey(tfm, key, keylen,
				       ICP_QAT_HW_CIPHER_CTR_MODE);
}

static int qat_alg_skcipher_xts_setkey(struct crypto_skcipher *tfm,
				       const u8 *key, unsigned int keylen)
{
	struct qat_alg_skcipher_ctx *ctx = crypto_skcipher_ctx(tfm);
	int ret;

	ret = xts_verify_key(tfm, key, keylen);
	if (ret)
		return ret;

	if (keylen >> 1 == AES_KEYSIZE_192) {
		ret = crypto_skcipher_setkey(ctx->ftfm, key, keylen);
		if (ret)
			return ret;

		ctx->fallback = true;

		return 0;
	}

	ctx->fallback = false;

	return qat_alg_skcipher_setkey(tfm, key, keylen,
				       ICP_QAT_HW_CIPHER_XTS_MODE);
}

static int qat_alg_skcipher_encrypt(struct skcipher_request *req)
{
	struct crypto_skcipher *stfm = crypto_skcipher_reqtfm(req);
	struct crypto_tfm *tfm = crypto_skcipher_tfm(stfm);
	struct qat_alg_skcipher_ctx *ctx = crypto_tfm_ctx(tfm);
	struct qat_crypto_request *qat_req = skcipher_request_ctx(req);
	struct icp_qat_fw_la_cipher_req_params *cipher_param;
	struct icp_qat_fw_la_bulk_req *msg;
	struct device *dev = &GET_DEV(ctx->inst->accel_dev);
	int ret, ctr = 0;

	if (req->cryptlen == 0)
		return 0;

	qat_req->iv = dma_alloc_coherent(dev, AES_BLOCK_SIZE,
					 &qat_req->iv_paddr, GFP_ATOMIC);
	if (!qat_req->iv)
		return -ENOMEM;

	ret = qat_alg_sgl_to_bufl(ctx->inst, req->src, req->dst, qat_req);
	if (unlikely(ret)) {
		dma_free_coherent(dev, AES_BLOCK_SIZE, qat_req->iv,
				  qat_req->iv_paddr);
		return ret;
	}

	msg = &qat_req->req;
	*msg = ctx->enc_fw_req;
	qat_req->skcipher_ctx = ctx;
	qat_req->skcipher_req = req;
	qat_req->cb = qat_skcipher_alg_callback;
	qat_req->req.comn_mid.opaque_data = (u64)(__force long)qat_req;
	qat_req->req.comn_mid.src_data_addr = qat_req->buf.blp;
	qat_req->req.comn_mid.dest_data_addr = qat_req->buf.bloutp;
	cipher_param = (void *)&qat_req->req.serv_specif_rqpars;
	cipher_param->cipher_length = req->cryptlen;
	cipher_param->cipher_offset = 0;
	cipher_param->u.s.cipher_IV_ptr = qat_req->iv_paddr;
	memcpy(qat_req->iv, req->iv, AES_BLOCK_SIZE);
	do {
		ret = adf_send_message(ctx->inst->sym_tx, (u32 *)msg);
	} while (ret == -EAGAIN && ctr++ < 10);

	if (ret == -EAGAIN) {
		qat_alg_free_bufl(ctx->inst, qat_req);
		dma_free_coherent(dev, AES_BLOCK_SIZE, qat_req->iv,
				  qat_req->iv_paddr);
		return -EBUSY;
	}
	return -EINPROGRESS;
}

static int qat_alg_skcipher_blk_encrypt(struct skcipher_request *req)
{
	if (req->cryptlen % AES_BLOCK_SIZE != 0)
		return -EINVAL;

	return qat_alg_skcipher_encrypt(req);
}

static int qat_alg_skcipher_xts_encrypt(struct skcipher_request *req)
{
<<<<<<< HEAD
	if (req->cryptlen < XTS_BLOCK_SIZE)
		return -EINVAL;

=======
	struct crypto_skcipher *stfm = crypto_skcipher_reqtfm(req);
	struct qat_alg_skcipher_ctx *ctx = crypto_skcipher_ctx(stfm);
	struct skcipher_request *nreq = skcipher_request_ctx(req);

	if (req->cryptlen < XTS_BLOCK_SIZE)
		return -EINVAL;

	if (ctx->fallback) {
		memcpy(nreq, req, sizeof(*req));
		skcipher_request_set_tfm(nreq, ctx->ftfm);
		return crypto_skcipher_encrypt(nreq);
	}

>>>>>>> 85b047c6
	return qat_alg_skcipher_encrypt(req);
}

static int qat_alg_skcipher_decrypt(struct skcipher_request *req)
{
	struct crypto_skcipher *stfm = crypto_skcipher_reqtfm(req);
	struct crypto_tfm *tfm = crypto_skcipher_tfm(stfm);
	struct qat_alg_skcipher_ctx *ctx = crypto_tfm_ctx(tfm);
	struct qat_crypto_request *qat_req = skcipher_request_ctx(req);
	struct icp_qat_fw_la_cipher_req_params *cipher_param;
	struct icp_qat_fw_la_bulk_req *msg;
	struct device *dev = &GET_DEV(ctx->inst->accel_dev);
	int ret, ctr = 0;

	if (req->cryptlen == 0)
		return 0;

	qat_req->iv = dma_alloc_coherent(dev, AES_BLOCK_SIZE,
					 &qat_req->iv_paddr, GFP_ATOMIC);
	if (!qat_req->iv)
		return -ENOMEM;

	ret = qat_alg_sgl_to_bufl(ctx->inst, req->src, req->dst, qat_req);
	if (unlikely(ret)) {
		dma_free_coherent(dev, AES_BLOCK_SIZE, qat_req->iv,
				  qat_req->iv_paddr);
		return ret;
	}

	msg = &qat_req->req;
	*msg = ctx->dec_fw_req;
	qat_req->skcipher_ctx = ctx;
	qat_req->skcipher_req = req;
	qat_req->cb = qat_skcipher_alg_callback;
	qat_req->req.comn_mid.opaque_data = (u64)(__force long)qat_req;
	qat_req->req.comn_mid.src_data_addr = qat_req->buf.blp;
	qat_req->req.comn_mid.dest_data_addr = qat_req->buf.bloutp;
	cipher_param = (void *)&qat_req->req.serv_specif_rqpars;
	cipher_param->cipher_length = req->cryptlen;
	cipher_param->cipher_offset = 0;
	cipher_param->u.s.cipher_IV_ptr = qat_req->iv_paddr;
	memcpy(qat_req->iv, req->iv, AES_BLOCK_SIZE);
	do {
		ret = adf_send_message(ctx->inst->sym_tx, (u32 *)msg);
	} while (ret == -EAGAIN && ctr++ < 10);

	if (ret == -EAGAIN) {
		qat_alg_free_bufl(ctx->inst, qat_req);
		dma_free_coherent(dev, AES_BLOCK_SIZE, qat_req->iv,
				  qat_req->iv_paddr);
		return -EBUSY;
	}
	return -EINPROGRESS;
}

static int qat_alg_skcipher_blk_decrypt(struct skcipher_request *req)
{
	if (req->cryptlen % AES_BLOCK_SIZE != 0)
		return -EINVAL;

	return qat_alg_skcipher_decrypt(req);
}

static int qat_alg_skcipher_xts_decrypt(struct skcipher_request *req)
{
<<<<<<< HEAD
	if (req->cryptlen < XTS_BLOCK_SIZE)
		return -EINVAL;

=======
	struct crypto_skcipher *stfm = crypto_skcipher_reqtfm(req);
	struct qat_alg_skcipher_ctx *ctx = crypto_skcipher_ctx(stfm);
	struct skcipher_request *nreq = skcipher_request_ctx(req);

	if (req->cryptlen < XTS_BLOCK_SIZE)
		return -EINVAL;

	if (ctx->fallback) {
		memcpy(nreq, req, sizeof(*req));
		skcipher_request_set_tfm(nreq, ctx->ftfm);
		return crypto_skcipher_decrypt(nreq);
	}

>>>>>>> 85b047c6
	return qat_alg_skcipher_decrypt(req);
}

static int qat_alg_aead_init(struct crypto_aead *tfm,
			     enum icp_qat_hw_auth_algo hash,
			     const char *hash_name)
{
	struct qat_alg_aead_ctx *ctx = crypto_aead_ctx(tfm);

	ctx->hash_tfm = crypto_alloc_shash(hash_name, 0, 0);
	if (IS_ERR(ctx->hash_tfm))
		return PTR_ERR(ctx->hash_tfm);
	ctx->qat_hash_alg = hash;
	crypto_aead_set_reqsize(tfm, sizeof(struct qat_crypto_request));
	return 0;
}

static int qat_alg_aead_sha1_init(struct crypto_aead *tfm)
{
	return qat_alg_aead_init(tfm, ICP_QAT_HW_AUTH_ALGO_SHA1, "sha1");
}

static int qat_alg_aead_sha256_init(struct crypto_aead *tfm)
{
	return qat_alg_aead_init(tfm, ICP_QAT_HW_AUTH_ALGO_SHA256, "sha256");
}

static int qat_alg_aead_sha512_init(struct crypto_aead *tfm)
{
	return qat_alg_aead_init(tfm, ICP_QAT_HW_AUTH_ALGO_SHA512, "sha512");
}

static void qat_alg_aead_exit(struct crypto_aead *tfm)
{
	struct qat_alg_aead_ctx *ctx = crypto_aead_ctx(tfm);
	struct qat_crypto_instance *inst = ctx->inst;
	struct device *dev;

	crypto_free_shash(ctx->hash_tfm);

	if (!inst)
		return;

	dev = &GET_DEV(inst->accel_dev);
	if (ctx->enc_cd) {
		memset(ctx->enc_cd, 0, sizeof(struct qat_alg_cd));
		dma_free_coherent(dev, sizeof(struct qat_alg_cd),
				  ctx->enc_cd, ctx->enc_cd_paddr);
	}
	if (ctx->dec_cd) {
		memset(ctx->dec_cd, 0, sizeof(struct qat_alg_cd));
		dma_free_coherent(dev, sizeof(struct qat_alg_cd),
				  ctx->dec_cd, ctx->dec_cd_paddr);
	}
	qat_crypto_put_instance(inst);
}

static int qat_alg_skcipher_init_tfm(struct crypto_skcipher *tfm)
{
	crypto_skcipher_set_reqsize(tfm, sizeof(struct qat_crypto_request));
	return 0;
}

static int qat_alg_skcipher_init_xts_tfm(struct crypto_skcipher *tfm)
{
	struct qat_alg_skcipher_ctx *ctx = crypto_skcipher_ctx(tfm);
	int reqsize;

	ctx->ftfm = crypto_alloc_skcipher("xts(aes)", 0,
					  CRYPTO_ALG_NEED_FALLBACK);
	if (IS_ERR(ctx->ftfm))
		return PTR_ERR(ctx->ftfm);

	reqsize = max(sizeof(struct qat_crypto_request),
		      sizeof(struct skcipher_request) +
		      crypto_skcipher_reqsize(ctx->ftfm));
	crypto_skcipher_set_reqsize(tfm, reqsize);

	return 0;
}

static void qat_alg_skcipher_exit_tfm(struct crypto_skcipher *tfm)
{
	struct qat_alg_skcipher_ctx *ctx = crypto_skcipher_ctx(tfm);
	struct qat_crypto_instance *inst = ctx->inst;
	struct device *dev;

	if (!inst)
		return;

	dev = &GET_DEV(inst->accel_dev);
	if (ctx->enc_cd) {
		memset(ctx->enc_cd, 0,
		       sizeof(struct icp_qat_hw_cipher_algo_blk));
		dma_free_coherent(dev,
				  sizeof(struct icp_qat_hw_cipher_algo_blk),
				  ctx->enc_cd, ctx->enc_cd_paddr);
	}
	if (ctx->dec_cd) {
		memset(ctx->dec_cd, 0,
		       sizeof(struct icp_qat_hw_cipher_algo_blk));
		dma_free_coherent(dev,
				  sizeof(struct icp_qat_hw_cipher_algo_blk),
				  ctx->dec_cd, ctx->dec_cd_paddr);
	}
	qat_crypto_put_instance(inst);
}

static void qat_alg_skcipher_exit_xts_tfm(struct crypto_skcipher *tfm)
{
	struct qat_alg_skcipher_ctx *ctx = crypto_skcipher_ctx(tfm);

	if (ctx->ftfm)
		crypto_free_skcipher(ctx->ftfm);

	qat_alg_skcipher_exit_tfm(tfm);
}

static struct aead_alg qat_aeads[] = { {
	.base = {
		.cra_name = "authenc(hmac(sha1),cbc(aes))",
		.cra_driver_name = "qat_aes_cbc_hmac_sha1",
		.cra_priority = 4001,
		.cra_flags = CRYPTO_ALG_ASYNC | CRYPTO_ALG_ALLOCATES_MEMORY,
		.cra_blocksize = AES_BLOCK_SIZE,
		.cra_ctxsize = sizeof(struct qat_alg_aead_ctx),
		.cra_module = THIS_MODULE,
	},
	.init = qat_alg_aead_sha1_init,
	.exit = qat_alg_aead_exit,
	.setkey = qat_alg_aead_setkey,
	.decrypt = qat_alg_aead_dec,
	.encrypt = qat_alg_aead_enc,
	.ivsize = AES_BLOCK_SIZE,
	.maxauthsize = SHA1_DIGEST_SIZE,
}, {
	.base = {
		.cra_name = "authenc(hmac(sha256),cbc(aes))",
		.cra_driver_name = "qat_aes_cbc_hmac_sha256",
		.cra_priority = 4001,
		.cra_flags = CRYPTO_ALG_ASYNC | CRYPTO_ALG_ALLOCATES_MEMORY,
		.cra_blocksize = AES_BLOCK_SIZE,
		.cra_ctxsize = sizeof(struct qat_alg_aead_ctx),
		.cra_module = THIS_MODULE,
	},
	.init = qat_alg_aead_sha256_init,
	.exit = qat_alg_aead_exit,
	.setkey = qat_alg_aead_setkey,
	.decrypt = qat_alg_aead_dec,
	.encrypt = qat_alg_aead_enc,
	.ivsize = AES_BLOCK_SIZE,
	.maxauthsize = SHA256_DIGEST_SIZE,
}, {
	.base = {
		.cra_name = "authenc(hmac(sha512),cbc(aes))",
		.cra_driver_name = "qat_aes_cbc_hmac_sha512",
		.cra_priority = 4001,
		.cra_flags = CRYPTO_ALG_ASYNC | CRYPTO_ALG_ALLOCATES_MEMORY,
		.cra_blocksize = AES_BLOCK_SIZE,
		.cra_ctxsize = sizeof(struct qat_alg_aead_ctx),
		.cra_module = THIS_MODULE,
	},
	.init = qat_alg_aead_sha512_init,
	.exit = qat_alg_aead_exit,
	.setkey = qat_alg_aead_setkey,
	.decrypt = qat_alg_aead_dec,
	.encrypt = qat_alg_aead_enc,
	.ivsize = AES_BLOCK_SIZE,
	.maxauthsize = SHA512_DIGEST_SIZE,
} };

static struct skcipher_alg qat_skciphers[] = { {
	.base.cra_name = "cbc(aes)",
	.base.cra_driver_name = "qat_aes_cbc",
	.base.cra_priority = 4001,
	.base.cra_flags = CRYPTO_ALG_ASYNC | CRYPTO_ALG_ALLOCATES_MEMORY,
	.base.cra_blocksize = AES_BLOCK_SIZE,
	.base.cra_ctxsize = sizeof(struct qat_alg_skcipher_ctx),
	.base.cra_alignmask = 0,
	.base.cra_module = THIS_MODULE,

	.init = qat_alg_skcipher_init_tfm,
	.exit = qat_alg_skcipher_exit_tfm,
	.setkey = qat_alg_skcipher_cbc_setkey,
	.decrypt = qat_alg_skcipher_blk_decrypt,
	.encrypt = qat_alg_skcipher_blk_encrypt,
	.min_keysize = AES_MIN_KEY_SIZE,
	.max_keysize = AES_MAX_KEY_SIZE,
	.ivsize = AES_BLOCK_SIZE,
}, {
	.base.cra_name = "ctr(aes)",
	.base.cra_driver_name = "qat_aes_ctr",
	.base.cra_priority = 4001,
	.base.cra_flags = CRYPTO_ALG_ASYNC | CRYPTO_ALG_ALLOCATES_MEMORY,
	.base.cra_blocksize = 1,
	.base.cra_ctxsize = sizeof(struct qat_alg_skcipher_ctx),
	.base.cra_alignmask = 0,
	.base.cra_module = THIS_MODULE,

	.init = qat_alg_skcipher_init_tfm,
	.exit = qat_alg_skcipher_exit_tfm,
	.setkey = qat_alg_skcipher_ctr_setkey,
	.decrypt = qat_alg_skcipher_decrypt,
	.encrypt = qat_alg_skcipher_encrypt,
	.min_keysize = AES_MIN_KEY_SIZE,
	.max_keysize = AES_MAX_KEY_SIZE,
	.ivsize = AES_BLOCK_SIZE,
}, {
	.base.cra_name = "xts(aes)",
	.base.cra_driver_name = "qat_aes_xts",
	.base.cra_priority = 4001,
	.base.cra_flags = CRYPTO_ALG_ASYNC | CRYPTO_ALG_NEED_FALLBACK |
			  CRYPTO_ALG_ALLOCATES_MEMORY,
	.base.cra_blocksize = AES_BLOCK_SIZE,
	.base.cra_ctxsize = sizeof(struct qat_alg_skcipher_ctx),
	.base.cra_alignmask = 0,
	.base.cra_module = THIS_MODULE,

	.init = qat_alg_skcipher_init_xts_tfm,
	.exit = qat_alg_skcipher_exit_xts_tfm,
	.setkey = qat_alg_skcipher_xts_setkey,
	.decrypt = qat_alg_skcipher_xts_decrypt,
	.encrypt = qat_alg_skcipher_xts_encrypt,
	.min_keysize = 2 * AES_MIN_KEY_SIZE,
	.max_keysize = 2 * AES_MAX_KEY_SIZE,
	.ivsize = AES_BLOCK_SIZE,
} };

int qat_algs_register(void)
{
	int ret = 0;

	mutex_lock(&algs_lock);
	if (++active_devs != 1)
		goto unlock;

	ret = crypto_register_skciphers(qat_skciphers,
					ARRAY_SIZE(qat_skciphers));
	if (ret)
		goto unlock;

	ret = crypto_register_aeads(qat_aeads, ARRAY_SIZE(qat_aeads));
	if (ret)
		goto unreg_algs;

unlock:
	mutex_unlock(&algs_lock);
	return ret;

unreg_algs:
	crypto_unregister_skciphers(qat_skciphers, ARRAY_SIZE(qat_skciphers));
	goto unlock;
}

void qat_algs_unregister(void)
{
	mutex_lock(&algs_lock);
	if (--active_devs != 0)
		goto unlock;

	crypto_unregister_aeads(qat_aeads, ARRAY_SIZE(qat_aeads));
	crypto_unregister_skciphers(qat_skciphers, ARRAY_SIZE(qat_skciphers));

unlock:
	mutex_unlock(&algs_lock);
}<|MERGE_RESOLUTION|>--- conflicted
+++ resolved
@@ -1089,11 +1089,6 @@
 
 static int qat_alg_skcipher_xts_encrypt(struct skcipher_request *req)
 {
-<<<<<<< HEAD
-	if (req->cryptlen < XTS_BLOCK_SIZE)
-		return -EINVAL;
-
-=======
 	struct crypto_skcipher *stfm = crypto_skcipher_reqtfm(req);
 	struct qat_alg_skcipher_ctx *ctx = crypto_skcipher_ctx(stfm);
 	struct skcipher_request *nreq = skcipher_request_ctx(req);
@@ -1107,7 +1102,6 @@
 		return crypto_skcipher_encrypt(nreq);
 	}
 
->>>>>>> 85b047c6
 	return qat_alg_skcipher_encrypt(req);
 }
 
@@ -1173,11 +1167,6 @@
 
 static int qat_alg_skcipher_xts_decrypt(struct skcipher_request *req)
 {
-<<<<<<< HEAD
-	if (req->cryptlen < XTS_BLOCK_SIZE)
-		return -EINVAL;
-
-=======
 	struct crypto_skcipher *stfm = crypto_skcipher_reqtfm(req);
 	struct qat_alg_skcipher_ctx *ctx = crypto_skcipher_ctx(stfm);
 	struct skcipher_request *nreq = skcipher_request_ctx(req);
@@ -1191,7 +1180,6 @@
 		return crypto_skcipher_decrypt(nreq);
 	}
 
->>>>>>> 85b047c6
 	return qat_alg_skcipher_decrypt(req);
 }
 
