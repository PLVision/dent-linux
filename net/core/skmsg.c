// SPDX-License-Identifier: GPL-2.0
/* Copyright (c) 2017 - 2018 Covalent IO, Inc. http://covalent.io */

#include <linux/skmsg.h>
#include <linux/skbuff.h>
#include <linux/scatterlist.h>

#include <net/sock.h>
#include <net/tcp.h>
#include <net/tls.h>

static bool sk_msg_try_coalesce_ok(struct sk_msg *msg, int elem_first_coalesce)
{
	if (msg->sg.end > msg->sg.start &&
	    elem_first_coalesce < msg->sg.end)
		return true;

	if (msg->sg.end < msg->sg.start &&
	    (elem_first_coalesce > msg->sg.start ||
	     elem_first_coalesce < msg->sg.end))
		return true;

	return false;
}

int sk_msg_alloc(struct sock *sk, struct sk_msg *msg, int len,
		 int elem_first_coalesce)
{
	struct page_frag *pfrag = sk_page_frag(sk);
	int ret = 0;

	len -= msg->sg.size;
	while (len > 0) {
		struct scatterlist *sge;
		u32 orig_offset;
		int use, i;

		if (!sk_page_frag_refill(sk, pfrag))
			return -ENOMEM;

		orig_offset = pfrag->offset;
		use = min_t(int, len, pfrag->size - orig_offset);
		if (!sk_wmem_schedule(sk, use))
			return -ENOMEM;

		i = msg->sg.end;
		sk_msg_iter_var_prev(i);
		sge = &msg->sg.data[i];

		if (sk_msg_try_coalesce_ok(msg, elem_first_coalesce) &&
		    sg_page(sge) == pfrag->page &&
		    sge->offset + sge->length == orig_offset) {
			sge->length += use;
		} else {
			if (sk_msg_full(msg)) {
				ret = -ENOSPC;
				break;
			}

			sge = &msg->sg.data[msg->sg.end];
			sg_unmark_end(sge);
			sg_set_page(sge, pfrag->page, use, orig_offset);
			get_page(pfrag->page);
			sk_msg_iter_next(msg, end);
		}

		sk_mem_charge(sk, use);
		msg->sg.size += use;
		pfrag->offset += use;
		len -= use;
	}

	return ret;
}
EXPORT_SYMBOL_GPL(sk_msg_alloc);

int sk_msg_clone(struct sock *sk, struct sk_msg *dst, struct sk_msg *src,
		 u32 off, u32 len)
{
	int i = src->sg.start;
	struct scatterlist *sge = sk_msg_elem(src, i);
	struct scatterlist *sgd = NULL;
	u32 sge_len, sge_off;

	while (off) {
		if (sge->length > off)
			break;
		off -= sge->length;
		sk_msg_iter_var_next(i);
		if (i == src->sg.end && off)
			return -ENOSPC;
		sge = sk_msg_elem(src, i);
	}

	while (len) {
		sge_len = sge->length - off;
		if (sge_len > len)
			sge_len = len;

		if (dst->sg.end)
			sgd = sk_msg_elem(dst, dst->sg.end - 1);

		if (sgd &&
		    (sg_page(sge) == sg_page(sgd)) &&
		    (sg_virt(sge) + off == sg_virt(sgd) + sgd->length)) {
			sgd->length += sge_len;
			dst->sg.size += sge_len;
		} else if (!sk_msg_full(dst)) {
			sge_off = sge->offset + off;
			sk_msg_page_add(dst, sg_page(sge), sge_len, sge_off);
		} else {
			return -ENOSPC;
		}

		off = 0;
		len -= sge_len;
		sk_mem_charge(sk, sge_len);
		sk_msg_iter_var_next(i);
		if (i == src->sg.end && len)
			return -ENOSPC;
		sge = sk_msg_elem(src, i);
	}

	return 0;
}
EXPORT_SYMBOL_GPL(sk_msg_clone);

void sk_msg_return_zero(struct sock *sk, struct sk_msg *msg, int bytes)
{
	int i = msg->sg.start;

	do {
		struct scatterlist *sge = sk_msg_elem(msg, i);

		if (bytes < sge->length) {
			sge->length -= bytes;
			sge->offset += bytes;
			sk_mem_uncharge(sk, bytes);
			break;
		}

		sk_mem_uncharge(sk, sge->length);
		bytes -= sge->length;
		sge->length = 0;
		sge->offset = 0;
		sk_msg_iter_var_next(i);
	} while (bytes && i != msg->sg.end);
	msg->sg.start = i;
}
EXPORT_SYMBOL_GPL(sk_msg_return_zero);

void sk_msg_return(struct sock *sk, struct sk_msg *msg, int bytes)
{
	int i = msg->sg.start;

	do {
		struct scatterlist *sge = &msg->sg.data[i];
		int uncharge = (bytes < sge->length) ? bytes : sge->length;

		sk_mem_uncharge(sk, uncharge);
		bytes -= uncharge;
		sk_msg_iter_var_next(i);
	} while (i != msg->sg.end);
}
EXPORT_SYMBOL_GPL(sk_msg_return);

static int sk_msg_free_elem(struct sock *sk, struct sk_msg *msg, u32 i,
			    bool charge)
{
	struct scatterlist *sge = sk_msg_elem(msg, i);
	u32 len = sge->length;

	/* When the skb owns the memory we free it from consume_skb path. */
	if (!msg->skb) {
		if (charge)
			sk_mem_uncharge(sk, len);
		put_page(sg_page(sge));
	}
	memset(sge, 0, sizeof(*sge));
	return len;
}

static int __sk_msg_free(struct sock *sk, struct sk_msg *msg, u32 i,
			 bool charge)
{
	struct scatterlist *sge = sk_msg_elem(msg, i);
	int freed = 0;

	while (msg->sg.size) {
		msg->sg.size -= sge->length;
		freed += sk_msg_free_elem(sk, msg, i, charge);
		sk_msg_iter_var_next(i);
		sk_msg_check_to_free(msg, i, msg->sg.size);
		sge = sk_msg_elem(msg, i);
	}
	consume_skb(msg->skb);
	sk_msg_init(msg);
	return freed;
}

int sk_msg_free_nocharge(struct sock *sk, struct sk_msg *msg)
{
	return __sk_msg_free(sk, msg, msg->sg.start, false);
}
EXPORT_SYMBOL_GPL(sk_msg_free_nocharge);

int sk_msg_free(struct sock *sk, struct sk_msg *msg)
{
	return __sk_msg_free(sk, msg, msg->sg.start, true);
}
EXPORT_SYMBOL_GPL(sk_msg_free);

static void __sk_msg_free_partial(struct sock *sk, struct sk_msg *msg,
				  u32 bytes, bool charge)
{
	struct scatterlist *sge;
	u32 i = msg->sg.start;

	while (bytes) {
		sge = sk_msg_elem(msg, i);
		if (!sge->length)
			break;
		if (bytes < sge->length) {
			if (charge)
				sk_mem_uncharge(sk, bytes);
			sge->length -= bytes;
			sge->offset += bytes;
			msg->sg.size -= bytes;
			break;
		}

		msg->sg.size -= sge->length;
		bytes -= sge->length;
		sk_msg_free_elem(sk, msg, i, charge);
		sk_msg_iter_var_next(i);
		sk_msg_check_to_free(msg, i, bytes);
	}
	msg->sg.start = i;
}

void sk_msg_free_partial(struct sock *sk, struct sk_msg *msg, u32 bytes)
{
	__sk_msg_free_partial(sk, msg, bytes, true);
}
EXPORT_SYMBOL_GPL(sk_msg_free_partial);

void sk_msg_free_partial_nocharge(struct sock *sk, struct sk_msg *msg,
				  u32 bytes)
{
	__sk_msg_free_partial(sk, msg, bytes, false);
}

void sk_msg_trim(struct sock *sk, struct sk_msg *msg, int len)
{
	int trim = msg->sg.size - len;
	u32 i = msg->sg.end;

	if (trim <= 0) {
		WARN_ON(trim < 0);
		return;
	}

	sk_msg_iter_var_prev(i);
	msg->sg.size = len;
	while (msg->sg.data[i].length &&
	       trim >= msg->sg.data[i].length) {
		trim -= msg->sg.data[i].length;
		sk_msg_free_elem(sk, msg, i, true);
		sk_msg_iter_var_prev(i);
		if (!trim)
			goto out;
	}

	msg->sg.data[i].length -= trim;
	sk_mem_uncharge(sk, trim);
	/* Adjust copybreak if it falls into the trimmed part of last buf */
	if (msg->sg.curr == i && msg->sg.copybreak > msg->sg.data[i].length)
		msg->sg.copybreak = msg->sg.data[i].length;
out:
	sk_msg_iter_var_next(i);
	msg->sg.end = i;

	/* If we trim data a full sg elem before curr pointer update
	 * copybreak and current so that any future copy operations
	 * start at new copy location.
	 * However trimed data that has not yet been used in a copy op
	 * does not require an update.
	 */
	if (!msg->sg.size) {
		msg->sg.curr = msg->sg.start;
		msg->sg.copybreak = 0;
	} else if (sk_msg_iter_dist(msg->sg.start, msg->sg.curr) >=
		   sk_msg_iter_dist(msg->sg.start, msg->sg.end)) {
		sk_msg_iter_var_prev(i);
		msg->sg.curr = i;
		msg->sg.copybreak = msg->sg.data[i].length;
	}
}
EXPORT_SYMBOL_GPL(sk_msg_trim);

int sk_msg_zerocopy_from_iter(struct sock *sk, struct iov_iter *from,
			      struct sk_msg *msg, u32 bytes)
{
	int i, maxpages, ret = 0, num_elems = sk_msg_elem_used(msg);
	const int to_max_pages = MAX_MSG_FRAGS;
	struct page *pages[MAX_MSG_FRAGS];
	ssize_t orig, copied, use, offset;

	orig = msg->sg.size;
	while (bytes > 0) {
		i = 0;
		maxpages = to_max_pages - num_elems;
		if (maxpages == 0) {
			ret = -EFAULT;
			goto out;
		}

		copied = iov_iter_get_pages(from, pages, bytes, maxpages,
					    &offset);
		if (copied <= 0) {
			ret = -EFAULT;
			goto out;
		}

		iov_iter_advance(from, copied);
		bytes -= copied;
		msg->sg.size += copied;

		while (copied) {
			use = min_t(int, copied, PAGE_SIZE - offset);
			sg_set_page(&msg->sg.data[msg->sg.end],
				    pages[i], use, offset);
			sg_unmark_end(&msg->sg.data[msg->sg.end]);
			sk_mem_charge(sk, use);

			offset = 0;
			copied -= use;
			sk_msg_iter_next(msg, end);
			num_elems++;
			i++;
		}
		/* When zerocopy is mixed with sk_msg_*copy* operations we
		 * may have a copybreak set in this case clear and prefer
		 * zerocopy remainder when possible.
		 */
		msg->sg.copybreak = 0;
		msg->sg.curr = msg->sg.end;
	}
out:
	/* Revert iov_iter updates, msg will need to use 'trim' later if it
	 * also needs to be cleared.
	 */
	if (ret)
		iov_iter_revert(from, msg->sg.size - orig);
	return ret;
}
EXPORT_SYMBOL_GPL(sk_msg_zerocopy_from_iter);

int sk_msg_memcopy_from_iter(struct sock *sk, struct iov_iter *from,
			     struct sk_msg *msg, u32 bytes)
{
	int ret = -ENOSPC, i = msg->sg.curr;
	struct scatterlist *sge;
	u32 copy, buf_size;
	void *to;

	do {
		sge = sk_msg_elem(msg, i);
		/* This is possible if a trim operation shrunk the buffer */
		if (msg->sg.copybreak >= sge->length) {
			msg->sg.copybreak = 0;
			sk_msg_iter_var_next(i);
			if (i == msg->sg.end)
				break;
			sge = sk_msg_elem(msg, i);
		}

		buf_size = sge->length - msg->sg.copybreak;
		copy = (buf_size > bytes) ? bytes : buf_size;
		to = sg_virt(sge) + msg->sg.copybreak;
		msg->sg.copybreak += copy;
		if (sk->sk_route_caps & NETIF_F_NOCACHE_COPY)
			ret = copy_from_iter_nocache(to, copy, from);
		else
			ret = copy_from_iter(to, copy, from);
		if (ret != copy) {
			ret = -EFAULT;
			goto out;
		}
		bytes -= copy;
		if (!bytes)
			break;
		msg->sg.copybreak = 0;
		sk_msg_iter_var_next(i);
	} while (i != msg->sg.end);
out:
	msg->sg.curr = i;
	return ret;
}
EXPORT_SYMBOL_GPL(sk_msg_memcopy_from_iter);

static struct sk_msg *sk_psock_create_ingress_msg(struct sock *sk,
						  struct sk_buff *skb)
{
	struct sk_msg *msg;

	if (atomic_read(&sk->sk_rmem_alloc) > sk->sk_rcvbuf)
		return NULL;

	if (!sk_rmem_schedule(sk, skb, skb->truesize))
		return NULL;

	msg = kzalloc(sizeof(*msg), __GFP_NOWARN | GFP_ATOMIC);
	if (unlikely(!msg))
		return NULL;

	sk_msg_init(msg);
	return msg;
}

static int sk_psock_skb_ingress_enqueue(struct sk_buff *skb,
					struct sk_psock *psock,
					struct sock *sk,
					struct sk_msg *msg)
{
<<<<<<< HEAD
	int num_sge = skb_to_sgvec(skb, msg->sg.data, 0, skb->len);
	int copied;

=======
	int num_sge, copied;

	/* skb linearize may fail with ENOMEM, but lets simply try again
	 * later if this happens. Under memory pressure we don't want to
	 * drop the skb. We need to linearize the skb so that the mapping
	 * in skb_to_sgvec can not error.
	 */
	if (skb_linearize(skb))
		return -EAGAIN;
	num_sge = skb_to_sgvec(skb, msg->sg.data, 0, skb->len);
>>>>>>> d1988041
	if (unlikely(num_sge < 0)) {
		kfree(msg);
		return num_sge;
	}

	copied = skb->len;
	msg->sg.start = 0;
	msg->sg.size = copied;
	msg->sg.end = num_sge;
	msg->skb = skb;

	sk_psock_queue_msg(psock, msg);
	sk_psock_data_ready(sk, psock);
	return copied;
}

<<<<<<< HEAD
=======
static int sk_psock_skb_ingress_self(struct sk_psock *psock, struct sk_buff *skb);

>>>>>>> d1988041
static int sk_psock_skb_ingress(struct sk_psock *psock, struct sk_buff *skb)
{
	struct sock *sk = psock->sk;
	struct sk_msg *msg;

<<<<<<< HEAD
=======
	/* If we are receiving on the same sock skb->sk is already assigned,
	 * skip memory accounting and owner transition seeing it already set
	 * correctly.
	 */
	if (unlikely(skb->sk == sk))
		return sk_psock_skb_ingress_self(psock, skb);
>>>>>>> d1988041
	msg = sk_psock_create_ingress_msg(sk, skb);
	if (!msg)
		return -EAGAIN;

	/* This will transition ownership of the data from the socket where
	 * the BPF program was run initiating the redirect to the socket
	 * we will eventually receive this data on. The data will be released
	 * from skb_consume found in __tcp_bpf_recvmsg() after its been copied
	 * into user buffers.
	 */
	skb_set_owner_r(skb, sk);
	return sk_psock_skb_ingress_enqueue(skb, psock, sk, msg);
}

/* Puts an skb on the ingress queue of the socket already assigned to the
 * skb. In this case we do not need to check memory limits or skb_set_owner_r
 * because the skb is already accounted for here.
 */
static int sk_psock_skb_ingress_self(struct sk_psock *psock, struct sk_buff *skb)
{
	struct sk_msg *msg = kzalloc(sizeof(*msg), __GFP_NOWARN | GFP_ATOMIC);
	struct sock *sk = psock->sk;

	if (unlikely(!msg))
		return -EAGAIN;
	sk_msg_init(msg);
	return sk_psock_skb_ingress_enqueue(skb, psock, sk, msg);
}

static int sk_psock_handle_skb(struct sk_psock *psock, struct sk_buff *skb,
			       u32 off, u32 len, bool ingress)
{
	if (!ingress) {
		if (!sock_writeable(psock->sk))
			return -EAGAIN;
		return skb_send_sock_locked(psock->sk, skb, off, len);
	}
	return sk_psock_skb_ingress(psock, skb);
}

static void sk_psock_backlog(struct work_struct *work)
{
	struct sk_psock *psock = container_of(work, struct sk_psock, work);
	struct sk_psock_work_state *state = &psock->work_state;
	struct sk_buff *skb;
	bool ingress;
	u32 len, off;
	int ret;

	/* Lock sock to avoid losing sk_socket during loop. */
	lock_sock(psock->sk);
	if (state->skb) {
		skb = state->skb;
		len = state->len;
		off = state->off;
		state->skb = NULL;
		goto start;
	}

	while ((skb = skb_dequeue(&psock->ingress_skb))) {
		len = skb->len;
		off = 0;
start:
		ingress = tcp_skb_bpf_ingress(skb);
		do {
			ret = -EIO;
			if (likely(psock->sk->sk_socket))
				ret = sk_psock_handle_skb(psock, skb, off,
							  len, ingress);
			if (ret <= 0) {
				if (ret == -EAGAIN) {
					state->skb = skb;
					state->len = len;
					state->off = off;
					goto end;
				}
				/* Hard errors break pipe and stop xmit. */
				sk_psock_report_error(psock, ret ? -ret : EPIPE);
				sk_psock_clear_state(psock, SK_PSOCK_TX_ENABLED);
				kfree_skb(skb);
				goto end;
			}
			off += ret;
			len -= ret;
		} while (len);

		if (!ingress)
			kfree_skb(skb);
	}
end:
	release_sock(psock->sk);
}

struct sk_psock *sk_psock_init(struct sock *sk, int node)
{
	struct sk_psock *psock;
	struct proto *prot;

	write_lock_bh(&sk->sk_callback_lock);

	if (inet_csk_has_ulp(sk)) {
		psock = ERR_PTR(-EINVAL);
		goto out;
	}

	if (sk->sk_user_data) {
		psock = ERR_PTR(-EBUSY);
		goto out;
	}

	psock = kzalloc_node(sizeof(*psock), GFP_ATOMIC | __GFP_NOWARN, node);
	if (!psock) {
		psock = ERR_PTR(-ENOMEM);
		goto out;
	}

	prot = READ_ONCE(sk->sk_prot);
	psock->sk = sk;
	psock->eval = __SK_NONE;
	psock->sk_proto = prot;
	psock->saved_unhash = prot->unhash;
	psock->saved_close = prot->close;
	psock->saved_write_space = sk->sk_write_space;

	INIT_LIST_HEAD(&psock->link);
	spin_lock_init(&psock->link_lock);

	INIT_WORK(&psock->work, sk_psock_backlog);
	INIT_LIST_HEAD(&psock->ingress_msg);
	skb_queue_head_init(&psock->ingress_skb);

	sk_psock_set_state(psock, SK_PSOCK_TX_ENABLED);
	refcount_set(&psock->refcnt, 1);

	rcu_assign_sk_user_data_nocopy(sk, psock);
	sock_hold(sk);

out:
	write_unlock_bh(&sk->sk_callback_lock);
	return psock;
}
EXPORT_SYMBOL_GPL(sk_psock_init);

struct sk_psock_link *sk_psock_link_pop(struct sk_psock *psock)
{
	struct sk_psock_link *link;

	spin_lock_bh(&psock->link_lock);
	link = list_first_entry_or_null(&psock->link, struct sk_psock_link,
					list);
	if (link)
		list_del(&link->list);
	spin_unlock_bh(&psock->link_lock);
	return link;
}

void __sk_psock_purge_ingress_msg(struct sk_psock *psock)
{
	struct sk_msg *msg, *tmp;

	list_for_each_entry_safe(msg, tmp, &psock->ingress_msg, list) {
		list_del(&msg->list);
		sk_msg_free(psock->sk, msg);
		kfree(msg);
	}
}

static void sk_psock_zap_ingress(struct sk_psock *psock)
{
	__skb_queue_purge(&psock->ingress_skb);
	__sk_psock_purge_ingress_msg(psock);
}

static void sk_psock_link_destroy(struct sk_psock *psock)
{
	struct sk_psock_link *link, *tmp;

	list_for_each_entry_safe(link, tmp, &psock->link, list) {
		list_del(&link->list);
		sk_psock_free_link(link);
	}
}

static void sk_psock_destroy_deferred(struct work_struct *gc)
{
	struct sk_psock *psock = container_of(gc, struct sk_psock, gc);

	/* No sk_callback_lock since already detached. */

	/* Parser has been stopped */
	if (psock->progs.skb_parser)
		strp_done(&psock->parser.strp);

	cancel_work_sync(&psock->work);

	psock_progs_drop(&psock->progs);

	sk_psock_link_destroy(psock);
	sk_psock_cork_free(psock);
	sk_psock_zap_ingress(psock);

	if (psock->sk_redir)
		sock_put(psock->sk_redir);
	sock_put(psock->sk);
	kfree(psock);
}

void sk_psock_destroy(struct rcu_head *rcu)
{
	struct sk_psock *psock = container_of(rcu, struct sk_psock, rcu);

	INIT_WORK(&psock->gc, sk_psock_destroy_deferred);
	schedule_work(&psock->gc);
}
EXPORT_SYMBOL_GPL(sk_psock_destroy);

void sk_psock_drop(struct sock *sk, struct sk_psock *psock)
{
	sk_psock_cork_free(psock);
	sk_psock_zap_ingress(psock);

	write_lock_bh(&sk->sk_callback_lock);
	sk_psock_restore_proto(sk, psock);
	rcu_assign_sk_user_data(sk, NULL);
	if (psock->progs.skb_parser)
		sk_psock_stop_strp(sk, psock);
	else if (psock->progs.skb_verdict)
		sk_psock_stop_verdict(sk, psock);
	write_unlock_bh(&sk->sk_callback_lock);
	sk_psock_clear_state(psock, SK_PSOCK_TX_ENABLED);

	call_rcu(&psock->rcu, sk_psock_destroy);
}
EXPORT_SYMBOL_GPL(sk_psock_drop);

static int sk_psock_map_verd(int verdict, bool redir)
{
	switch (verdict) {
	case SK_PASS:
		return redir ? __SK_REDIRECT : __SK_PASS;
	case SK_DROP:
	default:
		break;
	}

	return __SK_DROP;
}

int sk_psock_msg_verdict(struct sock *sk, struct sk_psock *psock,
			 struct sk_msg *msg)
{
	struct bpf_prog *prog;
	int ret;

	rcu_read_lock();
	prog = READ_ONCE(psock->progs.msg_parser);
	if (unlikely(!prog)) {
		ret = __SK_PASS;
		goto out;
	}

	sk_msg_compute_data_pointers(msg);
	msg->sk = sk;
	ret = bpf_prog_run_pin_on_cpu(prog, msg);
	ret = sk_psock_map_verd(ret, msg->sk_redir);
	psock->apply_bytes = msg->apply_bytes;
	if (ret == __SK_REDIRECT) {
		if (psock->sk_redir)
			sock_put(psock->sk_redir);
		psock->sk_redir = msg->sk_redir;
		if (!psock->sk_redir) {
			ret = __SK_DROP;
			goto out;
		}
		sock_hold(psock->sk_redir);
	}
out:
	rcu_read_unlock();
	return ret;
}
EXPORT_SYMBOL_GPL(sk_psock_msg_verdict);

static int sk_psock_bpf_run(struct sk_psock *psock, struct bpf_prog *prog,
			    struct sk_buff *skb)
{
<<<<<<< HEAD
	int ret;

	/* strparser clones the skb before handing it to a upper layer,
	 * meaning we have the same data, but sk is NULL. We do want an
	 * sk pointer though when we run the BPF program. So we set it
	 * here and then NULL it to ensure we don't trigger a BUG_ON()
	 * in skb/sk operations later if kfree_skb is called with a
	 * valid skb->sk pointer and no destructor assigned.
	 */
	skb->sk = psock->sk;
	bpf_compute_data_end_sk_skb(skb);
	ret = bpf_prog_run_pin_on_cpu(prog, skb);
	skb->sk = NULL;
	return ret;
=======
	bpf_compute_data_end_sk_skb(skb);
	return bpf_prog_run_pin_on_cpu(prog, skb);
>>>>>>> d1988041
}

static struct sk_psock *sk_psock_from_strp(struct strparser *strp)
{
	struct sk_psock_parser *parser;

	parser = container_of(strp, struct sk_psock_parser, strp);
	return container_of(parser, struct sk_psock, parser);
}

static void sk_psock_skb_redirect(struct sk_buff *skb)
{
	struct sk_psock *psock_other;
	struct sock *sk_other;

	sk_other = tcp_skb_bpf_redirect_fetch(skb);
	/* This error is a buggy BPF program, it returned a redirect
	 * return code, but then didn't set a redirect interface.
	 */
	if (unlikely(!sk_other)) {
		kfree_skb(skb);
		return;
	}
	psock_other = sk_psock(sk_other);
	/* This error indicates the socket is being torn down or had another
	 * error that caused the pipe to break. We can't send a packet on
	 * a socket that is in this state so we drop the skb.
	 */
	if (!psock_other || sock_flag(sk_other, SOCK_DEAD) ||
	    !sk_psock_test_state(psock_other, SK_PSOCK_TX_ENABLED)) {
		kfree_skb(skb);
		return;
	}

	skb_queue_tail(&psock_other->ingress_skb, skb);
	schedule_work(&psock_other->work);
}

static void sk_psock_tls_verdict_apply(struct sk_buff *skb, struct sock *sk, int verdict)
{
	switch (verdict) {
	case __SK_REDIRECT:
		skb_set_owner_r(skb, sk);
		sk_psock_skb_redirect(skb);
		break;
	case __SK_PASS:
	case __SK_DROP:
	default:
		break;
	}
}

int sk_psock_tls_strp_read(struct sk_psock *psock, struct sk_buff *skb)
{
	struct bpf_prog *prog;
	int ret = __SK_PASS;

	rcu_read_lock();
	prog = READ_ONCE(psock->progs.skb_verdict);
	if (likely(prog)) {
		/* We skip full set_owner_r here because if we do a SK_PASS
		 * or SK_DROP we can skip skb memory accounting and use the
		 * TLS context.
		 */
		skb->sk = psock->sk;
		tcp_skb_bpf_redirect_clear(skb);
		ret = sk_psock_bpf_run(psock, prog, skb);
		ret = sk_psock_map_verd(ret, tcp_skb_bpf_redirect_fetch(skb));
		skb->sk = NULL;
	}
	sk_psock_tls_verdict_apply(skb, psock->sk, ret);
	rcu_read_unlock();
	return ret;
}
EXPORT_SYMBOL_GPL(sk_psock_tls_strp_read);

static void sk_psock_verdict_apply(struct sk_psock *psock,
				   struct sk_buff *skb, int verdict)
{
	struct tcp_skb_cb *tcp;
	struct sock *sk_other;
	int err = -EIO;

	switch (verdict) {
	case __SK_PASS:
		sk_other = psock->sk;
		if (sock_flag(sk_other, SOCK_DEAD) ||
		    !sk_psock_test_state(psock, SK_PSOCK_TX_ENABLED)) {
			goto out_free;
		}

		tcp = TCP_SKB_CB(skb);
		tcp->bpf.flags |= BPF_F_INGRESS;

		/* If the queue is empty then we can submit directly
		 * into the msg queue. If its not empty we have to
		 * queue work otherwise we may get OOO data. Otherwise,
		 * if sk_psock_skb_ingress errors will be handled by
		 * retrying later from workqueue.
		 */
		if (skb_queue_empty(&psock->ingress_skb)) {
			err = sk_psock_skb_ingress_self(psock, skb);
		}
		if (err < 0) {
			skb_queue_tail(&psock->ingress_skb, skb);
			schedule_work(&psock->work);
		}
		break;
	case __SK_REDIRECT:
		sk_psock_skb_redirect(skb);
		break;
	case __SK_DROP:
	default:
out_free:
		kfree_skb(skb);
	}
}

static void sk_psock_strp_read(struct strparser *strp, struct sk_buff *skb)
{
	struct sk_psock *psock;
	struct bpf_prog *prog;
	int ret = __SK_DROP;
	struct sock *sk;

	rcu_read_lock();
	sk = strp->sk;
	psock = sk_psock(sk);
	if (unlikely(!psock)) {
		kfree_skb(skb);
		goto out;
	}
	skb_set_owner_r(skb, sk);
	prog = READ_ONCE(psock->progs.skb_verdict);
	if (likely(prog)) {
		tcp_skb_bpf_redirect_clear(skb);
		ret = sk_psock_bpf_run(psock, prog, skb);
		ret = sk_psock_map_verd(ret, tcp_skb_bpf_redirect_fetch(skb));
	}
	sk_psock_verdict_apply(psock, skb, ret);
out:
	rcu_read_unlock();
}

static int sk_psock_strp_read_done(struct strparser *strp, int err)
{
	return err;
}

static int sk_psock_strp_parse(struct strparser *strp, struct sk_buff *skb)
{
	struct sk_psock *psock = sk_psock_from_strp(strp);
	struct bpf_prog *prog;
	int ret = skb->len;

	rcu_read_lock();
	prog = READ_ONCE(psock->progs.skb_parser);
	if (likely(prog)) {
		skb->sk = psock->sk;
		ret = sk_psock_bpf_run(psock, prog, skb);
		skb->sk = NULL;
	}
	rcu_read_unlock();
	return ret;
}

/* Called with socket lock held. */
static void sk_psock_strp_data_ready(struct sock *sk)
{
	struct sk_psock *psock;

	rcu_read_lock();
	psock = sk_psock(sk);
	if (likely(psock)) {
		if (tls_sw_has_ctx_rx(sk)) {
			psock->parser.saved_data_ready(sk);
		} else {
			write_lock_bh(&sk->sk_callback_lock);
			strp_data_ready(&psock->parser.strp);
			write_unlock_bh(&sk->sk_callback_lock);
		}
	}
	rcu_read_unlock();
}

static int sk_psock_verdict_recv(read_descriptor_t *desc, struct sk_buff *skb,
				 unsigned int offset, size_t orig_len)
{
	struct sock *sk = (struct sock *)desc->arg.data;
	struct sk_psock *psock;
	struct bpf_prog *prog;
	int ret = __SK_DROP;
	int len = skb->len;

	/* clone here so sk_eat_skb() in tcp_read_sock does not drop our data */
	skb = skb_clone(skb, GFP_ATOMIC);
	if (!skb) {
		desc->error = -ENOMEM;
		return 0;
	}

	rcu_read_lock();
	psock = sk_psock(sk);
	if (unlikely(!psock)) {
		len = 0;
		kfree_skb(skb);
		goto out;
	}
	skb_set_owner_r(skb, sk);
	prog = READ_ONCE(psock->progs.skb_verdict);
	if (likely(prog)) {
		tcp_skb_bpf_redirect_clear(skb);
		ret = sk_psock_bpf_run(psock, prog, skb);
		ret = sk_psock_map_verd(ret, tcp_skb_bpf_redirect_fetch(skb));
	}
	sk_psock_verdict_apply(psock, skb, ret);
out:
	rcu_read_unlock();
	return len;
}

static void sk_psock_verdict_data_ready(struct sock *sk)
{
	struct socket *sock = sk->sk_socket;
	read_descriptor_t desc;

	if (unlikely(!sock || !sock->ops || !sock->ops->read_sock))
		return;

	desc.arg.data = sk;
	desc.error = 0;
	desc.count = 1;

	sock->ops->read_sock(sk, &desc, sk_psock_verdict_recv);
}

static void sk_psock_write_space(struct sock *sk)
{
	struct sk_psock *psock;
	void (*write_space)(struct sock *sk) = NULL;

	rcu_read_lock();
	psock = sk_psock(sk);
	if (likely(psock)) {
		if (sk_psock_test_state(psock, SK_PSOCK_TX_ENABLED))
			schedule_work(&psock->work);
		write_space = psock->saved_write_space;
	}
	rcu_read_unlock();
	if (write_space)
		write_space(sk);
}

int sk_psock_init_strp(struct sock *sk, struct sk_psock *psock)
{
	static const struct strp_callbacks cb = {
		.rcv_msg	= sk_psock_strp_read,
		.read_sock_done	= sk_psock_strp_read_done,
		.parse_msg	= sk_psock_strp_parse,
	};

	psock->parser.enabled = false;
	return strp_init(&psock->parser.strp, sk, &cb);
}

void sk_psock_start_verdict(struct sock *sk, struct sk_psock *psock)
{
	struct sk_psock_parser *parser = &psock->parser;

	if (parser->enabled)
		return;

	parser->saved_data_ready = sk->sk_data_ready;
	sk->sk_data_ready = sk_psock_verdict_data_ready;
	sk->sk_write_space = sk_psock_write_space;
	parser->enabled = true;
}

void sk_psock_start_strp(struct sock *sk, struct sk_psock *psock)
{
	struct sk_psock_parser *parser = &psock->parser;

	if (parser->enabled)
		return;

	parser->saved_data_ready = sk->sk_data_ready;
	sk->sk_data_ready = sk_psock_strp_data_ready;
	sk->sk_write_space = sk_psock_write_space;
	parser->enabled = true;
}

void sk_psock_stop_strp(struct sock *sk, struct sk_psock *psock)
{
	struct sk_psock_parser *parser = &psock->parser;

	if (!parser->enabled)
		return;

	sk->sk_data_ready = parser->saved_data_ready;
	parser->saved_data_ready = NULL;
	strp_stop(&parser->strp);
	parser->enabled = false;
}

void sk_psock_stop_verdict(struct sock *sk, struct sk_psock *psock)
{
	struct sk_psock_parser *parser = &psock->parser;

	if (!parser->enabled)
		return;

	sk->sk_data_ready = parser->saved_data_ready;
	parser->saved_data_ready = NULL;
	parser->enabled = false;
}<|MERGE_RESOLUTION|>--- conflicted
+++ resolved
@@ -423,11 +423,6 @@
 					struct sock *sk,
 					struct sk_msg *msg)
 {
-<<<<<<< HEAD
-	int num_sge = skb_to_sgvec(skb, msg->sg.data, 0, skb->len);
-	int copied;
-
-=======
 	int num_sge, copied;
 
 	/* skb linearize may fail with ENOMEM, but lets simply try again
@@ -438,7 +433,6 @@
 	if (skb_linearize(skb))
 		return -EAGAIN;
 	num_sge = skb_to_sgvec(skb, msg->sg.data, 0, skb->len);
->>>>>>> d1988041
 	if (unlikely(num_sge < 0)) {
 		kfree(msg);
 		return num_sge;
@@ -455,25 +449,19 @@
 	return copied;
 }
 
-<<<<<<< HEAD
-=======
 static int sk_psock_skb_ingress_self(struct sk_psock *psock, struct sk_buff *skb);
 
->>>>>>> d1988041
 static int sk_psock_skb_ingress(struct sk_psock *psock, struct sk_buff *skb)
 {
 	struct sock *sk = psock->sk;
 	struct sk_msg *msg;
 
-<<<<<<< HEAD
-=======
 	/* If we are receiving on the same sock skb->sk is already assigned,
 	 * skip memory accounting and owner transition seeing it already set
 	 * correctly.
 	 */
 	if (unlikely(skb->sk == sk))
 		return sk_psock_skb_ingress_self(psock, skb);
->>>>>>> d1988041
 	msg = sk_psock_create_ingress_msg(sk, skb);
 	if (!msg)
 		return -EAGAIN;
@@ -759,25 +747,8 @@
 static int sk_psock_bpf_run(struct sk_psock *psock, struct bpf_prog *prog,
 			    struct sk_buff *skb)
 {
-<<<<<<< HEAD
-	int ret;
-
-	/* strparser clones the skb before handing it to a upper layer,
-	 * meaning we have the same data, but sk is NULL. We do want an
-	 * sk pointer though when we run the BPF program. So we set it
-	 * here and then NULL it to ensure we don't trigger a BUG_ON()
-	 * in skb/sk operations later if kfree_skb is called with a
-	 * valid skb->sk pointer and no destructor assigned.
-	 */
-	skb->sk = psock->sk;
-	bpf_compute_data_end_sk_skb(skb);
-	ret = bpf_prog_run_pin_on_cpu(prog, skb);
-	skb->sk = NULL;
-	return ret;
-=======
 	bpf_compute_data_end_sk_skb(skb);
 	return bpf_prog_run_pin_on_cpu(prog, skb);
->>>>>>> d1988041
 }
 
 static struct sk_psock *sk_psock_from_strp(struct strparser *strp)
