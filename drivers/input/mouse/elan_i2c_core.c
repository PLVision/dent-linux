// SPDX-License-Identifier: GPL-2.0-only
/*
 * Elan I2C/SMBus Touchpad driver
 *
 * Copyright (c) 2013 ELAN Microelectronics Corp.
 *
 * Author: 林政維 (Duson Lin) <dusonlin@emc.com.tw>
 * Author: KT Liao <kt.liao@emc.com.tw>
 * Version: 1.6.3
 *
 * Based on cyapa driver:
 * copyright (c) 2011-2012 Cypress Semiconductor, Inc.
 * copyright (c) 2011-2012 Google, Inc.
 *
 * Trademarks are the property of their respective owners.
 */

#include <linux/acpi.h>
#include <linux/delay.h>
#include <linux/device.h>
#include <linux/firmware.h>
#include <linux/i2c.h>
#include <linux/init.h>
#include <linux/input/mt.h>
#include <linux/interrupt.h>
#include <linux/irq.h>
#include <linux/module.h>
#include <linux/slab.h>
#include <linux/kernel.h>
#include <linux/sched.h>
#include <linux/input.h>
#include <linux/uaccess.h>
#include <linux/jiffies.h>
#include <linux/completion.h>
#include <linux/of.h>
#include <linux/property.h>
#include <linux/input/elan-i2c-ids.h>
#include <linux/regulator/consumer.h>
#include <asm/unaligned.h>

#include "elan_i2c.h"

#define DRIVER_NAME		"elan_i2c"
#define ELAN_VENDOR_ID		0x04f3
#define ETP_MAX_PRESSURE	255
#define ETP_FWIDTH_REDUCE	90
#define ETP_FINGER_WIDTH	15
#define ETP_RETRY_COUNT		3

#define ETP_MAX_FINGERS		5
#define ETP_FINGER_DATA_LEN	5
#define ETP_REPORT_ID		0x5D
#define ETP_REPORT_ID2		0x60	/* High precision report */
#define ETP_TP_REPORT_ID	0x5E
#define ETP_REPORT_ID_OFFSET	2
#define ETP_TOUCH_INFO_OFFSET	3
#define ETP_FINGER_DATA_OFFSET	4
#define ETP_HOVER_INFO_OFFSET	30
#define ETP_MK_DATA_OFFSET	33	/* For high precision reports */
#define ETP_MAX_REPORT_LEN	39

/* The main device structure */
struct elan_tp_data {
	struct i2c_client	*client;
	struct input_dev	*input;
	struct input_dev	*tp_input; /* trackpoint input node */
	struct regulator	*vcc;

	const struct elan_transport_ops *ops;

	/* for fw update */
	struct completion	fw_completion;
	bool			in_fw_update;

	struct mutex		sysfs_mutex;

	unsigned int		max_x;
	unsigned int		max_y;
	unsigned int		width_x;
	unsigned int		width_y;
	unsigned int		x_res;
	unsigned int		y_res;

	u8			pattern;
	u16			product_id;
	u8			fw_version;
	u8			sm_version;
	u8			iap_version;
	u16			fw_checksum;
	unsigned int		report_features;
	unsigned int		report_len;
	int			pressure_adjustment;
	u8			mode;
	u16			ic_type;
	u16			fw_validpage_count;
	u16			fw_page_size;
	u32			fw_signature_address;

	bool			irq_wake;

	u8			min_baseline;
	u8			max_baseline;
	bool			baseline_ready;
	u8			clickpad;
	bool			middle_button;
};

static int elan_get_fwinfo(u16 ic_type, u8 iap_version, u16 *validpage_count,
			   u32 *signature_address, u16 *page_size)
{
	switch (ic_type) {
	case 0x00:
	case 0x06:
	case 0x08:
		*validpage_count = 512;
		break;
	case 0x03:
	case 0x07:
	case 0x09:
	case 0x0A:
	case 0x0B:
	case 0x0C:
		*validpage_count = 768;
		break;
	case 0x0D:
		*validpage_count = 896;
		break;
	case 0x0E:
		*validpage_count = 640;
		break;
	case 0x10:
		*validpage_count = 1024;
		break;
	case 0x11:
		*validpage_count = 1280;
		break;
	case 0x13:
		*validpage_count = 2048;
		break;
	case 0x14:
	case 0x15:
		*validpage_count = 1024;
		break;
	default:
		/* unknown ic type clear value */
		*validpage_count = 0;
		*signature_address = 0;
		*page_size = 0;
		return -ENXIO;
	}

	*signature_address =
		(*validpage_count * ETP_FW_PAGE_SIZE) - ETP_FW_SIGNATURE_SIZE;

	if ((ic_type == 0x14 || ic_type == 0x15) && iap_version >= 2) {
		*validpage_count /= 8;
		*page_size = ETP_FW_PAGE_SIZE_512;
	} else if (ic_type >= 0x0D && iap_version >= 1) {
		*validpage_count /= 2;
		*page_size = ETP_FW_PAGE_SIZE_128;
	} else {
		*page_size = ETP_FW_PAGE_SIZE;
	}

	return 0;
}

static int elan_enable_power(struct elan_tp_data *data)
{
	int repeat = ETP_RETRY_COUNT;
	int error;

	error = regulator_enable(data->vcc);
	if (error) {
		dev_err(&data->client->dev,
			"failed to enable regulator: %d\n", error);
		return error;
	}

	do {
		error = data->ops->power_control(data->client, true);
		if (error >= 0)
			return 0;

		msleep(30);
	} while (--repeat > 0);

	dev_err(&data->client->dev, "failed to enable power: %d\n", error);
	return error;
}

static int elan_disable_power(struct elan_tp_data *data)
{
	int repeat = ETP_RETRY_COUNT;
	int error;

	do {
		error = data->ops->power_control(data->client, false);
		if (!error) {
			error = regulator_disable(data->vcc);
			if (error) {
				dev_err(&data->client->dev,
					"failed to disable regulator: %d\n",
					error);
				/* Attempt to power the chip back up */
				data->ops->power_control(data->client, true);
				break;
			}

			return 0;
		}

		msleep(30);
	} while (--repeat > 0);

	dev_err(&data->client->dev, "failed to disable power: %d\n", error);
	return error;
}

static int elan_sleep(struct elan_tp_data *data)
{
	int repeat = ETP_RETRY_COUNT;
	int error;

	do {
		error = data->ops->sleep_control(data->client, true);
		if (!error)
			return 0;

		msleep(30);
	} while (--repeat > 0);

	return error;
}

static int elan_query_product(struct elan_tp_data *data)
{
	int error;

	error = data->ops->get_product_id(data->client, &data->product_id);
	if (error)
		return error;

	error = data->ops->get_pattern(data->client, &data->pattern);
	if (error)
		return error;

	error = data->ops->get_sm_version(data->client, data->pattern,
					  &data->ic_type, &data->sm_version,
					  &data->clickpad);
	if (error)
		return error;

	return 0;
}

static int elan_check_ASUS_special_fw(struct elan_tp_data *data)
{
	if (data->ic_type == 0x0E) {
		switch (data->product_id) {
		case 0x05 ... 0x07:
		case 0x09:
		case 0x13:
			return true;
		}
	} else if (data->ic_type == 0x08 && data->product_id == 0x26) {
		/* ASUS EeeBook X205TA */
		return true;
	}

	return false;
}

static int __elan_initialize(struct elan_tp_data *data)
{
	struct i2c_client *client = data->client;
	bool woken_up = false;
	int error;

	error = data->ops->initialize(client);
	if (error) {
		dev_err(&client->dev, "device initialize failed: %d\n", error);
		return error;
	}

	error = elan_query_product(data);
	if (error)
		return error;

	/*
	 * Some ASUS devices were shipped with firmware that requires
	 * touchpads to be woken up first, before attempting to switch
	 * them into absolute reporting mode.
	 */
	if (elan_check_ASUS_special_fw(data)) {
		error = data->ops->sleep_control(client, false);
		if (error) {
			dev_err(&client->dev,
				"failed to wake device up: %d\n", error);
			return error;
		}

		msleep(200);
		woken_up = true;
	}

	data->mode |= ETP_ENABLE_ABS;
	error = data->ops->set_mode(client, data->mode);
	if (error) {
		dev_err(&client->dev,
			"failed to switch to absolute mode: %d\n", error);
		return error;
	}

	if (!woken_up) {
		error = data->ops->sleep_control(client, false);
		if (error) {
			dev_err(&client->dev,
				"failed to wake device up: %d\n", error);
			return error;
		}
	}

	return 0;
}

static int elan_initialize(struct elan_tp_data *data)
{
	int repeat = ETP_RETRY_COUNT;
	int error;

	do {
		error = __elan_initialize(data);
		if (!error)
			return 0;

		msleep(30);
	} while (--repeat > 0);

	return error;
}

static int elan_query_device_info(struct elan_tp_data *data)
{
	int error;

	error = data->ops->get_version(data->client, data->pattern, false,
				       &data->fw_version);
	if (error)
		return error;

	error = data->ops->get_checksum(data->client, false,
					&data->fw_checksum);
	if (error)
		return error;

	error = data->ops->get_version(data->client, data->pattern,
				       true, &data->iap_version);
	if (error)
		return error;

	error = data->ops->get_pressure_adjustment(data->client,
						   &data->pressure_adjustment);
	if (error)
		return error;

	error = data->ops->get_report_features(data->client, data->pattern,
					       &data->report_features,
					       &data->report_len);
	if (error)
		return error;

	error = elan_get_fwinfo(data->ic_type, data->iap_version,
				&data->fw_validpage_count,
				&data->fw_signature_address,
				&data->fw_page_size);
	if (error)
		dev_warn(&data->client->dev,
			 "unexpected iap version %#04x (ic type: %#04x), firmware update will not work\n",
			 data->iap_version, data->ic_type);

	return 0;
}

static unsigned int elan_convert_resolution(u8 val, u8 pattern)
{
	/*
	 * pattern <= 0x01:
	 *	(value from firmware) * 10 + 790 = dpi
	 * else
	 *	((value from firmware) + 3) * 100 = dpi
	 */
	int res = pattern <= 0x01 ?
		(int)(char)val * 10 + 790 : ((int)(char)val + 3) * 100;
	/*
	 * We also have to convert dpi to dots/mm (*10/254 to avoid floating
	 * point).
	 */
	return res * 10 / 254;
}

static int elan_query_device_parameters(struct elan_tp_data *data)
{
	struct i2c_client *client = data->client;
	unsigned int x_traces, y_traces;
	u32 x_mm, y_mm;
	u8 hw_x_res, hw_y_res;
	int error;

	if (device_property_read_u32(&client->dev,
				     "touchscreen-size-x", &data->max_x) ||
	    device_property_read_u32(&client->dev,
				     "touchscreen-size-y", &data->max_y)) {
		error = data->ops->get_max(data->client,
					   &data->max_x,
					   &data->max_y);
		if (error)
			return error;
	} else {
		/* size is the maximum + 1 */
		--data->max_x;
		--data->max_y;
	}

	if (device_property_read_u32(&client->dev,
				     "elan,x_traces",
				     &x_traces) ||
	    device_property_read_u32(&client->dev,
				     "elan,y_traces",
				     &y_traces)) {
		error = data->ops->get_num_traces(data->client,
						  &x_traces, &y_traces);
		if (error)
			return error;
	}
	data->width_x = data->max_x / x_traces;
	data->width_y = data->max_y / y_traces;

	if (device_property_read_u32(&client->dev,
				     "touchscreen-x-mm", &x_mm) ||
	    device_property_read_u32(&client->dev,
				     "touchscreen-y-mm", &y_mm)) {
		error = data->ops->get_resolution(data->client,
						  &hw_x_res, &hw_y_res);
		if (error)
			return error;

		data->x_res = elan_convert_resolution(hw_x_res, data->pattern);
		data->y_res = elan_convert_resolution(hw_y_res, data->pattern);
	} else {
		data->x_res = (data->max_x + 1) / x_mm;
		data->y_res = (data->max_y + 1) / y_mm;
	}

	if (device_property_read_bool(&client->dev, "elan,clickpad"))
		data->clickpad = 1;

	if (device_property_read_bool(&client->dev, "elan,middle-button"))
		data->middle_button = true;

	return 0;
}

/*
 **********************************************************
 * IAP firmware updater related routines
 **********************************************************
 */
static int elan_write_fw_block(struct elan_tp_data *data, u16 page_size,
			       const u8 *page, u16 checksum, int idx)
{
	int retry = ETP_RETRY_COUNT;
	int error;

	do {
		error = data->ops->write_fw_block(data->client, page_size,
						  page, checksum, idx);
		if (!error)
			return 0;

		dev_dbg(&data->client->dev,
			"IAP retrying page %d (error: %d)\n", idx, error);
	} while (--retry > 0);

	return error;
}

static int __elan_update_firmware(struct elan_tp_data *data,
				  const struct firmware *fw)
{
	struct i2c_client *client = data->client;
	struct device *dev = &client->dev;
	int i, j;
	int error;
	u16 iap_start_addr;
	u16 boot_page_count;
	u16 sw_checksum = 0, fw_checksum = 0;

	error = data->ops->prepare_fw_update(client, data->ic_type,
					     data->iap_version,
					     data->fw_page_size);
	if (error)
		return error;

	iap_start_addr = get_unaligned_le16(&fw->data[ETP_IAP_START_ADDR * 2]);

	boot_page_count = (iap_start_addr * 2) / data->fw_page_size;
	for (i = boot_page_count; i < data->fw_validpage_count; i++) {
		u16 checksum = 0;
		const u8 *page = &fw->data[i * data->fw_page_size];

		for (j = 0; j < data->fw_page_size; j += 2)
			checksum += ((page[j + 1] << 8) | page[j]);

		error = elan_write_fw_block(data, data->fw_page_size,
					    page, checksum, i);
		if (error) {
			dev_err(dev, "write page %d fail: %d\n", i, error);
			return error;
		}

		sw_checksum += checksum;
	}

	/* Wait WDT reset and power on reset */
	msleep(600);

	error = data->ops->finish_fw_update(client, &data->fw_completion);
	if (error)
		return error;

	error = data->ops->get_checksum(client, true, &fw_checksum);
	if (error)
		return error;

	if (sw_checksum != fw_checksum) {
		dev_err(dev, "checksum diff sw=[%04X], fw=[%04X]\n",
			sw_checksum, fw_checksum);
		return -EIO;
	}

	return 0;
}

static int elan_update_firmware(struct elan_tp_data *data,
				const struct firmware *fw)
{
	struct i2c_client *client = data->client;
	int retval;

	dev_dbg(&client->dev, "Starting firmware update....\n");

	disable_irq(client->irq);
	data->in_fw_update = true;

	retval = __elan_update_firmware(data, fw);
	if (retval) {
		dev_err(&client->dev, "firmware update failed: %d\n", retval);
		data->ops->iap_reset(client);
	} else {
		/* Reinitialize TP after fw is updated */
		elan_initialize(data);
		elan_query_device_info(data);
	}

	data->in_fw_update = false;
	enable_irq(client->irq);

	return retval;
}

/*
 *******************************************************************
 * SYSFS attributes
 *******************************************************************
 */
static ssize_t elan_sysfs_read_fw_checksum(struct device *dev,
					   struct device_attribute *attr,
					   char *buf)
{
	struct i2c_client *client = to_i2c_client(dev);
	struct elan_tp_data *data = i2c_get_clientdata(client);

	return sprintf(buf, "0x%04x\n", data->fw_checksum);
}

static ssize_t elan_sysfs_read_product_id(struct device *dev,
					 struct device_attribute *attr,
					 char *buf)
{
	struct i2c_client *client = to_i2c_client(dev);
	struct elan_tp_data *data = i2c_get_clientdata(client);

	return sprintf(buf, ETP_PRODUCT_ID_FORMAT_STRING "\n",
		       data->product_id);
}

static ssize_t elan_sysfs_read_fw_ver(struct device *dev,
				      struct device_attribute *attr,
				      char *buf)
{
	struct i2c_client *client = to_i2c_client(dev);
	struct elan_tp_data *data = i2c_get_clientdata(client);

	return sprintf(buf, "%d.0\n", data->fw_version);
}

static ssize_t elan_sysfs_read_sm_ver(struct device *dev,
				      struct device_attribute *attr,
				      char *buf)
{
	struct i2c_client *client = to_i2c_client(dev);
	struct elan_tp_data *data = i2c_get_clientdata(client);

	return sprintf(buf, "%d.0\n", data->sm_version);
}

static ssize_t elan_sysfs_read_iap_ver(struct device *dev,
				       struct device_attribute *attr,
				       char *buf)
{
	struct i2c_client *client = to_i2c_client(dev);
	struct elan_tp_data *data = i2c_get_clientdata(client);

	return sprintf(buf, "%d.0\n", data->iap_version);
}

static ssize_t elan_sysfs_update_fw(struct device *dev,
				    struct device_attribute *attr,
				    const char *buf, size_t count)
{
	struct elan_tp_data *data = dev_get_drvdata(dev);
	const struct firmware *fw;
	char *fw_name;
	int error;
	const u8 *fw_signature;
	static const u8 signature[] = {0xAA, 0x55, 0xCC, 0x33, 0xFF, 0xFF};

	if (data->fw_validpage_count == 0)
		return -EINVAL;

	/* Look for a firmware with the product id appended. */
	fw_name = kasprintf(GFP_KERNEL, ETP_FW_NAME, data->product_id);
	if (!fw_name) {
		dev_err(dev, "failed to allocate memory for firmware name\n");
		return -ENOMEM;
	}

	dev_info(dev, "requesting fw '%s'\n", fw_name);
	error = request_firmware(&fw, fw_name, dev);
	kfree(fw_name);
	if (error) {
		dev_err(dev, "failed to request firmware: %d\n", error);
		return error;
	}

	/* Firmware file must match signature data */
	fw_signature = &fw->data[data->fw_signature_address];
	if (memcmp(fw_signature, signature, sizeof(signature)) != 0) {
		dev_err(dev, "signature mismatch (expected %*ph, got %*ph)\n",
			(int)sizeof(signature), signature,
			(int)sizeof(signature), fw_signature);
		error = -EBADF;
		goto out_release_fw;
	}

	error = mutex_lock_interruptible(&data->sysfs_mutex);
	if (error)
		goto out_release_fw;

	error = elan_update_firmware(data, fw);

	mutex_unlock(&data->sysfs_mutex);

out_release_fw:
	release_firmware(fw);
	return error ?: count;
}

static ssize_t calibrate_store(struct device *dev,
			       struct device_attribute *attr,
			       const char *buf, size_t count)
{
	struct i2c_client *client = to_i2c_client(dev);
	struct elan_tp_data *data = i2c_get_clientdata(client);
	int tries = 20;
	int retval;
	int error;
	u8 val[ETP_CALIBRATE_MAX_LEN];

	retval = mutex_lock_interruptible(&data->sysfs_mutex);
	if (retval)
		return retval;

	disable_irq(client->irq);

	data->mode |= ETP_ENABLE_CALIBRATE;
	retval = data->ops->set_mode(client, data->mode);
	if (retval) {
		dev_err(dev, "failed to enable calibration mode: %d\n",
			retval);
		goto out;
	}

	retval = data->ops->calibrate(client);
	if (retval) {
		dev_err(dev, "failed to start calibration: %d\n",
			retval);
		goto out_disable_calibrate;
	}

	val[0] = 0xff;
	do {
		/* Wait 250ms before checking if calibration has completed. */
		msleep(250);

		retval = data->ops->calibrate_result(client, val);
		if (retval)
			dev_err(dev, "failed to check calibration result: %d\n",
				retval);
		else if (val[0] == 0)
			break; /* calibration done */

	} while (--tries);

	if (tries == 0) {
		dev_err(dev, "failed to calibrate. Timeout.\n");
		retval = -ETIMEDOUT;
	}

out_disable_calibrate:
	data->mode &= ~ETP_ENABLE_CALIBRATE;
	error = data->ops->set_mode(data->client, data->mode);
	if (error) {
		dev_err(dev, "failed to disable calibration mode: %d\n",
			error);
		if (!retval)
			retval = error;
	}
out:
	enable_irq(client->irq);
	mutex_unlock(&data->sysfs_mutex);
	return retval ?: count;
}

static ssize_t elan_sysfs_read_mode(struct device *dev,
				    struct device_attribute *attr,
				    char *buf)
{
	struct i2c_client *client = to_i2c_client(dev);
	struct elan_tp_data *data = i2c_get_clientdata(client);
	int error;
	enum tp_mode mode;

	error = mutex_lock_interruptible(&data->sysfs_mutex);
	if (error)
		return error;

	error = data->ops->iap_get_mode(data->client, &mode);

	mutex_unlock(&data->sysfs_mutex);

	if (error)
		return error;

	return sprintf(buf, "%d\n", (int)mode);
}

static DEVICE_ATTR(product_id, S_IRUGO, elan_sysfs_read_product_id, NULL);
static DEVICE_ATTR(firmware_version, S_IRUGO, elan_sysfs_read_fw_ver, NULL);
static DEVICE_ATTR(sample_version, S_IRUGO, elan_sysfs_read_sm_ver, NULL);
static DEVICE_ATTR(iap_version, S_IRUGO, elan_sysfs_read_iap_ver, NULL);
static DEVICE_ATTR(fw_checksum, S_IRUGO, elan_sysfs_read_fw_checksum, NULL);
static DEVICE_ATTR(mode, S_IRUGO, elan_sysfs_read_mode, NULL);
static DEVICE_ATTR(update_fw, S_IWUSR, NULL, elan_sysfs_update_fw);

static DEVICE_ATTR_WO(calibrate);

static struct attribute *elan_sysfs_entries[] = {
	&dev_attr_product_id.attr,
	&dev_attr_firmware_version.attr,
	&dev_attr_sample_version.attr,
	&dev_attr_iap_version.attr,
	&dev_attr_fw_checksum.attr,
	&dev_attr_calibrate.attr,
	&dev_attr_mode.attr,
	&dev_attr_update_fw.attr,
	NULL,
};

static const struct attribute_group elan_sysfs_group = {
	.attrs = elan_sysfs_entries,
};

static ssize_t acquire_store(struct device *dev, struct device_attribute *attr,
			     const char *buf, size_t count)
{
	struct i2c_client *client = to_i2c_client(dev);
	struct elan_tp_data *data = i2c_get_clientdata(client);
	int error;
	int retval;

	retval = mutex_lock_interruptible(&data->sysfs_mutex);
	if (retval)
		return retval;

	disable_irq(client->irq);

	data->baseline_ready = false;

	data->mode |= ETP_ENABLE_CALIBRATE;
	retval = data->ops->set_mode(data->client, data->mode);
	if (retval) {
		dev_err(dev, "Failed to enable calibration mode to get baseline: %d\n",
			retval);
		goto out;
	}

	msleep(250);

	retval = data->ops->get_baseline_data(data->client, true,
					      &data->max_baseline);
	if (retval) {
		dev_err(dev, "Failed to read max baseline form device: %d\n",
			retval);
		goto out_disable_calibrate;
	}

	retval = data->ops->get_baseline_data(data->client, false,
					      &data->min_baseline);
	if (retval) {
		dev_err(dev, "Failed to read min baseline form device: %d\n",
			retval);
		goto out_disable_calibrate;
	}

	data->baseline_ready = true;

out_disable_calibrate:
	data->mode &= ~ETP_ENABLE_CALIBRATE;
	error = data->ops->set_mode(data->client, data->mode);
	if (error) {
		dev_err(dev, "Failed to disable calibration mode after acquiring baseline: %d\n",
			error);
		if (!retval)
			retval = error;
	}
out:
	enable_irq(client->irq);
	mutex_unlock(&data->sysfs_mutex);
	return retval ?: count;
}

static ssize_t min_show(struct device *dev,
			struct device_attribute *attr, char *buf)
{
	struct i2c_client *client = to_i2c_client(dev);
	struct elan_tp_data *data = i2c_get_clientdata(client);
	int retval;

	retval = mutex_lock_interruptible(&data->sysfs_mutex);
	if (retval)
		return retval;

	if (!data->baseline_ready) {
		retval = -ENODATA;
		goto out;
	}

	retval = snprintf(buf, PAGE_SIZE, "%d", data->min_baseline);

out:
	mutex_unlock(&data->sysfs_mutex);
	return retval;
}

static ssize_t max_show(struct device *dev,
			struct device_attribute *attr, char *buf)
{
	struct i2c_client *client = to_i2c_client(dev);
	struct elan_tp_data *data = i2c_get_clientdata(client);
	int retval;

	retval = mutex_lock_interruptible(&data->sysfs_mutex);
	if (retval)
		return retval;

	if (!data->baseline_ready) {
		retval = -ENODATA;
		goto out;
	}

	retval = snprintf(buf, PAGE_SIZE, "%d", data->max_baseline);

out:
	mutex_unlock(&data->sysfs_mutex);
	return retval;
}


static DEVICE_ATTR_WO(acquire);
static DEVICE_ATTR_RO(min);
static DEVICE_ATTR_RO(max);

static struct attribute *elan_baseline_sysfs_entries[] = {
	&dev_attr_acquire.attr,
	&dev_attr_min.attr,
	&dev_attr_max.attr,
	NULL,
};

static const struct attribute_group elan_baseline_sysfs_group = {
	.name = "baseline",
	.attrs = elan_baseline_sysfs_entries,
};

static const struct attribute_group *elan_sysfs_groups[] = {
	&elan_sysfs_group,
	&elan_baseline_sysfs_group,
	NULL
};

/*
 ******************************************************************
 * Elan isr functions
 ******************************************************************
 */
static void elan_report_contact(struct elan_tp_data *data, int contact_num,
				bool contact_valid, bool high_precision,
				u8 *packet, u8 *finger_data)
{
	struct input_dev *input = data->input;
	unsigned int pos_x, pos_y;
	unsigned int pressure, scaled_pressure;

	if (contact_valid) {
		if (high_precision) {
			pos_x = get_unaligned_be16(&finger_data[0]);
			pos_y = get_unaligned_be16(&finger_data[2]);
		} else {
			pos_x = ((finger_data[0] & 0xf0) << 4) | finger_data[1];
			pos_y = ((finger_data[0] & 0x0f) << 8) | finger_data[2];
		}

		if (pos_x > data->max_x || pos_y > data->max_y) {
			dev_dbg(input->dev.parent,
				"[%d] x=%d y=%d over max (%d, %d)",
				contact_num, pos_x, pos_y,
				data->max_x, data->max_y);
			return;
		}

		pressure = finger_data[4];
		scaled_pressure = pressure + data->pressure_adjustment;
		if (scaled_pressure > ETP_MAX_PRESSURE)
			scaled_pressure = ETP_MAX_PRESSURE;

		input_mt_slot(input, contact_num);
		input_mt_report_slot_state(input, MT_TOOL_FINGER, true);
		input_report_abs(input, ABS_MT_POSITION_X, pos_x);
		input_report_abs(input, ABS_MT_POSITION_Y, data->max_y - pos_y);
		input_report_abs(input, ABS_MT_PRESSURE, scaled_pressure);

		if (data->report_features & ETP_FEATURE_REPORT_MK) {
			unsigned int mk_x, mk_y, area_x, area_y;
			u8 mk_data = high_precision ?
				packet[ETP_MK_DATA_OFFSET + contact_num] :
				finger_data[3];

			mk_x = mk_data & 0x0f;
			mk_y = mk_data >> 4;

			/*
			 * To avoid treating large finger as palm, let's reduce
			 * the width x and y per trace.
			 */
			area_x = mk_x * (data->width_x - ETP_FWIDTH_REDUCE);
			area_y = mk_y * (data->width_y - ETP_FWIDTH_REDUCE);

			input_report_abs(input, ABS_TOOL_WIDTH, mk_x);
			input_report_abs(input, ABS_MT_TOUCH_MAJOR,
					 max(area_x, area_y));
			input_report_abs(input, ABS_MT_TOUCH_MINOR,
					 min(area_x, area_y));
		}
	} else {
		input_mt_slot(input, contact_num);
		input_mt_report_slot_inactive(input);
	}
}

static void elan_report_absolute(struct elan_tp_data *data, u8 *packet,
				 bool high_precision)
{
	struct input_dev *input = data->input;
	u8 *finger_data = &packet[ETP_FINGER_DATA_OFFSET];
	int i;
	u8 tp_info = packet[ETP_TOUCH_INFO_OFFSET];
	u8 hover_info = packet[ETP_HOVER_INFO_OFFSET];
	bool contact_valid, hover_event;

	pm_wakeup_event(&data->client->dev, 0);

<<<<<<< HEAD
	hover_event = hover_info & 0x40;
	for (i = 0; i < ETP_MAX_FINGERS; i++) {
		contact_valid = tp_info & (1U << (3 + i));
		elan_report_contact(data, i, contact_valid, finger_data);
=======
	hover_event = hover_info & BIT(6);
>>>>>>> d1988041

	for (i = 0; i < ETP_MAX_FINGERS; i++) {
		contact_valid = tp_info & BIT(3 + i);
		elan_report_contact(data, i, contact_valid, high_precision,
				    packet, finger_data);
		if (contact_valid)
			finger_data += ETP_FINGER_DATA_LEN;
	}

	input_report_key(input, BTN_LEFT,   tp_info & BIT(0));
	input_report_key(input, BTN_MIDDLE, tp_info & BIT(2));
	input_report_key(input, BTN_RIGHT,  tp_info & BIT(1));
	input_report_abs(input, ABS_DISTANCE, hover_event != 0);
	input_mt_report_pointer_emulation(input, true);
	input_sync(input);
}

static void elan_report_trackpoint(struct elan_tp_data *data, u8 *report)
{
	struct input_dev *input = data->tp_input;
	u8 *packet = &report[ETP_REPORT_ID_OFFSET + 1];
	int x, y;

	pm_wakeup_event(&data->client->dev, 0);

	if (!data->tp_input) {
		dev_warn_once(&data->client->dev,
			      "received a trackpoint report while no trackpoint device has been created. Please report upstream.\n");
		return;
	}

	input_report_key(input, BTN_LEFT, packet[0] & 0x01);
	input_report_key(input, BTN_RIGHT, packet[0] & 0x02);
	input_report_key(input, BTN_MIDDLE, packet[0] & 0x04);

	if ((packet[3] & 0x0F) == 0x06) {
		x = packet[4] - (int)((packet[1] ^ 0x80) << 1);
		y = (int)((packet[2] ^ 0x80) << 1) - packet[5];

		input_report_rel(input, REL_X, x);
		input_report_rel(input, REL_Y, y);
	}

	input_sync(input);
}

static irqreturn_t elan_isr(int irq, void *dev_id)
{
	struct elan_tp_data *data = dev_id;
	int error;
	u8 report[ETP_MAX_REPORT_LEN];

	/*
	 * When device is connected to i2c bus, when all IAP page writes
	 * complete, the driver will receive interrupt and must read
	 * 0000 to confirm that IAP is finished.
	*/
	if (data->in_fw_update) {
		complete(&data->fw_completion);
		goto out;
	}

	error = data->ops->get_report(data->client, report, data->report_len);
	if (error)
		goto out;

	switch (report[ETP_REPORT_ID_OFFSET]) {
	case ETP_REPORT_ID:
		elan_report_absolute(data, report, false);
		break;
	case ETP_REPORT_ID2:
		elan_report_absolute(data, report, true);
		break;
	case ETP_TP_REPORT_ID:
		elan_report_trackpoint(data, report);
		break;
	default:
		dev_err(&data->client->dev, "invalid report id data (%x)\n",
			report[ETP_REPORT_ID_OFFSET]);
	}

out:
	return IRQ_HANDLED;
}

/*
 ******************************************************************
 * Elan initialization functions
 ******************************************************************
 */

static int elan_setup_trackpoint_input_device(struct elan_tp_data *data)
{
	struct device *dev = &data->client->dev;
	struct input_dev *input;

	input = devm_input_allocate_device(dev);
	if (!input)
		return -ENOMEM;

	input->name = "Elan TrackPoint";
	input->id.bustype = BUS_I2C;
	input->id.vendor = ELAN_VENDOR_ID;
	input->id.product = data->product_id;
	input_set_drvdata(input, data);

	input_set_capability(input, EV_REL, REL_X);
	input_set_capability(input, EV_REL, REL_Y);
	input_set_capability(input, EV_KEY, BTN_LEFT);
	input_set_capability(input, EV_KEY, BTN_RIGHT);
	input_set_capability(input, EV_KEY, BTN_MIDDLE);

	__set_bit(INPUT_PROP_POINTER, input->propbit);
	__set_bit(INPUT_PROP_POINTING_STICK, input->propbit);

	data->tp_input = input;

	return 0;
}

static int elan_setup_input_device(struct elan_tp_data *data)
{
	struct device *dev = &data->client->dev;
	struct input_dev *input;
	unsigned int max_width = max(data->width_x, data->width_y);
	unsigned int min_width = min(data->width_x, data->width_y);
	int error;

	input = devm_input_allocate_device(dev);
	if (!input)
		return -ENOMEM;

	input->name = "Elan Touchpad";
	input->id.bustype = BUS_I2C;
	input->id.vendor = ELAN_VENDOR_ID;
	input->id.product = data->product_id;
	input_set_drvdata(input, data);

	error = input_mt_init_slots(input, ETP_MAX_FINGERS,
				    INPUT_MT_POINTER | INPUT_MT_DROP_UNUSED);
	if (error) {
		dev_err(dev, "failed to initialize MT slots: %d\n", error);
		return error;
	}

	__set_bit(EV_ABS, input->evbit);
	__set_bit(INPUT_PROP_POINTER, input->propbit);
	if (data->clickpad) {
		__set_bit(INPUT_PROP_BUTTONPAD, input->propbit);
	} else {
		__set_bit(BTN_RIGHT, input->keybit);
		if (data->middle_button)
			__set_bit(BTN_MIDDLE, input->keybit);
	}
	__set_bit(BTN_LEFT, input->keybit);

	/* Set up ST parameters */
	input_set_abs_params(input, ABS_X, 0, data->max_x, 0, 0);
	input_set_abs_params(input, ABS_Y, 0, data->max_y, 0, 0);
	input_abs_set_res(input, ABS_X, data->x_res);
	input_abs_set_res(input, ABS_Y, data->y_res);
	input_set_abs_params(input, ABS_PRESSURE, 0, ETP_MAX_PRESSURE, 0, 0);
	if (data->report_features & ETP_FEATURE_REPORT_MK)
		input_set_abs_params(input, ABS_TOOL_WIDTH,
				     0, ETP_FINGER_WIDTH, 0, 0);
	input_set_abs_params(input, ABS_DISTANCE, 0, 1, 0, 0);

	/* And MT parameters */
	input_set_abs_params(input, ABS_MT_POSITION_X, 0, data->max_x, 0, 0);
	input_set_abs_params(input, ABS_MT_POSITION_Y, 0, data->max_y, 0, 0);
	input_abs_set_res(input, ABS_MT_POSITION_X, data->x_res);
	input_abs_set_res(input, ABS_MT_POSITION_Y, data->y_res);
	input_set_abs_params(input, ABS_MT_PRESSURE, 0,
			     ETP_MAX_PRESSURE, 0, 0);
	if (data->report_features & ETP_FEATURE_REPORT_MK) {
		input_set_abs_params(input, ABS_MT_TOUCH_MAJOR,
				     0, ETP_FINGER_WIDTH * max_width, 0, 0);
		input_set_abs_params(input, ABS_MT_TOUCH_MINOR,
				     0, ETP_FINGER_WIDTH * min_width, 0, 0);
	}

	data->input = input;

	return 0;
}

static void elan_disable_regulator(void *_data)
{
	struct elan_tp_data *data = _data;

	regulator_disable(data->vcc);
}

static int elan_probe(struct i2c_client *client,
		      const struct i2c_device_id *dev_id)
{
	const struct elan_transport_ops *transport_ops;
	struct device *dev = &client->dev;
	struct elan_tp_data *data;
	unsigned long irqflags;
	int error;

	if (IS_ENABLED(CONFIG_MOUSE_ELAN_I2C_I2C) &&
	    i2c_check_functionality(client->adapter, I2C_FUNC_I2C)) {
		transport_ops = &elan_i2c_ops;
	} else if (IS_ENABLED(CONFIG_MOUSE_ELAN_I2C_SMBUS) &&
		   i2c_check_functionality(client->adapter,
					   I2C_FUNC_SMBUS_BYTE_DATA |
						I2C_FUNC_SMBUS_BLOCK_DATA |
						I2C_FUNC_SMBUS_I2C_BLOCK)) {
		transport_ops = &elan_smbus_ops;
	} else {
		dev_err(dev, "not a supported I2C/SMBus adapter\n");
		return -EIO;
	}

	data = devm_kzalloc(dev, sizeof(struct elan_tp_data), GFP_KERNEL);
	if (!data)
		return -ENOMEM;

	i2c_set_clientdata(client, data);

	data->ops = transport_ops;
	data->client = client;
	init_completion(&data->fw_completion);
	mutex_init(&data->sysfs_mutex);

	data->vcc = devm_regulator_get(dev, "vcc");
	if (IS_ERR(data->vcc)) {
		error = PTR_ERR(data->vcc);
		if (error != -EPROBE_DEFER)
			dev_err(dev, "Failed to get 'vcc' regulator: %d\n",
				error);
		return error;
	}

	error = regulator_enable(data->vcc);
	if (error) {
		dev_err(dev, "Failed to enable regulator: %d\n", error);
		return error;
	}

	error = devm_add_action_or_reset(dev, elan_disable_regulator, data);
	if (error) {
		dev_err(dev, "Failed to add disable regulator action: %d\n",
			error);
		return error;
	}

	/* Make sure there is something at this address */
	error = i2c_smbus_read_byte(client);
	if (error < 0) {
		dev_dbg(&client->dev, "nothing at this address: %d\n", error);
		return -ENXIO;
	}

	/* Initialize the touchpad. */
	error = elan_initialize(data);
	if (error)
		return error;

	error = elan_query_device_info(data);
	if (error)
		return error;

	error = elan_query_device_parameters(data);
	if (error)
		return error;

	dev_info(dev,
		 "Elan Touchpad: Module ID: 0x%04x, Firmware: 0x%04x, Sample: 0x%04x, IAP: 0x%04x\n",
		 data->product_id,
		 data->fw_version,
		 data->sm_version,
		 data->iap_version);

	dev_dbg(dev,
		"Elan Touchpad Extra Information:\n"
		"    Max ABS X,Y:   %d,%d\n"
		"    Width X,Y:   %d,%d\n"
		"    Resolution X,Y:   %d,%d (dots/mm)\n"
		"    ic type: 0x%x\n"
		"    info pattern: 0x%x\n",
		data->max_x, data->max_y,
		data->width_x, data->width_y,
		data->x_res, data->y_res,
		data->ic_type, data->pattern);

	/* Set up input device properties based on queried parameters. */
	error = elan_setup_input_device(data);
	if (error)
		return error;

	if (device_property_read_bool(&client->dev, "elan,trackpoint")) {
		error = elan_setup_trackpoint_input_device(data);
		if (error)
			return error;
	}

	/*
	 * Platform code (ACPI, DTS) should normally set up interrupt
	 * for us, but in case it did not let's fall back to using falling
	 * edge to be compatible with older Chromebooks.
	 */
	irqflags = irq_get_trigger_type(client->irq);
	if (!irqflags)
		irqflags = IRQF_TRIGGER_FALLING;

	error = devm_request_threaded_irq(dev, client->irq, NULL, elan_isr,
					  irqflags | IRQF_ONESHOT,
					  client->name, data);
	if (error) {
		dev_err(dev, "cannot register irq=%d\n", client->irq);
		return error;
	}

	error = devm_device_add_groups(dev, elan_sysfs_groups);
	if (error) {
		dev_err(dev, "failed to create sysfs attributes: %d\n", error);
		return error;
	}

	error = input_register_device(data->input);
	if (error) {
		dev_err(dev, "failed to register input device: %d\n", error);
		return error;
	}

	if (data->tp_input) {
		error = input_register_device(data->tp_input);
		if (error) {
			dev_err(&client->dev,
				"failed to register TrackPoint input device: %d\n",
				error);
			return error;
		}
	}

	/*
	 * Systems using device tree should set up wakeup via DTS,
	 * the rest will configure device as wakeup source by default.
	 */
	if (!dev->of_node)
		device_init_wakeup(dev, true);

	return 0;
}

static int __maybe_unused elan_suspend(struct device *dev)
{
	struct i2c_client *client = to_i2c_client(dev);
	struct elan_tp_data *data = i2c_get_clientdata(client);
	int ret;

	/*
	 * We are taking the mutex to make sure sysfs operations are
	 * complete before we attempt to bring the device into low[er]
	 * power mode.
	 */
	ret = mutex_lock_interruptible(&data->sysfs_mutex);
	if (ret)
		return ret;

	disable_irq(client->irq);

	if (device_may_wakeup(dev)) {
		ret = elan_sleep(data);
		/* Enable wake from IRQ */
		data->irq_wake = (enable_irq_wake(client->irq) == 0);
	} else {
		ret = elan_disable_power(data);
	}

	mutex_unlock(&data->sysfs_mutex);
	return ret;
}

static int __maybe_unused elan_resume(struct device *dev)
{
	struct i2c_client *client = to_i2c_client(dev);
	struct elan_tp_data *data = i2c_get_clientdata(client);
	int error;

	if (device_may_wakeup(dev) && data->irq_wake) {
		disable_irq_wake(client->irq);
		data->irq_wake = false;
	}

	error = elan_enable_power(data);
	if (error) {
		dev_err(dev, "power up when resuming failed: %d\n", error);
		goto err;
	}

	error = elan_initialize(data);
	if (error)
		dev_err(dev, "initialize when resuming failed: %d\n", error);

err:
	enable_irq(data->client->irq);
	return error;
}

static SIMPLE_DEV_PM_OPS(elan_pm_ops, elan_suspend, elan_resume);

static const struct i2c_device_id elan_id[] = {
	{ DRIVER_NAME, 0 },
	{ },
};
MODULE_DEVICE_TABLE(i2c, elan_id);

#ifdef CONFIG_ACPI
MODULE_DEVICE_TABLE(acpi, elan_acpi_id);
#endif

#ifdef CONFIG_OF
static const struct of_device_id elan_of_match[] = {
	{ .compatible = "elan,ekth3000" },
	{ /* sentinel */ }
};
MODULE_DEVICE_TABLE(of, elan_of_match);
#endif

static struct i2c_driver elan_driver = {
	.driver = {
		.name	= DRIVER_NAME,
		.pm	= &elan_pm_ops,
		.acpi_match_table = ACPI_PTR(elan_acpi_id),
		.of_match_table = of_match_ptr(elan_of_match),
		.probe_type = PROBE_PREFER_ASYNCHRONOUS,
	},
	.probe		= elan_probe,
	.id_table	= elan_id,
};

module_i2c_driver(elan_driver);

MODULE_AUTHOR("Duson Lin <dusonlin@emc.com.tw>");
MODULE_DESCRIPTION("Elan I2C/SMBus Touchpad driver");
MODULE_LICENSE("GPL");<|MERGE_RESOLUTION|>--- conflicted
+++ resolved
@@ -1001,14 +1001,7 @@
 
 	pm_wakeup_event(&data->client->dev, 0);
 
-<<<<<<< HEAD
-	hover_event = hover_info & 0x40;
-	for (i = 0; i < ETP_MAX_FINGERS; i++) {
-		contact_valid = tp_info & (1U << (3 + i));
-		elan_report_contact(data, i, contact_valid, finger_data);
-=======
 	hover_event = hover_info & BIT(6);
->>>>>>> d1988041
 
 	for (i = 0; i < ETP_MAX_FINGERS; i++) {
 		contact_valid = tp_info & BIT(3 + i);
