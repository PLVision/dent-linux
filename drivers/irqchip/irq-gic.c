// SPDX-License-Identifier: GPL-2.0-only
/*
 *  Copyright (C) 2002 ARM Limited, All Rights Reserved.
 *
 * Interrupt architecture for the GIC:
 *
 * o There is one Interrupt Distributor, which receives interrupts
 *   from system devices and sends them to the Interrupt Controllers.
 *
 * o There is one CPU Interface per CPU, which sends interrupts sent
 *   by the Distributor, and interrupts generated locally, to the
 *   associated CPU. The base address of the CPU interface is usually
 *   aliased so that the same address points to different chips depending
 *   on the CPU it is accessed from.
 *
 * Note that IRQs 0-31 are special - they are local to each CPU.
 * As such, the enable set/clear, pending set/clear and active bit
 * registers are banked per-cpu for these sources.
 */
#include <linux/init.h>
#include <linux/kernel.h>
#include <linux/err.h>
#include <linux/module.h>
#include <linux/list.h>
#include <linux/smp.h>
#include <linux/cpu.h>
#include <linux/cpu_pm.h>
#include <linux/cpumask.h>
#include <linux/io.h>
#include <linux/of.h>
#include <linux/of_address.h>
#include <linux/of_irq.h>
#include <linux/acpi.h>
#include <linux/irqdomain.h>
#include <linux/interrupt.h>
#include <linux/percpu.h>
#include <linux/slab.h>
#include <linux/irqchip.h>
#include <linux/irqchip/chained_irq.h>
#include <linux/irqchip/arm-gic.h>

#include <asm/cputype.h>
#include <asm/irq.h>
#include <asm/exception.h>
#include <asm/smp_plat.h>
#include <asm/virt.h>

#include "irq-gic-common.h"

#ifdef CONFIG_ARM64
#include <asm/cpufeature.h>

static void gic_check_cpu_features(void)
{
	WARN_TAINT_ONCE(this_cpu_has_cap(ARM64_HAS_SYSREG_GIC_CPUIF),
			TAINT_CPU_OUT_OF_SPEC,
			"GICv3 system registers enabled, broken firmware!\n");
}
#else
#define gic_check_cpu_features()	do { } while(0)
#endif

union gic_base {
	void __iomem *common_base;
	void __percpu * __iomem *percpu_base;
};

struct gic_chip_data {
	struct irq_chip chip;
	union gic_base dist_base;
	union gic_base cpu_base;
	void __iomem *raw_dist_base;
	void __iomem *raw_cpu_base;
	u32 percpu_offset;
#if defined(CONFIG_CPU_PM) || defined(CONFIG_ARM_GIC_PM)
	u32 saved_spi_enable[DIV_ROUND_UP(1020, 32)];
	u32 saved_spi_active[DIV_ROUND_UP(1020, 32)];
	u32 saved_spi_conf[DIV_ROUND_UP(1020, 16)];
	u32 saved_spi_target[DIV_ROUND_UP(1020, 4)];
	u32 __percpu *saved_ppi_enable;
	u32 __percpu *saved_ppi_active;
	u32 __percpu *saved_ppi_conf;
#endif
	struct irq_domain *domain;
	unsigned int gic_irqs;
};

#ifdef CONFIG_BL_SWITCHER

static DEFINE_RAW_SPINLOCK(cpu_map_lock);

#define gic_lock_irqsave(f)		\
	raw_spin_lock_irqsave(&cpu_map_lock, (f))
#define gic_unlock_irqrestore(f)	\
	raw_spin_unlock_irqrestore(&cpu_map_lock, (f))

#define gic_lock()			raw_spin_lock(&cpu_map_lock)
#define gic_unlock()			raw_spin_unlock(&cpu_map_lock)

#else

#define gic_lock_irqsave(f)		do { (void)(f); } while(0)
#define gic_unlock_irqrestore(f)	do { (void)(f); } while(0)

#define gic_lock()			do { } while(0)
#define gic_unlock()			do { } while(0)

#endif

/*
 * The GIC mapping of CPU interfaces does not necessarily match
 * the logical CPU numbering.  Let's use a mapping as returned
 * by the GIC itself.
 */
#define NR_GIC_CPU_IF 8
static u8 gic_cpu_map[NR_GIC_CPU_IF] __read_mostly;

static DEFINE_STATIC_KEY_TRUE(supports_deactivate_key);

static struct gic_chip_data gic_data[CONFIG_ARM_GIC_MAX_NR] __read_mostly;

static struct gic_kvm_info gic_v2_kvm_info;

static DEFINE_PER_CPU(u32, sgi_intid);

#ifdef CONFIG_GIC_NON_BANKED
static DEFINE_STATIC_KEY_FALSE(frankengic_key);

static void enable_frankengic(void)
{
	static_branch_enable(&frankengic_key);
}

static inline void __iomem *__get_base(union gic_base *base)
{
	if (static_branch_unlikely(&frankengic_key))
		return raw_cpu_read(*base->percpu_base);

	return base->common_base;
}

#define gic_data_dist_base(d)	__get_base(&(d)->dist_base)
#define gic_data_cpu_base(d)	__get_base(&(d)->cpu_base)
#else
#define gic_data_dist_base(d)	((d)->dist_base.common_base)
#define gic_data_cpu_base(d)	((d)->cpu_base.common_base)
#define enable_frankengic()	do { } while(0)
#endif

static inline void __iomem *gic_dist_base(struct irq_data *d)
{
	struct gic_chip_data *gic_data = irq_data_get_irq_chip_data(d);
	return gic_data_dist_base(gic_data);
}

static inline void __iomem *gic_cpu_base(struct irq_data *d)
{
	struct gic_chip_data *gic_data = irq_data_get_irq_chip_data(d);
	return gic_data_cpu_base(gic_data);
}

static inline unsigned int gic_irq(struct irq_data *d)
{
	return d->hwirq;
}

static inline bool cascading_gic_irq(struct irq_data *d)
{
	void *data = irq_data_get_irq_handler_data(d);

	/*
	 * If handler_data is set, this is a cascading interrupt, and
	 * it cannot possibly be forwarded.
	 */
	return data != NULL;
}

/*
 * Routines to acknowledge, disable and enable interrupts
 */
static void gic_poke_irq(struct irq_data *d, u32 offset)
{
	u32 mask = 1 << (gic_irq(d) % 32);
	writel_relaxed(mask, gic_dist_base(d) + offset + (gic_irq(d) / 32) * 4);
}

static int gic_peek_irq(struct irq_data *d, u32 offset)
{
	u32 mask = 1 << (gic_irq(d) % 32);
	return !!(readl_relaxed(gic_dist_base(d) + offset + (gic_irq(d) / 32) * 4) & mask);
}

static void gic_mask_irq(struct irq_data *d)
{
	gic_poke_irq(d, GIC_DIST_ENABLE_CLEAR);
}

static void gic_eoimode1_mask_irq(struct irq_data *d)
{
	gic_mask_irq(d);
	/*
	 * When masking a forwarded interrupt, make sure it is
	 * deactivated as well.
	 *
	 * This ensures that an interrupt that is getting
	 * disabled/masked will not get "stuck", because there is
	 * noone to deactivate it (guest is being terminated).
	 */
	if (irqd_is_forwarded_to_vcpu(d))
		gic_poke_irq(d, GIC_DIST_ACTIVE_CLEAR);
}

static void gic_unmask_irq(struct irq_data *d)
{
	gic_poke_irq(d, GIC_DIST_ENABLE_SET);
}

static void gic_eoi_irq(struct irq_data *d)
{
	u32 hwirq = gic_irq(d);

	if (hwirq < 16)
		hwirq = this_cpu_read(sgi_intid);

	writel_relaxed(hwirq, gic_cpu_base(d) + GIC_CPU_EOI);
}

static void gic_eoimode1_eoi_irq(struct irq_data *d)
{
	u32 hwirq = gic_irq(d);

	/* Do not deactivate an IRQ forwarded to a vcpu. */
	if (irqd_is_forwarded_to_vcpu(d))
		return;

	if (hwirq < 16)
		hwirq = this_cpu_read(sgi_intid);

	writel_relaxed(hwirq, gic_cpu_base(d) + GIC_CPU_DEACTIVATE);
}

static int gic_irq_set_irqchip_state(struct irq_data *d,
				     enum irqchip_irq_state which, bool val)
{
	u32 reg;

	switch (which) {
	case IRQCHIP_STATE_PENDING:
		reg = val ? GIC_DIST_PENDING_SET : GIC_DIST_PENDING_CLEAR;
		break;

	case IRQCHIP_STATE_ACTIVE:
		reg = val ? GIC_DIST_ACTIVE_SET : GIC_DIST_ACTIVE_CLEAR;
		break;

	case IRQCHIP_STATE_MASKED:
		reg = val ? GIC_DIST_ENABLE_CLEAR : GIC_DIST_ENABLE_SET;
		break;

	default:
		return -EINVAL;
	}

	gic_poke_irq(d, reg);
	return 0;
}

static int gic_irq_get_irqchip_state(struct irq_data *d,
				      enum irqchip_irq_state which, bool *val)
{
	switch (which) {
	case IRQCHIP_STATE_PENDING:
		*val = gic_peek_irq(d, GIC_DIST_PENDING_SET);
		break;

	case IRQCHIP_STATE_ACTIVE:
		*val = gic_peek_irq(d, GIC_DIST_ACTIVE_SET);
		break;

	case IRQCHIP_STATE_MASKED:
		*val = !gic_peek_irq(d, GIC_DIST_ENABLE_SET);
		break;

	default:
		return -EINVAL;
	}

	return 0;
}

static int gic_set_type(struct irq_data *d, unsigned int type)
{
	void __iomem *base = gic_dist_base(d);
	unsigned int gicirq = gic_irq(d);
	int ret;

	/* Interrupt configuration for SGIs can't be changed */
	if (gicirq < 16)
		return type != IRQ_TYPE_EDGE_RISING ? -EINVAL : 0;

	/* SPIs have restrictions on the supported types */
	if (gicirq >= 32 && type != IRQ_TYPE_LEVEL_HIGH &&
			    type != IRQ_TYPE_EDGE_RISING)
		return -EINVAL;

	ret = gic_configure_irq(gicirq, type, base + GIC_DIST_CONFIG, NULL);
	if (ret && gicirq < 32) {
		/* Misconfigured PPIs are usually not fatal */
		pr_warn("GIC: PPI%d is secure or misconfigured\n", gicirq - 16);
		ret = 0;
	}

	return ret;
}

static int gic_irq_set_vcpu_affinity(struct irq_data *d, void *vcpu)
{
	/* Only interrupts on the primary GIC can be forwarded to a vcpu. */
	if (cascading_gic_irq(d) || gic_irq(d) < 16)
		return -EINVAL;

	if (vcpu)
		irqd_set_forwarded_to_vcpu(d);
	else
		irqd_clr_forwarded_to_vcpu(d);
	return 0;
}

static int gic_retrigger(struct irq_data *data)
{
<<<<<<< HEAD
	void __iomem *reg = gic_dist_base(d) + GIC_DIST_TARGET + gic_irq(d);
	unsigned int cpu;

	if (!force)
		cpu = cpumask_any_and(mask_val, cpu_online_mask);
	else
		cpu = cpumask_first(mask_val);

	if (cpu >= NR_GIC_CPU_IF || cpu >= nr_cpu_ids)
		return -EINVAL;

	writeb_relaxed(gic_cpu_map[cpu], reg);
	irq_data_update_effective_affinity(d, cpumask_of(cpu));

	return IRQ_SET_MASK_OK_DONE;
=======
	return !gic_irq_set_irqchip_state(data, IRQCHIP_STATE_PENDING, true);
>>>>>>> d1988041
}

static void __exception_irq_entry gic_handle_irq(struct pt_regs *regs)
{
	u32 irqstat, irqnr;
	struct gic_chip_data *gic = &gic_data[0];
	void __iomem *cpu_base = gic_data_cpu_base(gic);

	do {
		irqstat = readl_relaxed(cpu_base + GIC_CPU_INTACK);
		irqnr = irqstat & GICC_IAR_INT_ID_MASK;

		if (unlikely(irqnr >= 1020))
			break;

		if (static_branch_likely(&supports_deactivate_key))
			writel_relaxed(irqstat, cpu_base + GIC_CPU_EOI);
		isb();

		/*
		 * Ensure any shared data written by the CPU sending the IPI
		 * is read after we've read the ACK register on the GIC.
		 *
		 * Pairs with the write barrier in gic_ipi_send_mask
		 */
		if (irqnr <= 15) {
			smp_rmb();

			/*
			 * The GIC encodes the source CPU in GICC_IAR,
			 * leading to the deactivation to fail if not
			 * written back as is to GICC_EOI.  Stash the INTID
			 * away for gic_eoi_irq() to write back.  This only
			 * works because we don't nest SGIs...
			 */
			this_cpu_write(sgi_intid, irqstat);
		}

		handle_domain_irq(gic->domain, irqnr, regs);
	} while (1);
}

static void gic_handle_cascade_irq(struct irq_desc *desc)
{
	struct gic_chip_data *chip_data = irq_desc_get_handler_data(desc);
	struct irq_chip *chip = irq_desc_get_chip(desc);
	unsigned int cascade_irq, gic_irq;
	unsigned long status;

	chained_irq_enter(chip, desc);

	status = readl_relaxed(gic_data_cpu_base(chip_data) + GIC_CPU_INTACK);

	gic_irq = (status & GICC_IAR_INT_ID_MASK);
	if (gic_irq == GICC_INT_SPURIOUS)
		goto out;

	cascade_irq = irq_find_mapping(chip_data->domain, gic_irq);
	if (unlikely(gic_irq < 32 || gic_irq > 1020)) {
		handle_bad_irq(desc);
	} else {
		isb();
		generic_handle_irq(cascade_irq);
	}

 out:
	chained_irq_exit(chip, desc);
}

static const struct irq_chip gic_chip = {
	.irq_mask		= gic_mask_irq,
	.irq_unmask		= gic_unmask_irq,
	.irq_eoi		= gic_eoi_irq,
	.irq_set_type		= gic_set_type,
	.irq_retrigger          = gic_retrigger,
	.irq_get_irqchip_state	= gic_irq_get_irqchip_state,
	.irq_set_irqchip_state	= gic_irq_set_irqchip_state,
	.flags			= IRQCHIP_SET_TYPE_MASKED |
				  IRQCHIP_SKIP_SET_WAKE |
				  IRQCHIP_MASK_ON_SUSPEND,
};

void __init gic_cascade_irq(unsigned int gic_nr, unsigned int irq)
{
	BUG_ON(gic_nr >= CONFIG_ARM_GIC_MAX_NR);
	irq_set_chained_handler_and_data(irq, gic_handle_cascade_irq,
					 &gic_data[gic_nr]);
}

static u8 gic_get_cpumask(struct gic_chip_data *gic)
{
	void __iomem *base = gic_data_dist_base(gic);
	u32 mask, i;

	for (i = mask = 0; i < 32; i += 4) {
		mask = readl_relaxed(base + GIC_DIST_TARGET + i);
		mask |= mask >> 16;
		mask |= mask >> 8;
		if (mask)
			break;
	}

	if (!mask && num_possible_cpus() > 1)
		pr_crit("GIC CPU mask not found - kernel will fail to boot.\n");

	return mask;
}

static bool gic_check_gicv2(void __iomem *base)
{
	u32 val = readl_relaxed(base + GIC_CPU_IDENT);
	return (val & 0xff0fff) == 0x02043B;
}

static void gic_cpu_if_up(struct gic_chip_data *gic)
{
	void __iomem *cpu_base = gic_data_cpu_base(gic);
	u32 bypass = 0;
	u32 mode = 0;
	int i;

	if (gic == &gic_data[0] && static_branch_likely(&supports_deactivate_key))
		mode = GIC_CPU_CTRL_EOImodeNS;

	if (gic_check_gicv2(cpu_base))
		for (i = 0; i < 4; i++)
			writel_relaxed(0, cpu_base + GIC_CPU_ACTIVEPRIO + i * 4);

	/*
	* Preserve bypass disable bits to be written back later
	*/
	bypass = readl(cpu_base + GIC_CPU_CTRL);
	bypass &= GICC_DIS_BYPASS_MASK;

	writel_relaxed(bypass | mode | GICC_ENABLE, cpu_base + GIC_CPU_CTRL);
}


static void gic_dist_init(struct gic_chip_data *gic)
{
	unsigned int i;
	u32 cpumask;
	unsigned int gic_irqs = gic->gic_irqs;
	void __iomem *base = gic_data_dist_base(gic);

	writel_relaxed(GICD_DISABLE, base + GIC_DIST_CTRL);

	/*
	 * Set all global interrupts to this CPU only.
	 */
	cpumask = gic_get_cpumask(gic);
	cpumask |= cpumask << 8;
	cpumask |= cpumask << 16;
	for (i = 32; i < gic_irqs; i += 4)
		writel_relaxed(cpumask, base + GIC_DIST_TARGET + i * 4 / 4);

	gic_dist_config(base, gic_irqs, NULL);

	writel_relaxed(GICD_ENABLE, base + GIC_DIST_CTRL);
}

static int gic_cpu_init(struct gic_chip_data *gic)
{
	void __iomem *dist_base = gic_data_dist_base(gic);
	void __iomem *base = gic_data_cpu_base(gic);
	unsigned int cpu_mask, cpu = smp_processor_id();
	int i;

	/*
	 * Setting up the CPU map is only relevant for the primary GIC
	 * because any nested/secondary GICs do not directly interface
	 * with the CPU(s).
	 */
	if (gic == &gic_data[0]) {
		/*
		 * Get what the GIC says our CPU mask is.
		 */
		if (WARN_ON(cpu >= NR_GIC_CPU_IF))
			return -EINVAL;

		gic_check_cpu_features();
		cpu_mask = gic_get_cpumask(gic);
		gic_cpu_map[cpu] = cpu_mask;

		/*
		 * Clear our mask from the other map entries in case they're
		 * still undefined.
		 */
		for (i = 0; i < NR_GIC_CPU_IF; i++)
			if (i != cpu)
				gic_cpu_map[i] &= ~cpu_mask;
	}

	gic_cpu_config(dist_base, 32, NULL);

	writel_relaxed(GICC_INT_PRI_THRESHOLD, base + GIC_CPU_PRIMASK);
	gic_cpu_if_up(gic);

	return 0;
}

int gic_cpu_if_down(unsigned int gic_nr)
{
	void __iomem *cpu_base;
	u32 val = 0;

	if (gic_nr >= CONFIG_ARM_GIC_MAX_NR)
		return -EINVAL;

	cpu_base = gic_data_cpu_base(&gic_data[gic_nr]);
	val = readl(cpu_base + GIC_CPU_CTRL);
	val &= ~GICC_ENABLE;
	writel_relaxed(val, cpu_base + GIC_CPU_CTRL);

	return 0;
}

#if defined(CONFIG_CPU_PM) || defined(CONFIG_ARM_GIC_PM)
/*
 * Saves the GIC distributor registers during suspend or idle.  Must be called
 * with interrupts disabled but before powering down the GIC.  After calling
 * this function, no interrupts will be delivered by the GIC, and another
 * platform-specific wakeup source must be enabled.
 */
void gic_dist_save(struct gic_chip_data *gic)
{
	unsigned int gic_irqs;
	void __iomem *dist_base;
	int i;

	if (WARN_ON(!gic))
		return;

	gic_irqs = gic->gic_irqs;
	dist_base = gic_data_dist_base(gic);

	if (!dist_base)
		return;

	for (i = 0; i < DIV_ROUND_UP(gic_irqs, 16); i++)
		gic->saved_spi_conf[i] =
			readl_relaxed(dist_base + GIC_DIST_CONFIG + i * 4);

	for (i = 0; i < DIV_ROUND_UP(gic_irqs, 4); i++)
		gic->saved_spi_target[i] =
			readl_relaxed(dist_base + GIC_DIST_TARGET + i * 4);

	for (i = 0; i < DIV_ROUND_UP(gic_irqs, 32); i++)
		gic->saved_spi_enable[i] =
			readl_relaxed(dist_base + GIC_DIST_ENABLE_SET + i * 4);

	for (i = 0; i < DIV_ROUND_UP(gic_irqs, 32); i++)
		gic->saved_spi_active[i] =
			readl_relaxed(dist_base + GIC_DIST_ACTIVE_SET + i * 4);
}

/*
 * Restores the GIC distributor registers during resume or when coming out of
 * idle.  Must be called before enabling interrupts.  If a level interrupt
 * that occurred while the GIC was suspended is still present, it will be
 * handled normally, but any edge interrupts that occurred will not be seen by
 * the GIC and need to be handled by the platform-specific wakeup source.
 */
void gic_dist_restore(struct gic_chip_data *gic)
{
	unsigned int gic_irqs;
	unsigned int i;
	void __iomem *dist_base;

	if (WARN_ON(!gic))
		return;

	gic_irqs = gic->gic_irqs;
	dist_base = gic_data_dist_base(gic);

	if (!dist_base)
		return;

	writel_relaxed(GICD_DISABLE, dist_base + GIC_DIST_CTRL);

	for (i = 0; i < DIV_ROUND_UP(gic_irqs, 16); i++)
		writel_relaxed(gic->saved_spi_conf[i],
			dist_base + GIC_DIST_CONFIG + i * 4);

	for (i = 0; i < DIV_ROUND_UP(gic_irqs, 4); i++)
		writel_relaxed(GICD_INT_DEF_PRI_X4,
			dist_base + GIC_DIST_PRI + i * 4);

	for (i = 0; i < DIV_ROUND_UP(gic_irqs, 4); i++)
		writel_relaxed(gic->saved_spi_target[i],
			dist_base + GIC_DIST_TARGET + i * 4);

	for (i = 0; i < DIV_ROUND_UP(gic_irqs, 32); i++) {
		writel_relaxed(GICD_INT_EN_CLR_X32,
			dist_base + GIC_DIST_ENABLE_CLEAR + i * 4);
		writel_relaxed(gic->saved_spi_enable[i],
			dist_base + GIC_DIST_ENABLE_SET + i * 4);
	}

	for (i = 0; i < DIV_ROUND_UP(gic_irqs, 32); i++) {
		writel_relaxed(GICD_INT_EN_CLR_X32,
			dist_base + GIC_DIST_ACTIVE_CLEAR + i * 4);
		writel_relaxed(gic->saved_spi_active[i],
			dist_base + GIC_DIST_ACTIVE_SET + i * 4);
	}

	writel_relaxed(GICD_ENABLE, dist_base + GIC_DIST_CTRL);
}

void gic_cpu_save(struct gic_chip_data *gic)
{
	int i;
	u32 *ptr;
	void __iomem *dist_base;
	void __iomem *cpu_base;

	if (WARN_ON(!gic))
		return;

	dist_base = gic_data_dist_base(gic);
	cpu_base = gic_data_cpu_base(gic);

	if (!dist_base || !cpu_base)
		return;

	ptr = raw_cpu_ptr(gic->saved_ppi_enable);
	for (i = 0; i < DIV_ROUND_UP(32, 32); i++)
		ptr[i] = readl_relaxed(dist_base + GIC_DIST_ENABLE_SET + i * 4);

	ptr = raw_cpu_ptr(gic->saved_ppi_active);
	for (i = 0; i < DIV_ROUND_UP(32, 32); i++)
		ptr[i] = readl_relaxed(dist_base + GIC_DIST_ACTIVE_SET + i * 4);

	ptr = raw_cpu_ptr(gic->saved_ppi_conf);
	for (i = 0; i < DIV_ROUND_UP(32, 16); i++)
		ptr[i] = readl_relaxed(dist_base + GIC_DIST_CONFIG + i * 4);

}

void gic_cpu_restore(struct gic_chip_data *gic)
{
	int i;
	u32 *ptr;
	void __iomem *dist_base;
	void __iomem *cpu_base;

	if (WARN_ON(!gic))
		return;

	dist_base = gic_data_dist_base(gic);
	cpu_base = gic_data_cpu_base(gic);

	if (!dist_base || !cpu_base)
		return;

	ptr = raw_cpu_ptr(gic->saved_ppi_enable);
	for (i = 0; i < DIV_ROUND_UP(32, 32); i++) {
		writel_relaxed(GICD_INT_EN_CLR_X32,
			       dist_base + GIC_DIST_ENABLE_CLEAR + i * 4);
		writel_relaxed(ptr[i], dist_base + GIC_DIST_ENABLE_SET + i * 4);
	}

	ptr = raw_cpu_ptr(gic->saved_ppi_active);
	for (i = 0; i < DIV_ROUND_UP(32, 32); i++) {
		writel_relaxed(GICD_INT_EN_CLR_X32,
			       dist_base + GIC_DIST_ACTIVE_CLEAR + i * 4);
		writel_relaxed(ptr[i], dist_base + GIC_DIST_ACTIVE_SET + i * 4);
	}

	ptr = raw_cpu_ptr(gic->saved_ppi_conf);
	for (i = 0; i < DIV_ROUND_UP(32, 16); i++)
		writel_relaxed(ptr[i], dist_base + GIC_DIST_CONFIG + i * 4);

	for (i = 0; i < DIV_ROUND_UP(32, 4); i++)
		writel_relaxed(GICD_INT_DEF_PRI_X4,
					dist_base + GIC_DIST_PRI + i * 4);

	writel_relaxed(GICC_INT_PRI_THRESHOLD, cpu_base + GIC_CPU_PRIMASK);
	gic_cpu_if_up(gic);
}

static int gic_notifier(struct notifier_block *self, unsigned long cmd,	void *v)
{
	int i;

	for (i = 0; i < CONFIG_ARM_GIC_MAX_NR; i++) {
		switch (cmd) {
		case CPU_PM_ENTER:
			gic_cpu_save(&gic_data[i]);
			break;
		case CPU_PM_ENTER_FAILED:
		case CPU_PM_EXIT:
			gic_cpu_restore(&gic_data[i]);
			break;
		case CPU_CLUSTER_PM_ENTER:
			gic_dist_save(&gic_data[i]);
			break;
		case CPU_CLUSTER_PM_ENTER_FAILED:
		case CPU_CLUSTER_PM_EXIT:
			gic_dist_restore(&gic_data[i]);
			break;
		}
	}

	return NOTIFY_OK;
}

static struct notifier_block gic_notifier_block = {
	.notifier_call = gic_notifier,
};

static int gic_pm_init(struct gic_chip_data *gic)
{
	gic->saved_ppi_enable = __alloc_percpu(DIV_ROUND_UP(32, 32) * 4,
		sizeof(u32));
	if (WARN_ON(!gic->saved_ppi_enable))
		return -ENOMEM;

	gic->saved_ppi_active = __alloc_percpu(DIV_ROUND_UP(32, 32) * 4,
		sizeof(u32));
	if (WARN_ON(!gic->saved_ppi_active))
		goto free_ppi_enable;

	gic->saved_ppi_conf = __alloc_percpu(DIV_ROUND_UP(32, 16) * 4,
		sizeof(u32));
	if (WARN_ON(!gic->saved_ppi_conf))
		goto free_ppi_active;

	if (gic == &gic_data[0])
		cpu_pm_register_notifier(&gic_notifier_block);

	return 0;

free_ppi_active:
	free_percpu(gic->saved_ppi_active);
free_ppi_enable:
	free_percpu(gic->saved_ppi_enable);

	return -ENOMEM;
}
#else
static int gic_pm_init(struct gic_chip_data *gic)
{
	return 0;
}
#endif

#ifdef CONFIG_SMP
static int gic_set_affinity(struct irq_data *d, const struct cpumask *mask_val,
			    bool force)
{
	void __iomem *reg = gic_dist_base(d) + GIC_DIST_TARGET + gic_irq(d);
	unsigned int cpu;

	if (!force)
		cpu = cpumask_any_and(mask_val, cpu_online_mask);
	else
		cpu = cpumask_first(mask_val);

	if (cpu >= NR_GIC_CPU_IF || cpu >= nr_cpu_ids)
		return -EINVAL;

	writeb_relaxed(gic_cpu_map[cpu], reg);
	irq_data_update_effective_affinity(d, cpumask_of(cpu));

	return IRQ_SET_MASK_OK_DONE;
}

static void gic_ipi_send_mask(struct irq_data *d, const struct cpumask *mask)
{
	int cpu;
	unsigned long flags, map = 0;

	if (unlikely(nr_cpu_ids == 1)) {
		/* Only one CPU? let's do a self-IPI... */
		writel_relaxed(2 << 24 | d->hwirq,
			       gic_data_dist_base(&gic_data[0]) + GIC_DIST_SOFTINT);
		return;
	}

	gic_lock_irqsave(flags);

	/* Convert our logical CPU mask into a physical one. */
	for_each_cpu(cpu, mask)
		map |= gic_cpu_map[cpu];

	/*
	 * Ensure that stores to Normal memory are visible to the
	 * other CPUs before they observe us issuing the IPI.
	 */
	dmb(ishst);

	/* this always happens on GIC0 */
	writel_relaxed(map << 16 | d->hwirq, gic_data_dist_base(&gic_data[0]) + GIC_DIST_SOFTINT);

	gic_unlock_irqrestore(flags);
}

static int gic_starting_cpu(unsigned int cpu)
{
	gic_cpu_init(&gic_data[0]);
	return 0;
}

static __init void gic_smp_init(void)
{
	struct irq_fwspec sgi_fwspec = {
		.fwnode		= gic_data[0].domain->fwnode,
		.param_count	= 1,
	};
	int base_sgi;

	cpuhp_setup_state_nocalls(CPUHP_AP_IRQ_GIC_STARTING,
				  "irqchip/arm/gic:starting",
				  gic_starting_cpu, NULL);

	base_sgi = __irq_domain_alloc_irqs(gic_data[0].domain, -1, 8,
					   NUMA_NO_NODE, &sgi_fwspec,
					   false, NULL);
	if (WARN_ON(base_sgi <= 0))
		return;

	set_smp_ipi_range(base_sgi, 8);
}
#else
#define gic_smp_init()		do { } while(0)
#define gic_set_affinity	NULL
#define gic_ipi_send_mask	NULL
#endif

#ifdef CONFIG_BL_SWITCHER
/*
 * gic_send_sgi - send a SGI directly to given CPU interface number
 *
 * cpu_id: the ID for the destination CPU interface
 * irq: the IPI number to send a SGI for
 */
void gic_send_sgi(unsigned int cpu_id, unsigned int irq)
{
	BUG_ON(cpu_id >= NR_GIC_CPU_IF);
	cpu_id = 1 << cpu_id;
	/* this always happens on GIC0 */
	writel_relaxed((cpu_id << 16) | irq, gic_data_dist_base(&gic_data[0]) + GIC_DIST_SOFTINT);
}

/*
 * gic_get_cpu_id - get the CPU interface ID for the specified CPU
 *
 * @cpu: the logical CPU number to get the GIC ID for.
 *
 * Return the CPU interface ID for the given logical CPU number,
 * or -1 if the CPU number is too large or the interface ID is
 * unknown (more than one bit set).
 */
int gic_get_cpu_id(unsigned int cpu)
{
	unsigned int cpu_bit;

	if (cpu >= NR_GIC_CPU_IF)
		return -1;
	cpu_bit = gic_cpu_map[cpu];
	if (cpu_bit & (cpu_bit - 1))
		return -1;
	return __ffs(cpu_bit);
}

/*
 * gic_migrate_target - migrate IRQs to another CPU interface
 *
 * @new_cpu_id: the CPU target ID to migrate IRQs to
 *
 * Migrate all peripheral interrupts with a target matching the current CPU
 * to the interface corresponding to @new_cpu_id.  The CPU interface mapping
 * is also updated.  Targets to other CPU interfaces are unchanged.
 * This must be called with IRQs locally disabled.
 */
void gic_migrate_target(unsigned int new_cpu_id)
{
	unsigned int cur_cpu_id, gic_irqs, gic_nr = 0;
	void __iomem *dist_base;
	int i, ror_val, cpu = smp_processor_id();
	u32 val, cur_target_mask, active_mask;

	BUG_ON(gic_nr >= CONFIG_ARM_GIC_MAX_NR);

	dist_base = gic_data_dist_base(&gic_data[gic_nr]);
	if (!dist_base)
		return;
	gic_irqs = gic_data[gic_nr].gic_irqs;

	cur_cpu_id = __ffs(gic_cpu_map[cpu]);
	cur_target_mask = 0x01010101 << cur_cpu_id;
	ror_val = (cur_cpu_id - new_cpu_id) & 31;

	gic_lock();

	/* Update the target interface for this logical CPU */
	gic_cpu_map[cpu] = 1 << new_cpu_id;

	/*
	 * Find all the peripheral interrupts targeting the current
	 * CPU interface and migrate them to the new CPU interface.
	 * We skip DIST_TARGET 0 to 7 as they are read-only.
	 */
	for (i = 8; i < DIV_ROUND_UP(gic_irqs, 4); i++) {
		val = readl_relaxed(dist_base + GIC_DIST_TARGET + i * 4);
		active_mask = val & cur_target_mask;
		if (active_mask) {
			val &= ~active_mask;
			val |= ror32(active_mask, ror_val);
			writel_relaxed(val, dist_base + GIC_DIST_TARGET + i*4);
		}
	}

	gic_unlock();

	/*
	 * Now let's migrate and clear any potential SGIs that might be
	 * pending for us (cur_cpu_id).  Since GIC_DIST_SGI_PENDING_SET
	 * is a banked register, we can only forward the SGI using
	 * GIC_DIST_SOFTINT.  The original SGI source is lost but Linux
	 * doesn't use that information anyway.
	 *
	 * For the same reason we do not adjust SGI source information
	 * for previously sent SGIs by us to other CPUs either.
	 */
	for (i = 0; i < 16; i += 4) {
		int j;
		val = readl_relaxed(dist_base + GIC_DIST_SGI_PENDING_SET + i);
		if (!val)
			continue;
		writel_relaxed(val, dist_base + GIC_DIST_SGI_PENDING_CLEAR + i);
		for (j = i; j < i + 4; j++) {
			if (val & 0xff)
				writel_relaxed((1 << (new_cpu_id + 16)) | j,
						dist_base + GIC_DIST_SOFTINT);
			val >>= 8;
		}
	}
}

/*
 * gic_get_sgir_physaddr - get the physical address for the SGI register
 *
 * REturn the physical address of the SGI register to be used
 * by some early assembly code when the kernel is not yet available.
 */
static unsigned long gic_dist_physaddr;

unsigned long gic_get_sgir_physaddr(void)
{
	if (!gic_dist_physaddr)
		return 0;
	return gic_dist_physaddr + GIC_DIST_SOFTINT;
}

static void __init gic_init_physaddr(struct device_node *node)
{
	struct resource res;
	if (of_address_to_resource(node, 0, &res) == 0) {
		gic_dist_physaddr = res.start;
		pr_info("GIC physical location is %#lx\n", gic_dist_physaddr);
	}
}

#else
#define gic_init_physaddr(node)  do { } while (0)
#endif

static int gic_irq_domain_map(struct irq_domain *d, unsigned int irq,
				irq_hw_number_t hw)
{
	struct gic_chip_data *gic = d->host_data;
	struct irq_data *irqd = irq_desc_get_irq_data(irq_to_desc(irq));

	switch (hw) {
	case 0 ... 15:
		irq_set_percpu_devid(irq);
		irq_domain_set_info(d, irq, hw, &gic->chip, d->host_data,
				    handle_percpu_devid_fasteoi_ipi,
				    NULL, NULL);
		break;
	case 16 ... 31:
		irq_set_percpu_devid(irq);
		irq_domain_set_info(d, irq, hw, &gic->chip, d->host_data,
				    handle_percpu_devid_irq, NULL, NULL);
		break;
	default:
		irq_domain_set_info(d, irq, hw, &gic->chip, d->host_data,
				    handle_fasteoi_irq, NULL, NULL);
		irq_set_probe(irq);
		irqd_set_single_target(irqd);
		break;
	}

	/* Prevents SW retriggers which mess up the ACK/EOI ordering */
	irqd_set_handle_enforce_irqctx(irqd);
	return 0;
}

static void gic_irq_domain_unmap(struct irq_domain *d, unsigned int irq)
{
}

static int gic_irq_domain_translate(struct irq_domain *d,
				    struct irq_fwspec *fwspec,
				    unsigned long *hwirq,
				    unsigned int *type)
{
	if (fwspec->param_count == 1 && fwspec->param[0] < 16) {
		*hwirq = fwspec->param[0];
		*type = IRQ_TYPE_EDGE_RISING;
		return 0;
	}

	if (is_of_node(fwspec->fwnode)) {
		if (fwspec->param_count < 3)
			return -EINVAL;

		switch (fwspec->param[0]) {
		case 0:			/* SPI */
			*hwirq = fwspec->param[1] + 32;
			break;
		case 1:			/* PPI */
			*hwirq = fwspec->param[1] + 16;
			break;
		default:
			return -EINVAL;
		}

		*type = fwspec->param[2] & IRQ_TYPE_SENSE_MASK;

		/* Make it clear that broken DTs are... broken */
		WARN_ON(*type == IRQ_TYPE_NONE);
		return 0;
	}

	if (is_fwnode_irqchip(fwspec->fwnode)) {
		if(fwspec->param_count != 2)
			return -EINVAL;

		*hwirq = fwspec->param[0];
		*type = fwspec->param[1];

		WARN_ON(*type == IRQ_TYPE_NONE);
		return 0;
	}

	return -EINVAL;
}

static int gic_irq_domain_alloc(struct irq_domain *domain, unsigned int virq,
				unsigned int nr_irqs, void *arg)
{
	int i, ret;
	irq_hw_number_t hwirq;
	unsigned int type = IRQ_TYPE_NONE;
	struct irq_fwspec *fwspec = arg;

	ret = gic_irq_domain_translate(domain, fwspec, &hwirq, &type);
	if (ret)
		return ret;

	for (i = 0; i < nr_irqs; i++) {
		ret = gic_irq_domain_map(domain, virq + i, hwirq + i);
		if (ret)
			return ret;
	}

	return 0;
}

static const struct irq_domain_ops gic_irq_domain_hierarchy_ops = {
	.translate = gic_irq_domain_translate,
	.alloc = gic_irq_domain_alloc,
	.free = irq_domain_free_irqs_top,
};

static const struct irq_domain_ops gic_irq_domain_ops = {
	.map = gic_irq_domain_map,
	.unmap = gic_irq_domain_unmap,
};

static void gic_init_chip(struct gic_chip_data *gic, struct device *dev,
			  const char *name, bool use_eoimode1)
{
	/* Initialize irq_chip */
	gic->chip = gic_chip;
	gic->chip.name = name;
	gic->chip.parent_device = dev;

	if (use_eoimode1) {
		gic->chip.irq_mask = gic_eoimode1_mask_irq;
		gic->chip.irq_eoi = gic_eoimode1_eoi_irq;
		gic->chip.irq_set_vcpu_affinity = gic_irq_set_vcpu_affinity;
	}

	if (gic == &gic_data[0]) {
		gic->chip.irq_set_affinity = gic_set_affinity;
		gic->chip.ipi_send_mask = gic_ipi_send_mask;
	}
}

static int gic_init_bases(struct gic_chip_data *gic,
			  struct fwnode_handle *handle)
{
	int gic_irqs, ret;

	if (IS_ENABLED(CONFIG_GIC_NON_BANKED) && gic->percpu_offset) {
		/* Frankein-GIC without banked registers... */
		unsigned int cpu;

		gic->dist_base.percpu_base = alloc_percpu(void __iomem *);
		gic->cpu_base.percpu_base = alloc_percpu(void __iomem *);
		if (WARN_ON(!gic->dist_base.percpu_base ||
			    !gic->cpu_base.percpu_base)) {
			ret = -ENOMEM;
			goto error;
		}

		for_each_possible_cpu(cpu) {
			u32 mpidr = cpu_logical_map(cpu);
			u32 core_id = MPIDR_AFFINITY_LEVEL(mpidr, 0);
			unsigned long offset = gic->percpu_offset * core_id;
			*per_cpu_ptr(gic->dist_base.percpu_base, cpu) =
				gic->raw_dist_base + offset;
			*per_cpu_ptr(gic->cpu_base.percpu_base, cpu) =
				gic->raw_cpu_base + offset;
		}

		enable_frankengic();
	} else {
		/* Normal, sane GIC... */
		WARN(gic->percpu_offset,
		     "GIC_NON_BANKED not enabled, ignoring %08x offset!",
		     gic->percpu_offset);
		gic->dist_base.common_base = gic->raw_dist_base;
		gic->cpu_base.common_base = gic->raw_cpu_base;
	}

	/*
	 * Find out how many interrupts are supported.
	 * The GIC only supports up to 1020 interrupt sources.
	 */
	gic_irqs = readl_relaxed(gic_data_dist_base(gic) + GIC_DIST_CTR) & 0x1f;
	gic_irqs = (gic_irqs + 1) * 32;
	if (gic_irqs > 1020)
		gic_irqs = 1020;
	gic->gic_irqs = gic_irqs;

	if (handle) {		/* DT/ACPI */
		gic->domain = irq_domain_create_linear(handle, gic_irqs,
						       &gic_irq_domain_hierarchy_ops,
						       gic);
	} else {		/* Legacy support */
		/*
		 * For primary GICs, skip over SGIs.
		 * No secondary GIC support whatsoever.
		 */
		int irq_base;

		gic_irqs -= 16; /* calculate # of irqs to allocate */

		irq_base = irq_alloc_descs(16, 16, gic_irqs,
					   numa_node_id());
		if (irq_base < 0) {
			WARN(1, "Cannot allocate irq_descs @ IRQ16, assuming pre-allocated\n");
			irq_base = 16;
		}

		gic->domain = irq_domain_add_legacy(NULL, gic_irqs, irq_base,
						    16, &gic_irq_domain_ops, gic);
	}

	if (WARN_ON(!gic->domain)) {
		ret = -ENODEV;
		goto error;
	}

	gic_dist_init(gic);
	ret = gic_cpu_init(gic);
	if (ret)
		goto error;

	ret = gic_pm_init(gic);
	if (ret)
		goto error;

	return 0;

error:
	if (IS_ENABLED(CONFIG_GIC_NON_BANKED) && gic->percpu_offset) {
		free_percpu(gic->dist_base.percpu_base);
		free_percpu(gic->cpu_base.percpu_base);
	}

	return ret;
}

static int __init __gic_init_bases(struct gic_chip_data *gic,
				   struct fwnode_handle *handle)
{
	char *name;
	int i, ret;

	if (WARN_ON(!gic || gic->domain))
		return -EINVAL;

	if (gic == &gic_data[0]) {
		/*
		 * Initialize the CPU interface map to all CPUs.
		 * It will be refined as each CPU probes its ID.
		 * This is only necessary for the primary GIC.
		 */
		for (i = 0; i < NR_GIC_CPU_IF; i++)
			gic_cpu_map[i] = 0xff;

		set_handle_irq(gic_handle_irq);
		if (static_branch_likely(&supports_deactivate_key))
			pr_info("GIC: Using split EOI/Deactivate mode\n");
	}

	if (static_branch_likely(&supports_deactivate_key) && gic == &gic_data[0]) {
		name = kasprintf(GFP_KERNEL, "GICv2");
		gic_init_chip(gic, NULL, name, true);
	} else {
		name = kasprintf(GFP_KERNEL, "GIC-%d", (int)(gic-&gic_data[0]));
		gic_init_chip(gic, NULL, name, false);
	}

	ret = gic_init_bases(gic, handle);
	if (ret)
		kfree(name);
	else if (gic == &gic_data[0])
		gic_smp_init();

	return ret;
}

void __init gic_init(void __iomem *dist_base, void __iomem *cpu_base)
{
	struct gic_chip_data *gic;

	/*
	 * Non-DT/ACPI systems won't run a hypervisor, so let's not
	 * bother with these...
	 */
	static_branch_disable(&supports_deactivate_key);

	gic = &gic_data[0];
	gic->raw_dist_base = dist_base;
	gic->raw_cpu_base = cpu_base;

	__gic_init_bases(gic, NULL);
}

static void gic_teardown(struct gic_chip_data *gic)
{
	if (WARN_ON(!gic))
		return;

	if (gic->raw_dist_base)
		iounmap(gic->raw_dist_base);
	if (gic->raw_cpu_base)
		iounmap(gic->raw_cpu_base);
}

#ifdef CONFIG_OF
static int gic_cnt __initdata;
static bool gicv2_force_probe;

static int __init gicv2_force_probe_cfg(char *buf)
{
	return strtobool(buf, &gicv2_force_probe);
}
early_param("irqchip.gicv2_force_probe", gicv2_force_probe_cfg);

static bool gic_check_eoimode(struct device_node *node, void __iomem **base)
{
	struct resource cpuif_res;

	of_address_to_resource(node, 1, &cpuif_res);

	if (!is_hyp_mode_available())
		return false;
	if (resource_size(&cpuif_res) < SZ_8K) {
		void __iomem *alt;
		/*
		 * Check for a stupid firmware that only exposes the
		 * first page of a GICv2.
		 */
		if (!gic_check_gicv2(*base))
			return false;

		if (!gicv2_force_probe) {
			pr_warn("GIC: GICv2 detected, but range too small and irqchip.gicv2_force_probe not set\n");
			return false;
		}

		alt = ioremap(cpuif_res.start, SZ_8K);
		if (!alt)
			return false;
		if (!gic_check_gicv2(alt + SZ_4K)) {
			/*
			 * The first page was that of a GICv2, and
			 * the second was *something*. Let's trust it
			 * to be a GICv2, and update the mapping.
			 */
			pr_warn("GIC: GICv2 at %pa, but range is too small (broken DT?), assuming 8kB\n",
				&cpuif_res.start);
			iounmap(*base);
			*base = alt;
			return true;
		}

		/*
		 * We detected *two* initial GICv2 pages in a
		 * row. Could be a GICv2 aliased over two 64kB
		 * pages. Update the resource, map the iospace, and
		 * pray.
		 */
		iounmap(alt);
		alt = ioremap(cpuif_res.start, SZ_128K);
		if (!alt)
			return false;
		pr_warn("GIC: Aliased GICv2 at %pa, trying to find the canonical range over 128kB\n",
			&cpuif_res.start);
		cpuif_res.end = cpuif_res.start + SZ_128K -1;
		iounmap(*base);
		*base = alt;
	}
	if (resource_size(&cpuif_res) == SZ_128K) {
		/*
		 * Verify that we have the first 4kB of a GICv2
		 * aliased over the first 64kB by checking the
		 * GICC_IIDR register on both ends.
		 */
		if (!gic_check_gicv2(*base) ||
		    !gic_check_gicv2(*base + 0xf000))
			return false;

		/*
		 * Move the base up by 60kB, so that we have a 8kB
		 * contiguous region, which allows us to use GICC_DIR
		 * at its normal offset. Please pass me that bucket.
		 */
		*base += 0xf000;
		cpuif_res.start += 0xf000;
		pr_warn("GIC: Adjusting CPU interface base to %pa\n",
			&cpuif_res.start);
	}

	return true;
}

static int gic_of_setup(struct gic_chip_data *gic, struct device_node *node)
{
	if (!gic || !node)
		return -EINVAL;

	gic->raw_dist_base = of_iomap(node, 0);
	if (WARN(!gic->raw_dist_base, "unable to map gic dist registers\n"))
		goto error;

	gic->raw_cpu_base = of_iomap(node, 1);
	if (WARN(!gic->raw_cpu_base, "unable to map gic cpu registers\n"))
		goto error;

	if (of_property_read_u32(node, "cpu-offset", &gic->percpu_offset))
		gic->percpu_offset = 0;

	return 0;

error:
	gic_teardown(gic);

	return -ENOMEM;
}

int gic_of_init_child(struct device *dev, struct gic_chip_data **gic, int irq)
{
	int ret;

	if (!dev || !dev->of_node || !gic || !irq)
		return -EINVAL;

	*gic = devm_kzalloc(dev, sizeof(**gic), GFP_KERNEL);
	if (!*gic)
		return -ENOMEM;

	gic_init_chip(*gic, dev, dev->of_node->name, false);

	ret = gic_of_setup(*gic, dev->of_node);
	if (ret)
		return ret;

	ret = gic_init_bases(*gic, &dev->of_node->fwnode);
	if (ret) {
		gic_teardown(*gic);
		return ret;
	}

	irq_set_chained_handler_and_data(irq, gic_handle_cascade_irq, *gic);

	return 0;
}

static void __init gic_of_setup_kvm_info(struct device_node *node)
{
	int ret;
	struct resource *vctrl_res = &gic_v2_kvm_info.vctrl;
	struct resource *vcpu_res = &gic_v2_kvm_info.vcpu;

	gic_v2_kvm_info.type = GIC_V2;

	gic_v2_kvm_info.maint_irq = irq_of_parse_and_map(node, 0);
	if (!gic_v2_kvm_info.maint_irq)
		return;

	ret = of_address_to_resource(node, 2, vctrl_res);
	if (ret)
		return;

	ret = of_address_to_resource(node, 3, vcpu_res);
	if (ret)
		return;

	if (static_branch_likely(&supports_deactivate_key))
		gic_set_kvm_info(&gic_v2_kvm_info);
}

int __init
gic_of_init(struct device_node *node, struct device_node *parent)
{
	struct gic_chip_data *gic;
	int irq, ret;

	if (WARN_ON(!node))
		return -ENODEV;

	if (WARN_ON(gic_cnt >= CONFIG_ARM_GIC_MAX_NR))
		return -EINVAL;

	gic = &gic_data[gic_cnt];

	ret = gic_of_setup(gic, node);
	if (ret)
		return ret;

	/*
	 * Disable split EOI/Deactivate if either HYP is not available
	 * or the CPU interface is too small.
	 */
	if (gic_cnt == 0 && !gic_check_eoimode(node, &gic->raw_cpu_base))
		static_branch_disable(&supports_deactivate_key);

	ret = __gic_init_bases(gic, &node->fwnode);
	if (ret) {
		gic_teardown(gic);
		return ret;
	}

	if (!gic_cnt) {
		gic_init_physaddr(node);
		gic_of_setup_kvm_info(node);
	}

	if (parent) {
		irq = irq_of_parse_and_map(node, 0);
		gic_cascade_irq(gic_cnt, irq);
	}

	if (IS_ENABLED(CONFIG_ARM_GIC_V2M))
		gicv2m_init(&node->fwnode, gic_data[gic_cnt].domain);

	gic_cnt++;
	return 0;
}
IRQCHIP_DECLARE(gic_400, "arm,gic-400", gic_of_init);
IRQCHIP_DECLARE(arm11mp_gic, "arm,arm11mp-gic", gic_of_init);
IRQCHIP_DECLARE(arm1176jzf_dc_gic, "arm,arm1176jzf-devchip-gic", gic_of_init);
IRQCHIP_DECLARE(cortex_a15_gic, "arm,cortex-a15-gic", gic_of_init);
IRQCHIP_DECLARE(cortex_a9_gic, "arm,cortex-a9-gic", gic_of_init);
IRQCHIP_DECLARE(cortex_a7_gic, "arm,cortex-a7-gic", gic_of_init);
IRQCHIP_DECLARE(msm_8660_qgic, "qcom,msm-8660-qgic", gic_of_init);
IRQCHIP_DECLARE(msm_qgic2, "qcom,msm-qgic2", gic_of_init);
IRQCHIP_DECLARE(pl390, "arm,pl390", gic_of_init);
#else
int gic_of_init_child(struct device *dev, struct gic_chip_data **gic, int irq)
{
	return -ENOTSUPP;
}
#endif

#ifdef CONFIG_ACPI
static struct
{
	phys_addr_t cpu_phys_base;
	u32 maint_irq;
	int maint_irq_mode;
	phys_addr_t vctrl_base;
	phys_addr_t vcpu_base;
} acpi_data __initdata;

static int __init
gic_acpi_parse_madt_cpu(union acpi_subtable_headers *header,
			const unsigned long end)
{
	struct acpi_madt_generic_interrupt *processor;
	phys_addr_t gic_cpu_base;
	static int cpu_base_assigned;

	processor = (struct acpi_madt_generic_interrupt *)header;

	if (BAD_MADT_GICC_ENTRY(processor, end))
		return -EINVAL;

	/*
	 * There is no support for non-banked GICv1/2 register in ACPI spec.
	 * All CPU interface addresses have to be the same.
	 */
	gic_cpu_base = processor->base_address;
	if (cpu_base_assigned && gic_cpu_base != acpi_data.cpu_phys_base)
		return -EINVAL;

	acpi_data.cpu_phys_base = gic_cpu_base;
	acpi_data.maint_irq = processor->vgic_interrupt;
	acpi_data.maint_irq_mode = (processor->flags & ACPI_MADT_VGIC_IRQ_MODE) ?
				    ACPI_EDGE_SENSITIVE : ACPI_LEVEL_SENSITIVE;
	acpi_data.vctrl_base = processor->gich_base_address;
	acpi_data.vcpu_base = processor->gicv_base_address;

	cpu_base_assigned = 1;
	return 0;
}

/* The things you have to do to just *count* something... */
static int __init acpi_dummy_func(union acpi_subtable_headers *header,
				  const unsigned long end)
{
	return 0;
}

static bool __init acpi_gic_redist_is_present(void)
{
	return acpi_table_parse_madt(ACPI_MADT_TYPE_GENERIC_REDISTRIBUTOR,
				     acpi_dummy_func, 0) > 0;
}

static bool __init gic_validate_dist(struct acpi_subtable_header *header,
				     struct acpi_probe_entry *ape)
{
	struct acpi_madt_generic_distributor *dist;
	dist = (struct acpi_madt_generic_distributor *)header;

	return (dist->version == ape->driver_data &&
		(dist->version != ACPI_MADT_GIC_VERSION_NONE ||
		 !acpi_gic_redist_is_present()));
}

#define ACPI_GICV2_DIST_MEM_SIZE	(SZ_4K)
#define ACPI_GIC_CPU_IF_MEM_SIZE	(SZ_8K)
#define ACPI_GICV2_VCTRL_MEM_SIZE	(SZ_4K)
#define ACPI_GICV2_VCPU_MEM_SIZE	(SZ_8K)

static void __init gic_acpi_setup_kvm_info(void)
{
	int irq;
	struct resource *vctrl_res = &gic_v2_kvm_info.vctrl;
	struct resource *vcpu_res = &gic_v2_kvm_info.vcpu;

	gic_v2_kvm_info.type = GIC_V2;

	if (!acpi_data.vctrl_base)
		return;

	vctrl_res->flags = IORESOURCE_MEM;
	vctrl_res->start = acpi_data.vctrl_base;
	vctrl_res->end = vctrl_res->start + ACPI_GICV2_VCTRL_MEM_SIZE - 1;

	if (!acpi_data.vcpu_base)
		return;

	vcpu_res->flags = IORESOURCE_MEM;
	vcpu_res->start = acpi_data.vcpu_base;
	vcpu_res->end = vcpu_res->start + ACPI_GICV2_VCPU_MEM_SIZE - 1;

	irq = acpi_register_gsi(NULL, acpi_data.maint_irq,
				acpi_data.maint_irq_mode,
				ACPI_ACTIVE_HIGH);
	if (irq <= 0)
		return;

	gic_v2_kvm_info.maint_irq = irq;

	gic_set_kvm_info(&gic_v2_kvm_info);
}

static int __init gic_v2_acpi_init(union acpi_subtable_headers *header,
				   const unsigned long end)
{
	struct acpi_madt_generic_distributor *dist;
	struct fwnode_handle *domain_handle;
	struct gic_chip_data *gic = &gic_data[0];
	int count, ret;

	/* Collect CPU base addresses */
	count = acpi_table_parse_madt(ACPI_MADT_TYPE_GENERIC_INTERRUPT,
				      gic_acpi_parse_madt_cpu, 0);
	if (count <= 0) {
		pr_err("No valid GICC entries exist\n");
		return -EINVAL;
	}

	gic->raw_cpu_base = ioremap(acpi_data.cpu_phys_base, ACPI_GIC_CPU_IF_MEM_SIZE);
	if (!gic->raw_cpu_base) {
		pr_err("Unable to map GICC registers\n");
		return -ENOMEM;
	}

	dist = (struct acpi_madt_generic_distributor *)header;
	gic->raw_dist_base = ioremap(dist->base_address,
				     ACPI_GICV2_DIST_MEM_SIZE);
	if (!gic->raw_dist_base) {
		pr_err("Unable to map GICD registers\n");
		gic_teardown(gic);
		return -ENOMEM;
	}

	/*
	 * Disable split EOI/Deactivate if HYP is not available. ACPI
	 * guarantees that we'll always have a GICv2, so the CPU
	 * interface will always be the right size.
	 */
	if (!is_hyp_mode_available())
		static_branch_disable(&supports_deactivate_key);

	/*
	 * Initialize GIC instance zero (no multi-GIC support).
	 */
	domain_handle = irq_domain_alloc_fwnode(&dist->base_address);
	if (!domain_handle) {
		pr_err("Unable to allocate domain handle\n");
		gic_teardown(gic);
		return -ENOMEM;
	}

	ret = __gic_init_bases(gic, domain_handle);
	if (ret) {
		pr_err("Failed to initialise GIC\n");
		irq_domain_free_fwnode(domain_handle);
		gic_teardown(gic);
		return ret;
	}

	acpi_set_irq_model(ACPI_IRQ_MODEL_GIC, domain_handle);

	if (IS_ENABLED(CONFIG_ARM_GIC_V2M))
		gicv2m_init(NULL, gic_data[0].domain);

	if (static_branch_likely(&supports_deactivate_key))
		gic_acpi_setup_kvm_info();

	return 0;
}
IRQCHIP_ACPI_DECLARE(gic_v2, ACPI_MADT_TYPE_GENERIC_DISTRIBUTOR,
		     gic_validate_dist, ACPI_MADT_GIC_VERSION_V2,
		     gic_v2_acpi_init);
IRQCHIP_ACPI_DECLARE(gic_v2_maybe, ACPI_MADT_TYPE_GENERIC_DISTRIBUTOR,
		     gic_validate_dist, ACPI_MADT_GIC_VERSION_NONE,
		     gic_v2_acpi_init);
#endif<|MERGE_RESOLUTION|>--- conflicted
+++ resolved
@@ -328,25 +328,7 @@
 
 static int gic_retrigger(struct irq_data *data)
 {
-<<<<<<< HEAD
-	void __iomem *reg = gic_dist_base(d) + GIC_DIST_TARGET + gic_irq(d);
-	unsigned int cpu;
-
-	if (!force)
-		cpu = cpumask_any_and(mask_val, cpu_online_mask);
-	else
-		cpu = cpumask_first(mask_val);
-
-	if (cpu >= NR_GIC_CPU_IF || cpu >= nr_cpu_ids)
-		return -EINVAL;
-
-	writeb_relaxed(gic_cpu_map[cpu], reg);
-	irq_data_update_effective_affinity(d, cpumask_of(cpu));
-
-	return IRQ_SET_MASK_OK_DONE;
-=======
 	return !gic_irq_set_irqchip_state(data, IRQCHIP_STATE_PENDING, true);
->>>>>>> d1988041
 }
 
 static void __exception_irq_entry gic_handle_irq(struct pt_regs *regs)
