--- conflicted
+++ resolved
@@ -1959,13 +1959,10 @@
 	bool in_sched = false, pending_output;
 	unsigned long flags;
 	u64 curr_log_seq;
-<<<<<<< HEAD
-=======
 
 	/* Suppress unimportant messages after panic happens */
 	if (unlikely(suppress_printk))
 		return 0;
->>>>>>> f7688b48
 
 	if (level == LOGLEVEL_SCHED) {
 		level = LOGLEVEL_DEFAULT;
