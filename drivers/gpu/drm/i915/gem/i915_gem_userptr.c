/*
 * SPDX-License-Identifier: MIT
 *
 * Copyright © 2012-2014 Intel Corporation
 */

#include <linux/mmu_context.h>
#include <linux/mmu_notifier.h>
#include <linux/mempolicy.h>
#include <linux/swap.h>
#include <linux/sched/mm.h>

#include "i915_drv.h"
#include "i915_gem_ioctls.h"
#include "i915_gem_object.h"
#include "i915_scatterlist.h"

struct i915_mm_struct {
	struct mm_struct *mm;
	struct drm_i915_private *i915;
	struct i915_mmu_notifier *mn;
	struct hlist_node node;
	struct kref kref;
	struct work_struct work;
};

#if defined(CONFIG_MMU_NOTIFIER)
#include <linux/interval_tree.h>

struct i915_mmu_notifier {
	spinlock_t lock;
	struct hlist_node node;
	struct mmu_notifier mn;
	struct rb_root_cached objects;
	struct i915_mm_struct *mm;
};

struct i915_mmu_object {
	struct i915_mmu_notifier *mn;
	struct drm_i915_gem_object *obj;
	struct interval_tree_node it;
};

static void add_object(struct i915_mmu_object *mo)
{
	GEM_BUG_ON(!RB_EMPTY_NODE(&mo->it.rb));
	interval_tree_insert(&mo->it, &mo->mn->objects);
}

static void del_object(struct i915_mmu_object *mo)
{
	if (RB_EMPTY_NODE(&mo->it.rb))
		return;

	interval_tree_remove(&mo->it, &mo->mn->objects);
	RB_CLEAR_NODE(&mo->it.rb);
}

static void
__i915_gem_userptr_set_active(struct drm_i915_gem_object *obj, bool value)
{
	struct i915_mmu_object *mo = obj->userptr.mmu_object;

	/*
	 * During mm_invalidate_range we need to cancel any userptr that
	 * overlaps the range being invalidated. Doing so requires the
	 * struct_mutex, and that risks recursion. In order to cause
	 * recursion, the user must alias the userptr address space with
	 * a GTT mmapping (possible with a MAP_FIXED) - then when we have
	 * to invalidate that mmaping, mm_invalidate_range is called with
	 * the userptr address *and* the struct_mutex held.  To prevent that
	 * we set a flag under the i915_mmu_notifier spinlock to indicate
	 * whether this object is valid.
	 */
	if (!mo)
		return;

	spin_lock(&mo->mn->lock);
	if (value)
		add_object(mo);
	else
		del_object(mo);
	spin_unlock(&mo->mn->lock);
}

static int
userptr_mn_invalidate_range_start(struct mmu_notifier *_mn,
				  const struct mmu_notifier_range *range)
{
	struct i915_mmu_notifier *mn =
		container_of(_mn, struct i915_mmu_notifier, mn);
	struct interval_tree_node *it;
	unsigned long end;
	int ret = 0;

	if (RB_EMPTY_ROOT(&mn->objects.rb_root))
		return 0;

	/* interval ranges are inclusive, but invalidate range is exclusive */
	end = range->end - 1;

	spin_lock(&mn->lock);
	it = interval_tree_iter_first(&mn->objects, range->start, end);
	while (it) {
		struct drm_i915_gem_object *obj;

		if (!mmu_notifier_range_blockable(range)) {
			ret = -EAGAIN;
			break;
		}

		/*
		 * The mmu_object is released late when destroying the
		 * GEM object so it is entirely possible to gain a
		 * reference on an object in the process of being freed
		 * since our serialisation is via the spinlock and not
		 * the struct_mutex - and consequently use it after it
		 * is freed and then double free it. To prevent that
		 * use-after-free we only acquire a reference on the
		 * object if it is not in the process of being destroyed.
		 */
		obj = container_of(it, struct i915_mmu_object, it)->obj;
		if (!kref_get_unless_zero(&obj->base.refcount)) {
			it = interval_tree_iter_next(it, range->start, end);
			continue;
		}
		spin_unlock(&mn->lock);

		ret = i915_gem_object_unbind(obj,
					     I915_GEM_OBJECT_UNBIND_ACTIVE |
					     I915_GEM_OBJECT_UNBIND_BARRIER);
		if (ret == 0)
			ret = __i915_gem_object_put_pages(obj);
		i915_gem_object_put(obj);
		if (ret)
			return ret;

		spin_lock(&mn->lock);

		/*
		 * As we do not (yet) protect the mmu from concurrent insertion
		 * over this range, there is no guarantee that this search will
		 * terminate given a pathologic workload.
		 */
		it = interval_tree_iter_first(&mn->objects, range->start, end);
	}
	spin_unlock(&mn->lock);

	return ret;

}

static const struct mmu_notifier_ops i915_gem_userptr_notifier = {
	.invalidate_range_start = userptr_mn_invalidate_range_start,
};

static struct i915_mmu_notifier *
i915_mmu_notifier_create(struct i915_mm_struct *mm)
{
	struct i915_mmu_notifier *mn;

	mn = kmalloc(sizeof(*mn), GFP_KERNEL);
	if (mn == NULL)
		return ERR_PTR(-ENOMEM);

	spin_lock_init(&mn->lock);
	mn->mn.ops = &i915_gem_userptr_notifier;
	mn->objects = RB_ROOT_CACHED;
	mn->mm = mm;

	return mn;
}

static void
i915_gem_userptr_release__mmu_notifier(struct drm_i915_gem_object *obj)
{
	struct i915_mmu_object *mo;

	mo = fetch_and_zero(&obj->userptr.mmu_object);
	if (!mo)
		return;

	spin_lock(&mo->mn->lock);
	del_object(mo);
	spin_unlock(&mo->mn->lock);
	kfree(mo);
}

static struct i915_mmu_notifier *
i915_mmu_notifier_find(struct i915_mm_struct *mm)
{
	struct i915_mmu_notifier *mn;
	int err = 0;

	mn = mm->mn;
	if (mn)
		return mn;

	mn = i915_mmu_notifier_create(mm);
	if (IS_ERR(mn))
		err = PTR_ERR(mn);

	mmap_write_lock(mm->mm);
	mutex_lock(&mm->i915->mm_lock);
	if (mm->mn == NULL && !err) {
		/* Protected by mmap_lock (write-lock) */
		err = __mmu_notifier_register(&mn->mn, mm->mm);
		if (!err) {
			/* Protected by mm_lock */
			mm->mn = fetch_and_zero(&mn);
		}
	} else if (mm->mn) {
		/*
		 * Someone else raced and successfully installed the mmu
		 * notifier, we can cancel our own errors.
		 */
		err = 0;
	}
	mutex_unlock(&mm->i915->mm_lock);
	mmap_write_unlock(mm->mm);

	if (mn && !IS_ERR(mn))
		kfree(mn);

	return err ? ERR_PTR(err) : mm->mn;
}

static int
i915_gem_userptr_init__mmu_notifier(struct drm_i915_gem_object *obj,
				    unsigned flags)
{
	struct i915_mmu_notifier *mn;
	struct i915_mmu_object *mo;

	if (flags & I915_USERPTR_UNSYNCHRONIZED)
		return capable(CAP_SYS_ADMIN) ? 0 : -EPERM;

	if (WARN_ON(obj->userptr.mm == NULL))
		return -EINVAL;

	mn = i915_mmu_notifier_find(obj->userptr.mm);
	if (IS_ERR(mn))
		return PTR_ERR(mn);

	mo = kzalloc(sizeof(*mo), GFP_KERNEL);
	if (!mo)
		return -ENOMEM;

	mo->mn = mn;
	mo->obj = obj;
	mo->it.start = obj->userptr.ptr;
	mo->it.last = obj->userptr.ptr + obj->base.size - 1;
	RB_CLEAR_NODE(&mo->it.rb);

	obj->userptr.mmu_object = mo;
	return 0;
}

static void
i915_mmu_notifier_free(struct i915_mmu_notifier *mn,
		       struct mm_struct *mm)
{
	if (mn == NULL)
		return;

	mmu_notifier_unregister(&mn->mn, mm);
	kfree(mn);
}

#else

static void
__i915_gem_userptr_set_active(struct drm_i915_gem_object *obj, bool value)
{
}

static void
i915_gem_userptr_release__mmu_notifier(struct drm_i915_gem_object *obj)
{
}

static int
i915_gem_userptr_init__mmu_notifier(struct drm_i915_gem_object *obj,
				    unsigned flags)
{
	if ((flags & I915_USERPTR_UNSYNCHRONIZED) == 0)
		return -ENODEV;

	if (!capable(CAP_SYS_ADMIN))
		return -EPERM;

	return 0;
}

static void
i915_mmu_notifier_free(struct i915_mmu_notifier *mn,
		       struct mm_struct *mm)
{
}

#endif

static struct i915_mm_struct *
__i915_mm_struct_find(struct drm_i915_private *dev_priv, struct mm_struct *real)
{
	struct i915_mm_struct *mm;

	/* Protected by dev_priv->mm_lock */
	hash_for_each_possible(dev_priv->mm_structs, mm, node, (unsigned long)real)
		if (mm->mm == real)
			return mm;

	return NULL;
}

static int
i915_gem_userptr_init__mm_struct(struct drm_i915_gem_object *obj)
{
	struct drm_i915_private *dev_priv = to_i915(obj->base.dev);
	struct i915_mm_struct *mm;
	int ret = 0;

	/* During release of the GEM object we hold the struct_mutex. This
	 * precludes us from calling mmput() at that time as that may be
	 * the last reference and so call exit_mmap(). exit_mmap() will
	 * attempt to reap the vma, and if we were holding a GTT mmap
	 * would then call drm_gem_vm_close() and attempt to reacquire
	 * the struct mutex. So in order to avoid that recursion, we have
	 * to defer releasing the mm reference until after we drop the
	 * struct_mutex, i.e. we need to schedule a worker to do the clean
	 * up.
	 */
	mutex_lock(&dev_priv->mm_lock);
	mm = __i915_mm_struct_find(dev_priv, current->mm);
	if (mm == NULL) {
		mm = kmalloc(sizeof(*mm), GFP_KERNEL);
		if (mm == NULL) {
			ret = -ENOMEM;
			goto out;
		}

		kref_init(&mm->kref);
		mm->i915 = to_i915(obj->base.dev);

		mm->mm = current->mm;
		mmgrab(current->mm);

		mm->mn = NULL;

		/* Protected by dev_priv->mm_lock */
		hash_add(dev_priv->mm_structs,
			 &mm->node, (unsigned long)mm->mm);
	} else
		kref_get(&mm->kref);

	obj->userptr.mm = mm;
out:
	mutex_unlock(&dev_priv->mm_lock);
	return ret;
}

static void
__i915_mm_struct_free__worker(struct work_struct *work)
{
	struct i915_mm_struct *mm = container_of(work, typeof(*mm), work);
	i915_mmu_notifier_free(mm->mn, mm->mm);
	mmdrop(mm->mm);
	kfree(mm);
}

static void
__i915_mm_struct_free(struct kref *kref)
{
	struct i915_mm_struct *mm = container_of(kref, typeof(*mm), kref);

	/* Protected by dev_priv->mm_lock */
	hash_del(&mm->node);
	mutex_unlock(&mm->i915->mm_lock);

	INIT_WORK(&mm->work, __i915_mm_struct_free__worker);
	queue_work(mm->i915->mm.userptr_wq, &mm->work);
}

static void
i915_gem_userptr_release__mm_struct(struct drm_i915_gem_object *obj)
{
	if (obj->userptr.mm == NULL)
		return;

	kref_put_mutex(&obj->userptr.mm->kref,
		       __i915_mm_struct_free,
		       &to_i915(obj->base.dev)->mm_lock);
	obj->userptr.mm = NULL;
}

struct get_pages_work {
	struct work_struct work;
	struct drm_i915_gem_object *obj;
	struct task_struct *task;
};

static struct sg_table *
__i915_gem_userptr_alloc_pages(struct drm_i915_gem_object *obj,
			       struct page **pvec, unsigned long num_pages)
{
	unsigned int max_segment = i915_sg_segment_size();
	struct sg_table *st;
	unsigned int sg_page_sizes;
	int ret;

	st = kmalloc(sizeof(*st), GFP_KERNEL);
	if (!st)
		return ERR_PTR(-ENOMEM);

alloc_table:
	ret = __sg_alloc_table_from_pages(st, pvec, num_pages,
					  0, num_pages << PAGE_SHIFT,
					  max_segment,
					  GFP_KERNEL);
	if (ret) {
		kfree(st);
		return ERR_PTR(ret);
	}

	ret = i915_gem_gtt_prepare_pages(obj, st);
	if (ret) {
		sg_free_table(st);

		if (max_segment > PAGE_SIZE) {
			max_segment = PAGE_SIZE;
			goto alloc_table;
		}

		kfree(st);
		return ERR_PTR(ret);
	}

	sg_page_sizes = i915_sg_page_sizes(st->sgl);

	__i915_gem_object_set_pages(obj, st, sg_page_sizes);

	return st;
}

static void
__i915_gem_userptr_get_pages_worker(struct work_struct *_work)
{
	struct get_pages_work *work = container_of(_work, typeof(*work), work);
	struct drm_i915_gem_object *obj = work->obj;
	const unsigned long npages = obj->base.size >> PAGE_SHIFT;
	unsigned long pinned;
	struct page **pvec;
	int ret;

	ret = -ENOMEM;
	pinned = 0;

	pvec = kvmalloc_array(npages, sizeof(struct page *), GFP_KERNEL);
	if (pvec != NULL) {
		struct mm_struct *mm = obj->userptr.mm->mm;
		unsigned int flags = 0;
		int locked = 0;

		if (!i915_gem_object_is_readonly(obj))
			flags |= FOLL_WRITE;

		ret = -EFAULT;
		if (mmget_not_zero(mm)) {
			while (pinned < npages) {
				if (!locked) {
					mmap_read_lock(mm);
					locked = 1;
				}
				ret = pin_user_pages_remote
					(work->task, mm,
					 obj->userptr.ptr + pinned * PAGE_SIZE,
					 npages - pinned,
					 flags,
					 pvec + pinned, NULL, &locked);
				if (ret < 0)
					break;

				pinned += ret;
			}
			if (locked)
				mmap_read_unlock(mm);
			mmput(mm);
		}
	}

	mutex_lock_nested(&obj->mm.lock, I915_MM_GET_PAGES);
	if (obj->userptr.work == &work->work) {
		struct sg_table *pages = ERR_PTR(ret);

		if (pinned == npages) {
			pages = __i915_gem_userptr_alloc_pages(obj, pvec,
							       npages);
			if (!IS_ERR(pages)) {
				pinned = 0;
				pages = NULL;
			}
		}

		obj->userptr.work = ERR_CAST(pages);
		if (IS_ERR(pages))
			__i915_gem_userptr_set_active(obj, false);
	}
	mutex_unlock(&obj->mm.lock);

	unpin_user_pages(pvec, pinned);
	kvfree(pvec);

	i915_gem_object_put(obj);
	put_task_struct(work->task);
	kfree(work);
}

static struct sg_table *
__i915_gem_userptr_get_pages_schedule(struct drm_i915_gem_object *obj)
{
	struct get_pages_work *work;

	/* Spawn a worker so that we can acquire the
	 * user pages without holding our mutex. Access
	 * to the user pages requires mmap_lock, and we have
	 * a strict lock ordering of mmap_lock, struct_mutex -
	 * we already hold struct_mutex here and so cannot
	 * call gup without encountering a lock inversion.
	 *
	 * Userspace will keep on repeating the operation
	 * (thanks to EAGAIN) until either we hit the fast
	 * path or the worker completes. If the worker is
	 * cancelled or superseded, the task is still run
	 * but the results ignored. (This leads to
	 * complications that we may have a stray object
	 * refcount that we need to be wary of when
	 * checking for existing objects during creation.)
	 * If the worker encounters an error, it reports
	 * that error back to this function through
	 * obj->userptr.work = ERR_PTR.
	 */
	work = kmalloc(sizeof(*work), GFP_KERNEL);
	if (work == NULL)
		return ERR_PTR(-ENOMEM);

	obj->userptr.work = &work->work;

	work->obj = i915_gem_object_get(obj);

	work->task = current;
	get_task_struct(work->task);

	INIT_WORK(&work->work, __i915_gem_userptr_get_pages_worker);
	queue_work(to_i915(obj->base.dev)->mm.userptr_wq, &work->work);

	return ERR_PTR(-EAGAIN);
}

static int i915_gem_userptr_get_pages(struct drm_i915_gem_object *obj)
{
	const unsigned long num_pages = obj->base.size >> PAGE_SHIFT;
	struct mm_struct *mm = obj->userptr.mm->mm;
	struct page **pvec;
	struct sg_table *pages;
	bool active;
	int pinned;
	unsigned int gup_flags = 0;

	/* If userspace should engineer that these pages are replaced in
	 * the vma between us binding this page into the GTT and completion
	 * of rendering... Their loss. If they change the mapping of their
	 * pages they need to create a new bo to point to the new vma.
	 *
	 * However, that still leaves open the possibility of the vma
	 * being copied upon fork. Which falls under the same userspace
	 * synchronisation issue as a regular bo, except that this time
	 * the process may not be expecting that a particular piece of
	 * memory is tied to the GPU.
	 *
	 * Fortunately, we can hook into the mmu_notifier in order to
	 * discard the page references prior to anything nasty happening
	 * to the vma (discard or cloning) which should prevent the more
	 * egregious cases from causing harm.
	 */

	if (obj->userptr.work) {
		/* active flag should still be held for the pending work */
		if (IS_ERR(obj->userptr.work))
			return PTR_ERR(obj->userptr.work);
		else
			return -EAGAIN;
	}

	pvec = NULL;
	pinned = 0;

	if (mm == current->mm) {
		pvec = kvmalloc_array(num_pages, sizeof(struct page *),
				      GFP_KERNEL |
				      __GFP_NORETRY |
				      __GFP_NOWARN);
		/*
		 * Using __get_user_pages_fast() with a read-only
		 * access is questionable. A read-only page may be
		 * COW-broken, and then this might end up giving
		 * the wrong side of the COW..
		 *
		 * We may or may not care.
		 */
<<<<<<< HEAD
		if (pvec) /* defer to worker if malloc fails */
			pinned = __get_user_pages_fast(obj->userptr.ptr,
						       num_pages,
						       !i915_gem_object_is_readonly(obj),
						       pvec);
=======
		if (pvec) {
			/* defer to worker if malloc fails */
			if (!i915_gem_object_is_readonly(obj))
				gup_flags |= FOLL_WRITE;
			pinned = pin_user_pages_fast_only(obj->userptr.ptr,
							  num_pages, gup_flags,
							  pvec);
		}
>>>>>>> ad8c735b
	}

	active = false;
	if (pinned < 0) {
		pages = ERR_PTR(pinned);
		pinned = 0;
	} else if (pinned < num_pages) {
		pages = __i915_gem_userptr_get_pages_schedule(obj);
		active = pages == ERR_PTR(-EAGAIN);
	} else {
		pages = __i915_gem_userptr_alloc_pages(obj, pvec, num_pages);
		active = !IS_ERR(pages);
	}
	if (active)
		__i915_gem_userptr_set_active(obj, true);

	if (IS_ERR(pages))
		unpin_user_pages(pvec, pinned);
	kvfree(pvec);

	return PTR_ERR_OR_ZERO(pages);
}

static void
i915_gem_userptr_put_pages(struct drm_i915_gem_object *obj,
			   struct sg_table *pages)
{
	struct sgt_iter sgt_iter;
	struct page *page;

	/* Cancel any inflight work and force them to restart their gup */
	obj->userptr.work = NULL;
	__i915_gem_userptr_set_active(obj, false);
	if (!pages)
		return;

	__i915_gem_object_release_shmem(obj, pages, true);
	i915_gem_gtt_finish_pages(obj, pages);

	/*
	 * We always mark objects as dirty when they are used by the GPU,
	 * just in case. However, if we set the vma as being read-only we know
	 * that the object will never have been written to.
	 */
	if (i915_gem_object_is_readonly(obj))
		obj->mm.dirty = false;

	for_each_sgt_page(page, sgt_iter, pages) {
		if (obj->mm.dirty && trylock_page(page)) {
			/*
			 * As this may not be anonymous memory (e.g. shmem)
			 * but exist on a real mapping, we have to lock
			 * the page in order to dirty it -- holding
			 * the page reference is not sufficient to
			 * prevent the inode from being truncated.
			 * Play safe and take the lock.
			 *
			 * However...!
			 *
			 * The mmu-notifier can be invalidated for a
			 * migrate_page, that is alreadying holding the lock
			 * on the page. Such a try_to_unmap() will result
			 * in us calling put_pages() and so recursively try
			 * to lock the page. We avoid that deadlock with
			 * a trylock_page() and in exchange we risk missing
			 * some page dirtying.
			 */
			set_page_dirty(page);
			unlock_page(page);
		}

		mark_page_accessed(page);
		unpin_user_page(page);
	}
	obj->mm.dirty = false;

	sg_free_table(pages);
	kfree(pages);
}

static void
i915_gem_userptr_release(struct drm_i915_gem_object *obj)
{
	i915_gem_userptr_release__mmu_notifier(obj);
	i915_gem_userptr_release__mm_struct(obj);
}

static int
i915_gem_userptr_dmabuf_export(struct drm_i915_gem_object *obj)
{
	if (obj->userptr.mmu_object)
		return 0;

	return i915_gem_userptr_init__mmu_notifier(obj, 0);
}

static const struct drm_i915_gem_object_ops i915_gem_userptr_ops = {
	.flags = I915_GEM_OBJECT_HAS_STRUCT_PAGE |
		 I915_GEM_OBJECT_IS_SHRINKABLE |
		 I915_GEM_OBJECT_NO_MMAP |
		 I915_GEM_OBJECT_ASYNC_CANCEL,
	.get_pages = i915_gem_userptr_get_pages,
	.put_pages = i915_gem_userptr_put_pages,
	.dmabuf_export = i915_gem_userptr_dmabuf_export,
	.release = i915_gem_userptr_release,
};

/*
 * Creates a new mm object that wraps some normal memory from the process
 * context - user memory.
 *
 * We impose several restrictions upon the memory being mapped
 * into the GPU.
 * 1. It must be page aligned (both start/end addresses, i.e ptr and size).
 * 2. It must be normal system memory, not a pointer into another map of IO
 *    space (e.g. it must not be a GTT mmapping of another object).
 * 3. We only allow a bo as large as we could in theory map into the GTT,
 *    that is we limit the size to the total size of the GTT.
 * 4. The bo is marked as being snoopable. The backing pages are left
 *    accessible directly by the CPU, but reads and writes by the GPU may
 *    incur the cost of a snoop (unless you have an LLC architecture).
 *
 * Synchronisation between multiple users and the GPU is left to userspace
 * through the normal set-domain-ioctl. The kernel will enforce that the
 * GPU relinquishes the VMA before it is returned back to the system
 * i.e. upon free(), munmap() or process termination. However, the userspace
 * malloc() library may not immediately relinquish the VMA after free() and
 * instead reuse it whilst the GPU is still reading and writing to the VMA.
 * Caveat emptor.
 *
 * Also note, that the object created here is not currently a "first class"
 * object, in that several ioctls are banned. These are the CPU access
 * ioctls: mmap(), pwrite and pread. In practice, you are expected to use
 * direct access via your pointer rather than use those ioctls. Another
 * restriction is that we do not allow userptr surfaces to be pinned to the
 * hardware and so we reject any attempt to create a framebuffer out of a
 * userptr.
 *
 * If you think this is a good interface to use to pass GPU memory between
 * drivers, please use dma-buf instead. In fact, wherever possible use
 * dma-buf instead.
 */
int
i915_gem_userptr_ioctl(struct drm_device *dev,
		       void *data,
		       struct drm_file *file)
{
	static struct lock_class_key lock_class;
	struct drm_i915_private *dev_priv = to_i915(dev);
	struct drm_i915_gem_userptr *args = data;
	struct drm_i915_gem_object *obj;
	int ret;
	u32 handle;

	if (!HAS_LLC(dev_priv) && !HAS_SNOOP(dev_priv)) {
		/* We cannot support coherent userptr objects on hw without
		 * LLC and broken snooping.
		 */
		return -ENODEV;
	}

	if (args->flags & ~(I915_USERPTR_READ_ONLY |
			    I915_USERPTR_UNSYNCHRONIZED))
		return -EINVAL;

	/*
	 * XXX: There is a prevalence of the assumption that we fit the
	 * object's page count inside a 32bit _signed_ variable. Let's document
	 * this and catch if we ever need to fix it. In the meantime, if you do
	 * spot such a local variable, please consider fixing!
	 *
	 * Aside from our own locals (for which we have no excuse!):
	 * - sg_table embeds unsigned int for num_pages
	 * - get_user_pages*() mixed ints with longs
	 */

	if (args->user_size >> PAGE_SHIFT > INT_MAX)
		return -E2BIG;

	if (overflows_type(args->user_size, obj->base.size))
		return -E2BIG;

	if (!args->user_size)
		return -EINVAL;

	if (offset_in_page(args->user_ptr | args->user_size))
		return -EINVAL;

	if (!access_ok((char __user *)(unsigned long)args->user_ptr, args->user_size))
		return -EFAULT;

	if (args->flags & I915_USERPTR_READ_ONLY) {
		/*
		 * On almost all of the older hw, we cannot tell the GPU that
		 * a page is readonly.
		 */
		if (!dev_priv->gt.vm->has_read_only)
			return -ENODEV;
	}

	obj = i915_gem_object_alloc();
	if (obj == NULL)
		return -ENOMEM;

	drm_gem_private_object_init(dev, &obj->base, args->user_size);
	i915_gem_object_init(obj, &i915_gem_userptr_ops, &lock_class);
	obj->read_domains = I915_GEM_DOMAIN_CPU;
	obj->write_domain = I915_GEM_DOMAIN_CPU;
	i915_gem_object_set_cache_coherency(obj, I915_CACHE_LLC);

	obj->userptr.ptr = args->user_ptr;
	if (args->flags & I915_USERPTR_READ_ONLY)
		i915_gem_object_set_readonly(obj);

	/* And keep a pointer to the current->mm for resolving the user pages
	 * at binding. This means that we need to hook into the mmu_notifier
	 * in order to detect if the mmu is destroyed.
	 */
	ret = i915_gem_userptr_init__mm_struct(obj);
	if (ret == 0)
		ret = i915_gem_userptr_init__mmu_notifier(obj, args->flags);
	if (ret == 0)
		ret = drm_gem_handle_create(file, &obj->base, &handle);

	/* drop reference from allocate - handle holds it now */
	i915_gem_object_put(obj);
	if (ret)
		return ret;

	args->handle = handle;
	return 0;
}

int i915_gem_init_userptr(struct drm_i915_private *dev_priv)
{
	mutex_init(&dev_priv->mm_lock);
	hash_init(dev_priv->mm_structs);

	dev_priv->mm.userptr_wq =
		alloc_workqueue("i915-userptr-acquire",
				WQ_HIGHPRI | WQ_UNBOUND,
				0);
	if (!dev_priv->mm.userptr_wq)
		return -ENOMEM;

	return 0;
}

void i915_gem_cleanup_userptr(struct drm_i915_private *dev_priv)
{
	destroy_workqueue(dev_priv->mm.userptr_wq);
}<|MERGE_RESOLUTION|>--- conflicted
+++ resolved
@@ -607,13 +607,6 @@
 		 *
 		 * We may or may not care.
 		 */
-<<<<<<< HEAD
-		if (pvec) /* defer to worker if malloc fails */
-			pinned = __get_user_pages_fast(obj->userptr.ptr,
-						       num_pages,
-						       !i915_gem_object_is_readonly(obj),
-						       pvec);
-=======
 		if (pvec) {
 			/* defer to worker if malloc fails */
 			if (!i915_gem_object_is_readonly(obj))
@@ -622,7 +615,6 @@
 							  num_pages, gup_flags,
 							  pvec);
 		}
->>>>>>> ad8c735b
 	}
 
 	active = false;
