// SPDX-License-Identifier: GPL-2.0
/*
 * Device Tree Source for the R-Car V3U (R8A779A0) SoC
 *
 * Copyright (C) 2020 Renesas Electronics Corp.
 */

#include <dt-bindings/clock/r8a779a0-cpg-mssr.h>
#include <dt-bindings/interrupt-controller/arm-gic.h>
#include <dt-bindings/power/r8a779a0-sysc.h>

/ {
	compatible = "renesas,r8a779a0";
	#address-cells = <2>;
	#size-cells = <2>;

	aliases {
		i2c0 = &i2c0;
		i2c1 = &i2c1;
		i2c2 = &i2c2;
		i2c3 = &i2c3;
		i2c4 = &i2c4;
		i2c5 = &i2c5;
		i2c6 = &i2c6;
	};

	cpus {
		#address-cells = <1>;
		#size-cells = <0>;

		a76_0: cpu@0 {
			compatible = "arm,cortex-a76";
			reg = <0>;
			device_type = "cpu";
			power-domains = <&sysc R8A779A0_PD_A1E0D0C0>;
			next-level-cache = <&L3_CA76_0>;
		};

		L3_CA76_0: cache-controller-0 {
			compatible = "cache";
			power-domains = <&sysc R8A779A0_PD_A2E0D0>;
			cache-unified;
			cache-level = <3>;
		};
	};

	extal_clk: extal {
		compatible = "fixed-clock";
		#clock-cells = <0>;
		/* This value must be overridden by the board */
		clock-frequency = <0>;
	};

	extalr_clk: extalr {
		compatible = "fixed-clock";
		#clock-cells = <0>;
		/* This value must be overridden by the board */
		clock-frequency = <0>;
	};

	pmu_a76 {
		compatible = "arm,cortex-a76-pmu";
		interrupts-extended = <&gic GIC_PPI 7 IRQ_TYPE_LEVEL_LOW>;
	};

	/* External SCIF clock - to be overridden by boards that provide it */
	scif_clk: scif {
		compatible = "fixed-clock";
		#clock-cells = <0>;
		clock-frequency = <0>;
	};

	soc: soc {
		compatible = "simple-bus";
		interrupt-parent = <&gic>;
		#address-cells = <2>;
		#size-cells = <2>;
		ranges;

		rwdt: watchdog@e6020000 {
			compatible = "renesas,r8a779a0-wdt",
				     "renesas,rcar-gen3-wdt";
			reg = <0 0xe6020000 0 0x0c>;
			clocks = <&cpg CPG_MOD 907>;
			power-domains = <&sysc R8A779A0_PD_ALWAYS_ON>;
			resets = <&cpg 907>;
			status = "disabled";
		};

		pfc: pin-controller@e6050000 {
			compatible = "renesas,pfc-r8a779a0";
			reg = <0 0xe6050000 0 0x16c>, <0 0xe6050800 0 0x16c>,
			      <0 0xe6058000 0 0x16c>, <0 0xe6058800 0 0x16c>,
			      <0 0xe6060000 0 0x16c>, <0 0xe6060800 0 0x16c>,
			      <0 0xe6068000 0 0x16c>, <0 0xe6068800 0 0x16c>,
			      <0 0xe6069000 0 0x16c>, <0 0xe6069800 0 0x16c>;
		};

		gpio0: gpio@e6058180 {
			compatible = "renesas,gpio-r8a779a0";
			reg = <0 0xe6058180 0 0x54>;
			interrupts = <GIC_SPI 832 IRQ_TYPE_LEVEL_HIGH>;
			clocks = <&cpg CPG_MOD 916>;
			power-domains = <&sysc R8A779A0_PD_ALWAYS_ON>;
			resets =  <&cpg 916>;
			gpio-controller;
			#gpio-cells = <2>;
			gpio-ranges = <&pfc 0 0 28>;
			interrupt-controller;
			#interrupt-cells = <2>;
		};

		gpio1: gpio@e6050180 {
			compatible = "renesas,gpio-r8a779a0";
			reg = <0 0xe6050180 0 0x54>;
			interrupts = <GIC_SPI 836 IRQ_TYPE_LEVEL_HIGH>;
			clocks = <&cpg CPG_MOD 915>;
			power-domains = <&sysc R8A779A0_PD_ALWAYS_ON>;
			resets =  <&cpg 915>;
			gpio-controller;
			#gpio-cells = <2>;
			gpio-ranges = <&pfc 0 32 31>;
			interrupt-controller;
			#interrupt-cells = <2>;
		};

		gpio2: gpio@e6050980 {
			compatible = "renesas,gpio-r8a779a0";
			reg = <0 0xe6050980 0 0x54>;
			interrupts = <GIC_SPI 840 IRQ_TYPE_LEVEL_HIGH>;
			clocks = <&cpg CPG_MOD 915>;
			power-domains = <&sysc R8A779A0_PD_ALWAYS_ON>;
			resets =  <&cpg 915>;
			gpio-controller;
			#gpio-cells = <2>;
			gpio-ranges = <&pfc 0 64 25>;
			interrupt-controller;
			#interrupt-cells = <2>;
		};

		gpio3: gpio@e6058980 {
			compatible = "renesas,gpio-r8a779a0";
			reg = <0 0xe6058980 0 0x54>;
			interrupts = <GIC_SPI 844 IRQ_TYPE_LEVEL_HIGH>;
			clocks = <&cpg CPG_MOD 916>;
			power-domains = <&sysc R8A779A0_PD_ALWAYS_ON>;
			resets =  <&cpg 916>;
			gpio-controller;
			#gpio-cells = <2>;
			gpio-ranges = <&pfc 0 96 17>;
			interrupt-controller;
			#interrupt-cells = <2>;
		};

		gpio4: gpio@e6060180 {
			compatible = "renesas,gpio-r8a779a0";
			reg = <0 0xe6060180 0 0x54>;
			interrupts = <GIC_SPI 848 IRQ_TYPE_LEVEL_HIGH>;
			clocks = <&cpg CPG_MOD 917>;
			power-domains = <&sysc R8A779A0_PD_ALWAYS_ON>;
			resets =  <&cpg 917>;
			gpio-controller;
			#gpio-cells = <2>;
			gpio-ranges = <&pfc 0 128 27>;
			interrupt-controller;
			#interrupt-cells = <2>;
		};

		gpio5: gpio@e6060980 {
			compatible = "renesas,gpio-r8a779a0";
			reg = <0 0xe6060980 0 0x54>;
			interrupts = <GIC_SPI 852 IRQ_TYPE_LEVEL_HIGH>;
			clocks = <&cpg CPG_MOD 917>;
			power-domains = <&sysc R8A779A0_PD_ALWAYS_ON>;
			resets =  <&cpg 917>;
			gpio-controller;
			#gpio-cells = <2>;
			gpio-ranges = <&pfc 0 160 21>;
			interrupt-controller;
			#interrupt-cells = <2>;
		};

		gpio6: gpio@e6068180 {
			compatible = "renesas,gpio-r8a779a0";
			reg = <0 0xe6068180 0 0x54>;
			interrupts = <GIC_SPI 856 IRQ_TYPE_LEVEL_HIGH>;
			clocks = <&cpg CPG_MOD 918>;
			power-domains = <&sysc R8A779A0_PD_ALWAYS_ON>;
			resets =  <&cpg 918>;
			gpio-controller;
			#gpio-cells = <2>;
			gpio-ranges = <&pfc 0 192 21>;
			interrupt-controller;
			#interrupt-cells = <2>;
		};

		gpio7: gpio@e6068980 {
			compatible = "renesas,gpio-r8a779a0";
			reg = <0 0xe6068980 0 0x54>;
			interrupts = <GIC_SPI 860 IRQ_TYPE_LEVEL_HIGH>;
			clocks = <&cpg CPG_MOD 918>;
			power-domains = <&sysc R8A779A0_PD_ALWAYS_ON>;
			resets =  <&cpg 918>;
			gpio-controller;
			#gpio-cells = <2>;
			gpio-ranges = <&pfc 0 224 21>;
			interrupt-controller;
			#interrupt-cells = <2>;
		};

		gpio8: gpio@e6069180 {
			compatible = "renesas,gpio-r8a779a0";
			reg = <0 0xe6069180 0 0x54>;
			interrupts = <GIC_SPI 864 IRQ_TYPE_LEVEL_HIGH>;
			clocks = <&cpg CPG_MOD 918>;
			power-domains = <&sysc R8A779A0_PD_ALWAYS_ON>;
			resets =  <&cpg 918>;
			gpio-controller;
			#gpio-cells = <2>;
			gpio-ranges = <&pfc 0 256 21>;
			interrupt-controller;
			#interrupt-cells = <2>;
		};

		gpio9: gpio@e6069980 {
			compatible = "renesas,gpio-r8a779a0";
			reg = <0 0xe6069980 0 0x54>;
			interrupts = <GIC_SPI 868 IRQ_TYPE_LEVEL_HIGH>;
			clocks = <&cpg CPG_MOD 918>;
			power-domains = <&sysc R8A779A0_PD_ALWAYS_ON>;
			resets =  <&cpg 918>;
			gpio-controller;
			#gpio-cells = <2>;
			gpio-ranges = <&pfc 0 288 21>;
			interrupt-controller;
			#interrupt-cells = <2>;
		};

		cmt0: timer@e60f0000 {
			compatible = "renesas,r8a779a0-cmt0",
				     "renesas,rcar-gen3-cmt0";
			reg = <0 0xe60f0000 0 0x1004>;
			interrupts = <GIC_SPI 500 IRQ_TYPE_LEVEL_HIGH>,
				     <GIC_SPI 501 IRQ_TYPE_LEVEL_HIGH>;
			clocks = <&cpg CPG_MOD 910>;
			clock-names = "fck";
			power-domains = <&sysc R8A779A0_PD_ALWAYS_ON>;
			resets = <&cpg 910>;
			status = "disabled";
		};

		cmt1: timer@e6130000 {
			compatible = "renesas,r8a779a0-cmt1",
				     "renesas,rcar-gen3-cmt1";
			reg = <0 0xe6130000 0 0x1004>;
			interrupts = <GIC_SPI 448 IRQ_TYPE_LEVEL_HIGH>,
				     <GIC_SPI 449 IRQ_TYPE_LEVEL_HIGH>,
				     <GIC_SPI 450 IRQ_TYPE_LEVEL_HIGH>,
				     <GIC_SPI 451 IRQ_TYPE_LEVEL_HIGH>,
				     <GIC_SPI 452 IRQ_TYPE_LEVEL_HIGH>,
				     <GIC_SPI 453 IRQ_TYPE_LEVEL_HIGH>,
				     <GIC_SPI 454 IRQ_TYPE_LEVEL_HIGH>,
				     <GIC_SPI 455 IRQ_TYPE_LEVEL_HIGH>;
			clocks = <&cpg CPG_MOD 911>;
			clock-names = "fck";
			power-domains = <&sysc R8A779A0_PD_ALWAYS_ON>;
			resets = <&cpg 911>;
			status = "disabled";
		};

		cmt2: timer@e6140000 {
			compatible = "renesas,r8a779a0-cmt1",
				     "renesas,rcar-gen3-cmt1";
			reg = <0 0xe6140000 0 0x1004>;
			interrupts = <GIC_SPI 456 IRQ_TYPE_LEVEL_HIGH>,
				     <GIC_SPI 457 IRQ_TYPE_LEVEL_HIGH>,
				     <GIC_SPI 458 IRQ_TYPE_LEVEL_HIGH>,
				     <GIC_SPI 459 IRQ_TYPE_LEVEL_HIGH>,
				     <GIC_SPI 460 IRQ_TYPE_LEVEL_HIGH>,
				     <GIC_SPI 461 IRQ_TYPE_LEVEL_HIGH>,
				     <GIC_SPI 462 IRQ_TYPE_LEVEL_HIGH>,
				     <GIC_SPI 463 IRQ_TYPE_LEVEL_HIGH>;
			clocks = <&cpg CPG_MOD 912>;
			clock-names = "fck";
			power-domains = <&sysc R8A779A0_PD_ALWAYS_ON>;
			resets = <&cpg 912>;
			status = "disabled";
		};

		cmt3: timer@e6148000 {
			compatible = "renesas,r8a779a0-cmt1",
				     "renesas,rcar-gen3-cmt1";
			reg = <0 0xe6148000 0 0x1004>;
			interrupts = <GIC_SPI 464 IRQ_TYPE_LEVEL_HIGH>,
				     <GIC_SPI 465 IRQ_TYPE_LEVEL_HIGH>,
				     <GIC_SPI 466 IRQ_TYPE_LEVEL_HIGH>,
				     <GIC_SPI 467 IRQ_TYPE_LEVEL_HIGH>,
				     <GIC_SPI 468 IRQ_TYPE_LEVEL_HIGH>,
				     <GIC_SPI 469 IRQ_TYPE_LEVEL_HIGH>,
				     <GIC_SPI 470 IRQ_TYPE_LEVEL_HIGH>,
				     <GIC_SPI 471 IRQ_TYPE_LEVEL_HIGH>;
			clocks = <&cpg CPG_MOD 913>;
			clock-names = "fck";
			power-domains = <&sysc R8A779A0_PD_ALWAYS_ON>;
			resets = <&cpg 913>;
			status = "disabled";
		};

		cpg: clock-controller@e6150000 {
			compatible = "renesas,r8a779a0-cpg-mssr";
			reg = <0 0xe6150000 0 0x4000>;
			clocks = <&extal_clk>, <&extalr_clk>;
			clock-names = "extal", "extalr";
			#clock-cells = <2>;
			#power-domain-cells = <0>;
			#reset-cells = <1>;
		};

		rst: reset-controller@e6160000 {
			compatible = "renesas,r8a779a0-rst";
			reg = <0 0xe6160000 0 0x4000>;
		};

		sysc: system-controller@e6180000 {
			compatible = "renesas,r8a779a0-sysc";
			reg = <0 0xe6180000 0 0x4000>;
			#power-domain-cells = <1>;
		};

		tmu0: timer@e61e0000 {
			compatible = "renesas,tmu-r8a779a0", "renesas,tmu";
			reg = <0 0xe61e0000 0 0x30>;
			interrupts = <GIC_SPI 512 IRQ_TYPE_LEVEL_HIGH>,
				     <GIC_SPI 513 IRQ_TYPE_LEVEL_HIGH>,
				     <GIC_SPI 514 IRQ_TYPE_LEVEL_HIGH>;
			clocks = <&cpg CPG_MOD 713>;
			clock-names = "fck";
			power-domains = <&sysc R8A779A0_PD_ALWAYS_ON>;
			resets = <&cpg 713>;
			status = "disabled";
		};

		tmu1: timer@e6fc0000 {
			compatible = "renesas,tmu-r8a779a0", "renesas,tmu";
			reg = <0 0xe6fc0000 0 0x30>;
			interrupts = <GIC_SPI 504 IRQ_TYPE_LEVEL_HIGH>,
				     <GIC_SPI 505 IRQ_TYPE_LEVEL_HIGH>,
				     <GIC_SPI 506 IRQ_TYPE_LEVEL_HIGH>;
			clocks = <&cpg CPG_MOD 714>;
			clock-names = "fck";
			power-domains = <&sysc R8A779A0_PD_ALWAYS_ON>;
			resets = <&cpg 714>;
			status = "disabled";
		};

		tmu2: timer@e6fd0000 {
			compatible = "renesas,tmu-r8a779a0", "renesas,tmu";
			reg = <0 0xe6fd0000 0 0x30>;
			interrupts = <GIC_SPI 508 IRQ_TYPE_LEVEL_HIGH>,
				     <GIC_SPI 509 IRQ_TYPE_LEVEL_HIGH>,
				     <GIC_SPI 510 IRQ_TYPE_LEVEL_HIGH>;
			clocks = <&cpg CPG_MOD 715>;
			clock-names = "fck";
			power-domains = <&sysc R8A779A0_PD_ALWAYS_ON>;
			resets = <&cpg 715>;
			status = "disabled";
		};

		tmu3: timer@e6fe0000 {
			compatible = "renesas,tmu-r8a779a0", "renesas,tmu";
			reg = <0 0xe6fe0000 0 0x30>;
			interrupts = <GIC_SPI 472 IRQ_TYPE_LEVEL_HIGH>,
				     <GIC_SPI 473 IRQ_TYPE_LEVEL_HIGH>,
				     <GIC_SPI 474 IRQ_TYPE_LEVEL_HIGH>;
			clocks = <&cpg CPG_MOD 716>;
			clock-names = "fck";
			power-domains = <&sysc R8A779A0_PD_ALWAYS_ON>;
			resets = <&cpg 716>;
			status = "disabled";
		};

		tmu4: timer@ffc00000 {
			compatible = "renesas,tmu-r8a779a0", "renesas,tmu";
			reg = <0 0xffc00000 0 0x30>;
			interrupts = <GIC_SPI 476 IRQ_TYPE_LEVEL_HIGH>,
				     <GIC_SPI 477 IRQ_TYPE_LEVEL_HIGH>,
				     <GIC_SPI 478 IRQ_TYPE_LEVEL_HIGH>;
			clocks = <&cpg CPG_MOD 717>;
			clock-names = "fck";
			power-domains = <&sysc R8A779A0_PD_ALWAYS_ON>;
			resets = <&cpg 717>;
			status = "disabled";
		};

		tsc: thermal@e6190000 {
			compatible = "renesas,r8a779a0-thermal";
			reg = <0 0xe6190000 0 0x200>,
			      <0 0xe6198000 0 0x200>,
			      <0 0xe61a0000 0 0x200>,
			      <0 0xe61a8000 0 0x200>,
			      <0 0xe61b0000 0 0x200>;
			clocks = <&cpg CPG_MOD 919>;
			power-domains = <&sysc R8A779A0_PD_ALWAYS_ON>;
			resets = <&cpg 919>;
			#thermal-sensor-cells = <1>;
		};

		i2c0: i2c@e6500000 {
			compatible = "renesas,i2c-r8a779a0",
				     "renesas,rcar-gen3-i2c";
			reg = <0 0xe6500000 0 0x40>;
			interrupts = <GIC_SPI 238 IRQ_TYPE_LEVEL_HIGH>;
			clocks = <&cpg CPG_MOD 518>;
			power-domains = <&sysc R8A779A0_PD_ALWAYS_ON>;
			resets = <&cpg 518>;
			dmas = <&dmac1 0x91>, <&dmac1 0x90>;
			dma-names = "tx", "rx";
			i2c-scl-internal-delay-ns = <110>;
			#address-cells = <1>;
			#size-cells = <0>;
			status = "disabled";
		};

		i2c1: i2c@e6508000 {
			compatible = "renesas,i2c-r8a779a0",
				     "renesas,rcar-gen3-i2c";
			reg = <0 0xe6508000 0 0x40>;
			interrupts = <GIC_SPI 239 IRQ_TYPE_LEVEL_HIGH>;
			clocks = <&cpg CPG_MOD 519>;
			power-domains = <&sysc R8A779A0_PD_ALWAYS_ON>;
			resets = <&cpg 519>;
			dmas = <&dmac1 0x93>, <&dmac1 0x92>;
			dma-names = "tx", "rx";
			i2c-scl-internal-delay-ns = <110>;
			#address-cells = <1>;
			#size-cells = <0>;
			status = "disabled";
		};

		i2c2: i2c@e6510000 {
			compatible = "renesas,i2c-r8a779a0",
				     "renesas,rcar-gen3-i2c";
			reg = <0 0xe6510000 0 0x40>;
			interrupts = <GIC_SPI 240 IRQ_TYPE_LEVEL_HIGH>;
			clocks = <&cpg CPG_MOD 520>;
			power-domains = <&sysc R8A779A0_PD_ALWAYS_ON>;
			resets = <&cpg 520>;
			dmas = <&dmac1 0x95>, <&dmac1 0x94>;
			dma-names = "tx", "rx";
			i2c-scl-internal-delay-ns = <110>;
			#address-cells = <1>;
			#size-cells = <0>;
			status = "disabled";
		};

		i2c3: i2c@e66d0000 {
			compatible = "renesas,i2c-r8a779a0",
				     "renesas,rcar-gen3-i2c";
			reg = <0 0xe66d0000 0 0x40>;
			interrupts = <GIC_SPI 241 IRQ_TYPE_LEVEL_HIGH>;
			clocks = <&cpg CPG_MOD 521>;
			power-domains = <&sysc R8A779A0_PD_ALWAYS_ON>;
			resets = <&cpg 521>;
			dmas = <&dmac1 0x97>, <&dmac1 0x96>;
			dma-names = "tx", "rx";
			i2c-scl-internal-delay-ns = <110>;
			#address-cells = <1>;
			#size-cells = <0>;
			status = "disabled";
		};

		i2c4: i2c@e66d8000 {
			compatible = "renesas,i2c-r8a779a0",
				     "renesas,rcar-gen3-i2c";
			reg = <0 0xe66d8000 0 0x40>;
			interrupts = <GIC_SPI 242 IRQ_TYPE_LEVEL_HIGH>;
			clocks = <&cpg CPG_MOD 522>;
			power-domains = <&sysc R8A779A0_PD_ALWAYS_ON>;
			resets = <&cpg 522>;
			dmas = <&dmac1 0x99>, <&dmac1 0x98>;
			dma-names = "tx", "rx";
			i2c-scl-internal-delay-ns = <110>;
			#address-cells = <1>;
			#size-cells = <0>;
			status = "disabled";
		};

		i2c5: i2c@e66e0000 {
			compatible = "renesas,i2c-r8a779a0",
				     "renesas,rcar-gen3-i2c";
			reg = <0 0xe66e0000 0 0x40>;
			interrupts = <GIC_SPI 243 IRQ_TYPE_LEVEL_HIGH>;
			clocks = <&cpg CPG_MOD 523>;
			power-domains = <&sysc R8A779A0_PD_ALWAYS_ON>;
			resets = <&cpg 523>;
			dmas = <&dmac1 0x9b>, <&dmac1 0x9a>;
			dma-names = "tx", "rx";
			i2c-scl-internal-delay-ns = <110>;
			#address-cells = <1>;
			#size-cells = <0>;
			status = "disabled";
		};

		i2c6: i2c@e66e8000 {
			compatible = "renesas,i2c-r8a779a0",
				     "renesas,rcar-gen3-i2c";
			reg = <0 0xe66e8000 0 0x40>;
			interrupts = <GIC_SPI 244 IRQ_TYPE_LEVEL_HIGH>;
			clocks = <&cpg CPG_MOD 524>;
			power-domains = <&sysc R8A779A0_PD_ALWAYS_ON>;
			resets = <&cpg 524>;
			dmas = <&dmac1 0x9d>, <&dmac1 0x9c>;
			dma-names = "tx", "rx";
			i2c-scl-internal-delay-ns = <110>;
			#address-cells = <1>;
			#size-cells = <0>;
			status = "disabled";
		};

		hscif0: serial@e6540000 {
			compatible = "renesas,hscif-r8a779a0",
				     "renesas,rcar-gen3-hscif", "renesas,hscif";
			reg = <0 0xe6540000 0 0x60>;
			interrupts = <GIC_SPI 28 IRQ_TYPE_LEVEL_HIGH>;
			clocks = <&cpg CPG_MOD 514>,
				 <&cpg CPG_CORE R8A779A0_CLK_S1D2>,
				 <&scif_clk>;
			clock-names = "fck", "brg_int", "scif_clk";
			dmas = <&dmac1 0x31>, <&dmac1 0x30>;
			dma-names = "tx", "rx";
			power-domains = <&sysc R8A779A0_PD_ALWAYS_ON>;
			resets = <&cpg 514>;
			status = "disabled";
		};

		hscif1: serial@e6550000 {
			compatible = "renesas,hscif-r8a779a0",
				     "renesas,rcar-gen3-hscif", "renesas,hscif";
			reg = <0 0xe6550000 0 0x60>;
			interrupts = <GIC_SPI 29 IRQ_TYPE_LEVEL_HIGH>;
			clocks = <&cpg CPG_MOD 515>,
				 <&cpg CPG_CORE R8A779A0_CLK_S1D2>,
				 <&scif_clk>;
			clock-names = "fck", "brg_int", "scif_clk";
			dmas = <&dmac1 0x33>, <&dmac1 0x32>;
			dma-names = "tx", "rx";
			power-domains = <&sysc R8A779A0_PD_ALWAYS_ON>;
			resets = <&cpg 515>;
			status = "disabled";
		};

		hscif2: serial@e6560000 {
			compatible = "renesas,hscif-r8a779a0",
				     "renesas,rcar-gen3-hscif", "renesas,hscif";
			reg = <0 0xe6560000 0 0x60>;
			interrupts = <GIC_SPI 30 IRQ_TYPE_LEVEL_HIGH>;
			clocks = <&cpg CPG_MOD 516>,
				 <&cpg CPG_CORE R8A779A0_CLK_S1D2>,
				 <&scif_clk>;
			clock-names = "fck", "brg_int", "scif_clk";
			dmas = <&dmac1 0x35>, <&dmac1 0x34>;
			dma-names = "tx", "rx";
			power-domains = <&sysc R8A779A0_PD_ALWAYS_ON>;
			resets = <&cpg 516>;
			status = "disabled";
		};

		hscif3: serial@e66a0000 {
			compatible = "renesas,hscif-r8a779a0",
				     "renesas,rcar-gen3-hscif", "renesas,hscif";
			reg = <0 0xe66a0000 0 0x60>;
			interrupts = <GIC_SPI 31 IRQ_TYPE_LEVEL_HIGH>;
			clocks = <&cpg CPG_MOD 517>,
				 <&cpg CPG_CORE R8A779A0_CLK_S1D2>,
				 <&scif_clk>;
			clock-names = "fck", "brg_int", "scif_clk";
			dmas = <&dmac1 0x37>, <&dmac1 0x36>;
			dma-names = "tx", "rx";
			power-domains = <&sysc R8A779A0_PD_ALWAYS_ON>;
			resets = <&cpg 517>;
			status = "disabled";
		};

		avb0: ethernet@e6800000 {
			compatible = "renesas,etheravb-r8a779a0",
				     "renesas,etheravb-rcar-gen3";
			reg = <0 0xe6800000 0 0x800>;
			interrupts = <GIC_SPI 256 IRQ_TYPE_LEVEL_HIGH>,
				     <GIC_SPI 257 IRQ_TYPE_LEVEL_HIGH>,
				     <GIC_SPI 258 IRQ_TYPE_LEVEL_HIGH>,
				     <GIC_SPI 259 IRQ_TYPE_LEVEL_HIGH>,
				     <GIC_SPI 260 IRQ_TYPE_LEVEL_HIGH>,
				     <GIC_SPI 261 IRQ_TYPE_LEVEL_HIGH>,
				     <GIC_SPI 262 IRQ_TYPE_LEVEL_HIGH>,
				     <GIC_SPI 263 IRQ_TYPE_LEVEL_HIGH>,
				     <GIC_SPI 264 IRQ_TYPE_LEVEL_HIGH>,
				     <GIC_SPI 265 IRQ_TYPE_LEVEL_HIGH>,
				     <GIC_SPI 266 IRQ_TYPE_LEVEL_HIGH>,
				     <GIC_SPI 267 IRQ_TYPE_LEVEL_HIGH>,
				     <GIC_SPI 268 IRQ_TYPE_LEVEL_HIGH>,
				     <GIC_SPI 269 IRQ_TYPE_LEVEL_HIGH>,
				     <GIC_SPI 270 IRQ_TYPE_LEVEL_HIGH>,
				     <GIC_SPI 271 IRQ_TYPE_LEVEL_HIGH>,
				     <GIC_SPI 272 IRQ_TYPE_LEVEL_HIGH>,
				     <GIC_SPI 273 IRQ_TYPE_LEVEL_HIGH>,
				     <GIC_SPI 274 IRQ_TYPE_LEVEL_HIGH>,
				     <GIC_SPI 275 IRQ_TYPE_LEVEL_HIGH>,
				     <GIC_SPI 276 IRQ_TYPE_LEVEL_HIGH>,
				     <GIC_SPI 277 IRQ_TYPE_LEVEL_HIGH>,
				     <GIC_SPI 278 IRQ_TYPE_LEVEL_HIGH>,
				     <GIC_SPI 279 IRQ_TYPE_LEVEL_HIGH>,
				     <GIC_SPI 280 IRQ_TYPE_LEVEL_HIGH>;
			interrupt-names = "ch0", "ch1", "ch2", "ch3",
					  "ch4", "ch5", "ch6", "ch7",
					  "ch8", "ch9", "ch10", "ch11",
					  "ch12", "ch13", "ch14", "ch15",
					  "ch16", "ch17", "ch18", "ch19",
					  "ch20", "ch21", "ch22", "ch23",
					  "ch24";
			clocks = <&cpg CPG_MOD 211>;
			power-domains = <&sysc R8A779A0_PD_ALWAYS_ON>;
			resets = <&cpg 211>;
			phy-mode = "rgmii";
			rx-internal-delay-ps = <0>;
			tx-internal-delay-ps = <0>;
			#address-cells = <1>;
			#size-cells = <0>;
			status = "disabled";
		};

		avb1: ethernet@e6810000 {
			compatible = "renesas,etheravb-r8a779a0",
				     "renesas,etheravb-rcar-gen3";
			reg = <0 0xe6810000 0 0x800>;
			interrupts = <GIC_SPI 281 IRQ_TYPE_LEVEL_HIGH>,
				     <GIC_SPI 282 IRQ_TYPE_LEVEL_HIGH>,
				     <GIC_SPI 283 IRQ_TYPE_LEVEL_HIGH>,
				     <GIC_SPI 284 IRQ_TYPE_LEVEL_HIGH>,
				     <GIC_SPI 285 IRQ_TYPE_LEVEL_HIGH>,
				     <GIC_SPI 286 IRQ_TYPE_LEVEL_HIGH>,
				     <GIC_SPI 287 IRQ_TYPE_LEVEL_HIGH>,
				     <GIC_SPI 288 IRQ_TYPE_LEVEL_HIGH>,
				     <GIC_SPI 289 IRQ_TYPE_LEVEL_HIGH>,
				     <GIC_SPI 290 IRQ_TYPE_LEVEL_HIGH>,
				     <GIC_SPI 291 IRQ_TYPE_LEVEL_HIGH>,
				     <GIC_SPI 292 IRQ_TYPE_LEVEL_HIGH>,
				     <GIC_SPI 293 IRQ_TYPE_LEVEL_HIGH>,
				     <GIC_SPI 294 IRQ_TYPE_LEVEL_HIGH>,
				     <GIC_SPI 295 IRQ_TYPE_LEVEL_HIGH>,
				     <GIC_SPI 296 IRQ_TYPE_LEVEL_HIGH>,
				     <GIC_SPI 297 IRQ_TYPE_LEVEL_HIGH>,
				     <GIC_SPI 298 IRQ_TYPE_LEVEL_HIGH>,
				     <GIC_SPI 299 IRQ_TYPE_LEVEL_HIGH>,
				     <GIC_SPI 300 IRQ_TYPE_LEVEL_HIGH>,
				     <GIC_SPI 301 IRQ_TYPE_LEVEL_HIGH>,
				     <GIC_SPI 302 IRQ_TYPE_LEVEL_HIGH>,
				     <GIC_SPI 303 IRQ_TYPE_LEVEL_HIGH>,
				     <GIC_SPI 304 IRQ_TYPE_LEVEL_HIGH>,
				     <GIC_SPI 305 IRQ_TYPE_LEVEL_HIGH>;
			interrupt-names = "ch0", "ch1", "ch2", "ch3",
					  "ch4", "ch5", "ch6", "ch7",
					  "ch8", "ch9", "ch10", "ch11",
					  "ch12", "ch13", "ch14", "ch15",
					  "ch16", "ch17", "ch18", "ch19",
					  "ch20", "ch21", "ch22", "ch23",
					  "ch24";
			clocks = <&cpg CPG_MOD 212>;
			power-domains = <&sysc R8A779A0_PD_ALWAYS_ON>;
			resets = <&cpg 212>;
			phy-mode = "rgmii";
			rx-internal-delay-ps = <0>;
			tx-internal-delay-ps = <0>;
			#address-cells = <1>;
			#size-cells = <0>;
			status = "disabled";
		};

		avb2: ethernet@e6820000 {
			compatible = "renesas,etheravb-r8a779a0",
				     "renesas,etheravb-rcar-gen3";
			reg = <0 0xe6820000 0 0x1000>;
			interrupts = <GIC_SPI 306 IRQ_TYPE_LEVEL_HIGH>,
					<GIC_SPI 307 IRQ_TYPE_LEVEL_HIGH>,
					<GIC_SPI 308 IRQ_TYPE_LEVEL_HIGH>,
					<GIC_SPI 309 IRQ_TYPE_LEVEL_HIGH>,
					<GIC_SPI 310 IRQ_TYPE_LEVEL_HIGH>,
					<GIC_SPI 311 IRQ_TYPE_LEVEL_HIGH>,
					<GIC_SPI 312 IRQ_TYPE_LEVEL_HIGH>,
					<GIC_SPI 313 IRQ_TYPE_LEVEL_HIGH>,
					<GIC_SPI 314 IRQ_TYPE_LEVEL_HIGH>,
					<GIC_SPI 315 IRQ_TYPE_LEVEL_HIGH>,
					<GIC_SPI 316 IRQ_TYPE_LEVEL_HIGH>,
					<GIC_SPI 317 IRQ_TYPE_LEVEL_HIGH>,
					<GIC_SPI 318 IRQ_TYPE_LEVEL_HIGH>,
					<GIC_SPI 319 IRQ_TYPE_LEVEL_HIGH>,
					<GIC_SPI 320 IRQ_TYPE_LEVEL_HIGH>,
					<GIC_SPI 321 IRQ_TYPE_LEVEL_HIGH>,
					<GIC_SPI 322 IRQ_TYPE_LEVEL_HIGH>,
					<GIC_SPI 323 IRQ_TYPE_LEVEL_HIGH>,
					<GIC_SPI 324 IRQ_TYPE_LEVEL_HIGH>,
					<GIC_SPI 325 IRQ_TYPE_LEVEL_HIGH>,
					<GIC_SPI 326 IRQ_TYPE_LEVEL_HIGH>,
					<GIC_SPI 327 IRQ_TYPE_LEVEL_HIGH>,
					<GIC_SPI 328 IRQ_TYPE_LEVEL_HIGH>,
					<GIC_SPI 329 IRQ_TYPE_LEVEL_HIGH>,
					<GIC_SPI 330 IRQ_TYPE_LEVEL_HIGH>;
			interrupt-names = "ch0", "ch1", "ch2", "ch3",
					"ch4", "ch5", "ch6", "ch7",
					"ch8", "ch9", "ch10", "ch11",
					"ch12", "ch13", "ch14", "ch15",
					"ch16", "ch17", "ch18", "ch19",
					"ch20", "ch21", "ch22", "ch23",
					"ch24";
			clocks = <&cpg CPG_MOD 213>;
			power-domains = <&sysc R8A779A0_PD_ALWAYS_ON>;
			resets = <&cpg 213>;
			phy-mode = "rgmii";
			rx-internal-delay-ps = <0>;
			tx-internal-delay-ps = <0>;
			#address-cells = <1>;
			#size-cells = <0>;
			status = "disabled";
		};

		avb3: ethernet@e6830000 {
			compatible = "renesas,etheravb-r8a779a0",
				     "renesas,etheravb-rcar-gen3";
			reg = <0 0xe6830000 0 0x1000>;
			interrupts = <GIC_SPI 331 IRQ_TYPE_LEVEL_HIGH>,
					<GIC_SPI 332 IRQ_TYPE_LEVEL_HIGH>,
					<GIC_SPI 333 IRQ_TYPE_LEVEL_HIGH>,
					<GIC_SPI 334 IRQ_TYPE_LEVEL_HIGH>,
					<GIC_SPI 335 IRQ_TYPE_LEVEL_HIGH>,
					<GIC_SPI 336 IRQ_TYPE_LEVEL_HIGH>,
					<GIC_SPI 337 IRQ_TYPE_LEVEL_HIGH>,
					<GIC_SPI 338 IRQ_TYPE_LEVEL_HIGH>,
					<GIC_SPI 339 IRQ_TYPE_LEVEL_HIGH>,
					<GIC_SPI 340 IRQ_TYPE_LEVEL_HIGH>,
					<GIC_SPI 341 IRQ_TYPE_LEVEL_HIGH>,
					<GIC_SPI 342 IRQ_TYPE_LEVEL_HIGH>,
					<GIC_SPI 343 IRQ_TYPE_LEVEL_HIGH>,
					<GIC_SPI 344 IRQ_TYPE_LEVEL_HIGH>,
					<GIC_SPI 345 IRQ_TYPE_LEVEL_HIGH>,
					<GIC_SPI 346 IRQ_TYPE_LEVEL_HIGH>,
					<GIC_SPI 347 IRQ_TYPE_LEVEL_HIGH>,
					<GIC_SPI 348 IRQ_TYPE_LEVEL_HIGH>,
					<GIC_SPI 349 IRQ_TYPE_LEVEL_HIGH>,
					<GIC_SPI 350 IRQ_TYPE_LEVEL_HIGH>,
					<GIC_SPI 351 IRQ_TYPE_LEVEL_HIGH>,
					<GIC_SPI 352 IRQ_TYPE_LEVEL_HIGH>,
					<GIC_SPI 353 IRQ_TYPE_LEVEL_HIGH>,
					<GIC_SPI 354 IRQ_TYPE_LEVEL_HIGH>,
					<GIC_SPI 355 IRQ_TYPE_LEVEL_HIGH>;
			interrupt-names = "ch0", "ch1", "ch2", "ch3",
					"ch4", "ch5", "ch6", "ch7",
					"ch8", "ch9", "ch10", "ch11",
					"ch12", "ch13", "ch14", "ch15",
					"ch16", "ch17", "ch18", "ch19",
					"ch20", "ch21", "ch22", "ch23",
					"ch24";
			clocks = <&cpg CPG_MOD 214>;
			power-domains = <&sysc R8A779A0_PD_ALWAYS_ON>;
			resets = <&cpg 214>;
			phy-mode = "rgmii";
			rx-internal-delay-ps = <0>;
			tx-internal-delay-ps = <0>;
			#address-cells = <1>;
			#size-cells = <0>;
			status = "disabled";
		};

		avb4: ethernet@e6840000 {
			compatible = "renesas,etheravb-r8a779a0",
				     "renesas,etheravb-rcar-gen3";
			reg = <0 0xe6840000 0 0x1000>;
			interrupts = <GIC_SPI 356 IRQ_TYPE_LEVEL_HIGH>,
					<GIC_SPI 357 IRQ_TYPE_LEVEL_HIGH>,
					<GIC_SPI 358 IRQ_TYPE_LEVEL_HIGH>,
					<GIC_SPI 359 IRQ_TYPE_LEVEL_HIGH>,
					<GIC_SPI 360 IRQ_TYPE_LEVEL_HIGH>,
					<GIC_SPI 361 IRQ_TYPE_LEVEL_HIGH>,
					<GIC_SPI 362 IRQ_TYPE_LEVEL_HIGH>,
					<GIC_SPI 363 IRQ_TYPE_LEVEL_HIGH>,
					<GIC_SPI 364 IRQ_TYPE_LEVEL_HIGH>,
					<GIC_SPI 365 IRQ_TYPE_LEVEL_HIGH>,
					<GIC_SPI 366 IRQ_TYPE_LEVEL_HIGH>,
					<GIC_SPI 367 IRQ_TYPE_LEVEL_HIGH>,
					<GIC_SPI 368 IRQ_TYPE_LEVEL_HIGH>,
					<GIC_SPI 369 IRQ_TYPE_LEVEL_HIGH>,
					<GIC_SPI 370 IRQ_TYPE_LEVEL_HIGH>,
					<GIC_SPI 371 IRQ_TYPE_LEVEL_HIGH>,
					<GIC_SPI 372 IRQ_TYPE_LEVEL_HIGH>,
					<GIC_SPI 373 IRQ_TYPE_LEVEL_HIGH>,
					<GIC_SPI 374 IRQ_TYPE_LEVEL_HIGH>,
					<GIC_SPI 375 IRQ_TYPE_LEVEL_HIGH>,
					<GIC_SPI 376 IRQ_TYPE_LEVEL_HIGH>,
					<GIC_SPI 377 IRQ_TYPE_LEVEL_HIGH>,
					<GIC_SPI 378 IRQ_TYPE_LEVEL_HIGH>,
					<GIC_SPI 379 IRQ_TYPE_LEVEL_HIGH>,
					<GIC_SPI 380 IRQ_TYPE_LEVEL_HIGH>;
			interrupt-names = "ch0", "ch1", "ch2", "ch3",
					"ch4", "ch5", "ch6", "ch7",
					"ch8", "ch9", "ch10", "ch11",
					"ch12", "ch13", "ch14", "ch15",
					"ch16", "ch17", "ch18", "ch19",
					"ch20", "ch21", "ch22", "ch23",
					"ch24";
			clocks = <&cpg CPG_MOD 215>;
			power-domains = <&sysc R8A779A0_PD_ALWAYS_ON>;
			resets = <&cpg 215>;
			phy-mode = "rgmii";
			rx-internal-delay-ps = <0>;
			tx-internal-delay-ps = <0>;
			#address-cells = <1>;
			#size-cells = <0>;
			status = "disabled";
		};

		avb5: ethernet@e6850000 {
			compatible = "renesas,etheravb-r8a779a0",
				     "renesas,etheravb-rcar-gen3";
			reg = <0 0xe6850000 0 0x1000>;
			interrupts = <GIC_SPI 381 IRQ_TYPE_LEVEL_HIGH>,
					<GIC_SPI 382 IRQ_TYPE_LEVEL_HIGH>,
					<GIC_SPI 383 IRQ_TYPE_LEVEL_HIGH>,
					<GIC_SPI 384 IRQ_TYPE_LEVEL_HIGH>,
					<GIC_SPI 385 IRQ_TYPE_LEVEL_HIGH>,
					<GIC_SPI 386 IRQ_TYPE_LEVEL_HIGH>,
					<GIC_SPI 387 IRQ_TYPE_LEVEL_HIGH>,
					<GIC_SPI 388 IRQ_TYPE_LEVEL_HIGH>,
					<GIC_SPI 389 IRQ_TYPE_LEVEL_HIGH>,
					<GIC_SPI 390 IRQ_TYPE_LEVEL_HIGH>,
					<GIC_SPI 391 IRQ_TYPE_LEVEL_HIGH>,
					<GIC_SPI 392 IRQ_TYPE_LEVEL_HIGH>,
					<GIC_SPI 393 IRQ_TYPE_LEVEL_HIGH>,
					<GIC_SPI 394 IRQ_TYPE_LEVEL_HIGH>,
					<GIC_SPI 395 IRQ_TYPE_LEVEL_HIGH>,
					<GIC_SPI 396 IRQ_TYPE_LEVEL_HIGH>,
					<GIC_SPI 397 IRQ_TYPE_LEVEL_HIGH>,
					<GIC_SPI 398 IRQ_TYPE_LEVEL_HIGH>,
					<GIC_SPI 399 IRQ_TYPE_LEVEL_HIGH>,
					<GIC_SPI 400 IRQ_TYPE_LEVEL_HIGH>,
					<GIC_SPI 401 IRQ_TYPE_LEVEL_HIGH>,
					<GIC_SPI 402 IRQ_TYPE_LEVEL_HIGH>,
					<GIC_SPI 403 IRQ_TYPE_LEVEL_HIGH>,
					<GIC_SPI 404 IRQ_TYPE_LEVEL_HIGH>,
					<GIC_SPI 405 IRQ_TYPE_LEVEL_HIGH>;
			interrupt-names = "ch0", "ch1", "ch2", "ch3",
					"ch4", "ch5", "ch6", "ch7",
					"ch8", "ch9", "ch10", "ch11",
					"ch12", "ch13", "ch14", "ch15",
					"ch16", "ch17", "ch18", "ch19",
					"ch20", "ch21", "ch22", "ch23",
					"ch24";
			clocks = <&cpg CPG_MOD 216>;
			power-domains = <&sysc R8A779A0_PD_ALWAYS_ON>;
			resets = <&cpg 216>;
			phy-mode = "rgmii";
			rx-internal-delay-ps = <0>;
			tx-internal-delay-ps = <0>;
			#address-cells = <1>;
			#size-cells = <0>;
			status = "disabled";
		};

		scif0: serial@e6e60000 {
			compatible = "renesas,scif-r8a779a0",
				     "renesas,rcar-gen3-scif", "renesas,scif";
			reg = <0 0xe6e60000 0 64>;
			interrupts = <GIC_SPI 251 IRQ_TYPE_LEVEL_HIGH>;
			clocks = <&cpg CPG_MOD 702>,
				 <&cpg CPG_CORE R8A779A0_CLK_S1D2>,
				 <&scif_clk>;
			clock-names = "fck", "brg_int", "scif_clk";
			dmas = <&dmac1 0x51>, <&dmac1 0x50>;
			dma-names = "tx", "rx";
			power-domains = <&sysc R8A779A0_PD_ALWAYS_ON>;
			resets = <&cpg 702>;
			status = "disabled";
		};

		scif1: serial@e6e68000 {
			compatible = "renesas,scif-r8a779a0",
				     "renesas,rcar-gen3-scif", "renesas,scif";
			reg = <0 0xe6e68000 0 64>;
			interrupts = <GIC_SPI 252 IRQ_TYPE_LEVEL_HIGH>;
			clocks = <&cpg CPG_MOD 703>,
				 <&cpg CPG_CORE R8A779A0_CLK_S1D2>,
				 <&scif_clk>;
			clock-names = "fck", "brg_int", "scif_clk";
			dmas = <&dmac1 0x53>, <&dmac1 0x52>;
			dma-names = "tx", "rx";
			power-domains = <&sysc R8A779A0_PD_ALWAYS_ON>;
			resets = <&cpg 703>;
			status = "disabled";
		};

		scif3: serial@e6c50000 {
			compatible = "renesas,scif-r8a779a0",
				     "renesas,rcar-gen3-scif", "renesas,scif";
			reg = <0 0xe6c50000 0 64>;
			interrupts = <GIC_SPI 253 IRQ_TYPE_LEVEL_HIGH>;
			clocks = <&cpg CPG_MOD 704>,
				 <&cpg CPG_CORE R8A779A0_CLK_S1D2>,
				 <&scif_clk>;
			clock-names = "fck", "brg_int", "scif_clk";
			dmas = <&dmac1 0x57>, <&dmac1 0x56>;
			dma-names = "tx", "rx";
			power-domains = <&sysc R8A779A0_PD_ALWAYS_ON>;
			resets = <&cpg 704>;
			status = "disabled";
		};

		scif4: serial@e6c40000 {
			compatible = "renesas,scif-r8a779a0",
				     "renesas,rcar-gen3-scif", "renesas,scif";
			reg = <0 0xe6c40000 0 64>;
			interrupts = <GIC_SPI 254 IRQ_TYPE_LEVEL_HIGH>;
			clocks = <&cpg CPG_MOD 705>,
				 <&cpg CPG_CORE R8A779A0_CLK_S1D2>,
				 <&scif_clk>;
			clock-names = "fck", "brg_int", "scif_clk";
			dmas = <&dmac1 0x59>, <&dmac1 0x58>;
			dma-names = "tx", "rx";
			power-domains = <&sysc R8A779A0_PD_ALWAYS_ON>;
			resets = <&cpg 705>;
			status = "disabled";
		};

		msiof0: spi@e6e90000 {
			compatible = "renesas,msiof-r8a779a0",
				     "renesas,rcar-gen3-msiof";
			reg = <0 0xe6e90000 0 0x0064>;
			interrupts = <GIC_SPI 245 IRQ_TYPE_LEVEL_HIGH>;
			clocks = <&cpg CPG_MOD 618>;
			power-domains = <&sysc R8A779A0_PD_ALWAYS_ON>;
			resets = <&cpg 618>;
			dmas = <&dmac1 0x41>, <&dmac1 0x40>;
			dma-names = "tx", "rx";
			#address-cells = <1>;
			#size-cells = <0>;
			status = "disabled";
		};

		msiof1: spi@e6ea0000 {
			compatible = "renesas,msiof-r8a779a0",
				     "renesas,rcar-gen3-msiof";
			reg = <0 0xe6ea0000 0 0x0064>;
			interrupts = <GIC_SPI 246 IRQ_TYPE_LEVEL_HIGH>;
			clocks = <&cpg CPG_MOD 619>;
			power-domains = <&sysc R8A779A0_PD_ALWAYS_ON>;
			resets = <&cpg 619>;
			dmas = <&dmac1 0x43>, <&dmac1 0x42>;
			dma-names = "tx", "rx";
			#address-cells = <1>;
			#size-cells = <0>;
			status = "disabled";
		};

		msiof2: spi@e6c00000 {
			compatible = "renesas,msiof-r8a779a0",
				     "renesas,rcar-gen3-msiof";
			reg = <0 0xe6c00000 0 0x0064>;
			interrupts = <GIC_SPI 247 IRQ_TYPE_LEVEL_HIGH>;
			clocks = <&cpg CPG_MOD 620>;
			power-domains = <&sysc R8A779A0_PD_ALWAYS_ON>;
			resets = <&cpg 620>;
			dmas = <&dmac1 0x45>, <&dmac1 0x44>;
			dma-names = "tx", "rx";
			#address-cells = <1>;
			#size-cells = <0>;
			status = "disabled";
		};

		msiof3: spi@e6c10000 {
			compatible = "renesas,msiof-r8a779a0",
				     "renesas,rcar-gen3-msiof";
			reg = <0 0xe6c10000 0 0x0064>;
			interrupts = <GIC_SPI 248 IRQ_TYPE_LEVEL_HIGH>;
			clocks = <&cpg CPG_MOD 621>;
			power-domains = <&sysc R8A779A0_PD_ALWAYS_ON>;
			resets = <&cpg 621>;
			dmas = <&dmac1 0x47>, <&dmac1 0x46>;
			dma-names = "tx", "rx";
			#address-cells = <1>;
			#size-cells = <0>;
			status = "disabled";
		};

		msiof4: spi@e6c20000 {
			compatible = "renesas,msiof-r8a779a0",
				     "renesas,rcar-gen3-msiof";
			reg = <0 0xe6c20000 0 0x0064>;
			interrupts = <GIC_SPI 249 IRQ_TYPE_LEVEL_HIGH>;
			clocks = <&cpg CPG_MOD 622>;
			power-domains = <&sysc R8A779A0_PD_ALWAYS_ON>;
			resets = <&cpg 622>;
			dmas = <&dmac1 0x49>, <&dmac1 0x48>;
			dma-names = "tx", "rx";
			#address-cells = <1>;
			#size-cells = <0>;
			status = "disabled";
		};

		msiof5: spi@e6c28000 {
			compatible = "renesas,msiof-r8a779a0",
				     "renesas,rcar-gen3-msiof";
			reg = <0 0xe6c28000 0 0x0064>;
			interrupts = <GIC_SPI 250 IRQ_TYPE_LEVEL_HIGH>;
			clocks = <&cpg CPG_MOD 623>;
			power-domains = <&sysc R8A779A0_PD_ALWAYS_ON>;
			resets = <&cpg 623>;
			dmas = <&dmac1 0x4b>, <&dmac1 0x4a>;
			dma-names = "tx", "rx";
			#address-cells = <1>;
			#size-cells = <0>;
			status = "disabled";
		};

		dmac1: dma-controller@e7350000 {
			compatible = "renesas,dmac-r8a779a0";
			reg = <0 0xe7350000 0 0x1000>,
			      <0 0xe7300000 0 0x10000>;
			interrupts = <GIC_SPI 6 IRQ_TYPE_LEVEL_HIGH>,
				     <GIC_SPI 32 IRQ_TYPE_LEVEL_HIGH>,
				     <GIC_SPI 33 IRQ_TYPE_LEVEL_HIGH>,
				     <GIC_SPI 34 IRQ_TYPE_LEVEL_HIGH>,
				     <GIC_SPI 35 IRQ_TYPE_LEVEL_HIGH>,
				     <GIC_SPI 36 IRQ_TYPE_LEVEL_HIGH>,
				     <GIC_SPI 37 IRQ_TYPE_LEVEL_HIGH>,
				     <GIC_SPI 38 IRQ_TYPE_LEVEL_HIGH>,
				     <GIC_SPI 39 IRQ_TYPE_LEVEL_HIGH>,
				     <GIC_SPI 40 IRQ_TYPE_LEVEL_HIGH>,
				     <GIC_SPI 41 IRQ_TYPE_LEVEL_HIGH>,
				     <GIC_SPI 42 IRQ_TYPE_LEVEL_HIGH>,
				     <GIC_SPI 43 IRQ_TYPE_LEVEL_HIGH>,
				     <GIC_SPI 44 IRQ_TYPE_LEVEL_HIGH>,
				     <GIC_SPI 45 IRQ_TYPE_LEVEL_HIGH>,
				     <GIC_SPI 46 IRQ_TYPE_LEVEL_HIGH>,
				     <GIC_SPI 47 IRQ_TYPE_LEVEL_HIGH>;
			interrupt-names = "error",
					  "ch0", "ch1", "ch2", "ch3", "ch4",
					  "ch5", "ch6", "ch7", "ch8", "ch9",
					  "ch10", "ch11", "ch12", "ch13",
					  "ch14", "ch15";
			clocks = <&cpg CPG_MOD 709>;
			clock-names = "fck";
			power-domains = <&sysc R8A779A0_PD_ALWAYS_ON>;
			resets = <&cpg 709>;
			#dma-cells = <1>;
			dma-channels = <16>;
		};

		dmac2: dma-controller@e7351000 {
			compatible = "renesas,dmac-r8a779a0";
			reg = <0 0xe7351000 0 0x1000>,
			      <0 0xe7310000 0 0x10000>;
			interrupts = <GIC_SPI 7 IRQ_TYPE_LEVEL_HIGH>,
				     <GIC_SPI 48 IRQ_TYPE_LEVEL_HIGH>,
				     <GIC_SPI 49 IRQ_TYPE_LEVEL_HIGH>,
				     <GIC_SPI 50 IRQ_TYPE_LEVEL_HIGH>,
				     <GIC_SPI 51 IRQ_TYPE_LEVEL_HIGH>,
				     <GIC_SPI 52 IRQ_TYPE_LEVEL_HIGH>,
				     <GIC_SPI 53 IRQ_TYPE_LEVEL_HIGH>,
				     <GIC_SPI 54 IRQ_TYPE_LEVEL_HIGH>,
				     <GIC_SPI 55 IRQ_TYPE_LEVEL_HIGH>;
			interrupt-names = "error",
					  "ch0", "ch1", "ch2", "ch3", "ch4",
					  "ch5", "ch6", "ch7";
			clocks = <&cpg CPG_MOD 710>;
			clock-names = "fck";
			power-domains = <&sysc R8A779A0_PD_ALWAYS_ON>;
			resets = <&cpg 710>;
			#dma-cells = <1>;
			dma-channels = <8>;
		};

		mmc0: mmc@ee140000 {
			compatible = "renesas,sdhi-r8a779a0",
				     "renesas,rcar-gen3-sdhi";
			reg = <0 0xee140000 0 0x2000>;
			interrupts = <GIC_SPI 236 IRQ_TYPE_LEVEL_HIGH>;
			clocks = <&cpg CPG_MOD 706>;
			power-domains = <&sysc R8A779A0_PD_ALWAYS_ON>;
			resets = <&cpg 706>;
			max-frequency = <200000000>;
			status = "disabled";
		};

		gic: interrupt-controller@f1000000 {
			compatible = "arm,gic-v3";
			#interrupt-cells = <3>;
			#address-cells = <0>;
			interrupt-controller;
			reg = <0x0 0xf1000000 0 0x20000>,
			      <0x0 0xf1060000 0 0x110000>;
			interrupts = <GIC_PPI 9
				      (GIC_CPU_MASK_SIMPLE(1) | IRQ_TYPE_LEVEL_HIGH)>;
<<<<<<< HEAD
=======
		};

		fcpvd0: fcp@fea10000 {
			compatible = "renesas,fcpv";
			reg = <0 0xfea10000 0 0x200>;
			clocks = <&cpg CPG_MOD 508>;
			power-domains = <&sysc R8A779A0_PD_ALWAYS_ON>;
			resets = <&cpg 508>;
		};

		fcpvd1: fcp@fea11000 {
			compatible = "renesas,fcpv";
			reg = <0 0xfea11000 0 0x200>;
			clocks = <&cpg CPG_MOD 509>;
			power-domains = <&sysc R8A779A0_PD_ALWAYS_ON>;
			resets = <&cpg 509>;
		};

		vspd0: vsp@fea20000 {
			compatible = "renesas,vsp2";
			reg = <0 0xfea20000 0 0x5000>;
			interrupts = <GIC_SPI 128 IRQ_TYPE_LEVEL_HIGH>;
			clocks = <&cpg CPG_MOD 830>;
			power-domains = <&sysc R8A779A0_PD_ALWAYS_ON>;
			resets = <&cpg 830>;

			renesas,fcp = <&fcpvd0>;
		};

		vspd1: vsp@fea28000 {
			compatible = "renesas,vsp2";
			reg = <0 0xfea28000 0 0x5000>;
			interrupts = <GIC_SPI 129 IRQ_TYPE_LEVEL_HIGH>;
			clocks = <&cpg CPG_MOD 831>;
			power-domains = <&sysc R8A779A0_PD_ALWAYS_ON>;
			resets = <&cpg 831>;

			renesas,fcp = <&fcpvd1>;
>>>>>>> 25423f4b
		};

		prr: chipid@fff00044 {
			compatible = "renesas,prr";
			reg = <0 0xfff00044 0 4>;
		};
	};

	thermal-zones {
		sensor_thermal1: sensor-thermal1 {
			polling-delay-passive = <250>;
			polling-delay = <1000>;
			thermal-sensors = <&tsc 0>;

			trips {
				sensor1_crit: sensor1-crit {
					temperature = <120000>;
					hysteresis = <1000>;
					type = "critical";
				};
			};
		};

		sensor_thermal2: sensor-thermal2 {
			polling-delay-passive = <250>;
			polling-delay = <1000>;
			thermal-sensors = <&tsc 1>;

			trips {
				sensor2_crit: sensor2-crit {
					temperature = <120000>;
					hysteresis = <1000>;
					type = "critical";
				};
			};
		};

		sensor_thermal3: sensor-thermal3 {
			polling-delay-passive = <250>;
			polling-delay = <1000>;
			thermal-sensors = <&tsc 2>;

			trips {
				sensor3_crit: sensor3-crit {
					temperature = <120000>;
					hysteresis = <1000>;
					type = "critical";
				};
			};
		};

		sensor_thermal4: sensor-thermal4 {
			polling-delay-passive = <250>;
			polling-delay = <1000>;
			thermal-sensors = <&tsc 3>;

			trips {
				sensor4_crit: sensor4-crit {
					temperature = <120000>;
					hysteresis = <1000>;
					type = "critical";
				};
			};
		};

		sensor_thermal5: sensor-thermal5 {
			polling-delay-passive = <250>;
			polling-delay = <1000>;
			thermal-sensors = <&tsc 4>;

			trips {
				sensor5_crit: sensor5-crit {
					temperature = <120000>;
					hysteresis = <1000>;
					type = "critical";
				};
			};
		};
	};

	timer {
		compatible = "arm,armv8-timer";
		interrupts-extended = <&gic GIC_PPI 13 (GIC_CPU_MASK_SIMPLE(1) | IRQ_TYPE_LEVEL_LOW)>,
				      <&gic GIC_PPI 14 (GIC_CPU_MASK_SIMPLE(1) | IRQ_TYPE_LEVEL_LOW)>,
				      <&gic GIC_PPI 11 (GIC_CPU_MASK_SIMPLE(1) | IRQ_TYPE_LEVEL_LOW)>,
				      <&gic GIC_PPI 10 (GIC_CPU_MASK_SIMPLE(1) | IRQ_TYPE_LEVEL_LOW)>;
	};
};<|MERGE_RESOLUTION|>--- conflicted
+++ resolved
@@ -1096,8 +1096,6 @@
 			      <0x0 0xf1060000 0 0x110000>;
 			interrupts = <GIC_PPI 9
 				      (GIC_CPU_MASK_SIMPLE(1) | IRQ_TYPE_LEVEL_HIGH)>;
-<<<<<<< HEAD
-=======
 		};
 
 		fcpvd0: fcp@fea10000 {
@@ -1136,7 +1134,6 @@
 			resets = <&cpg 831>;
 
 			renesas,fcp = <&fcpvd1>;
->>>>>>> 25423f4b
 		};
 
 		prr: chipid@fff00044 {
