--- conflicted
+++ resolved
@@ -57,14 +57,9 @@
 		    struct xdr_netobj *);
 __be32		nfsd4_vfs_fallocate(struct svc_rqst *, struct svc_fh *,
 				    struct file *, loff_t, loff_t, int);
-<<<<<<< HEAD
-__be32		nfsd4_clone_file_range(struct file *, u64, struct file *,
-				       u64, u64, bool);
-=======
 __be32		nfsd4_clone_file_range(struct nfsd_file *nf_src, u64 src_pos,
 				       struct nfsd_file *nf_dst, u64 dst_pos,
 				       u64 count, bool sync);
->>>>>>> d1988041
 #endif /* CONFIG_NFSD_V4 */
 __be32		nfsd_create_locked(struct svc_rqst *, struct svc_fh *,
 				char *name, int len, struct iattr *attrs,
