--- conflicted
+++ resolved
@@ -1090,11 +1090,7 @@
 						       apic->regs + APIC_TMR);
 		}
 
-<<<<<<< HEAD
-		if (kvm_x86_ops->deliver_posted_interrupt(vcpu, vector)) {
-=======
 		if (kvm_x86_ops.deliver_posted_interrupt(vcpu, vector)) {
->>>>>>> d1988041
 			kvm_lapic_set_irr(vector, apic);
 			kvm_make_request(KVM_REQ_EVENT, vcpu);
 			kvm_vcpu_kick(vcpu);
@@ -2209,12 +2205,7 @@
 {
 	struct kvm_lapic *apic = vcpu->arch.apic;
 
-<<<<<<< HEAD
-	if (!kvm_apic_present(vcpu) || apic_lvtt_oneshot(apic) ||
-			apic_lvtt_period(apic))
-=======
 	if (!kvm_apic_present(vcpu) || !apic_lvtt_tscdeadline(apic))
->>>>>>> d1988041
 		return;
 
 	hrtimer_cancel(&apic->lapic_timer.timer);
