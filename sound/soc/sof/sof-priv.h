--- conflicted
+++ resolved
@@ -350,15 +350,6 @@
 	SOF_FW_BOOT_COMPLETE,
 };
 
-enum snd_sof_fw_state {
-	SOF_FW_BOOT_NOT_STARTED = 0,
-	SOF_FW_BOOT_PREPARE,
-	SOF_FW_BOOT_IN_PROGRESS,
-	SOF_FW_BOOT_FAILED,
-	SOF_FW_BOOT_READY_FAILED, /* firmware booted but fw_ready op failed */
-	SOF_FW_BOOT_COMPLETE,
-};
-
 /*
  * SOF Device Level.
  */
@@ -382,11 +373,7 @@
 	/* DSP firmware boot */
 	wait_queue_head_t boot_wait;
 	enum snd_sof_fw_state fw_state;
-<<<<<<< HEAD
-	u32 first_boot;
-=======
 	bool first_boot;
->>>>>>> d1988041
 
 	/* work queue in case the probe is implemented in two steps */
 	struct work_struct probe_work;
