// SPDX-License-Identifier: GPL-2.0-only
/*
 *	scsi_pm.c	Copyright (C) 2010 Alan Stern
 *
 *	SCSI dynamic Power Management
 *		Initial version: Alan Stern <stern@rowland.harvard.edu>
 */

#include <linux/pm_runtime.h>
#include <linux/export.h>
#include <linux/async.h>
#include <linux/blk-pm.h>

#include <scsi/scsi.h>
#include <scsi/scsi_device.h>
#include <scsi/scsi_driver.h>
#include <scsi/scsi_host.h>

#include "scsi_priv.h"

#ifdef CONFIG_PM_SLEEP

static int do_scsi_suspend(struct device *dev, const struct dev_pm_ops *pm)
{
	return pm && pm->suspend ? pm->suspend(dev) : 0;
}

static int do_scsi_freeze(struct device *dev, const struct dev_pm_ops *pm)
{
	return pm && pm->freeze ? pm->freeze(dev) : 0;
}

static int do_scsi_poweroff(struct device *dev, const struct dev_pm_ops *pm)
{
	return pm && pm->poweroff ? pm->poweroff(dev) : 0;
}

static int do_scsi_resume(struct device *dev, const struct dev_pm_ops *pm)
{
	return pm && pm->resume ? pm->resume(dev) : 0;
}

static int do_scsi_thaw(struct device *dev, const struct dev_pm_ops *pm)
{
	return pm && pm->thaw ? pm->thaw(dev) : 0;
}

static int do_scsi_restore(struct device *dev, const struct dev_pm_ops *pm)
{
	return pm && pm->restore ? pm->restore(dev) : 0;
}

static int scsi_dev_type_suspend(struct device *dev,
		int (*cb)(struct device *, const struct dev_pm_ops *))
{
	const struct dev_pm_ops *pm = dev->driver ? dev->driver->pm : NULL;
	int err;

	/* flush pending in-flight resume operations, suspend is synchronous */
	async_synchronize_full_domain(&scsi_sd_pm_domain);

	err = scsi_device_quiesce(to_scsi_device(dev));
	if (err == 0) {
		err = cb(dev, pm);
		if (err)
			scsi_device_resume(to_scsi_device(dev));
	}
	dev_dbg(dev, "scsi suspend: %d\n", err);
	return err;
}

static int scsi_dev_type_resume(struct device *dev,
		int (*cb)(struct device *, const struct dev_pm_ops *))
{
	const struct dev_pm_ops *pm = dev->driver ? dev->driver->pm : NULL;
	int err = 0;

	err = cb(dev, pm);
	scsi_device_resume(to_scsi_device(dev));
	dev_dbg(dev, "scsi resume: %d\n", err);

	if (err == 0) {
		pm_runtime_disable(dev);
		err = pm_runtime_set_active(dev);
		pm_runtime_enable(dev);

		/*
		 * Forcibly set runtime PM status of request queue to "active"
		 * to make sure we can again get requests from the queue
		 * (see also blk_pm_peek_request()).
		 *
		 * The resume hook will correct runtime PM status of the disk.
		 */
		if (!err && scsi_is_sdev_device(dev)) {
			struct scsi_device *sdev = to_scsi_device(dev);

<<<<<<< HEAD
			if (sdev->request_queue->dev)
				blk_set_runtime_active(sdev->request_queue);
=======
			blk_set_runtime_active(sdev->request_queue);
>>>>>>> f7688b48
		}
	}

	return err;
}

static int
scsi_bus_suspend_common(struct device *dev,
		int (*cb)(struct device *, const struct dev_pm_ops *))
{
	int err = 0;

	if (scsi_is_sdev_device(dev)) {
		/*
		 * All the high-level SCSI drivers that implement runtime
		 * PM treat runtime suspend, system suspend, and system
		 * hibernate nearly identically. In all cases the requirements
		 * for runtime suspension are stricter.
		 */
		if (pm_runtime_suspended(dev))
			return 0;

		err = scsi_dev_type_suspend(dev, cb);
	}

	return err;
}

static void async_sdev_resume(void *dev, async_cookie_t cookie)
{
	scsi_dev_type_resume(dev, do_scsi_resume);
}

static void async_sdev_thaw(void *dev, async_cookie_t cookie)
{
	scsi_dev_type_resume(dev, do_scsi_thaw);
}

static void async_sdev_restore(void *dev, async_cookie_t cookie)
{
	scsi_dev_type_resume(dev, do_scsi_restore);
}

static int scsi_bus_resume_common(struct device *dev,
		int (*cb)(struct device *, const struct dev_pm_ops *))
{
	async_func_t fn;

	if (!scsi_is_sdev_device(dev))
		fn = NULL;
	else if (cb == do_scsi_resume)
		fn = async_sdev_resume;
	else if (cb == do_scsi_thaw)
		fn = async_sdev_thaw;
	else if (cb == do_scsi_restore)
		fn = async_sdev_restore;
	else
		fn = NULL;

	if (fn) {
		async_schedule_domain(fn, dev, &scsi_sd_pm_domain);

		/*
		 * If a user has disabled async probing a likely reason
		 * is due to a storage enclosure that does not inject
		 * staggered spin-ups.  For safety, make resume
		 * synchronous as well in that case.
		 */
		if (strncmp(scsi_scan_type, "async", 5) != 0)
			async_synchronize_full_domain(&scsi_sd_pm_domain);
	} else {
		pm_runtime_disable(dev);
		pm_runtime_set_active(dev);
		pm_runtime_enable(dev);
	}
	return 0;
}

static int scsi_bus_prepare(struct device *dev)
{
	if (scsi_is_host_device(dev)) {
		/* Wait until async scanning is finished */
		scsi_complete_async_scans();
	}
	return 0;
}

static int scsi_bus_suspend(struct device *dev)
{
	return scsi_bus_suspend_common(dev, do_scsi_suspend);
}

static int scsi_bus_resume(struct device *dev)
{
	return scsi_bus_resume_common(dev, do_scsi_resume);
}

static int scsi_bus_freeze(struct device *dev)
{
	return scsi_bus_suspend_common(dev, do_scsi_freeze);
}

static int scsi_bus_thaw(struct device *dev)
{
	return scsi_bus_resume_common(dev, do_scsi_thaw);
}

static int scsi_bus_poweroff(struct device *dev)
{
	return scsi_bus_suspend_common(dev, do_scsi_poweroff);
}

static int scsi_bus_restore(struct device *dev)
{
	return scsi_bus_resume_common(dev, do_scsi_restore);
}

#else /* CONFIG_PM_SLEEP */

#define scsi_bus_prepare		NULL
#define scsi_bus_suspend		NULL
#define scsi_bus_resume			NULL
#define scsi_bus_freeze			NULL
#define scsi_bus_thaw			NULL
#define scsi_bus_poweroff		NULL
#define scsi_bus_restore		NULL

#endif /* CONFIG_PM_SLEEP */

static int sdev_runtime_suspend(struct device *dev)
{
	const struct dev_pm_ops *pm = dev->driver ? dev->driver->pm : NULL;
	struct scsi_device *sdev = to_scsi_device(dev);
	int err = 0;

	err = blk_pre_runtime_suspend(sdev->request_queue);
	if (err)
		return err;
	if (pm && pm->runtime_suspend)
		err = pm->runtime_suspend(dev);
	blk_post_runtime_suspend(sdev->request_queue, err);

	return err;
}

static int scsi_runtime_suspend(struct device *dev)
{
	int err = 0;

	dev_dbg(dev, "scsi_runtime_suspend\n");
	if (scsi_is_sdev_device(dev))
		err = sdev_runtime_suspend(dev);

	/* Insert hooks here for targets, hosts, and transport classes */

	return err;
}

static int sdev_runtime_resume(struct device *dev)
{
	struct scsi_device *sdev = to_scsi_device(dev);
	const struct dev_pm_ops *pm = dev->driver ? dev->driver->pm : NULL;
	int err = 0;

	blk_pre_runtime_resume(sdev->request_queue);
	if (pm && pm->runtime_resume)
		err = pm->runtime_resume(dev);
	blk_post_runtime_resume(sdev->request_queue, err);

	return err;
}

static int scsi_runtime_resume(struct device *dev)
{
	int err = 0;

	dev_dbg(dev, "scsi_runtime_resume\n");
	if (scsi_is_sdev_device(dev))
		err = sdev_runtime_resume(dev);

	/* Insert hooks here for targets, hosts, and transport classes */

	return err;
}

static int scsi_runtime_idle(struct device *dev)
{
	dev_dbg(dev, "scsi_runtime_idle\n");

	/* Insert hooks here for targets, hosts, and transport classes */

	if (scsi_is_sdev_device(dev)) {
		pm_runtime_mark_last_busy(dev);
		pm_runtime_autosuspend(dev);
		return -EBUSY;
	}

	return 0;
}

int scsi_autopm_get_device(struct scsi_device *sdev)
{
	int	err;

	err = pm_runtime_get_sync(&sdev->sdev_gendev);
	if (err < 0 && err !=-EACCES)
		pm_runtime_put_sync(&sdev->sdev_gendev);
	else
		err = 0;
	return err;
}
EXPORT_SYMBOL_GPL(scsi_autopm_get_device);

void scsi_autopm_put_device(struct scsi_device *sdev)
{
	pm_runtime_put_sync(&sdev->sdev_gendev);
}
EXPORT_SYMBOL_GPL(scsi_autopm_put_device);

void scsi_autopm_get_target(struct scsi_target *starget)
{
	pm_runtime_get_sync(&starget->dev);
}

void scsi_autopm_put_target(struct scsi_target *starget)
{
	pm_runtime_put_sync(&starget->dev);
}

int scsi_autopm_get_host(struct Scsi_Host *shost)
{
	int	err;

	err = pm_runtime_get_sync(&shost->shost_gendev);
	if (err < 0 && err !=-EACCES)
		pm_runtime_put_sync(&shost->shost_gendev);
	else
		err = 0;
	return err;
}

void scsi_autopm_put_host(struct Scsi_Host *shost)
{
	pm_runtime_put_sync(&shost->shost_gendev);
}

const struct dev_pm_ops scsi_bus_pm_ops = {
	.prepare =		scsi_bus_prepare,
	.suspend =		scsi_bus_suspend,
	.resume =		scsi_bus_resume,
	.freeze =		scsi_bus_freeze,
	.thaw =			scsi_bus_thaw,
	.poweroff =		scsi_bus_poweroff,
	.restore =		scsi_bus_restore,
	.runtime_suspend =	scsi_runtime_suspend,
	.runtime_resume =	scsi_runtime_resume,
	.runtime_idle =		scsi_runtime_idle,
};<|MERGE_RESOLUTION|>--- conflicted
+++ resolved
@@ -94,12 +94,7 @@
 		if (!err && scsi_is_sdev_device(dev)) {
 			struct scsi_device *sdev = to_scsi_device(dev);
 
-<<<<<<< HEAD
-			if (sdev->request_queue->dev)
-				blk_set_runtime_active(sdev->request_queue);
-=======
 			blk_set_runtime_active(sdev->request_queue);
->>>>>>> f7688b48
 		}
 	}
 
