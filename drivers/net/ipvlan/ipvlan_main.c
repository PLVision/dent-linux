--- conflicted
+++ resolved
@@ -29,26 +29,12 @@
 		}
 		if (nval == IPVLAN_MODE_L3S) {
 			/* New mode is L3S */
-<<<<<<< HEAD
-			err = ipvlan_register_nf_hook(read_pnet(&port->pnet));
-			if (!err) {
-				mdev->l3mdev_ops = &ipvl_l3mdev_ops;
-				mdev->priv_flags |= IFF_L3MDEV_RX_HANDLER;
-			} else
-				goto fail;
-		} else if (port->mode == IPVLAN_MODE_L3S) {
-			/* Old mode was L3S */
-			mdev->priv_flags &= ~IFF_L3MDEV_RX_HANDLER;
-			ipvlan_unregister_nf_hook(read_pnet(&port->pnet));
-			mdev->l3mdev_ops = NULL;
-=======
 			err = ipvlan_l3s_register(port);
 			if (err)
 				goto fail;
 		} else if (port->mode == IPVLAN_MODE_L3S) {
 			/* Old mode was L3S */
 			ipvlan_l3s_unregister(port);
->>>>>>> f7688b48
 		}
 		port->mode = nval;
 	}
@@ -107,16 +93,8 @@
 	struct ipvl_port *port = ipvlan_port_get_rtnl(dev);
 	struct sk_buff *skb;
 
-<<<<<<< HEAD
-	if (port->mode == IPVLAN_MODE_L3S) {
-		dev->priv_flags &= ~IFF_L3MDEV_RX_HANDLER;
-		ipvlan_unregister_nf_hook(dev_net(dev));
-		dev->l3mdev_ops = NULL;
-	}
-=======
 	if (port->mode == IPVLAN_MODE_L3S)
 		ipvlan_l3s_unregister(port);
->>>>>>> f7688b48
 	netdev_rx_handler_unregister(dev);
 	cancel_work_sync(&port->wq);
 	while ((skb = __skb_dequeue(&port->backlog)) != NULL) {
