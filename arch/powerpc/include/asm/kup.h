/* SPDX-License-Identifier: GPL-2.0 */
#ifndef _ASM_POWERPC_KUP_H_
#define _ASM_POWERPC_KUP_H_

#define KUAP_READ	1
#define KUAP_WRITE	2
#define KUAP_READ_WRITE	(KUAP_READ | KUAP_WRITE)
<<<<<<< HEAD
=======
/*
 * For prevent_user_access() only.
 * Use the current saved situation instead of the to/from/size params.
 * Used on book3s/32
 */
#define KUAP_CURRENT_READ	4
#define KUAP_CURRENT_WRITE	8
#define KUAP_CURRENT		(KUAP_CURRENT_READ | KUAP_CURRENT_WRITE)
>>>>>>> d1988041

#ifdef CONFIG_PPC_BOOK3S_64
#include <asm/book3s/64/kup-radix.h>
#endif
#ifdef CONFIG_PPC_8xx
#include <asm/nohash/32/kup-8xx.h>
#endif
#ifdef CONFIG_PPC_BOOK3S_32
#include <asm/book3s/32/kup.h>
#endif

#ifdef __ASSEMBLY__
#ifndef CONFIG_PPC_KUAP
.macro kuap_save_and_lock	sp, thread, gpr1, gpr2, gpr3
.endm

.macro kuap_restore	sp, current, gpr1, gpr2, gpr3
.endm

.macro kuap_restore_amr gpr
.endm

.macro kuap_check	current, gpr
.endm

.macro kuap_check_amr	gpr1, gpr2
.endm

#endif

#else /* !__ASSEMBLY__ */

#include <linux/pgtable.h>

void setup_kup(void);

#ifdef CONFIG_PPC_KUEP
void setup_kuep(bool disabled);
#else
static inline void setup_kuep(bool disabled) { }
#endif /* CONFIG_PPC_KUEP */

#ifdef CONFIG_PPC_KUAP
void setup_kuap(bool disabled);
#else
static inline void setup_kuap(bool disabled) { }

static inline bool
bad_kuap_fault(struct pt_regs *regs, unsigned long address, bool is_write)
{
	return false;
}

static inline void kuap_check_amr(void) { }

/*
 * book3s/64/kup-radix.h defines these functions for the !KUAP case to flush
 * the L1D cache after user accesses. Only include the empty stubs for other
 * platforms.
 */
#ifndef CONFIG_PPC_BOOK3S_64
static inline void allow_user_access(void __user *to, const void __user *from,
				     unsigned long size, unsigned long dir) { }
static inline void prevent_user_access(void __user *to, const void __user *from,
				       unsigned long size, unsigned long dir) { }
<<<<<<< HEAD
=======
static inline unsigned long prevent_user_access_return(void) { return 0UL; }
static inline void restore_user_access(unsigned long flags) { }
>>>>>>> d1988041
#endif /* CONFIG_PPC_BOOK3S_64 */
#endif /* CONFIG_PPC_KUAP */

static inline void allow_read_from_user(const void __user *from, unsigned long size)
{
	allow_user_access(NULL, from, size, KUAP_READ);
}

static inline void allow_write_to_user(void __user *to, unsigned long size)
{
	allow_user_access(to, NULL, size, KUAP_WRITE);
}

static inline void allow_read_write_user(void __user *to, const void __user *from,
					 unsigned long size)
{
	allow_user_access(to, from, size, KUAP_READ_WRITE);
}

static inline void prevent_read_from_user(const void __user *from, unsigned long size)
{
	prevent_user_access(NULL, from, size, KUAP_READ);
}

static inline void prevent_write_to_user(void __user *to, unsigned long size)
{
	prevent_user_access(to, NULL, size, KUAP_WRITE);
}

static inline void prevent_read_write_user(void __user *to, const void __user *from,
					   unsigned long size)
{
	prevent_user_access(to, from, size, KUAP_READ_WRITE);
<<<<<<< HEAD
=======
}

static inline void prevent_current_access_user(void)
{
	prevent_user_access(NULL, NULL, ~0UL, KUAP_CURRENT);
}

static inline void prevent_current_read_from_user(void)
{
	prevent_user_access(NULL, NULL, ~0UL, KUAP_CURRENT_READ);
}

static inline void prevent_current_write_to_user(void)
{
	prevent_user_access(NULL, NULL, ~0UL, KUAP_CURRENT_WRITE);
>>>>>>> d1988041
}

#endif /* !__ASSEMBLY__ */

#endif /* _ASM_POWERPC_KUAP_H_ */<|MERGE_RESOLUTION|>--- conflicted
+++ resolved
@@ -5,8 +5,6 @@
 #define KUAP_READ	1
 #define KUAP_WRITE	2
 #define KUAP_READ_WRITE	(KUAP_READ | KUAP_WRITE)
-<<<<<<< HEAD
-=======
 /*
  * For prevent_user_access() only.
  * Use the current saved situation instead of the to/from/size params.
@@ -15,7 +13,6 @@
 #define KUAP_CURRENT_READ	4
 #define KUAP_CURRENT_WRITE	8
 #define KUAP_CURRENT		(KUAP_CURRENT_READ | KUAP_CURRENT_WRITE)
->>>>>>> d1988041
 
 #ifdef CONFIG_PPC_BOOK3S_64
 #include <asm/book3s/64/kup-radix.h>
@@ -33,9 +30,6 @@
 .endm
 
 .macro kuap_restore	sp, current, gpr1, gpr2, gpr3
-.endm
-
-.macro kuap_restore_amr gpr
 .endm
 
 .macro kuap_check	current, gpr
@@ -81,11 +75,8 @@
 				     unsigned long size, unsigned long dir) { }
 static inline void prevent_user_access(void __user *to, const void __user *from,
 				       unsigned long size, unsigned long dir) { }
-<<<<<<< HEAD
-=======
 static inline unsigned long prevent_user_access_return(void) { return 0UL; }
 static inline void restore_user_access(unsigned long flags) { }
->>>>>>> d1988041
 #endif /* CONFIG_PPC_BOOK3S_64 */
 #endif /* CONFIG_PPC_KUAP */
 
@@ -119,8 +110,6 @@
 					   unsigned long size)
 {
 	prevent_user_access(to, from, size, KUAP_READ_WRITE);
-<<<<<<< HEAD
-=======
 }
 
 static inline void prevent_current_access_user(void)
@@ -136,7 +125,6 @@
 static inline void prevent_current_write_to_user(void)
 {
 	prevent_user_access(NULL, NULL, ~0UL, KUAP_CURRENT_WRITE);
->>>>>>> d1988041
 }
 
 #endif /* !__ASSEMBLY__ */
