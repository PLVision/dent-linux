// SPDX-License-Identifier: BSD-3-Clause-Clear
/*
 * Copyright (c) 2018-2019 The Linux Foundation. All rights reserved.
 */
#include <linux/skbuff.h>
#include <linux/ctype.h>
#include <net/mac80211.h>
#include <net/cfg80211.h>
#include <linux/completion.h>
#include <linux/if_ether.h>
#include <linux/types.h>
#include <linux/pci.h>
#include <linux/uuid.h>
#include <linux/time.h>
#include <linux/of.h>
#include "core.h"
#include "debug.h"
#include "mac.h"
#include "hw.h"
#include "peer.h"

struct wmi_tlv_policy {
	size_t min_len;
};

struct wmi_tlv_svc_ready_parse {
	bool wmi_svc_bitmap_done;
};

struct wmi_tlv_dma_ring_caps_parse {
	struct wmi_dma_ring_capabilities *dma_ring_caps;
	u32 n_dma_ring_caps;
};

struct wmi_tlv_svc_rdy_ext_parse {
	struct ath11k_service_ext_param param;
	struct wmi_soc_mac_phy_hw_mode_caps *hw_caps;
	struct wmi_hw_mode_capabilities *hw_mode_caps;
	u32 n_hw_mode_caps;
	u32 tot_phy_id;
	struct wmi_hw_mode_capabilities pref_hw_mode_caps;
	struct wmi_mac_phy_capabilities *mac_phy_caps;
	u32 n_mac_phy_caps;
	struct wmi_soc_hal_reg_capabilities *soc_hal_reg_caps;
	struct wmi_hal_reg_capabilities_ext *ext_hal_reg_caps;
	u32 n_ext_hal_reg_caps;
	struct wmi_tlv_dma_ring_caps_parse dma_caps_parse;
	bool hw_mode_done;
	bool mac_phy_done;
	bool ext_hal_reg_done;
	bool mac_phy_chainmask_combo_done;
	bool mac_phy_chainmask_cap_done;
	bool oem_dma_ring_cap_done;
	bool dma_ring_cap_done;
};

struct wmi_tlv_svc_rdy_ext2_parse {
	struct wmi_tlv_dma_ring_caps_parse dma_caps_parse;
	bool dma_ring_cap_done;
};

struct wmi_tlv_rdy_parse {
	u32 num_extra_mac_addr;
};

struct wmi_tlv_dma_buf_release_parse {
	struct ath11k_wmi_dma_buf_release_fixed_param fixed;
	struct wmi_dma_buf_release_entry *buf_entry;
	struct wmi_dma_buf_release_meta_data *meta_data;
	u32 num_buf_entry;
	u32 num_meta;
	bool buf_entry_done;
	bool meta_data_done;
};

static const struct wmi_tlv_policy wmi_tlv_policies[] = {
	[WMI_TAG_ARRAY_BYTE]
		= { .min_len = 0 },
	[WMI_TAG_ARRAY_UINT32]
		= { .min_len = 0 },
	[WMI_TAG_SERVICE_READY_EVENT]
		= { .min_len = sizeof(struct wmi_service_ready_event) },
	[WMI_TAG_SERVICE_READY_EXT_EVENT]
		= { .min_len =  sizeof(struct wmi_service_ready_ext_event) },
	[WMI_TAG_SOC_MAC_PHY_HW_MODE_CAPS]
		= { .min_len = sizeof(struct wmi_soc_mac_phy_hw_mode_caps) },
	[WMI_TAG_SOC_HAL_REG_CAPABILITIES]
		= { .min_len = sizeof(struct wmi_soc_hal_reg_capabilities) },
	[WMI_TAG_VDEV_START_RESPONSE_EVENT]
		= { .min_len = sizeof(struct wmi_vdev_start_resp_event) },
	[WMI_TAG_PEER_DELETE_RESP_EVENT]
		= { .min_len = sizeof(struct wmi_peer_delete_resp_event) },
	[WMI_TAG_OFFLOAD_BCN_TX_STATUS_EVENT]
		= { .min_len = sizeof(struct wmi_bcn_tx_status_event) },
	[WMI_TAG_VDEV_STOPPED_EVENT]
		= { .min_len = sizeof(struct wmi_vdev_stopped_event) },
	[WMI_TAG_REG_CHAN_LIST_CC_EVENT]
		= { .min_len = sizeof(struct wmi_reg_chan_list_cc_event) },
	[WMI_TAG_MGMT_RX_HDR]
		= { .min_len = sizeof(struct wmi_mgmt_rx_hdr) },
	[WMI_TAG_MGMT_TX_COMPL_EVENT]
		= { .min_len = sizeof(struct wmi_mgmt_tx_compl_event) },
	[WMI_TAG_SCAN_EVENT]
		= { .min_len = sizeof(struct wmi_scan_event) },
	[WMI_TAG_PEER_STA_KICKOUT_EVENT]
		= { .min_len = sizeof(struct wmi_peer_sta_kickout_event) },
	[WMI_TAG_ROAM_EVENT]
		= { .min_len = sizeof(struct wmi_roam_event) },
	[WMI_TAG_CHAN_INFO_EVENT]
		= { .min_len = sizeof(struct wmi_chan_info_event) },
	[WMI_TAG_PDEV_BSS_CHAN_INFO_EVENT]
		= { .min_len = sizeof(struct wmi_pdev_bss_chan_info_event) },
	[WMI_TAG_VDEV_INSTALL_KEY_COMPLETE_EVENT]
		= { .min_len = sizeof(struct wmi_vdev_install_key_compl_event) },
	[WMI_TAG_READY_EVENT] = {
		.min_len = sizeof(struct wmi_ready_event_min) },
	[WMI_TAG_SERVICE_AVAILABLE_EVENT]
		= {.min_len = sizeof(struct wmi_service_available_event) },
	[WMI_TAG_PEER_ASSOC_CONF_EVENT]
		= { .min_len = sizeof(struct wmi_peer_assoc_conf_event) },
	[WMI_TAG_STATS_EVENT]
		= { .min_len = sizeof(struct wmi_stats_event) },
	[WMI_TAG_PDEV_CTL_FAILSAFE_CHECK_EVENT]
		= { .min_len = sizeof(struct wmi_pdev_ctl_failsafe_chk_event) },
	[WMI_TAG_HOST_SWFDA_EVENT] = {
		.min_len = sizeof(struct wmi_fils_discovery_event) },
	[WMI_TAG_OFFLOAD_PRB_RSP_TX_STATUS_EVENT] = {
		.min_len = sizeof(struct wmi_probe_resp_tx_status_event) },
	[WMI_TAG_VDEV_DELETE_RESP_EVENT] = {
		.min_len = sizeof(struct wmi_vdev_delete_resp_event) },
};

#define PRIMAP(_hw_mode_) \
	[_hw_mode_] = _hw_mode_##_PRI

static const int ath11k_hw_mode_pri_map[] = {
	PRIMAP(WMI_HOST_HW_MODE_SINGLE),
	PRIMAP(WMI_HOST_HW_MODE_DBS),
	PRIMAP(WMI_HOST_HW_MODE_SBS_PASSIVE),
	PRIMAP(WMI_HOST_HW_MODE_SBS),
	PRIMAP(WMI_HOST_HW_MODE_DBS_SBS),
	PRIMAP(WMI_HOST_HW_MODE_DBS_OR_SBS),
	/* keep last */
	PRIMAP(WMI_HOST_HW_MODE_MAX),
};

static int
ath11k_wmi_tlv_iter(struct ath11k_base *ab, const void *ptr, size_t len,
		    int (*iter)(struct ath11k_base *ab, u16 tag, u16 len,
				const void *ptr, void *data),
		    void *data)
{
	const void *begin = ptr;
	const struct wmi_tlv *tlv;
	u16 tlv_tag, tlv_len;
	int ret;

	while (len > 0) {
		if (len < sizeof(*tlv)) {
			ath11k_err(ab, "wmi tlv parse failure at byte %zd (%zu bytes left, %zu expected)\n",
				   ptr - begin, len, sizeof(*tlv));
			return -EINVAL;
		}

		tlv = ptr;
		tlv_tag = FIELD_GET(WMI_TLV_TAG, tlv->header);
		tlv_len = FIELD_GET(WMI_TLV_LEN, tlv->header);
		ptr += sizeof(*tlv);
		len -= sizeof(*tlv);

		if (tlv_len > len) {
			ath11k_err(ab, "wmi tlv parse failure of tag %u at byte %zd (%zu bytes left, %u expected)\n",
				   tlv_tag, ptr - begin, len, tlv_len);
			return -EINVAL;
		}

		if (tlv_tag < ARRAY_SIZE(wmi_tlv_policies) &&
		    wmi_tlv_policies[tlv_tag].min_len &&
		    wmi_tlv_policies[tlv_tag].min_len > tlv_len) {
			ath11k_err(ab, "wmi tlv parse failure of tag %u at byte %zd (%u bytes is less than min length %zu)\n",
				   tlv_tag, ptr - begin, tlv_len,
				   wmi_tlv_policies[tlv_tag].min_len);
			return -EINVAL;
		}

		ret = iter(ab, tlv_tag, tlv_len, ptr, data);
		if (ret)
			return ret;

		ptr += tlv_len;
		len -= tlv_len;
	}

	return 0;
}

static int ath11k_wmi_tlv_iter_parse(struct ath11k_base *ab, u16 tag, u16 len,
				     const void *ptr, void *data)
{
	const void **tb = data;

	if (tag < WMI_TAG_MAX)
		tb[tag] = ptr;

	return 0;
}

static int ath11k_wmi_tlv_parse(struct ath11k_base *ar, const void **tb,
				const void *ptr, size_t len)
{
	return ath11k_wmi_tlv_iter(ar, ptr, len, ath11k_wmi_tlv_iter_parse,
				   (void *)tb);
}

static const void **
ath11k_wmi_tlv_parse_alloc(struct ath11k_base *ab, const void *ptr,
			   size_t len, gfp_t gfp)
{
	const void **tb;
	int ret;

	tb = kcalloc(WMI_TAG_MAX, sizeof(*tb), gfp);
	if (!tb)
		return ERR_PTR(-ENOMEM);

	ret = ath11k_wmi_tlv_parse(ab, tb, ptr, len);
	if (ret) {
		kfree(tb);
		return ERR_PTR(ret);
	}

	return tb;
}

static int ath11k_wmi_cmd_send_nowait(struct ath11k_pdev_wmi *wmi, struct sk_buff *skb,
				      u32 cmd_id)
{
	struct ath11k_skb_cb *skb_cb = ATH11K_SKB_CB(skb);
	struct ath11k_base *ab = wmi->wmi_ab->ab;
	struct wmi_cmd_hdr *cmd_hdr;
	int ret;
	u32 cmd = 0;

	if (skb_push(skb, sizeof(struct wmi_cmd_hdr)) == NULL)
		return -ENOMEM;

	cmd |= FIELD_PREP(WMI_CMD_HDR_CMD_ID, cmd_id);

	cmd_hdr = (struct wmi_cmd_hdr *)skb->data;
	cmd_hdr->cmd_id = cmd;

	memset(skb_cb, 0, sizeof(*skb_cb));
	ret = ath11k_htc_send(&ab->htc, wmi->eid, skb);

	if (ret)
		goto err_pull;

	return 0;

err_pull:
	skb_pull(skb, sizeof(struct wmi_cmd_hdr));
	return ret;
}

int ath11k_wmi_cmd_send(struct ath11k_pdev_wmi *wmi, struct sk_buff *skb,
			u32 cmd_id)
{
	struct ath11k_wmi_base *wmi_sc = wmi->wmi_ab;
	int ret = -EOPNOTSUPP;

	might_sleep();

	wait_event_timeout(wmi_sc->tx_credits_wq, ({
		ret = ath11k_wmi_cmd_send_nowait(wmi, skb, cmd_id);

		if (ret && test_bit(ATH11K_FLAG_CRASH_FLUSH, &wmi_sc->ab->dev_flags))
			ret = -ESHUTDOWN;

		(ret != -EAGAIN);
	}), WMI_SEND_TIMEOUT_HZ);

	if (ret == -EAGAIN)
		ath11k_warn(wmi_sc->ab, "wmi command %d timeout\n", cmd_id);

	return ret;
}

static int ath11k_pull_svc_ready_ext(struct ath11k_pdev_wmi *wmi_handle,
				     const void *ptr,
				     struct ath11k_service_ext_param *param)
{
	const struct wmi_service_ready_ext_event *ev = ptr;

	if (!ev)
		return -EINVAL;

	/* Move this to host based bitmap */
	param->default_conc_scan_config_bits = ev->default_conc_scan_config_bits;
	param->default_fw_config_bits =	ev->default_fw_config_bits;
	param->he_cap_info = ev->he_cap_info;
	param->mpdu_density = ev->mpdu_density;
	param->max_bssid_rx_filters = ev->max_bssid_rx_filters;
	memcpy(&param->ppet, &ev->ppet, sizeof(param->ppet));

	return 0;
}

static int
ath11k_pull_mac_phy_cap_svc_ready_ext(struct ath11k_pdev_wmi *wmi_handle,
				      struct wmi_soc_mac_phy_hw_mode_caps *hw_caps,
				      struct wmi_hw_mode_capabilities *wmi_hw_mode_caps,
				      struct wmi_soc_hal_reg_capabilities *hal_reg_caps,
				      struct wmi_mac_phy_capabilities *wmi_mac_phy_caps,
				      u8 hw_mode_id, u8 phy_id,
				      struct ath11k_pdev *pdev)
{
	struct wmi_mac_phy_capabilities *mac_phy_caps;
	struct ath11k_band_cap *cap_band;
	struct ath11k_pdev_cap *pdev_cap = &pdev->cap;
	u32 phy_map;
	u32 hw_idx, phy_idx = 0;

	if (!hw_caps || !wmi_hw_mode_caps || !hal_reg_caps)
		return -EINVAL;

	for (hw_idx = 0; hw_idx < hw_caps->num_hw_modes; hw_idx++) {
		if (hw_mode_id == wmi_hw_mode_caps[hw_idx].hw_mode_id)
			break;

		phy_map = wmi_hw_mode_caps[hw_idx].phy_id_map;
		while (phy_map) {
			phy_map >>= 1;
			phy_idx++;
		}
	}

	if (hw_idx == hw_caps->num_hw_modes)
		return -EINVAL;

	phy_idx += phy_id;
	if (phy_id >= hal_reg_caps->num_phy)
		return -EINVAL;

	mac_phy_caps = wmi_mac_phy_caps + phy_idx;

	pdev->pdev_id = mac_phy_caps->pdev_id;
	pdev_cap->supported_bands |= mac_phy_caps->supported_bands;
	pdev_cap->ampdu_density = mac_phy_caps->ampdu_density;

	/* Take non-zero tx/rx chainmask. If tx/rx chainmask differs from
	 * band to band for a single radio, need to see how this should be
	 * handled.
	 */
	if (mac_phy_caps->supported_bands & WMI_HOST_WLAN_2G_CAP) {
		pdev_cap->tx_chain_mask = mac_phy_caps->tx_chain_mask_2g;
		pdev_cap->rx_chain_mask = mac_phy_caps->rx_chain_mask_2g;
	} else if (mac_phy_caps->supported_bands & WMI_HOST_WLAN_5G_CAP) {
		pdev_cap->vht_cap = mac_phy_caps->vht_cap_info_5g;
		pdev_cap->vht_mcs = mac_phy_caps->vht_supp_mcs_5g;
		pdev_cap->he_mcs = mac_phy_caps->he_supp_mcs_5g;
		pdev_cap->tx_chain_mask = mac_phy_caps->tx_chain_mask_5g;
		pdev_cap->rx_chain_mask = mac_phy_caps->rx_chain_mask_5g;
	} else {
		return -EINVAL;
	}

	/* tx/rx chainmask reported from fw depends on the actual hw chains used,
	 * For example, for 4x4 capable macphys, first 4 chains can be used for first
	 * mac and the remaing 4 chains can be used for the second mac or vice-versa.
	 * In this case, tx/rx chainmask 0xf will be advertised for first mac and 0xf0
	 * will be advertised for second mac or vice-versa. Compute the shift value
	 * for tx/rx chainmask which will be used to advertise supported ht/vht rates to
	 * mac80211.
	 */
	pdev_cap->tx_chain_mask_shift =
			find_first_bit((unsigned long *)&pdev_cap->tx_chain_mask, 32);
	pdev_cap->rx_chain_mask_shift =
			find_first_bit((unsigned long *)&pdev_cap->rx_chain_mask, 32);

	if (mac_phy_caps->supported_bands & WMI_HOST_WLAN_2G_CAP) {
		cap_band = &pdev_cap->band[NL80211_BAND_2GHZ];
		cap_band->phy_id = mac_phy_caps->phy_id;
		cap_band->max_bw_supported = mac_phy_caps->max_bw_supported_2g;
		cap_band->ht_cap_info = mac_phy_caps->ht_cap_info_2g;
		cap_band->he_cap_info[0] = mac_phy_caps->he_cap_info_2g;
		cap_band->he_cap_info[1] = mac_phy_caps->he_cap_info_2g_ext;
		cap_band->he_mcs = mac_phy_caps->he_supp_mcs_2g;
		memcpy(cap_band->he_cap_phy_info, &mac_phy_caps->he_cap_phy_info_2g,
		       sizeof(u32) * PSOC_HOST_MAX_PHY_SIZE);
		memcpy(&cap_band->he_ppet, &mac_phy_caps->he_ppet2g,
		       sizeof(struct ath11k_ppe_threshold));
	}

	if (mac_phy_caps->supported_bands & WMI_HOST_WLAN_5G_CAP) {
		cap_band = &pdev_cap->band[NL80211_BAND_5GHZ];
		cap_band->phy_id = mac_phy_caps->phy_id;
		cap_band->max_bw_supported = mac_phy_caps->max_bw_supported_5g;
		cap_band->ht_cap_info = mac_phy_caps->ht_cap_info_5g;
		cap_band->he_cap_info[0] = mac_phy_caps->he_cap_info_5g;
		cap_band->he_cap_info[1] = mac_phy_caps->he_cap_info_5g_ext;
		cap_band->he_mcs = mac_phy_caps->he_supp_mcs_5g;
		memcpy(cap_band->he_cap_phy_info, &mac_phy_caps->he_cap_phy_info_5g,
		       sizeof(u32) * PSOC_HOST_MAX_PHY_SIZE);
		memcpy(&cap_band->he_ppet, &mac_phy_caps->he_ppet5g,
		       sizeof(struct ath11k_ppe_threshold));
	}

	cap_band = &pdev_cap->band[NL80211_BAND_6GHZ];
	cap_band->max_bw_supported = mac_phy_caps->max_bw_supported_5g;
	cap_band->ht_cap_info = mac_phy_caps->ht_cap_info_5g;
	cap_band->he_cap_info[0] = mac_phy_caps->he_cap_info_5g;
	cap_band->he_cap_info[1] = mac_phy_caps->he_cap_info_5g_ext;
	cap_band->he_mcs = mac_phy_caps->he_supp_mcs_5g;
	memcpy(cap_band->he_cap_phy_info, &mac_phy_caps->he_cap_phy_info_5g,
	       sizeof(u32) * PSOC_HOST_MAX_PHY_SIZE);
	memcpy(&cap_band->he_ppet, &mac_phy_caps->he_ppet5g,
	       sizeof(struct ath11k_ppe_threshold));

	return 0;
}

static int
ath11k_pull_reg_cap_svc_rdy_ext(struct ath11k_pdev_wmi *wmi_handle,
				struct wmi_soc_hal_reg_capabilities *reg_caps,
				struct wmi_hal_reg_capabilities_ext *wmi_ext_reg_cap,
				u8 phy_idx,
				struct ath11k_hal_reg_capabilities_ext *param)
{
	struct wmi_hal_reg_capabilities_ext *ext_reg_cap;

	if (!reg_caps || !wmi_ext_reg_cap)
		return -EINVAL;

	if (phy_idx >= reg_caps->num_phy)
		return -EINVAL;

	ext_reg_cap = &wmi_ext_reg_cap[phy_idx];

	param->phy_id = ext_reg_cap->phy_id;
	param->eeprom_reg_domain = ext_reg_cap->eeprom_reg_domain;
	param->eeprom_reg_domain_ext =
			      ext_reg_cap->eeprom_reg_domain_ext;
	param->regcap1 = ext_reg_cap->regcap1;
	param->regcap2 = ext_reg_cap->regcap2;
	/* check if param->wireless_mode is needed */
	param->low_2ghz_chan = ext_reg_cap->low_2ghz_chan;
	param->high_2ghz_chan = ext_reg_cap->high_2ghz_chan;
	param->low_5ghz_chan = ext_reg_cap->low_5ghz_chan;
	param->high_5ghz_chan = ext_reg_cap->high_5ghz_chan;

	return 0;
}

static int ath11k_pull_service_ready_tlv(struct ath11k_base *ab,
					 const void *evt_buf,
					 struct ath11k_targ_cap *cap)
{
	const struct wmi_service_ready_event *ev = evt_buf;

	if (!ev) {
		ath11k_err(ab, "%s: failed by NULL param\n",
			   __func__);
		return -EINVAL;
	}

	cap->phy_capability = ev->phy_capability;
	cap->max_frag_entry = ev->max_frag_entry;
	cap->num_rf_chains = ev->num_rf_chains;
	cap->ht_cap_info = ev->ht_cap_info;
	cap->vht_cap_info = ev->vht_cap_info;
	cap->vht_supp_mcs = ev->vht_supp_mcs;
	cap->hw_min_tx_power = ev->hw_min_tx_power;
	cap->hw_max_tx_power = ev->hw_max_tx_power;
	cap->sys_cap_info = ev->sys_cap_info;
	cap->min_pkt_size_enable = ev->min_pkt_size_enable;
	cap->max_bcn_ie_size = ev->max_bcn_ie_size;
	cap->max_num_scan_channels = ev->max_num_scan_channels;
	cap->max_supported_macs = ev->max_supported_macs;
	cap->wmi_fw_sub_feat_caps = ev->wmi_fw_sub_feat_caps;
	cap->txrx_chainmask = ev->txrx_chainmask;
	cap->default_dbs_hw_mode_index = ev->default_dbs_hw_mode_index;
	cap->num_msdu_desc = ev->num_msdu_desc;

	return 0;
}

/* Save the wmi_service_bitmap into a linear bitmap. The wmi_services in
 * wmi_service ready event are advertised in b0-b3 (LSB 4-bits) of each
 * 4-byte word.
 */
static void ath11k_wmi_service_bitmap_copy(struct ath11k_pdev_wmi *wmi,
					   const u32 *wmi_svc_bm)
{
	int i, j;

	for (i = 0, j = 0; i < WMI_SERVICE_BM_SIZE && j < WMI_MAX_SERVICE; i++) {
		do {
			if (wmi_svc_bm[i] & BIT(j % WMI_SERVICE_BITS_IN_SIZE32))
				set_bit(j, wmi->wmi_ab->svc_map);
		} while (++j % WMI_SERVICE_BITS_IN_SIZE32);
	}
}

static int ath11k_wmi_tlv_svc_rdy_parse(struct ath11k_base *ab, u16 tag, u16 len,
					const void *ptr, void *data)
{
	struct wmi_tlv_svc_ready_parse *svc_ready = data;
	struct ath11k_pdev_wmi *wmi_handle = &ab->wmi_ab.wmi[0];
	u16 expect_len;

	switch (tag) {
	case WMI_TAG_SERVICE_READY_EVENT:
		if (ath11k_pull_service_ready_tlv(ab, ptr, &ab->target_caps))
			return -EINVAL;
		break;

	case WMI_TAG_ARRAY_UINT32:
		if (!svc_ready->wmi_svc_bitmap_done) {
			expect_len = WMI_SERVICE_BM_SIZE * sizeof(u32);
			if (len < expect_len) {
				ath11k_warn(ab, "invalid len %d for the tag 0x%x\n",
					    len, tag);
				return -EINVAL;
			}

			ath11k_wmi_service_bitmap_copy(wmi_handle, ptr);

			svc_ready->wmi_svc_bitmap_done = true;
		}
		break;
	default:
		break;
	}

	return 0;
}

static int ath11k_service_ready_event(struct ath11k_base *ab, struct sk_buff *skb)
{
	struct wmi_tlv_svc_ready_parse svc_ready = { };
	int ret;

	ret = ath11k_wmi_tlv_iter(ab, skb->data, skb->len,
				  ath11k_wmi_tlv_svc_rdy_parse,
				  &svc_ready);
	if (ret) {
		ath11k_warn(ab, "failed to parse tlv %d\n", ret);
		return ret;
	}

	return 0;
}

struct sk_buff *ath11k_wmi_alloc_skb(struct ath11k_wmi_base *wmi_sc, u32 len)
{
	struct sk_buff *skb;
	struct ath11k_base *ab = wmi_sc->ab;
	u32 round_len = roundup(len, 4);

	skb = ath11k_htc_alloc_skb(ab, WMI_SKB_HEADROOM + round_len);
	if (!skb)
		return NULL;

	skb_reserve(skb, WMI_SKB_HEADROOM);
	if (!IS_ALIGNED((unsigned long)skb->data, 4))
		ath11k_warn(ab, "unaligned WMI skb data\n");

	skb_put(skb, round_len);
	memset(skb->data, 0, round_len);

	return skb;
}

int ath11k_wmi_mgmt_send(struct ath11k *ar, u32 vdev_id, u32 buf_id,
			 struct sk_buff *frame)
{
	struct ath11k_pdev_wmi *wmi = ar->wmi;
	struct wmi_mgmt_send_cmd *cmd;
	struct wmi_tlv *frame_tlv;
	struct sk_buff *skb;
	u32 buf_len;
	int ret, len;

	buf_len = frame->len < WMI_MGMT_SEND_DOWNLD_LEN ?
		  frame->len : WMI_MGMT_SEND_DOWNLD_LEN;

	len = sizeof(*cmd) + sizeof(*frame_tlv) + roundup(buf_len, 4);

	skb = ath11k_wmi_alloc_skb(wmi->wmi_ab, len);
	if (!skb)
		return -ENOMEM;

	cmd = (struct wmi_mgmt_send_cmd *)skb->data;
	cmd->tlv_header = FIELD_PREP(WMI_TLV_TAG, WMI_TAG_MGMT_TX_SEND_CMD) |
			  FIELD_PREP(WMI_TLV_LEN, sizeof(*cmd) - TLV_HDR_SIZE);
	cmd->vdev_id = vdev_id;
	cmd->desc_id = buf_id;
	cmd->chanfreq = 0;
	cmd->paddr_lo = lower_32_bits(ATH11K_SKB_CB(frame)->paddr);
	cmd->paddr_hi = upper_32_bits(ATH11K_SKB_CB(frame)->paddr);
	cmd->frame_len = frame->len;
	cmd->buf_len = buf_len;
	cmd->tx_params_valid = 0;

	frame_tlv = (struct wmi_tlv *)(skb->data + sizeof(*cmd));
	frame_tlv->header = FIELD_PREP(WMI_TLV_TAG, WMI_TAG_ARRAY_BYTE) |
			    FIELD_PREP(WMI_TLV_LEN, buf_len);

	memcpy(frame_tlv->value, frame->data, buf_len);

	ath11k_ce_byte_swap(frame_tlv->value, buf_len);

	ret = ath11k_wmi_cmd_send(wmi, skb, WMI_MGMT_TX_SEND_CMDID);
	if (ret) {
		ath11k_warn(ar->ab,
			    "failed to submit WMI_MGMT_TX_SEND_CMDID cmd\n");
		dev_kfree_skb(skb);
	}

	return ret;
}

int ath11k_wmi_vdev_create(struct ath11k *ar, u8 *macaddr,
			   struct vdev_create_params *param)
{
	struct ath11k_pdev_wmi *wmi = ar->wmi;
	struct wmi_vdev_create_cmd *cmd;
	struct sk_buff *skb;
	struct wmi_vdev_txrx_streams *txrx_streams;
	struct wmi_tlv *tlv;
	int ret, len;
	void *ptr;

	/* It can be optimized my sending tx/rx chain configuration
	 * only for supported bands instead of always sending it for
	 * both the bands.
	 */
	len = sizeof(*cmd) + TLV_HDR_SIZE +
		(WMI_NUM_SUPPORTED_BAND_MAX * sizeof(*txrx_streams));

	skb = ath11k_wmi_alloc_skb(wmi->wmi_ab, len);
	if (!skb)
		return -ENOMEM;

	cmd = (struct wmi_vdev_create_cmd *)skb->data;
	cmd->tlv_header = FIELD_PREP(WMI_TLV_TAG, WMI_TAG_VDEV_CREATE_CMD) |
			  FIELD_PREP(WMI_TLV_LEN, sizeof(*cmd) - TLV_HDR_SIZE);

	cmd->vdev_id = param->if_id;
	cmd->vdev_type = param->type;
	cmd->vdev_subtype = param->subtype;
	cmd->num_cfg_txrx_streams = WMI_NUM_SUPPORTED_BAND_MAX;
	cmd->pdev_id = param->pdev_id;
	ether_addr_copy(cmd->vdev_macaddr.addr, macaddr);

	ptr = skb->data + sizeof(*cmd);
	len = WMI_NUM_SUPPORTED_BAND_MAX * sizeof(*txrx_streams);

	tlv = ptr;
	tlv->header = FIELD_PREP(WMI_TLV_TAG, WMI_TAG_ARRAY_STRUCT) |
		      FIELD_PREP(WMI_TLV_LEN, len);

	ptr += TLV_HDR_SIZE;
	txrx_streams = ptr;
	len = sizeof(*txrx_streams);
	txrx_streams->tlv_header =
		FIELD_PREP(WMI_TLV_TAG, WMI_TAG_VDEV_TXRX_STREAMS) |
		FIELD_PREP(WMI_TLV_LEN, len - TLV_HDR_SIZE);
	txrx_streams->band = WMI_TPC_CHAINMASK_CONFIG_BAND_2G;
	txrx_streams->supported_tx_streams =
				 param->chains[NL80211_BAND_2GHZ].tx;
	txrx_streams->supported_rx_streams =
				 param->chains[NL80211_BAND_2GHZ].rx;

	txrx_streams++;
	txrx_streams->tlv_header =
		FIELD_PREP(WMI_TLV_TAG, WMI_TAG_VDEV_TXRX_STREAMS) |
		FIELD_PREP(WMI_TLV_LEN, len - TLV_HDR_SIZE);
	txrx_streams->band = WMI_TPC_CHAINMASK_CONFIG_BAND_5G;
	txrx_streams->supported_tx_streams =
				 param->chains[NL80211_BAND_5GHZ].tx;
	txrx_streams->supported_rx_streams =
				 param->chains[NL80211_BAND_5GHZ].rx;

	ret = ath11k_wmi_cmd_send(wmi, skb, WMI_VDEV_CREATE_CMDID);
	if (ret) {
		ath11k_warn(ar->ab,
			    "failed to submit WMI_VDEV_CREATE_CMDID\n");
		dev_kfree_skb(skb);
	}

	ath11k_dbg(ar->ab, ATH11K_DBG_WMI,
		   "WMI vdev create: id %d type %d subtype %d macaddr %pM pdevid %d\n",
		   param->if_id, param->type, param->subtype,
		   macaddr, param->pdev_id);

	return ret;
}

int ath11k_wmi_vdev_delete(struct ath11k *ar, u8 vdev_id)
{
	struct ath11k_pdev_wmi *wmi = ar->wmi;
	struct wmi_vdev_delete_cmd *cmd;
	struct sk_buff *skb;
	int ret;

	skb = ath11k_wmi_alloc_skb(wmi->wmi_ab, sizeof(*cmd));
	if (!skb)
		return -ENOMEM;

	cmd = (struct wmi_vdev_delete_cmd *)skb->data;
	cmd->tlv_header = FIELD_PREP(WMI_TLV_TAG, WMI_TAG_VDEV_DELETE_CMD) |
			  FIELD_PREP(WMI_TLV_LEN, sizeof(*cmd) - TLV_HDR_SIZE);
	cmd->vdev_id = vdev_id;

	ret = ath11k_wmi_cmd_send(wmi, skb, WMI_VDEV_DELETE_CMDID);
	if (ret) {
		ath11k_warn(ar->ab, "failed to submit WMI_VDEV_DELETE_CMDID\n");
		dev_kfree_skb(skb);
	}

	ath11k_dbg(ar->ab, ATH11K_DBG_WMI, "WMI vdev delete id %d\n", vdev_id);

	return ret;
}

int ath11k_wmi_vdev_stop(struct ath11k *ar, u8 vdev_id)
{
	struct ath11k_pdev_wmi *wmi = ar->wmi;
	struct wmi_vdev_stop_cmd *cmd;
	struct sk_buff *skb;
	int ret;

	skb = ath11k_wmi_alloc_skb(wmi->wmi_ab, sizeof(*cmd));
	if (!skb)
		return -ENOMEM;

	cmd = (struct wmi_vdev_stop_cmd *)skb->data;

	cmd->tlv_header = FIELD_PREP(WMI_TLV_TAG, WMI_TAG_VDEV_STOP_CMD) |
			  FIELD_PREP(WMI_TLV_LEN, sizeof(*cmd) - TLV_HDR_SIZE);
	cmd->vdev_id = vdev_id;

	ret = ath11k_wmi_cmd_send(wmi, skb, WMI_VDEV_STOP_CMDID);
	if (ret) {
		ath11k_warn(ar->ab, "failed to submit WMI_VDEV_STOP cmd\n");
		dev_kfree_skb(skb);
	}

	ath11k_dbg(ar->ab, ATH11K_DBG_WMI, "WMI vdev stop id 0x%x\n", vdev_id);

	return ret;
}

int ath11k_wmi_vdev_down(struct ath11k *ar, u8 vdev_id)
{
	struct ath11k_pdev_wmi *wmi = ar->wmi;
	struct wmi_vdev_down_cmd *cmd;
	struct sk_buff *skb;
	int ret;

	skb = ath11k_wmi_alloc_skb(wmi->wmi_ab, sizeof(*cmd));
	if (!skb)
		return -ENOMEM;

	cmd = (struct wmi_vdev_down_cmd *)skb->data;

	cmd->tlv_header = FIELD_PREP(WMI_TLV_TAG, WMI_TAG_VDEV_DOWN_CMD) |
			  FIELD_PREP(WMI_TLV_LEN, sizeof(*cmd) - TLV_HDR_SIZE);
	cmd->vdev_id = vdev_id;

	ret = ath11k_wmi_cmd_send(wmi, skb, WMI_VDEV_DOWN_CMDID);
	if (ret) {
		ath11k_warn(ar->ab, "failed to submit WMI_VDEV_DOWN cmd\n");
		dev_kfree_skb(skb);
	}

	ath11k_dbg(ar->ab, ATH11K_DBG_WMI, "WMI vdev down id 0x%x\n", vdev_id);

	return ret;
}

static void ath11k_wmi_put_wmi_channel(struct wmi_channel *chan,
				       struct wmi_vdev_start_req_arg *arg)
{
	memset(chan, 0, sizeof(*chan));

	chan->mhz = arg->channel.freq;
	chan->band_center_freq1 = arg->channel.band_center_freq1;
	if (arg->channel.mode == MODE_11AC_VHT80_80)
		chan->band_center_freq2 = arg->channel.band_center_freq2;
	else
		chan->band_center_freq2 = 0;

	chan->info |= FIELD_PREP(WMI_CHAN_INFO_MODE, arg->channel.mode);
	if (arg->channel.passive)
		chan->info |= WMI_CHAN_INFO_PASSIVE;
	if (arg->channel.allow_ibss)
		chan->info |= WMI_CHAN_INFO_ADHOC_ALLOWED;
	if (arg->channel.allow_ht)
		chan->info |= WMI_CHAN_INFO_ALLOW_HT;
	if (arg->channel.allow_vht)
		chan->info |= WMI_CHAN_INFO_ALLOW_VHT;
	if (arg->channel.allow_he)
		chan->info |= WMI_CHAN_INFO_ALLOW_HE;
	if (arg->channel.ht40plus)
		chan->info |= WMI_CHAN_INFO_HT40_PLUS;
	if (arg->channel.chan_radar)
		chan->info |= WMI_CHAN_INFO_DFS;
	if (arg->channel.freq2_radar)
		chan->info |= WMI_CHAN_INFO_DFS_FREQ2;

	chan->reg_info_1 = FIELD_PREP(WMI_CHAN_REG_INFO1_MAX_PWR,
				      arg->channel.max_power) |
		FIELD_PREP(WMI_CHAN_REG_INFO1_MAX_REG_PWR,
			   arg->channel.max_reg_power);

	chan->reg_info_2 = FIELD_PREP(WMI_CHAN_REG_INFO2_ANT_MAX,
				      arg->channel.max_antenna_gain) |
		FIELD_PREP(WMI_CHAN_REG_INFO2_MAX_TX_PWR,
			   arg->channel.max_power);
}

int ath11k_wmi_vdev_start(struct ath11k *ar, struct wmi_vdev_start_req_arg *arg,
			  bool restart)
{
	struct ath11k_pdev_wmi *wmi = ar->wmi;
	struct wmi_vdev_start_request_cmd *cmd;
	struct sk_buff *skb;
	struct wmi_channel *chan;
	struct wmi_tlv *tlv;
	void *ptr;
	int ret, len;

	if (WARN_ON(arg->ssid_len > sizeof(cmd->ssid.ssid)))
		return -EINVAL;

	len = sizeof(*cmd) + sizeof(*chan) + TLV_HDR_SIZE;

	skb = ath11k_wmi_alloc_skb(wmi->wmi_ab, len);
	if (!skb)
		return -ENOMEM;

	cmd = (struct wmi_vdev_start_request_cmd *)skb->data;
	cmd->tlv_header = FIELD_PREP(WMI_TLV_TAG,
				     WMI_TAG_VDEV_START_REQUEST_CMD) |
			  FIELD_PREP(WMI_TLV_LEN, sizeof(*cmd) - TLV_HDR_SIZE);
	cmd->vdev_id = arg->vdev_id;
	cmd->beacon_interval = arg->bcn_intval;
	cmd->bcn_tx_rate = arg->bcn_tx_rate;
	cmd->dtim_period = arg->dtim_period;
	cmd->num_noa_descriptors = arg->num_noa_descriptors;
	cmd->preferred_rx_streams = arg->pref_rx_streams;
	cmd->preferred_tx_streams = arg->pref_tx_streams;
	cmd->cac_duration_ms = arg->cac_duration_ms;
	cmd->regdomain = arg->regdomain;
	cmd->he_ops = arg->he_ops;

	if (!restart) {
		if (arg->ssid) {
			cmd->ssid.ssid_len = arg->ssid_len;
			memcpy(cmd->ssid.ssid, arg->ssid, arg->ssid_len);
		}
		if (arg->hidden_ssid)
			cmd->flags |= WMI_VDEV_START_HIDDEN_SSID;
		if (arg->pmf_enabled)
			cmd->flags |= WMI_VDEV_START_PMF_ENABLED;
	}

	cmd->flags |= WMI_VDEV_START_LDPC_RX_ENABLED;

	ptr = skb->data + sizeof(*cmd);
	chan = ptr;

	ath11k_wmi_put_wmi_channel(chan, arg);

	chan->tlv_header = FIELD_PREP(WMI_TLV_TAG, WMI_TAG_CHANNEL) |
			   FIELD_PREP(WMI_TLV_LEN,
				      sizeof(*chan) - TLV_HDR_SIZE);
	ptr += sizeof(*chan);

	tlv = ptr;
	tlv->header = FIELD_PREP(WMI_TLV_TAG, WMI_TAG_ARRAY_STRUCT) |
		      FIELD_PREP(WMI_TLV_LEN, 0);

	/* Note: This is a nested TLV containing:
	 * [wmi_tlv][wmi_p2p_noa_descriptor][wmi_tlv]..
	 */

	ptr += sizeof(*tlv);

	if (restart)
		ret = ath11k_wmi_cmd_send(wmi, skb,
					  WMI_VDEV_RESTART_REQUEST_CMDID);
	else
		ret = ath11k_wmi_cmd_send(wmi, skb,
					  WMI_VDEV_START_REQUEST_CMDID);
	if (ret) {
		ath11k_warn(ar->ab, "failed to submit vdev_%s cmd\n",
			    restart ? "restart" : "start");
		dev_kfree_skb(skb);
	}

	ath11k_dbg(ar->ab, ATH11K_DBG_WMI, "vdev %s id 0x%x freq 0x%x mode 0x%x\n",
		   restart ? "restart" : "start", arg->vdev_id,
		   arg->channel.freq, arg->channel.mode);

	return ret;
}

int ath11k_wmi_vdev_up(struct ath11k *ar, u32 vdev_id, u32 aid, const u8 *bssid)
{
	struct ath11k_pdev_wmi *wmi = ar->wmi;
	struct wmi_vdev_up_cmd *cmd;
	struct sk_buff *skb;
	int ret;

	skb = ath11k_wmi_alloc_skb(wmi->wmi_ab, sizeof(*cmd));
	if (!skb)
		return -ENOMEM;

	cmd = (struct wmi_vdev_up_cmd *)skb->data;

	cmd->tlv_header = FIELD_PREP(WMI_TLV_TAG, WMI_TAG_VDEV_UP_CMD) |
			  FIELD_PREP(WMI_TLV_LEN, sizeof(*cmd) - TLV_HDR_SIZE);
	cmd->vdev_id = vdev_id;
	cmd->vdev_assoc_id = aid;

	ether_addr_copy(cmd->vdev_bssid.addr, bssid);

	ret = ath11k_wmi_cmd_send(wmi, skb, WMI_VDEV_UP_CMDID);
	if (ret) {
		ath11k_warn(ar->ab, "failed to submit WMI_VDEV_UP cmd\n");
		dev_kfree_skb(skb);
	}

	ath11k_dbg(ar->ab, ATH11K_DBG_WMI,
		   "WMI mgmt vdev up id 0x%x assoc id %d bssid %pM\n",
		   vdev_id, aid, bssid);

	return ret;
}

int ath11k_wmi_send_peer_create_cmd(struct ath11k *ar,
				    struct peer_create_params *param)
{
	struct ath11k_pdev_wmi *wmi = ar->wmi;
	struct wmi_peer_create_cmd *cmd;
	struct sk_buff *skb;
	int ret;

	skb = ath11k_wmi_alloc_skb(wmi->wmi_ab, sizeof(*cmd));
	if (!skb)
		return -ENOMEM;

	cmd = (struct wmi_peer_create_cmd *)skb->data;
	cmd->tlv_header = FIELD_PREP(WMI_TLV_TAG, WMI_TAG_PEER_CREATE_CMD) |
			  FIELD_PREP(WMI_TLV_LEN, sizeof(*cmd) - TLV_HDR_SIZE);

	ether_addr_copy(cmd->peer_macaddr.addr, param->peer_addr);
	cmd->peer_type = param->peer_type;
	cmd->vdev_id = param->vdev_id;

	ret = ath11k_wmi_cmd_send(wmi, skb, WMI_PEER_CREATE_CMDID);
	if (ret) {
		ath11k_warn(ar->ab, "failed to submit WMI_PEER_CREATE cmd\n");
		dev_kfree_skb(skb);
	}

	ath11k_dbg(ar->ab, ATH11K_DBG_WMI,
		   "WMI peer create vdev_id %d peer_addr %pM\n",
		   param->vdev_id, param->peer_addr);

	return ret;
}

int ath11k_wmi_send_peer_delete_cmd(struct ath11k *ar,
				    const u8 *peer_addr, u8 vdev_id)
{
	struct ath11k_pdev_wmi *wmi = ar->wmi;
	struct wmi_peer_delete_cmd *cmd;
	struct sk_buff *skb;
	int ret;

	skb = ath11k_wmi_alloc_skb(wmi->wmi_ab, sizeof(*cmd));
	if (!skb)
		return -ENOMEM;

	cmd = (struct wmi_peer_delete_cmd *)skb->data;
	cmd->tlv_header = FIELD_PREP(WMI_TLV_TAG, WMI_TAG_PEER_DELETE_CMD) |
			  FIELD_PREP(WMI_TLV_LEN, sizeof(*cmd) - TLV_HDR_SIZE);

	ether_addr_copy(cmd->peer_macaddr.addr, peer_addr);
	cmd->vdev_id = vdev_id;

	ath11k_dbg(ar->ab, ATH11K_DBG_WMI,
		   "WMI peer delete vdev_id %d peer_addr %pM\n",
		   vdev_id,  peer_addr);

	ret = ath11k_wmi_cmd_send(wmi, skb, WMI_PEER_DELETE_CMDID);
	if (ret) {
		ath11k_warn(ar->ab, "failed to send WMI_PEER_DELETE cmd\n");
		dev_kfree_skb(skb);
	}

	return ret;
}

int ath11k_wmi_send_pdev_set_regdomain(struct ath11k *ar,
				       struct pdev_set_regdomain_params *param)
{
	struct ath11k_pdev_wmi *wmi = ar->wmi;
	struct wmi_pdev_set_regdomain_cmd *cmd;
	struct sk_buff *skb;
	int ret;

	skb = ath11k_wmi_alloc_skb(wmi->wmi_ab, sizeof(*cmd));
	if (!skb)
		return -ENOMEM;

	cmd = (struct wmi_pdev_set_regdomain_cmd *)skb->data;
	cmd->tlv_header = FIELD_PREP(WMI_TLV_TAG,
				     WMI_TAG_PDEV_SET_REGDOMAIN_CMD) |
			  FIELD_PREP(WMI_TLV_LEN, sizeof(*cmd) - TLV_HDR_SIZE);

	cmd->reg_domain = param->current_rd_in_use;
	cmd->reg_domain_2g = param->current_rd_2g;
	cmd->reg_domain_5g = param->current_rd_5g;
	cmd->conformance_test_limit_2g = param->ctl_2g;
	cmd->conformance_test_limit_5g = param->ctl_5g;
	cmd->dfs_domain = param->dfs_domain;
	cmd->pdev_id = param->pdev_id;

	ath11k_dbg(ar->ab, ATH11K_DBG_WMI,
		   "WMI pdev regd rd %d rd2g %d rd5g %d domain %d pdev id %d\n",
		   param->current_rd_in_use, param->current_rd_2g,
		   param->current_rd_5g, param->dfs_domain, param->pdev_id);

	ret = ath11k_wmi_cmd_send(wmi, skb, WMI_PDEV_SET_REGDOMAIN_CMDID);
	if (ret) {
		ath11k_warn(ar->ab,
			    "failed to send WMI_PDEV_SET_REGDOMAIN cmd\n");
		dev_kfree_skb(skb);
	}

	return ret;
}

int ath11k_wmi_set_peer_param(struct ath11k *ar, const u8 *peer_addr,
			      u32 vdev_id, u32 param_id, u32 param_val)
{
	struct ath11k_pdev_wmi *wmi = ar->wmi;
	struct wmi_peer_set_param_cmd *cmd;
	struct sk_buff *skb;
	int ret;

	skb = ath11k_wmi_alloc_skb(wmi->wmi_ab, sizeof(*cmd));
	if (!skb)
		return -ENOMEM;

	cmd = (struct wmi_peer_set_param_cmd *)skb->data;
	cmd->tlv_header = FIELD_PREP(WMI_TLV_TAG, WMI_TAG_PEER_SET_PARAM_CMD) |
			  FIELD_PREP(WMI_TLV_LEN, sizeof(*cmd) - TLV_HDR_SIZE);
	ether_addr_copy(cmd->peer_macaddr.addr, peer_addr);
	cmd->vdev_id = vdev_id;
	cmd->param_id = param_id;
	cmd->param_value = param_val;

	ret = ath11k_wmi_cmd_send(wmi, skb, WMI_PEER_SET_PARAM_CMDID);
	if (ret) {
		ath11k_warn(ar->ab, "failed to send WMI_PEER_SET_PARAM cmd\n");
		dev_kfree_skb(skb);
	}

	ath11k_dbg(ar->ab, ATH11K_DBG_WMI,
		   "WMI vdev %d peer 0x%pM set param %d value %d\n",
		   vdev_id, peer_addr, param_id, param_val);

	return ret;
}

int ath11k_wmi_send_peer_flush_tids_cmd(struct ath11k *ar,
					u8 peer_addr[ETH_ALEN],
					struct peer_flush_params *param)
{
	struct ath11k_pdev_wmi *wmi = ar->wmi;
	struct wmi_peer_flush_tids_cmd *cmd;
	struct sk_buff *skb;
	int ret;

	skb = ath11k_wmi_alloc_skb(wmi->wmi_ab, sizeof(*cmd));
	if (!skb)
		return -ENOMEM;

	cmd = (struct wmi_peer_flush_tids_cmd *)skb->data;
	cmd->tlv_header = FIELD_PREP(WMI_TLV_TAG, WMI_TAG_PEER_FLUSH_TIDS_CMD) |
			  FIELD_PREP(WMI_TLV_LEN, sizeof(*cmd) - TLV_HDR_SIZE);

	ether_addr_copy(cmd->peer_macaddr.addr, peer_addr);
	cmd->peer_tid_bitmap = param->peer_tid_bitmap;
	cmd->vdev_id = param->vdev_id;

	ret = ath11k_wmi_cmd_send(wmi, skb, WMI_PEER_FLUSH_TIDS_CMDID);
	if (ret) {
		ath11k_warn(ar->ab,
			    "failed to send WMI_PEER_FLUSH_TIDS cmd\n");
		dev_kfree_skb(skb);
	}

	ath11k_dbg(ar->ab, ATH11K_DBG_WMI,
		   "WMI peer flush vdev_id %d peer_addr %pM tids %08x\n",
		   param->vdev_id, peer_addr, param->peer_tid_bitmap);

	return ret;
}

int ath11k_wmi_peer_rx_reorder_queue_setup(struct ath11k *ar,
					   int vdev_id, const u8 *addr,
					   dma_addr_t paddr, u8 tid,
					   u8 ba_window_size_valid,
					   u32 ba_window_size)
{
	struct wmi_peer_reorder_queue_setup_cmd *cmd;
	struct sk_buff *skb;
	int ret;

	skb = ath11k_wmi_alloc_skb(ar->wmi->wmi_ab, sizeof(*cmd));
	if (!skb)
		return -ENOMEM;

	cmd = (struct wmi_peer_reorder_queue_setup_cmd *)skb->data;
	cmd->tlv_header = FIELD_PREP(WMI_TLV_TAG,
				     WMI_TAG_REORDER_QUEUE_SETUP_CMD) |
			  FIELD_PREP(WMI_TLV_LEN, sizeof(*cmd) - TLV_HDR_SIZE);

	ether_addr_copy(cmd->peer_macaddr.addr, addr);
	cmd->vdev_id = vdev_id;
	cmd->tid = tid;
	cmd->queue_ptr_lo = lower_32_bits(paddr);
	cmd->queue_ptr_hi = upper_32_bits(paddr);
	cmd->queue_no = tid;
	cmd->ba_window_size_valid = ba_window_size_valid;
	cmd->ba_window_size = ba_window_size;

	ret = ath11k_wmi_cmd_send(ar->wmi, skb,
				  WMI_PEER_REORDER_QUEUE_SETUP_CMDID);
	if (ret) {
		ath11k_warn(ar->ab,
			    "failed to send WMI_PEER_REORDER_QUEUE_SETUP\n");
		dev_kfree_skb(skb);
	}

	ath11k_dbg(ar->ab, ATH11K_DBG_WMI,
		   "wmi rx reorder queue setup addr %pM vdev_id %d tid %d\n",
		   addr, vdev_id, tid);

	return ret;
}

int
ath11k_wmi_rx_reord_queue_remove(struct ath11k *ar,
				 struct rx_reorder_queue_remove_params *param)
{
	struct ath11k_pdev_wmi *wmi = ar->wmi;
	struct wmi_peer_reorder_queue_remove_cmd *cmd;
	struct sk_buff *skb;
	int ret;

	skb = ath11k_wmi_alloc_skb(wmi->wmi_ab, sizeof(*cmd));
	if (!skb)
		return -ENOMEM;

	cmd = (struct wmi_peer_reorder_queue_remove_cmd *)skb->data;
	cmd->tlv_header = FIELD_PREP(WMI_TLV_TAG,
				     WMI_TAG_REORDER_QUEUE_REMOVE_CMD) |
			  FIELD_PREP(WMI_TLV_LEN, sizeof(*cmd) - TLV_HDR_SIZE);

	ether_addr_copy(cmd->peer_macaddr.addr, param->peer_macaddr);
	cmd->vdev_id = param->vdev_id;
	cmd->tid_mask = param->peer_tid_bitmap;

	ath11k_dbg(ar->ab, ATH11K_DBG_WMI,
		   "%s: peer_macaddr %pM vdev_id %d, tid_map %d", __func__,
		   param->peer_macaddr, param->vdev_id, param->peer_tid_bitmap);

	ret = ath11k_wmi_cmd_send(wmi, skb,
				  WMI_PEER_REORDER_QUEUE_REMOVE_CMDID);
	if (ret) {
		ath11k_warn(ar->ab,
			    "failed to send WMI_PEER_REORDER_QUEUE_REMOVE_CMDID");
		dev_kfree_skb(skb);
	}

	return ret;
}

int ath11k_wmi_pdev_set_param(struct ath11k *ar, u32 param_id,
			      u32 param_value, u8 pdev_id)
{
	struct ath11k_pdev_wmi *wmi = ar->wmi;
	struct wmi_pdev_set_param_cmd *cmd;
	struct sk_buff *skb;
	int ret;

	skb = ath11k_wmi_alloc_skb(wmi->wmi_ab, sizeof(*cmd));
	if (!skb)
		return -ENOMEM;

	cmd = (struct wmi_pdev_set_param_cmd *)skb->data;
	cmd->tlv_header = FIELD_PREP(WMI_TLV_TAG, WMI_TAG_PDEV_SET_PARAM_CMD) |
			  FIELD_PREP(WMI_TLV_LEN, sizeof(*cmd) - TLV_HDR_SIZE);
	cmd->pdev_id = pdev_id;
	cmd->param_id = param_id;
	cmd->param_value = param_value;

	ret = ath11k_wmi_cmd_send(wmi, skb, WMI_PDEV_SET_PARAM_CMDID);
	if (ret) {
		ath11k_warn(ar->ab, "failed to send WMI_PDEV_SET_PARAM cmd\n");
		dev_kfree_skb(skb);
	}

	ath11k_dbg(ar->ab, ATH11K_DBG_WMI,
		   "WMI pdev set param %d pdev id %d value %d\n",
		   param_id, pdev_id, param_value);

	return ret;
}

int ath11k_wmi_pdev_set_ps_mode(struct ath11k *ar, int vdev_id, u32 enable)
{
	struct ath11k_pdev_wmi *wmi = ar->wmi;
	struct wmi_pdev_set_ps_mode_cmd *cmd;
	struct sk_buff *skb;
	int ret;

	skb = ath11k_wmi_alloc_skb(wmi->wmi_ab, sizeof(*cmd));
	if (!skb)
		return -ENOMEM;

	cmd = (struct wmi_pdev_set_ps_mode_cmd *)skb->data;
	cmd->tlv_header = FIELD_PREP(WMI_TLV_TAG, WMI_TAG_STA_POWERSAVE_MODE_CMD) |
			  FIELD_PREP(WMI_TLV_LEN, sizeof(*cmd) - TLV_HDR_SIZE);
	cmd->vdev_id = vdev_id;
	cmd->sta_ps_mode = enable;

	ret = ath11k_wmi_cmd_send(wmi, skb, WMI_STA_POWERSAVE_MODE_CMDID);
	if (ret) {
		ath11k_warn(ar->ab, "failed to send WMI_PDEV_SET_PARAM cmd\n");
		dev_kfree_skb(skb);
	}

	ath11k_dbg(ar->ab, ATH11K_DBG_WMI,
		   "WMI vdev set psmode %d vdev id %d\n",
		   enable, vdev_id);

	return ret;
}

int ath11k_wmi_pdev_suspend(struct ath11k *ar, u32 suspend_opt,
			    u32 pdev_id)
{
	struct ath11k_pdev_wmi *wmi = ar->wmi;
	struct wmi_pdev_suspend_cmd *cmd;
	struct sk_buff *skb;
	int ret;

	skb = ath11k_wmi_alloc_skb(wmi->wmi_ab, sizeof(*cmd));
	if (!skb)
		return -ENOMEM;

	cmd = (struct wmi_pdev_suspend_cmd *)skb->data;

	cmd->tlv_header = FIELD_PREP(WMI_TLV_TAG, WMI_TAG_PDEV_SUSPEND_CMD) |
			  FIELD_PREP(WMI_TLV_LEN, sizeof(*cmd) - TLV_HDR_SIZE);

	cmd->suspend_opt = suspend_opt;
	cmd->pdev_id = pdev_id;

	ret = ath11k_wmi_cmd_send(wmi, skb, WMI_PDEV_SUSPEND_CMDID);
	if (ret) {
		ath11k_warn(ar->ab, "failed to send WMI_PDEV_SUSPEND cmd\n");
		dev_kfree_skb(skb);
	}

	ath11k_dbg(ar->ab, ATH11K_DBG_WMI,
		   "WMI pdev suspend pdev_id %d\n", pdev_id);

	return ret;
}

int ath11k_wmi_pdev_resume(struct ath11k *ar, u32 pdev_id)
{
	struct ath11k_pdev_wmi *wmi = ar->wmi;
	struct wmi_pdev_resume_cmd *cmd;
	struct sk_buff *skb;
	int ret;

	skb = ath11k_wmi_alloc_skb(wmi->wmi_ab, sizeof(*cmd));
	if (!skb)
		return -ENOMEM;

	cmd = (struct wmi_pdev_resume_cmd *)skb->data;

	cmd->tlv_header = FIELD_PREP(WMI_TLV_TAG, WMI_TAG_PDEV_RESUME_CMD) |
			  FIELD_PREP(WMI_TLV_LEN, sizeof(*cmd) - TLV_HDR_SIZE);
	cmd->pdev_id = pdev_id;

	ath11k_dbg(ar->ab, ATH11K_DBG_WMI,
		   "WMI pdev resume pdev id %d\n", pdev_id);

	ret = ath11k_wmi_cmd_send(wmi, skb, WMI_PDEV_RESUME_CMDID);
	if (ret) {
		ath11k_warn(ar->ab, "failed to send WMI_PDEV_RESUME cmd\n");
		dev_kfree_skb(skb);
	}

	return ret;
}

/* TODO FW Support for the cmd is not available yet.
 * Can be tested once the command and corresponding
 * event is implemented in FW
 */
int ath11k_wmi_pdev_bss_chan_info_request(struct ath11k *ar,
					  enum wmi_bss_chan_info_req_type type)
{
	struct ath11k_pdev_wmi *wmi = ar->wmi;
	struct wmi_pdev_bss_chan_info_req_cmd *cmd;
	struct sk_buff *skb;
	int ret;

	skb = ath11k_wmi_alloc_skb(wmi->wmi_ab, sizeof(*cmd));
	if (!skb)
		return -ENOMEM;

	cmd = (struct wmi_pdev_bss_chan_info_req_cmd *)skb->data;

	cmd->tlv_header = FIELD_PREP(WMI_TLV_TAG,
				     WMI_TAG_PDEV_BSS_CHAN_INFO_REQUEST) |
			  FIELD_PREP(WMI_TLV_LEN, sizeof(*cmd) - TLV_HDR_SIZE);
	cmd->req_type = type;

	ath11k_dbg(ar->ab, ATH11K_DBG_WMI,
		   "WMI bss chan info req type %d\n", type);

	ret = ath11k_wmi_cmd_send(wmi, skb,
				  WMI_PDEV_BSS_CHAN_INFO_REQUEST_CMDID);
	if (ret) {
		ath11k_warn(ar->ab,
			    "failed to send WMI_PDEV_BSS_CHAN_INFO_REQUEST cmd\n");
		dev_kfree_skb(skb);
	}

	return ret;
}

int ath11k_wmi_send_set_ap_ps_param_cmd(struct ath11k *ar, u8 *peer_addr,
					struct ap_ps_params *param)
{
	struct ath11k_pdev_wmi *wmi = ar->wmi;
	struct wmi_ap_ps_peer_cmd *cmd;
	struct sk_buff *skb;
	int ret;

	skb = ath11k_wmi_alloc_skb(wmi->wmi_ab, sizeof(*cmd));
	if (!skb)
		return -ENOMEM;

	cmd = (struct wmi_ap_ps_peer_cmd *)skb->data;
	cmd->tlv_header = FIELD_PREP(WMI_TLV_TAG, WMI_TAG_AP_PS_PEER_CMD) |
			  FIELD_PREP(WMI_TLV_LEN, sizeof(*cmd) - TLV_HDR_SIZE);

	cmd->vdev_id = param->vdev_id;
	ether_addr_copy(cmd->peer_macaddr.addr, peer_addr);
	cmd->param = param->param;
	cmd->value = param->value;

	ret = ath11k_wmi_cmd_send(wmi, skb, WMI_AP_PS_PEER_PARAM_CMDID);
	if (ret) {
		ath11k_warn(ar->ab,
			    "failed to send WMI_AP_PS_PEER_PARAM_CMDID\n");
		dev_kfree_skb(skb);
	}

	ath11k_dbg(ar->ab, ATH11K_DBG_WMI,
		   "WMI set ap ps vdev id %d peer %pM param %d value %d\n",
		   param->vdev_id, peer_addr, param->param, param->value);

	return ret;
}

int ath11k_wmi_set_sta_ps_param(struct ath11k *ar, u32 vdev_id,
				u32 param, u32 param_value)
{
	struct ath11k_pdev_wmi *wmi = ar->wmi;
	struct wmi_sta_powersave_param_cmd *cmd;
	struct sk_buff *skb;
	int ret;

	skb = ath11k_wmi_alloc_skb(wmi->wmi_ab, sizeof(*cmd));
	if (!skb)
		return -ENOMEM;

	cmd = (struct wmi_sta_powersave_param_cmd *)skb->data;
	cmd->tlv_header = FIELD_PREP(WMI_TLV_TAG,
				     WMI_TAG_STA_POWERSAVE_PARAM_CMD) |
			  FIELD_PREP(WMI_TLV_LEN, sizeof(*cmd) - TLV_HDR_SIZE);

	cmd->vdev_id = vdev_id;
	cmd->param = param;
	cmd->value = param_value;

	ath11k_dbg(ar->ab, ATH11K_DBG_WMI,
		   "WMI set sta ps vdev_id %d param %d value %d\n",
		   vdev_id, param, param_value);

	ret = ath11k_wmi_cmd_send(wmi, skb, WMI_STA_POWERSAVE_PARAM_CMDID);
	if (ret) {
		ath11k_warn(ar->ab, "failed to send WMI_STA_POWERSAVE_PARAM_CMDID");
		dev_kfree_skb(skb);
	}

	return ret;
}

int ath11k_wmi_force_fw_hang_cmd(struct ath11k *ar, u32 type, u32 delay_time_ms)
{
	struct ath11k_pdev_wmi *wmi = ar->wmi;
	struct wmi_force_fw_hang_cmd *cmd;
	struct sk_buff *skb;
	int ret, len;

	len = sizeof(*cmd);

	skb = ath11k_wmi_alloc_skb(wmi->wmi_ab, len);
	if (!skb)
		return -ENOMEM;

	cmd = (struct wmi_force_fw_hang_cmd *)skb->data;
	cmd->tlv_header = FIELD_PREP(WMI_TLV_TAG, WMI_TAG_FORCE_FW_HANG_CMD) |
			  FIELD_PREP(WMI_TLV_LEN, len - TLV_HDR_SIZE);

	cmd->type = type;
	cmd->delay_time_ms = delay_time_ms;

	ret = ath11k_wmi_cmd_send(wmi, skb, WMI_FORCE_FW_HANG_CMDID);

	if (ret) {
		ath11k_warn(ar->ab, "Failed to send WMI_FORCE_FW_HANG_CMDID");
		dev_kfree_skb(skb);
	}
	return ret;
}

int ath11k_wmi_vdev_set_param_cmd(struct ath11k *ar, u32 vdev_id,
				  u32 param_id, u32 param_value)
{
	struct ath11k_pdev_wmi *wmi = ar->wmi;
	struct wmi_vdev_set_param_cmd *cmd;
	struct sk_buff *skb;
	int ret;

	skb = ath11k_wmi_alloc_skb(wmi->wmi_ab, sizeof(*cmd));
	if (!skb)
		return -ENOMEM;

	cmd = (struct wmi_vdev_set_param_cmd *)skb->data;
	cmd->tlv_header = FIELD_PREP(WMI_TLV_TAG, WMI_TAG_VDEV_SET_PARAM_CMD) |
			  FIELD_PREP(WMI_TLV_LEN, sizeof(*cmd) - TLV_HDR_SIZE);

	cmd->vdev_id = vdev_id;
	cmd->param_id = param_id;
	cmd->param_value = param_value;

	ret = ath11k_wmi_cmd_send(wmi, skb, WMI_VDEV_SET_PARAM_CMDID);
	if (ret) {
		ath11k_warn(ar->ab,
			    "failed to send WMI_VDEV_SET_PARAM_CMDID\n");
		dev_kfree_skb(skb);
	}

	ath11k_dbg(ar->ab, ATH11K_DBG_WMI,
		   "WMI vdev id 0x%x set param %d value %d\n",
		   vdev_id, param_id, param_value);

	return ret;
}

int ath11k_wmi_send_stats_request_cmd(struct ath11k *ar,
				      struct stats_request_params *param)
{
	struct ath11k_pdev_wmi *wmi = ar->wmi;
	struct wmi_request_stats_cmd *cmd;
	struct sk_buff *skb;
	int ret;

	skb = ath11k_wmi_alloc_skb(wmi->wmi_ab, sizeof(*cmd));
	if (!skb)
		return -ENOMEM;

	cmd = (struct wmi_request_stats_cmd *)skb->data;
	cmd->tlv_header = FIELD_PREP(WMI_TLV_TAG, WMI_TAG_REQUEST_STATS_CMD) |
			  FIELD_PREP(WMI_TLV_LEN, sizeof(*cmd) - TLV_HDR_SIZE);

	cmd->stats_id = param->stats_id;
	cmd->vdev_id = param->vdev_id;
	cmd->pdev_id = param->pdev_id;

	ret = ath11k_wmi_cmd_send(wmi, skb, WMI_REQUEST_STATS_CMDID);
	if (ret) {
		ath11k_warn(ar->ab, "failed to send WMI_REQUEST_STATS cmd\n");
		dev_kfree_skb(skb);
	}

	ath11k_dbg(ar->ab, ATH11K_DBG_WMI,
		   "WMI request stats 0x%x vdev id %d pdev id %d\n",
		   param->stats_id, param->vdev_id, param->pdev_id);

	return ret;
}

int ath11k_wmi_send_pdev_temperature_cmd(struct ath11k *ar)
{
	struct ath11k_pdev_wmi *wmi = ar->wmi;
	struct wmi_get_pdev_temperature_cmd *cmd;
	struct sk_buff *skb;
	int ret;

	skb = ath11k_wmi_alloc_skb(wmi->wmi_ab, sizeof(*cmd));
	if (!skb)
		return -ENOMEM;

	cmd = (struct wmi_get_pdev_temperature_cmd *)skb->data;
	cmd->tlv_header = FIELD_PREP(WMI_TLV_TAG, WMI_TAG_PDEV_GET_TEMPERATURE_CMD) |
			  FIELD_PREP(WMI_TLV_LEN, sizeof(*cmd) - TLV_HDR_SIZE);
	cmd->pdev_id = ar->pdev->pdev_id;

	ret = ath11k_wmi_cmd_send(wmi, skb, WMI_PDEV_GET_TEMPERATURE_CMDID);
	if (ret) {
		ath11k_warn(ar->ab, "failed to send WMI_PDEV_GET_TEMPERATURE cmd\n");
		dev_kfree_skb(skb);
	}

	ath11k_dbg(ar->ab, ATH11K_DBG_WMI,
		   "WMI pdev get temperature for pdev_id %d\n", ar->pdev->pdev_id);

	return ret;
}

int ath11k_wmi_send_bcn_offload_control_cmd(struct ath11k *ar,
					    u32 vdev_id, u32 bcn_ctrl_op)
{
	struct ath11k_pdev_wmi *wmi = ar->wmi;
	struct wmi_bcn_offload_ctrl_cmd *cmd;
	struct sk_buff *skb;
	int ret;

	skb = ath11k_wmi_alloc_skb(wmi->wmi_ab, sizeof(*cmd));
	if (!skb)
		return -ENOMEM;

	cmd = (struct wmi_bcn_offload_ctrl_cmd *)skb->data;
	cmd->tlv_header = FIELD_PREP(WMI_TLV_TAG,
				     WMI_TAG_BCN_OFFLOAD_CTRL_CMD) |
			  FIELD_PREP(WMI_TLV_LEN, sizeof(*cmd) - TLV_HDR_SIZE);

	cmd->vdev_id = vdev_id;
	cmd->bcn_ctrl_op = bcn_ctrl_op;

	ath11k_dbg(ar->ab, ATH11K_DBG_WMI,
		   "WMI bcn ctrl offload vdev id %d ctrl_op %d\n",
		   vdev_id, bcn_ctrl_op);

	ret = ath11k_wmi_cmd_send(wmi, skb, WMI_BCN_OFFLOAD_CTRL_CMDID);
	if (ret) {
		ath11k_warn(ar->ab,
			    "failed to send WMI_BCN_OFFLOAD_CTRL_CMDID\n");
		dev_kfree_skb(skb);
	}

	return ret;
}

int ath11k_wmi_bcn_tmpl(struct ath11k *ar, u32 vdev_id,
			struct ieee80211_mutable_offsets *offs,
			struct sk_buff *bcn)
{
	struct ath11k_pdev_wmi *wmi = ar->wmi;
	struct wmi_bcn_tmpl_cmd *cmd;
	struct wmi_bcn_prb_info *bcn_prb_info;
	struct wmi_tlv *tlv;
	struct sk_buff *skb;
	void *ptr;
	int ret, len;
	size_t aligned_len = roundup(bcn->len, 4);

	len = sizeof(*cmd) + sizeof(*bcn_prb_info) + TLV_HDR_SIZE + aligned_len;

	skb = ath11k_wmi_alloc_skb(wmi->wmi_ab, len);
	if (!skb)
		return -ENOMEM;

	cmd = (struct wmi_bcn_tmpl_cmd *)skb->data;
	cmd->tlv_header = FIELD_PREP(WMI_TLV_TAG, WMI_TAG_BCN_TMPL_CMD) |
			  FIELD_PREP(WMI_TLV_LEN, sizeof(*cmd) - TLV_HDR_SIZE);
	cmd->vdev_id = vdev_id;
	cmd->tim_ie_offset = offs->tim_offset;
	cmd->csa_switch_count_offset = offs->cntdwn_counter_offs[0];
	cmd->ext_csa_switch_count_offset = offs->cntdwn_counter_offs[1];
	cmd->buf_len = bcn->len;

	ptr = skb->data + sizeof(*cmd);

	bcn_prb_info = ptr;
	len = sizeof(*bcn_prb_info);
	bcn_prb_info->tlv_header = FIELD_PREP(WMI_TLV_TAG,
					      WMI_TAG_BCN_PRB_INFO) |
				   FIELD_PREP(WMI_TLV_LEN, len - TLV_HDR_SIZE);
	bcn_prb_info->caps = 0;
	bcn_prb_info->erp = 0;

	ptr += sizeof(*bcn_prb_info);

	tlv = ptr;
	tlv->header = FIELD_PREP(WMI_TLV_TAG, WMI_TAG_ARRAY_BYTE) |
		      FIELD_PREP(WMI_TLV_LEN, aligned_len);
	memcpy(tlv->value, bcn->data, bcn->len);

	ret = ath11k_wmi_cmd_send(wmi, skb, WMI_BCN_TMPL_CMDID);
	if (ret) {
		ath11k_warn(ar->ab, "failed to send WMI_BCN_TMPL_CMDID\n");
		dev_kfree_skb(skb);
	}

	return ret;
}

int ath11k_wmi_vdev_install_key(struct ath11k *ar,
				struct wmi_vdev_install_key_arg *arg)
{
	struct ath11k_pdev_wmi *wmi = ar->wmi;
	struct wmi_vdev_install_key_cmd *cmd;
	struct wmi_tlv *tlv;
	struct sk_buff *skb;
	int ret, len;
	int key_len_aligned = roundup(arg->key_len, sizeof(uint32_t));

	len = sizeof(*cmd) + TLV_HDR_SIZE + key_len_aligned;

	skb = ath11k_wmi_alloc_skb(wmi->wmi_ab, len);
	if (!skb)
		return -ENOMEM;

	cmd = (struct wmi_vdev_install_key_cmd *)skb->data;
	cmd->tlv_header = FIELD_PREP(WMI_TLV_TAG, WMI_TAG_VDEV_INSTALL_KEY_CMD) |
			  FIELD_PREP(WMI_TLV_LEN, sizeof(*cmd) - TLV_HDR_SIZE);
	cmd->vdev_id = arg->vdev_id;
	ether_addr_copy(cmd->peer_macaddr.addr, arg->macaddr);
	cmd->key_idx = arg->key_idx;
	cmd->key_flags = arg->key_flags;
	cmd->key_cipher = arg->key_cipher;
	cmd->key_len = arg->key_len;
	cmd->key_txmic_len = arg->key_txmic_len;
	cmd->key_rxmic_len = arg->key_rxmic_len;

	if (arg->key_rsc_counter)
		memcpy(&cmd->key_rsc_counter, &arg->key_rsc_counter,
		       sizeof(struct wmi_key_seq_counter));

	tlv = (struct wmi_tlv *)(skb->data + sizeof(*cmd));
	tlv->header = FIELD_PREP(WMI_TLV_TAG, WMI_TAG_ARRAY_BYTE) |
		      FIELD_PREP(WMI_TLV_LEN, key_len_aligned);
	memcpy(tlv->value, (u8 *)arg->key_data, key_len_aligned);

	ret = ath11k_wmi_cmd_send(wmi, skb, WMI_VDEV_INSTALL_KEY_CMDID);
	if (ret) {
		ath11k_warn(ar->ab,
			    "failed to send WMI_VDEV_INSTALL_KEY cmd\n");
		dev_kfree_skb(skb);
	}

	ath11k_dbg(ar->ab, ATH11K_DBG_WMI,
		   "WMI vdev install key idx %d cipher %d len %d\n",
		   arg->key_idx, arg->key_cipher, arg->key_len);

	return ret;
}

static inline void
ath11k_wmi_copy_peer_flags(struct wmi_peer_assoc_complete_cmd *cmd,
			   struct peer_assoc_params *param,
			   bool hw_crypto_disabled)
{
	cmd->peer_flags = 0;

	if (param->is_wme_set) {
		if (param->qos_flag)
			cmd->peer_flags |= WMI_PEER_QOS;
		if (param->apsd_flag)
			cmd->peer_flags |= WMI_PEER_APSD;
		if (param->ht_flag)
			cmd->peer_flags |= WMI_PEER_HT;
		if (param->bw_40)
			cmd->peer_flags |= WMI_PEER_40MHZ;
		if (param->bw_80)
			cmd->peer_flags |= WMI_PEER_80MHZ;
		if (param->bw_160)
			cmd->peer_flags |= WMI_PEER_160MHZ;

		/* Typically if STBC is enabled for VHT it should be enabled
		 * for HT as well
		 **/
		if (param->stbc_flag)
			cmd->peer_flags |= WMI_PEER_STBC;

		/* Typically if LDPC is enabled for VHT it should be enabled
		 * for HT as well
		 **/
		if (param->ldpc_flag)
			cmd->peer_flags |= WMI_PEER_LDPC;

		if (param->static_mimops_flag)
			cmd->peer_flags |= WMI_PEER_STATIC_MIMOPS;
		if (param->dynamic_mimops_flag)
			cmd->peer_flags |= WMI_PEER_DYN_MIMOPS;
		if (param->spatial_mux_flag)
			cmd->peer_flags |= WMI_PEER_SPATIAL_MUX;
		if (param->vht_flag)
			cmd->peer_flags |= WMI_PEER_VHT;
		if (param->he_flag)
			cmd->peer_flags |= WMI_PEER_HE;
		if (param->twt_requester)
			cmd->peer_flags |= WMI_PEER_TWT_REQ;
		if (param->twt_responder)
			cmd->peer_flags |= WMI_PEER_TWT_RESP;
	}

	/* Suppress authorization for all AUTH modes that need 4-way handshake
	 * (during re-association).
	 * Authorization will be done for these modes on key installation.
	 */
	if (param->auth_flag)
		cmd->peer_flags |= WMI_PEER_AUTH;
	if (param->need_ptk_4_way) {
		cmd->peer_flags |= WMI_PEER_NEED_PTK_4_WAY;
		if (!hw_crypto_disabled)
			cmd->peer_flags &= ~WMI_PEER_AUTH;
	}
	if (param->need_gtk_2_way)
		cmd->peer_flags |= WMI_PEER_NEED_GTK_2_WAY;
	/* safe mode bypass the 4-way handshake */
	if (param->safe_mode_enabled)
		cmd->peer_flags &= ~(WMI_PEER_NEED_PTK_4_WAY |
				     WMI_PEER_NEED_GTK_2_WAY);

	if (param->is_pmf_enabled)
		cmd->peer_flags |= WMI_PEER_PMF;

	/* Disable AMSDU for station transmit, if user configures it */
	/* Disable AMSDU for AP transmit to 11n Stations, if user configures
	 * it
	 * if (param->amsdu_disable) Add after FW support
	 **/

	/* Target asserts if node is marked HT and all MCS is set to 0.
	 * Mark the node as non-HT if all the mcs rates are disabled through
	 * iwpriv
	 **/
	if (param->peer_ht_rates.num_rates == 0)
		cmd->peer_flags &= ~WMI_PEER_HT;
}

int ath11k_wmi_send_peer_assoc_cmd(struct ath11k *ar,
				   struct peer_assoc_params *param)
{
	struct ath11k_pdev_wmi *wmi = ar->wmi;
	struct wmi_peer_assoc_complete_cmd *cmd;
	struct wmi_vht_rate_set *mcs;
	struct wmi_he_rate_set *he_mcs;
	struct sk_buff *skb;
	struct wmi_tlv *tlv;
	void *ptr;
	u32 peer_legacy_rates_align;
	u32 peer_ht_rates_align;
	int i, ret, len;

	peer_legacy_rates_align = roundup(param->peer_legacy_rates.num_rates,
					  sizeof(u32));
	peer_ht_rates_align = roundup(param->peer_ht_rates.num_rates,
				      sizeof(u32));

	len = sizeof(*cmd) +
	      TLV_HDR_SIZE + (peer_legacy_rates_align * sizeof(u8)) +
	      TLV_HDR_SIZE + (peer_ht_rates_align * sizeof(u8)) +
	      sizeof(*mcs) + TLV_HDR_SIZE +
	      (sizeof(*he_mcs) * param->peer_he_mcs_count);

	skb = ath11k_wmi_alloc_skb(wmi->wmi_ab, len);
	if (!skb)
		return -ENOMEM;

	ptr = skb->data;

	cmd = ptr;
	cmd->tlv_header = FIELD_PREP(WMI_TLV_TAG,
				     WMI_TAG_PEER_ASSOC_COMPLETE_CMD) |
			  FIELD_PREP(WMI_TLV_LEN, sizeof(*cmd) - TLV_HDR_SIZE);

	cmd->vdev_id = param->vdev_id;

	cmd->peer_new_assoc = param->peer_new_assoc;
	cmd->peer_associd = param->peer_associd;

	ath11k_wmi_copy_peer_flags(cmd, param,
				   test_bit(ATH11K_FLAG_HW_CRYPTO_DISABLED,
					    &ar->ab->dev_flags));

	ether_addr_copy(cmd->peer_macaddr.addr, param->peer_mac);

	cmd->peer_rate_caps = param->peer_rate_caps;
	cmd->peer_caps = param->peer_caps;
	cmd->peer_listen_intval = param->peer_listen_intval;
	cmd->peer_ht_caps = param->peer_ht_caps;
	cmd->peer_max_mpdu = param->peer_max_mpdu;
	cmd->peer_mpdu_density = param->peer_mpdu_density;
	cmd->peer_vht_caps = param->peer_vht_caps;
	cmd->peer_phymode = param->peer_phymode;

	/* Update 11ax capabilities */
	cmd->peer_he_cap_info = param->peer_he_cap_macinfo[0];
	cmd->peer_he_cap_info_ext = param->peer_he_cap_macinfo[1];
	cmd->peer_he_cap_info_internal = param->peer_he_cap_macinfo_internal;
	cmd->peer_he_caps_6ghz = param->peer_he_caps_6ghz;
	cmd->peer_he_ops = param->peer_he_ops;
	memcpy(&cmd->peer_he_cap_phy, &param->peer_he_cap_phyinfo,
	       sizeof(param->peer_he_cap_phyinfo));
	memcpy(&cmd->peer_ppet, &param->peer_ppet,
	       sizeof(param->peer_ppet));

	/* Update peer legacy rate information */
	ptr += sizeof(*cmd);

	tlv = ptr;
	tlv->header = FIELD_PREP(WMI_TLV_TAG, WMI_TAG_ARRAY_BYTE) |
		      FIELD_PREP(WMI_TLV_LEN, peer_legacy_rates_align);

	ptr += TLV_HDR_SIZE;

	cmd->num_peer_legacy_rates = param->peer_legacy_rates.num_rates;
	memcpy(ptr, param->peer_legacy_rates.rates,
	       param->peer_legacy_rates.num_rates);

	/* Update peer HT rate information */
	ptr += peer_legacy_rates_align;

	tlv = ptr;
	tlv->header = FIELD_PREP(WMI_TLV_TAG, WMI_TAG_ARRAY_BYTE) |
		      FIELD_PREP(WMI_TLV_LEN, peer_ht_rates_align);
	ptr += TLV_HDR_SIZE;
	cmd->num_peer_ht_rates = param->peer_ht_rates.num_rates;
	memcpy(ptr, param->peer_ht_rates.rates,
	       param->peer_ht_rates.num_rates);

	/* VHT Rates */
	ptr += peer_ht_rates_align;

	mcs = ptr;

	mcs->tlv_header = FIELD_PREP(WMI_TLV_TAG, WMI_TAG_VHT_RATE_SET) |
			  FIELD_PREP(WMI_TLV_LEN, sizeof(*mcs) - TLV_HDR_SIZE);

	cmd->peer_nss = param->peer_nss;

	/* Update bandwidth-NSS mapping */
	cmd->peer_bw_rxnss_override = 0;
	cmd->peer_bw_rxnss_override |= param->peer_bw_rxnss_override;

	if (param->vht_capable) {
		mcs->rx_max_rate = param->rx_max_rate;
		mcs->rx_mcs_set = param->rx_mcs_set;
		mcs->tx_max_rate = param->tx_max_rate;
		mcs->tx_mcs_set = param->tx_mcs_set;
	}

	/* HE Rates */
	cmd->peer_he_mcs = param->peer_he_mcs_count;
	cmd->min_data_rate = param->min_data_rate;

	ptr += sizeof(*mcs);

	len = param->peer_he_mcs_count * sizeof(*he_mcs);

	tlv = ptr;
	tlv->header = FIELD_PREP(WMI_TLV_TAG, WMI_TAG_ARRAY_STRUCT) |
		      FIELD_PREP(WMI_TLV_LEN, len);
	ptr += TLV_HDR_SIZE;

	/* Loop through the HE rate set */
	for (i = 0; i < param->peer_he_mcs_count; i++) {
		he_mcs = ptr;
		he_mcs->tlv_header = FIELD_PREP(WMI_TLV_TAG,
						WMI_TAG_HE_RATE_SET) |
				     FIELD_PREP(WMI_TLV_LEN,
						sizeof(*he_mcs) - TLV_HDR_SIZE);

		he_mcs->rx_mcs_set = param->peer_he_rx_mcs_set[i];
		he_mcs->tx_mcs_set = param->peer_he_tx_mcs_set[i];
		ptr += sizeof(*he_mcs);
	}

	ret = ath11k_wmi_cmd_send(wmi, skb, WMI_PEER_ASSOC_CMDID);
	if (ret) {
		ath11k_warn(ar->ab,
			    "failed to send WMI_PEER_ASSOC_CMDID\n");
		dev_kfree_skb(skb);
	}

	ath11k_dbg(ar->ab, ATH11K_DBG_WMI,
		   "wmi peer assoc vdev id %d assoc id %d peer mac %pM peer_flags %x rate_caps %x peer_caps %x listen_intval %d ht_caps %x max_mpdu %d nss %d phymode %d peer_mpdu_density %d vht_caps %x he cap_info %x he ops %x he cap_info_ext %x he phy %x %x %x peer_bw_rxnss_override %x\n",
		   cmd->vdev_id, cmd->peer_associd, param->peer_mac,
		   cmd->peer_flags, cmd->peer_rate_caps, cmd->peer_caps,
		   cmd->peer_listen_intval, cmd->peer_ht_caps,
		   cmd->peer_max_mpdu, cmd->peer_nss, cmd->peer_phymode,
		   cmd->peer_mpdu_density,
		   cmd->peer_vht_caps, cmd->peer_he_cap_info,
		   cmd->peer_he_ops, cmd->peer_he_cap_info_ext,
		   cmd->peer_he_cap_phy[0], cmd->peer_he_cap_phy[1],
		   cmd->peer_he_cap_phy[2],
		   cmd->peer_bw_rxnss_override);

	return ret;
}

void ath11k_wmi_start_scan_init(struct ath11k *ar,
				struct scan_req_params *arg)
{
	/* setup commonly used values */
	arg->scan_req_id = 1;
	arg->scan_priority = WMI_SCAN_PRIORITY_LOW;
	arg->dwell_time_active = 50;
	arg->dwell_time_active_2g = 0;
	arg->dwell_time_passive = 150;
	arg->dwell_time_active_6g = 40;
	arg->dwell_time_passive_6g = 30;
	arg->min_rest_time = 50;
	arg->max_rest_time = 500;
	arg->repeat_probe_time = 0;
	arg->probe_spacing_time = 0;
	arg->idle_time = 0;
	arg->max_scan_time = 20000;
	arg->probe_delay = 5;
	arg->notify_scan_events = WMI_SCAN_EVENT_STARTED |
				  WMI_SCAN_EVENT_COMPLETED |
				  WMI_SCAN_EVENT_BSS_CHANNEL |
				  WMI_SCAN_EVENT_FOREIGN_CHAN |
				  WMI_SCAN_EVENT_DEQUEUED;
	arg->scan_flags |= WMI_SCAN_CHAN_STAT_EVENT;
	arg->num_bssid = 1;

	/* fill bssid_list[0] with 0xff, otherwise bssid and RA will be
	 * ZEROs in probe request
	 */
	eth_broadcast_addr(arg->bssid_list[0].addr);
}

static inline void
ath11k_wmi_copy_scan_event_cntrl_flags(struct wmi_start_scan_cmd *cmd,
				       struct scan_req_params *param)
{
	/* Scan events subscription */
	if (param->scan_ev_started)
		cmd->notify_scan_events |=  WMI_SCAN_EVENT_STARTED;
	if (param->scan_ev_completed)
		cmd->notify_scan_events |=  WMI_SCAN_EVENT_COMPLETED;
	if (param->scan_ev_bss_chan)
		cmd->notify_scan_events |=  WMI_SCAN_EVENT_BSS_CHANNEL;
	if (param->scan_ev_foreign_chan)
		cmd->notify_scan_events |=  WMI_SCAN_EVENT_FOREIGN_CHAN;
	if (param->scan_ev_dequeued)
		cmd->notify_scan_events |=  WMI_SCAN_EVENT_DEQUEUED;
	if (param->scan_ev_preempted)
		cmd->notify_scan_events |=  WMI_SCAN_EVENT_PREEMPTED;
	if (param->scan_ev_start_failed)
		cmd->notify_scan_events |=  WMI_SCAN_EVENT_START_FAILED;
	if (param->scan_ev_restarted)
		cmd->notify_scan_events |=  WMI_SCAN_EVENT_RESTARTED;
	if (param->scan_ev_foreign_chn_exit)
		cmd->notify_scan_events |=  WMI_SCAN_EVENT_FOREIGN_CHAN_EXIT;
	if (param->scan_ev_suspended)
		cmd->notify_scan_events |=  WMI_SCAN_EVENT_SUSPENDED;
	if (param->scan_ev_resumed)
		cmd->notify_scan_events |=  WMI_SCAN_EVENT_RESUMED;

	/** Set scan control flags */
	cmd->scan_ctrl_flags = 0;
	if (param->scan_f_passive)
		cmd->scan_ctrl_flags |=  WMI_SCAN_FLAG_PASSIVE;
	if (param->scan_f_strict_passive_pch)
		cmd->scan_ctrl_flags |=  WMI_SCAN_FLAG_STRICT_PASSIVE_ON_PCHN;
	if (param->scan_f_promisc_mode)
		cmd->scan_ctrl_flags |=  WMI_SCAN_FILTER_PROMISCUOS;
	if (param->scan_f_capture_phy_err)
		cmd->scan_ctrl_flags |=  WMI_SCAN_CAPTURE_PHY_ERROR;
	if (param->scan_f_half_rate)
		cmd->scan_ctrl_flags |=  WMI_SCAN_FLAG_HALF_RATE_SUPPORT;
	if (param->scan_f_quarter_rate)
		cmd->scan_ctrl_flags |=  WMI_SCAN_FLAG_QUARTER_RATE_SUPPORT;
	if (param->scan_f_cck_rates)
		cmd->scan_ctrl_flags |=  WMI_SCAN_ADD_CCK_RATES;
	if (param->scan_f_ofdm_rates)
		cmd->scan_ctrl_flags |=  WMI_SCAN_ADD_OFDM_RATES;
	if (param->scan_f_chan_stat_evnt)
		cmd->scan_ctrl_flags |=  WMI_SCAN_CHAN_STAT_EVENT;
	if (param->scan_f_filter_prb_req)
		cmd->scan_ctrl_flags |=  WMI_SCAN_FILTER_PROBE_REQ;
	if (param->scan_f_bcast_probe)
		cmd->scan_ctrl_flags |=  WMI_SCAN_ADD_BCAST_PROBE_REQ;
	if (param->scan_f_offchan_mgmt_tx)
		cmd->scan_ctrl_flags |=  WMI_SCAN_OFFCHAN_MGMT_TX;
	if (param->scan_f_offchan_data_tx)
		cmd->scan_ctrl_flags |=  WMI_SCAN_OFFCHAN_DATA_TX;
	if (param->scan_f_force_active_dfs_chn)
		cmd->scan_ctrl_flags |=  WMI_SCAN_FLAG_FORCE_ACTIVE_ON_DFS;
	if (param->scan_f_add_tpc_ie_in_probe)
		cmd->scan_ctrl_flags |=  WMI_SCAN_ADD_TPC_IE_IN_PROBE_REQ;
	if (param->scan_f_add_ds_ie_in_probe)
		cmd->scan_ctrl_flags |=  WMI_SCAN_ADD_DS_IE_IN_PROBE_REQ;
	if (param->scan_f_add_spoofed_mac_in_probe)
		cmd->scan_ctrl_flags |=  WMI_SCAN_ADD_SPOOF_MAC_IN_PROBE_REQ;
	if (param->scan_f_add_rand_seq_in_probe)
		cmd->scan_ctrl_flags |=  WMI_SCAN_RANDOM_SEQ_NO_IN_PROBE_REQ;
	if (param->scan_f_en_ie_whitelist_in_probe)
		cmd->scan_ctrl_flags |=
			 WMI_SCAN_ENABLE_IE_WHTELIST_IN_PROBE_REQ;

	/* for adaptive scan mode using 3 bits (21 - 23 bits) */
	WMI_SCAN_SET_DWELL_MODE(cmd->scan_ctrl_flags,
				param->adaptive_dwell_time_mode);
}

int ath11k_wmi_send_scan_start_cmd(struct ath11k *ar,
				   struct scan_req_params *params)
{
	struct ath11k_pdev_wmi *wmi = ar->wmi;
	struct wmi_start_scan_cmd *cmd;
	struct wmi_ssid *ssid = NULL;
	struct wmi_mac_addr *bssid;
	struct sk_buff *skb;
	struct wmi_tlv *tlv;
	void *ptr;
	int i, ret, len;
	u32 *tmp_ptr;
	u8 extraie_len_with_pad = 0;
	struct hint_short_ssid *s_ssid = NULL;
	struct hint_bssid *hint_bssid = NULL;

	len = sizeof(*cmd);

	len += TLV_HDR_SIZE;
	if (params->num_chan)
		len += params->num_chan * sizeof(u32);

	len += TLV_HDR_SIZE;
	if (params->num_ssids)
		len += params->num_ssids * sizeof(*ssid);

	len += TLV_HDR_SIZE;
	if (params->num_bssid)
		len += sizeof(*bssid) * params->num_bssid;

	len += TLV_HDR_SIZE;
	if (params->extraie.len)
		extraie_len_with_pad =
			roundup(params->extraie.len, sizeof(u32));
	len += extraie_len_with_pad;

	if (params->num_hint_bssid)
		len += TLV_HDR_SIZE +
		       params->num_hint_bssid * sizeof(struct hint_bssid);

	if (params->num_hint_s_ssid)
		len += TLV_HDR_SIZE +
		       params->num_hint_s_ssid * sizeof(struct hint_short_ssid);

	skb = ath11k_wmi_alloc_skb(wmi->wmi_ab, len);
	if (!skb)
		return -ENOMEM;

	ptr = skb->data;

	cmd = ptr;
	cmd->tlv_header = FIELD_PREP(WMI_TLV_TAG, WMI_TAG_START_SCAN_CMD) |
			  FIELD_PREP(WMI_TLV_LEN, sizeof(*cmd) - TLV_HDR_SIZE);

	cmd->scan_id = params->scan_id;
	cmd->scan_req_id = params->scan_req_id;
	cmd->vdev_id = params->vdev_id;
	cmd->scan_priority = params->scan_priority;
	cmd->notify_scan_events = params->notify_scan_events;

	ath11k_wmi_copy_scan_event_cntrl_flags(cmd, params);

	cmd->dwell_time_active = params->dwell_time_active;
	cmd->dwell_time_active_2g = params->dwell_time_active_2g;
	cmd->dwell_time_passive = params->dwell_time_passive;
	cmd->dwell_time_active_6g = params->dwell_time_active_6g;
	cmd->dwell_time_passive_6g = params->dwell_time_passive_6g;
	cmd->min_rest_time = params->min_rest_time;
	cmd->max_rest_time = params->max_rest_time;
	cmd->repeat_probe_time = params->repeat_probe_time;
	cmd->probe_spacing_time = params->probe_spacing_time;
	cmd->idle_time = params->idle_time;
	cmd->max_scan_time = params->max_scan_time;
	cmd->probe_delay = params->probe_delay;
	cmd->burst_duration = params->burst_duration;
	cmd->num_chan = params->num_chan;
	cmd->num_bssid = params->num_bssid;
	cmd->num_ssids = params->num_ssids;
	cmd->ie_len = params->extraie.len;
	cmd->n_probes = params->n_probes;

	ptr += sizeof(*cmd);

	len = params->num_chan * sizeof(u32);

	tlv = ptr;
	tlv->header = FIELD_PREP(WMI_TLV_TAG, WMI_TAG_ARRAY_UINT32) |
		      FIELD_PREP(WMI_TLV_LEN, len);
	ptr += TLV_HDR_SIZE;
	tmp_ptr = (u32 *)ptr;

	for (i = 0; i < params->num_chan; ++i)
		tmp_ptr[i] = params->chan_list[i];

	ptr += len;

	len = params->num_ssids * sizeof(*ssid);
	tlv = ptr;
	tlv->header = FIELD_PREP(WMI_TLV_TAG, WMI_TAG_ARRAY_FIXED_STRUCT) |
		      FIELD_PREP(WMI_TLV_LEN, len);

	ptr += TLV_HDR_SIZE;

	if (params->num_ssids) {
		ssid = ptr;
		for (i = 0; i < params->num_ssids; ++i) {
			ssid->ssid_len = params->ssid[i].length;
			memcpy(ssid->ssid, params->ssid[i].ssid,
			       params->ssid[i].length);
			ssid++;
		}
	}

	ptr += (params->num_ssids * sizeof(*ssid));
	len = params->num_bssid * sizeof(*bssid);
	tlv = ptr;
	tlv->header = FIELD_PREP(WMI_TLV_TAG, WMI_TAG_ARRAY_FIXED_STRUCT) |
		      FIELD_PREP(WMI_TLV_LEN, len);

	ptr += TLV_HDR_SIZE;
	bssid = ptr;

	if (params->num_bssid) {
		for (i = 0; i < params->num_bssid; ++i) {
			ether_addr_copy(bssid->addr,
					params->bssid_list[i].addr);
			bssid++;
		}
	}

	ptr += params->num_bssid * sizeof(*bssid);

	len = extraie_len_with_pad;
	tlv = ptr;
	tlv->header = FIELD_PREP(WMI_TLV_TAG, WMI_TAG_ARRAY_BYTE) |
		      FIELD_PREP(WMI_TLV_LEN, len);
	ptr += TLV_HDR_SIZE;

	if (params->extraie.len)
		memcpy(ptr, params->extraie.ptr,
		       params->extraie.len);

	ptr += extraie_len_with_pad;

	if (params->num_hint_s_ssid) {
		len = params->num_hint_s_ssid * sizeof(struct hint_short_ssid);
		tlv = ptr;
		tlv->header = FIELD_PREP(WMI_TLV_TAG, WMI_TAG_ARRAY_FIXED_STRUCT) |
			      FIELD_PREP(WMI_TLV_LEN, len);
		ptr += TLV_HDR_SIZE;
		s_ssid = ptr;
		for (i = 0; i < params->num_hint_s_ssid; ++i) {
			s_ssid->freq_flags = params->hint_s_ssid[i].freq_flags;
			s_ssid->short_ssid = params->hint_s_ssid[i].short_ssid;
			s_ssid++;
		}
		ptr += len;
	}

	if (params->num_hint_bssid) {
		len = params->num_hint_bssid * sizeof(struct hint_bssid);
		tlv = ptr;
		tlv->header = FIELD_PREP(WMI_TLV_TAG, WMI_TAG_ARRAY_FIXED_STRUCT) |
			      FIELD_PREP(WMI_TLV_LEN, len);
		ptr += TLV_HDR_SIZE;
		hint_bssid = ptr;
		for (i = 0; i < params->num_hint_bssid; ++i) {
			hint_bssid->freq_flags =
				params->hint_bssid[i].freq_flags;
			ether_addr_copy(&params->hint_bssid[i].bssid.addr[0],
					&hint_bssid->bssid.addr[0]);
			hint_bssid++;
		}
	}

	ret = ath11k_wmi_cmd_send(wmi, skb,
				  WMI_START_SCAN_CMDID);
	if (ret) {
		ath11k_warn(ar->ab, "failed to send WMI_START_SCAN_CMDID\n");
		dev_kfree_skb(skb);
	}

	return ret;
}

int ath11k_wmi_send_scan_stop_cmd(struct ath11k *ar,
				  struct scan_cancel_param *param)
{
	struct ath11k_pdev_wmi *wmi = ar->wmi;
	struct wmi_stop_scan_cmd *cmd;
	struct sk_buff *skb;
	int ret;

	skb = ath11k_wmi_alloc_skb(wmi->wmi_ab, sizeof(*cmd));
	if (!skb)
		return -ENOMEM;

	cmd = (struct wmi_stop_scan_cmd *)skb->data;

	cmd->tlv_header = FIELD_PREP(WMI_TLV_TAG, WMI_TAG_STOP_SCAN_CMD) |
			  FIELD_PREP(WMI_TLV_LEN, sizeof(*cmd) - TLV_HDR_SIZE);

	cmd->vdev_id = param->vdev_id;
	cmd->requestor = param->requester;
	cmd->scan_id = param->scan_id;
	cmd->pdev_id = param->pdev_id;
	/* stop the scan with the corresponding scan_id */
	if (param->req_type == WLAN_SCAN_CANCEL_PDEV_ALL) {
		/* Cancelling all scans */
		cmd->req_type =  WMI_SCAN_STOP_ALL;
	} else if (param->req_type == WLAN_SCAN_CANCEL_VDEV_ALL) {
		/* Cancelling VAP scans */
		cmd->req_type =  WMI_SCN_STOP_VAP_ALL;
	} else if (param->req_type == WLAN_SCAN_CANCEL_SINGLE) {
		/* Cancelling specific scan */
		cmd->req_type =  WMI_SCAN_STOP_ONE;
	} else {
		ath11k_warn(ar->ab, "invalid scan cancel param %d",
			    param->req_type);
		dev_kfree_skb(skb);
		return -EINVAL;
	}

	ret = ath11k_wmi_cmd_send(wmi, skb,
				  WMI_STOP_SCAN_CMDID);
	if (ret) {
		ath11k_warn(ar->ab, "failed to send WMI_STOP_SCAN_CMDID\n");
		dev_kfree_skb(skb);
	}

	return ret;
}

int ath11k_wmi_send_scan_chan_list_cmd(struct ath11k *ar,
				       struct scan_chan_list_params *chan_list)
{
	struct ath11k_pdev_wmi *wmi = ar->wmi;
	struct wmi_scan_chan_list_cmd *cmd;
	struct sk_buff *skb;
	struct wmi_channel *chan_info;
	struct channel_param *tchan_info;
	struct wmi_tlv *tlv;
	void *ptr;
	int i, ret, len;
	u16 num_send_chans, num_sends = 0, max_chan_limit = 0;
	u32 *reg1, *reg2;

	tchan_info = &chan_list->ch_param[0];
	while (chan_list->nallchans) {
		len = sizeof(*cmd) + TLV_HDR_SIZE;
		max_chan_limit = (wmi->wmi_ab->max_msg_len[ar->pdev_idx] - len) /
			sizeof(*chan_info);

		if (chan_list->nallchans > max_chan_limit)
			num_send_chans = max_chan_limit;
		else
			num_send_chans = chan_list->nallchans;

		chan_list->nallchans -= num_send_chans;
		len += sizeof(*chan_info) * num_send_chans;

		skb = ath11k_wmi_alloc_skb(wmi->wmi_ab, len);
		if (!skb)
			return -ENOMEM;

		cmd = (struct wmi_scan_chan_list_cmd *)skb->data;
		cmd->tlv_header = FIELD_PREP(WMI_TLV_TAG, WMI_TAG_SCAN_CHAN_LIST_CMD) |
			FIELD_PREP(WMI_TLV_LEN, sizeof(*cmd) - TLV_HDR_SIZE);
		cmd->pdev_id = chan_list->pdev_id;
		cmd->num_scan_chans = num_send_chans;
		if (num_sends)
			cmd->flags |= WMI_APPEND_TO_EXISTING_CHAN_LIST_FLAG;

		ath11k_dbg(ar->ab, ATH11K_DBG_WMI,
			   "WMI no.of chan = %d len = %d pdev_id = %d num_sends = %d\n",
			   num_send_chans, len, cmd->pdev_id, num_sends);

		ptr = skb->data + sizeof(*cmd);

		len = sizeof(*chan_info) * num_send_chans;
		tlv = ptr;
		tlv->header = FIELD_PREP(WMI_TLV_TAG, WMI_TAG_ARRAY_STRUCT) |
			      FIELD_PREP(WMI_TLV_LEN, len - TLV_HDR_SIZE);
		ptr += TLV_HDR_SIZE;

		for (i = 0; i < num_send_chans; ++i) {
			chan_info = ptr;
			memset(chan_info, 0, sizeof(*chan_info));
			len = sizeof(*chan_info);
			chan_info->tlv_header = FIELD_PREP(WMI_TLV_TAG,
							   WMI_TAG_CHANNEL) |
						FIELD_PREP(WMI_TLV_LEN,
							   len - TLV_HDR_SIZE);

			reg1 = &chan_info->reg_info_1;
			reg2 = &chan_info->reg_info_2;
			chan_info->mhz = tchan_info->mhz;
			chan_info->band_center_freq1 = tchan_info->cfreq1;
			chan_info->band_center_freq2 = tchan_info->cfreq2;

			if (tchan_info->is_chan_passive)
				chan_info->info |= WMI_CHAN_INFO_PASSIVE;
			if (tchan_info->allow_he)
				chan_info->info |= WMI_CHAN_INFO_ALLOW_HE;
			else if (tchan_info->allow_vht)
				chan_info->info |= WMI_CHAN_INFO_ALLOW_VHT;
			else if (tchan_info->allow_ht)
				chan_info->info |= WMI_CHAN_INFO_ALLOW_HT;
			if (tchan_info->half_rate)
				chan_info->info |= WMI_CHAN_INFO_HALF_RATE;
			if (tchan_info->quarter_rate)
				chan_info->info |= WMI_CHAN_INFO_QUARTER_RATE;
			if (tchan_info->psc_channel)
				chan_info->info |= WMI_CHAN_INFO_PSC;

			chan_info->info |= FIELD_PREP(WMI_CHAN_INFO_MODE,
						      tchan_info->phy_mode);
			*reg1 |= FIELD_PREP(WMI_CHAN_REG_INFO1_MIN_PWR,
					    tchan_info->minpower);
			*reg1 |= FIELD_PREP(WMI_CHAN_REG_INFO1_MAX_PWR,
					    tchan_info->maxpower);
			*reg1 |= FIELD_PREP(WMI_CHAN_REG_INFO1_MAX_REG_PWR,
					    tchan_info->maxregpower);
			*reg1 |= FIELD_PREP(WMI_CHAN_REG_INFO1_REG_CLS,
					    tchan_info->reg_class_id);
			*reg2 |= FIELD_PREP(WMI_CHAN_REG_INFO2_ANT_MAX,
					    tchan_info->antennamax);

			ath11k_dbg(ar->ab, ATH11K_DBG_WMI,
				   "WMI chan scan list chan[%d] = %u, chan_info->info %8x\n",
				   i, chan_info->mhz, chan_info->info);

			ptr += sizeof(*chan_info);

			tchan_info++;
		}

		ret = ath11k_wmi_cmd_send(wmi, skb, WMI_SCAN_CHAN_LIST_CMDID);
		if (ret) {
			ath11k_warn(ar->ab, "failed to send WMI_SCAN_CHAN_LIST cmd\n");
			dev_kfree_skb(skb);
			return ret;
		}

		num_sends++;
	}

	return 0;
}

int ath11k_wmi_send_wmm_update_cmd_tlv(struct ath11k *ar, u32 vdev_id,
				       struct wmi_wmm_params_all_arg *param)
{
	struct ath11k_pdev_wmi *wmi = ar->wmi;
	struct wmi_vdev_set_wmm_params_cmd *cmd;
	struct wmi_wmm_params *wmm_param;
	struct wmi_wmm_params_arg *wmi_wmm_arg;
	struct sk_buff *skb;
	int ret, ac;

	skb = ath11k_wmi_alloc_skb(wmi->wmi_ab, sizeof(*cmd));
	if (!skb)
		return -ENOMEM;

	cmd = (struct wmi_vdev_set_wmm_params_cmd *)skb->data;
	cmd->tlv_header = FIELD_PREP(WMI_TLV_TAG,
				     WMI_TAG_VDEV_SET_WMM_PARAMS_CMD) |
			  FIELD_PREP(WMI_TLV_LEN, sizeof(*cmd) - TLV_HDR_SIZE);

	cmd->vdev_id = vdev_id;
	cmd->wmm_param_type = 0;

	for (ac = 0; ac < WME_NUM_AC; ac++) {
		switch (ac) {
		case WME_AC_BE:
			wmi_wmm_arg = &param->ac_be;
			break;
		case WME_AC_BK:
			wmi_wmm_arg = &param->ac_bk;
			break;
		case WME_AC_VI:
			wmi_wmm_arg = &param->ac_vi;
			break;
		case WME_AC_VO:
			wmi_wmm_arg = &param->ac_vo;
			break;
		}

		wmm_param = (struct wmi_wmm_params *)&cmd->wmm_params[ac];
		wmm_param->tlv_header =
				FIELD_PREP(WMI_TLV_TAG,
					   WMI_TAG_VDEV_SET_WMM_PARAMS_CMD) |
				FIELD_PREP(WMI_TLV_LEN,
					   sizeof(*wmm_param) - TLV_HDR_SIZE);

		wmm_param->aifs = wmi_wmm_arg->aifs;
		wmm_param->cwmin = wmi_wmm_arg->cwmin;
		wmm_param->cwmax = wmi_wmm_arg->cwmax;
		wmm_param->txoplimit = wmi_wmm_arg->txop;
		wmm_param->acm = wmi_wmm_arg->acm;
		wmm_param->no_ack = wmi_wmm_arg->no_ack;

		ath11k_dbg(ar->ab, ATH11K_DBG_WMI,
			   "wmi wmm set ac %d aifs %d cwmin %d cwmax %d txop %d acm %d no_ack %d\n",
			   ac, wmm_param->aifs, wmm_param->cwmin,
			   wmm_param->cwmax, wmm_param->txoplimit,
			   wmm_param->acm, wmm_param->no_ack);
	}
	ret = ath11k_wmi_cmd_send(wmi, skb,
				  WMI_VDEV_SET_WMM_PARAMS_CMDID);
	if (ret) {
		ath11k_warn(ar->ab,
			    "failed to send WMI_VDEV_SET_WMM_PARAMS_CMDID");
		dev_kfree_skb(skb);
	}

	return ret;
}

int ath11k_wmi_send_dfs_phyerr_offload_enable_cmd(struct ath11k *ar,
						  u32 pdev_id)
{
	struct ath11k_pdev_wmi *wmi = ar->wmi;
	struct wmi_dfs_phyerr_offload_cmd *cmd;
	struct sk_buff *skb;
	int ret;

	skb = ath11k_wmi_alloc_skb(wmi->wmi_ab, sizeof(*cmd));
	if (!skb)
		return -ENOMEM;

	cmd = (struct wmi_dfs_phyerr_offload_cmd *)skb->data;
	cmd->tlv_header =
		FIELD_PREP(WMI_TLV_TAG,
			   WMI_TAG_PDEV_DFS_PHYERR_OFFLOAD_ENABLE_CMD) |
		FIELD_PREP(WMI_TLV_LEN, sizeof(*cmd) - TLV_HDR_SIZE);

	cmd->pdev_id = pdev_id;

	ath11k_dbg(ar->ab, ATH11K_DBG_WMI,
		   "WMI dfs phy err offload enable pdev id %d\n", pdev_id);

	ret = ath11k_wmi_cmd_send(wmi, skb,
				  WMI_PDEV_DFS_PHYERR_OFFLOAD_ENABLE_CMDID);
	if (ret) {
		ath11k_warn(ar->ab,
			    "failed to send WMI_PDEV_DFS_PHYERR_OFFLOAD_ENABLE cmd\n");
		dev_kfree_skb(skb);
	}

	return ret;
}

int ath11k_wmi_delba_send(struct ath11k *ar, u32 vdev_id, const u8 *mac,
			  u32 tid, u32 initiator, u32 reason)
{
	struct ath11k_pdev_wmi *wmi = ar->wmi;
	struct wmi_delba_send_cmd *cmd;
	struct sk_buff *skb;
	int ret;

	skb = ath11k_wmi_alloc_skb(wmi->wmi_ab, sizeof(*cmd));
	if (!skb)
		return -ENOMEM;

	cmd = (struct wmi_delba_send_cmd *)skb->data;
	cmd->tlv_header = FIELD_PREP(WMI_TLV_TAG, WMI_TAG_DELBA_SEND_CMD) |
			FIELD_PREP(WMI_TLV_LEN, sizeof(*cmd) - TLV_HDR_SIZE);
	cmd->vdev_id = vdev_id;
	ether_addr_copy(cmd->peer_macaddr.addr, mac);
	cmd->tid = tid;
	cmd->initiator = initiator;
	cmd->reasoncode = reason;

	ath11k_dbg(ar->ab, ATH11K_DBG_WMI,
		   "wmi delba send vdev_id 0x%X mac_addr %pM tid %u initiator %u reason %u\n",
		   vdev_id, mac, tid, initiator, reason);

	ret = ath11k_wmi_cmd_send(wmi, skb, WMI_DELBA_SEND_CMDID);

	if (ret) {
		ath11k_warn(ar->ab,
			    "failed to send WMI_DELBA_SEND_CMDID cmd\n");
		dev_kfree_skb(skb);
	}

	return ret;
}

int ath11k_wmi_addba_set_resp(struct ath11k *ar, u32 vdev_id, const u8 *mac,
			      u32 tid, u32 status)
{
	struct ath11k_pdev_wmi *wmi = ar->wmi;
	struct wmi_addba_setresponse_cmd *cmd;
	struct sk_buff *skb;
	int ret;

	skb = ath11k_wmi_alloc_skb(wmi->wmi_ab, sizeof(*cmd));
	if (!skb)
		return -ENOMEM;

	cmd = (struct wmi_addba_setresponse_cmd *)skb->data;
	cmd->tlv_header =
		FIELD_PREP(WMI_TLV_TAG, WMI_TAG_ADDBA_SETRESPONSE_CMD) |
		FIELD_PREP(WMI_TLV_LEN, sizeof(*cmd) - TLV_HDR_SIZE);
	cmd->vdev_id = vdev_id;
	ether_addr_copy(cmd->peer_macaddr.addr, mac);
	cmd->tid = tid;
	cmd->statuscode = status;

	ath11k_dbg(ar->ab, ATH11K_DBG_WMI,
		   "wmi addba set resp vdev_id 0x%X mac_addr %pM tid %u status %u\n",
		   vdev_id, mac, tid, status);

	ret = ath11k_wmi_cmd_send(wmi, skb, WMI_ADDBA_SET_RESP_CMDID);

	if (ret) {
		ath11k_warn(ar->ab,
			    "failed to send WMI_ADDBA_SET_RESP_CMDID cmd\n");
		dev_kfree_skb(skb);
	}

	return ret;
}

int ath11k_wmi_addba_send(struct ath11k *ar, u32 vdev_id, const u8 *mac,
			  u32 tid, u32 buf_size)
{
	struct ath11k_pdev_wmi *wmi = ar->wmi;
	struct wmi_addba_send_cmd *cmd;
	struct sk_buff *skb;
	int ret;

	skb = ath11k_wmi_alloc_skb(wmi->wmi_ab, sizeof(*cmd));
	if (!skb)
		return -ENOMEM;

	cmd = (struct wmi_addba_send_cmd *)skb->data;
	cmd->tlv_header = FIELD_PREP(WMI_TLV_TAG, WMI_TAG_ADDBA_SEND_CMD) |
		FIELD_PREP(WMI_TLV_LEN, sizeof(*cmd) - TLV_HDR_SIZE);
	cmd->vdev_id = vdev_id;
	ether_addr_copy(cmd->peer_macaddr.addr, mac);
	cmd->tid = tid;
	cmd->buffersize = buf_size;

	ath11k_dbg(ar->ab, ATH11K_DBG_WMI,
		   "wmi addba send vdev_id 0x%X mac_addr %pM tid %u bufsize %u\n",
		   vdev_id, mac, tid, buf_size);

	ret = ath11k_wmi_cmd_send(wmi, skb, WMI_ADDBA_SEND_CMDID);

	if (ret) {
		ath11k_warn(ar->ab,
			    "failed to send WMI_ADDBA_SEND_CMDID cmd\n");
		dev_kfree_skb(skb);
	}

	return ret;
}

int ath11k_wmi_addba_clear_resp(struct ath11k *ar, u32 vdev_id, const u8 *mac)
{
	struct ath11k_pdev_wmi *wmi = ar->wmi;
	struct wmi_addba_clear_resp_cmd *cmd;
	struct sk_buff *skb;
	int ret;

	skb = ath11k_wmi_alloc_skb(wmi->wmi_ab, sizeof(*cmd));
	if (!skb)
		return -ENOMEM;

	cmd = (struct wmi_addba_clear_resp_cmd *)skb->data;
	cmd->tlv_header =
		FIELD_PREP(WMI_TLV_TAG, WMI_TAG_ADDBA_CLEAR_RESP_CMD) |
		FIELD_PREP(WMI_TLV_LEN, sizeof(*cmd) - TLV_HDR_SIZE);
	cmd->vdev_id = vdev_id;
	ether_addr_copy(cmd->peer_macaddr.addr, mac);

	ath11k_dbg(ar->ab, ATH11K_DBG_WMI,
		   "wmi addba clear resp vdev_id 0x%X mac_addr %pM\n",
		   vdev_id, mac);

	ret = ath11k_wmi_cmd_send(wmi, skb, WMI_ADDBA_CLEAR_RESP_CMDID);

	if (ret) {
		ath11k_warn(ar->ab,
			    "failed to send WMI_ADDBA_CLEAR_RESP_CMDID cmd\n");
		dev_kfree_skb(skb);
	}

	return ret;
}

int ath11k_wmi_pdev_peer_pktlog_filter(struct ath11k *ar, u8 *addr, u8 enable)
{
	struct ath11k_pdev_wmi *wmi = ar->wmi;
	struct wmi_pdev_pktlog_filter_cmd *cmd;
	struct wmi_pdev_pktlog_filter_info *info;
	struct sk_buff *skb;
	struct wmi_tlv *tlv;
	void *ptr;
	int ret, len;

	len = sizeof(*cmd) + sizeof(*info) + TLV_HDR_SIZE;
	skb = ath11k_wmi_alloc_skb(wmi->wmi_ab, len);
	if (!skb)
		return -ENOMEM;

	cmd = (struct wmi_pdev_pktlog_filter_cmd *)skb->data;

	cmd->tlv_header = FIELD_PREP(WMI_TLV_TAG, WMI_TAG_PDEV_PEER_PKTLOG_FILTER_CMD) |
			  FIELD_PREP(WMI_TLV_LEN, sizeof(*cmd) - TLV_HDR_SIZE);

	cmd->pdev_id = DP_HW2SW_MACID(ar->pdev->pdev_id);
	cmd->num_mac = 1;
	cmd->enable = enable;

	ptr = skb->data + sizeof(*cmd);

	tlv = ptr;
	tlv->header = FIELD_PREP(WMI_TLV_TAG, WMI_TAG_ARRAY_STRUCT) |
		      FIELD_PREP(WMI_TLV_LEN, sizeof(*info));

	ptr += TLV_HDR_SIZE;
	info = ptr;

	ether_addr_copy(info->peer_macaddr.addr, addr);
	info->tlv_header = FIELD_PREP(WMI_TLV_TAG, WMI_TAG_PDEV_PEER_PKTLOG_FILTER_INFO) |
			   FIELD_PREP(WMI_TLV_LEN,
				      sizeof(*info) - TLV_HDR_SIZE);

	ret = ath11k_wmi_cmd_send(wmi, skb,
				  WMI_PDEV_PKTLOG_FILTER_CMDID);
	if (ret) {
		ath11k_warn(ar->ab, "failed to send WMI_PDEV_PKTLOG_ENABLE_CMDID\n");
		dev_kfree_skb(skb);
	}

	return ret;
}

int
ath11k_wmi_send_init_country_cmd(struct ath11k *ar,
				 struct wmi_init_country_params init_cc_params)
{
	struct ath11k_pdev_wmi *wmi = ar->wmi;
	struct wmi_init_country_cmd *cmd;
	struct sk_buff *skb;
	int ret;

	skb = ath11k_wmi_alloc_skb(wmi->wmi_ab, sizeof(*cmd));
	if (!skb)
		return -ENOMEM;

	cmd = (struct wmi_init_country_cmd *)skb->data;
	cmd->tlv_header =
		FIELD_PREP(WMI_TLV_TAG,
			   WMI_TAG_SET_INIT_COUNTRY_CMD) |
		FIELD_PREP(WMI_TLV_LEN, sizeof(*cmd) - TLV_HDR_SIZE);

	cmd->pdev_id = ar->pdev->pdev_id;

	switch (init_cc_params.flags) {
	case ALPHA_IS_SET:
		cmd->init_cc_type = WMI_COUNTRY_INFO_TYPE_ALPHA;
		memcpy((u8 *)&cmd->cc_info.alpha2,
		       init_cc_params.cc_info.alpha2, 3);
		break;
	case CC_IS_SET:
		cmd->init_cc_type = WMI_COUNTRY_INFO_TYPE_COUNTRY_CODE;
		cmd->cc_info.country_code = init_cc_params.cc_info.country_code;
		break;
	case REGDMN_IS_SET:
		cmd->init_cc_type = WMI_COUNTRY_INFO_TYPE_REGDOMAIN;
		cmd->cc_info.regdom_id = init_cc_params.cc_info.regdom_id;
		break;
	default:
		ret = -EINVAL;
		goto out;
	}

	ret = ath11k_wmi_cmd_send(wmi, skb,
				  WMI_SET_INIT_COUNTRY_CMDID);

out:
	if (ret) {
		ath11k_warn(ar->ab,
			    "failed to send WMI_SET_INIT_COUNTRY CMD :%d\n",
			    ret);
		dev_kfree_skb(skb);
	}

	return ret;
}

int
ath11k_wmi_send_thermal_mitigation_param_cmd(struct ath11k *ar,
					     struct thermal_mitigation_params *param)
{
	struct ath11k_pdev_wmi *wmi = ar->wmi;
	struct wmi_therm_throt_config_request_cmd *cmd;
	struct wmi_therm_throt_level_config_info *lvl_conf;
	struct wmi_tlv *tlv;
	struct sk_buff *skb;
	int i, ret, len;

	len = sizeof(*cmd) + TLV_HDR_SIZE +
	      THERMAL_LEVELS * sizeof(struct wmi_therm_throt_level_config_info);

	skb = ath11k_wmi_alloc_skb(wmi->wmi_ab, len);
	if (!skb)
		return -ENOMEM;

	cmd = (struct wmi_therm_throt_config_request_cmd *)skb->data;

	cmd->tlv_header = FIELD_PREP(WMI_TLV_TAG, WMI_TAG_THERM_THROT_CONFIG_REQUEST) |
			  FIELD_PREP(WMI_TLV_LEN, sizeof(*cmd) - TLV_HDR_SIZE);

	cmd->pdev_id = ar->pdev->pdev_id;
	cmd->enable = param->enable;
	cmd->dc = param->dc;
	cmd->dc_per_event = param->dc_per_event;
	cmd->therm_throt_levels = THERMAL_LEVELS;

	tlv = (struct wmi_tlv *)(skb->data + sizeof(*cmd));
	tlv->header = FIELD_PREP(WMI_TLV_TAG, WMI_TAG_ARRAY_STRUCT) |
		      FIELD_PREP(WMI_TLV_LEN,
				 (THERMAL_LEVELS *
				  sizeof(struct wmi_therm_throt_level_config_info)));

	lvl_conf = (struct wmi_therm_throt_level_config_info *)(skb->data +
								sizeof(*cmd) +
								TLV_HDR_SIZE);
	for (i = 0; i < THERMAL_LEVELS; i++) {
		lvl_conf->tlv_header =
			FIELD_PREP(WMI_TLV_TAG, WMI_TAG_THERM_THROT_LEVEL_CONFIG_INFO) |
			FIELD_PREP(WMI_TLV_LEN, sizeof(*lvl_conf) - TLV_HDR_SIZE);

		lvl_conf->temp_lwm = param->levelconf[i].tmplwm;
		lvl_conf->temp_hwm = param->levelconf[i].tmphwm;
		lvl_conf->dc_off_percent = param->levelconf[i].dcoffpercent;
		lvl_conf->prio = param->levelconf[i].priority;
		lvl_conf++;
	}

	ret = ath11k_wmi_cmd_send(wmi, skb, WMI_THERM_THROT_SET_CONF_CMDID);
	if (ret) {
		ath11k_warn(ar->ab, "failed to send THERM_THROT_SET_CONF cmd\n");
		dev_kfree_skb(skb);
	}

	ath11k_dbg(ar->ab, ATH11K_DBG_WMI,
		   "WMI vdev set thermal throt pdev_id %d enable %d dc %d dc_per_event %x levels %d\n",
		   ar->pdev->pdev_id, param->enable, param->dc,
		   param->dc_per_event, THERMAL_LEVELS);

	return ret;
}

int ath11k_wmi_pdev_pktlog_enable(struct ath11k *ar, u32 pktlog_filter)
{
	struct ath11k_pdev_wmi *wmi = ar->wmi;
	struct wmi_pktlog_enable_cmd *cmd;
	struct sk_buff *skb;
	int ret;

	skb = ath11k_wmi_alloc_skb(wmi->wmi_ab, sizeof(*cmd));
	if (!skb)
		return -ENOMEM;

	cmd = (struct wmi_pktlog_enable_cmd *)skb->data;

	cmd->tlv_header = FIELD_PREP(WMI_TLV_TAG, WMI_TAG_PDEV_PKTLOG_ENABLE_CMD) |
			  FIELD_PREP(WMI_TLV_LEN, sizeof(*cmd) - TLV_HDR_SIZE);

	cmd->pdev_id = DP_HW2SW_MACID(ar->pdev->pdev_id);
	cmd->evlist = pktlog_filter;
	cmd->enable = ATH11K_WMI_PKTLOG_ENABLE_FORCE;

	ret = ath11k_wmi_cmd_send(wmi, skb,
				  WMI_PDEV_PKTLOG_ENABLE_CMDID);
	if (ret) {
		ath11k_warn(ar->ab, "failed to send WMI_PDEV_PKTLOG_ENABLE_CMDID\n");
		dev_kfree_skb(skb);
	}

	return ret;
}

int ath11k_wmi_pdev_pktlog_disable(struct ath11k *ar)
{
	struct ath11k_pdev_wmi *wmi = ar->wmi;
	struct wmi_pktlog_disable_cmd *cmd;
	struct sk_buff *skb;
	int ret;

	skb = ath11k_wmi_alloc_skb(wmi->wmi_ab, sizeof(*cmd));
	if (!skb)
		return -ENOMEM;

	cmd = (struct wmi_pktlog_disable_cmd *)skb->data;

	cmd->tlv_header = FIELD_PREP(WMI_TLV_TAG, WMI_TAG_PDEV_PKTLOG_DISABLE_CMD) |
			  FIELD_PREP(WMI_TLV_LEN, sizeof(*cmd) - TLV_HDR_SIZE);

	cmd->pdev_id = DP_HW2SW_MACID(ar->pdev->pdev_id);

	ret = ath11k_wmi_cmd_send(wmi, skb,
				  WMI_PDEV_PKTLOG_DISABLE_CMDID);
	if (ret) {
		ath11k_warn(ar->ab, "failed to send WMI_PDEV_PKTLOG_ENABLE_CMDID\n");
		dev_kfree_skb(skb);
	}

	return ret;
}

int
ath11k_wmi_send_twt_enable_cmd(struct ath11k *ar, u32 pdev_id)
{
	struct ath11k_pdev_wmi *wmi = ar->wmi;
	struct ath11k_base *ab = wmi->wmi_ab->ab;
	struct wmi_twt_enable_params_cmd *cmd;
	struct sk_buff *skb;
	int ret, len;

	len = sizeof(*cmd);

	skb = ath11k_wmi_alloc_skb(wmi->wmi_ab, len);
	if (!skb)
		return -ENOMEM;

	cmd = (struct wmi_twt_enable_params_cmd *)skb->data;
	cmd->tlv_header = FIELD_PREP(WMI_TLV_TAG, WMI_TAG_TWT_ENABLE_CMD) |
			  FIELD_PREP(WMI_TLV_LEN, len - TLV_HDR_SIZE);
	cmd->pdev_id = pdev_id;
	cmd->sta_cong_timer_ms = ATH11K_TWT_DEF_STA_CONG_TIMER_MS;
	cmd->default_slot_size = ATH11K_TWT_DEF_DEFAULT_SLOT_SIZE;
	cmd->congestion_thresh_setup = ATH11K_TWT_DEF_CONGESTION_THRESH_SETUP;
	cmd->congestion_thresh_teardown =
		ATH11K_TWT_DEF_CONGESTION_THRESH_TEARDOWN;
	cmd->congestion_thresh_critical =
		ATH11K_TWT_DEF_CONGESTION_THRESH_CRITICAL;
	cmd->interference_thresh_teardown =
		ATH11K_TWT_DEF_INTERFERENCE_THRESH_TEARDOWN;
	cmd->interference_thresh_setup =
		ATH11K_TWT_DEF_INTERFERENCE_THRESH_SETUP;
	cmd->min_no_sta_setup = ATH11K_TWT_DEF_MIN_NO_STA_SETUP;
	cmd->min_no_sta_teardown = ATH11K_TWT_DEF_MIN_NO_STA_TEARDOWN;
	cmd->no_of_bcast_mcast_slots = ATH11K_TWT_DEF_NO_OF_BCAST_MCAST_SLOTS;
	cmd->min_no_twt_slots = ATH11K_TWT_DEF_MIN_NO_TWT_SLOTS;
	cmd->max_no_sta_twt = ATH11K_TWT_DEF_MAX_NO_STA_TWT;
	cmd->mode_check_interval = ATH11K_TWT_DEF_MODE_CHECK_INTERVAL;
	cmd->add_sta_slot_interval = ATH11K_TWT_DEF_ADD_STA_SLOT_INTERVAL;
	cmd->remove_sta_slot_interval =
		ATH11K_TWT_DEF_REMOVE_STA_SLOT_INTERVAL;
	/* TODO add MBSSID support */
	cmd->mbss_support = 0;

	ret = ath11k_wmi_cmd_send(wmi, skb,
				  WMI_TWT_ENABLE_CMDID);
	if (ret) {
		ath11k_warn(ab, "Failed to send WMI_TWT_ENABLE_CMDID");
		dev_kfree_skb(skb);
	}
	return ret;
}

int
ath11k_wmi_send_twt_disable_cmd(struct ath11k *ar, u32 pdev_id)
{
	struct ath11k_pdev_wmi *wmi = ar->wmi;
	struct ath11k_base *ab = wmi->wmi_ab->ab;
	struct wmi_twt_disable_params_cmd *cmd;
	struct sk_buff *skb;
	int ret, len;

	len = sizeof(*cmd);

	skb = ath11k_wmi_alloc_skb(wmi->wmi_ab, len);
	if (!skb)
		return -ENOMEM;

	cmd = (struct wmi_twt_disable_params_cmd *)skb->data;
	cmd->tlv_header = FIELD_PREP(WMI_TLV_TAG, WMI_TAG_TWT_DISABLE_CMD) |
			  FIELD_PREP(WMI_TLV_LEN, len - TLV_HDR_SIZE);
	cmd->pdev_id = pdev_id;

	ret = ath11k_wmi_cmd_send(wmi, skb,
				  WMI_TWT_DISABLE_CMDID);
	if (ret) {
		ath11k_warn(ab, "Failed to send WMI_TWT_DISABLE_CMDID");
		dev_kfree_skb(skb);
	}
	return ret;
}

int
ath11k_wmi_send_obss_spr_cmd(struct ath11k *ar, u32 vdev_id,
			     struct ieee80211_he_obss_pd *he_obss_pd)
{
	struct ath11k_pdev_wmi *wmi = ar->wmi;
	struct ath11k_base *ab = wmi->wmi_ab->ab;
	struct wmi_obss_spatial_reuse_params_cmd *cmd;
	struct sk_buff *skb;
	int ret, len;

	len = sizeof(*cmd);

	skb = ath11k_wmi_alloc_skb(wmi->wmi_ab, len);
	if (!skb)
		return -ENOMEM;

	cmd = (struct wmi_obss_spatial_reuse_params_cmd *)skb->data;
	cmd->tlv_header = FIELD_PREP(WMI_TLV_TAG,
				     WMI_TAG_OBSS_SPATIAL_REUSE_SET_CMD) |
			  FIELD_PREP(WMI_TLV_LEN, len - TLV_HDR_SIZE);
	cmd->vdev_id = vdev_id;
	cmd->enable = he_obss_pd->enable;
	cmd->obss_min = he_obss_pd->min_offset;
	cmd->obss_max = he_obss_pd->max_offset;

	ret = ath11k_wmi_cmd_send(wmi, skb,
				  WMI_PDEV_OBSS_PD_SPATIAL_REUSE_CMDID);
	if (ret) {
		ath11k_warn(ab,
			    "Failed to send WMI_PDEV_OBSS_PD_SPATIAL_REUSE_CMDID");
		dev_kfree_skb(skb);
	}
	return ret;
}

int
ath11k_wmi_pdev_set_srg_bss_color_bitmap(struct ath11k *ar, u32 *bitmap)
{
	struct ath11k_pdev_wmi *wmi = ar->wmi;
	struct ath11k_base *ab = wmi->wmi_ab->ab;
	struct wmi_pdev_obss_pd_bitmap_cmd *cmd;
	struct sk_buff *skb;
	int ret, len;

	len = sizeof(*cmd);

	skb = ath11k_wmi_alloc_skb(wmi->wmi_ab, len);
	if (!skb)
		return -ENOMEM;

	cmd = (struct wmi_pdev_obss_pd_bitmap_cmd *)skb->data;
	cmd->tlv_header = FIELD_PREP(WMI_TLV_TAG,
				     WMI_TAG_PDEV_SRG_BSS_COLOR_BITMAP_CMD) |
			  FIELD_PREP(WMI_TLV_LEN, len - TLV_HDR_SIZE);
	cmd->pdev_id = ar->pdev->pdev_id;
	memcpy(cmd->bitmap, bitmap, sizeof(cmd->bitmap));

	ath11k_dbg(ar->ab, ATH11K_DBG_WMI,
		   "obss pd pdev_id %d bss color bitmap %08x %08x\n",
		   cmd->pdev_id, cmd->bitmap[0], cmd->bitmap[1]);

	ret = ath11k_wmi_cmd_send(wmi, skb,
				  WMI_PDEV_SET_SRG_BSS_COLOR_BITMAP_CMDID);
	if (ret) {
		ath11k_warn(ab,
			    "failed to send WMI_PDEV_SET_SRG_BSS_COLOR_BITMAP_CMDID");
		dev_kfree_skb(skb);
	}

	return ret;
}

int
ath11k_wmi_pdev_set_srg_patial_bssid_bitmap(struct ath11k *ar, u32 *bitmap)
{
	struct ath11k_pdev_wmi *wmi = ar->wmi;
	struct ath11k_base *ab = wmi->wmi_ab->ab;
	struct wmi_pdev_obss_pd_bitmap_cmd *cmd;
	struct sk_buff *skb;
	int ret, len;

	len = sizeof(*cmd);

	skb = ath11k_wmi_alloc_skb(wmi->wmi_ab, len);
	if (!skb)
		return -ENOMEM;

	cmd = (struct wmi_pdev_obss_pd_bitmap_cmd *)skb->data;
	cmd->tlv_header =
		FIELD_PREP(WMI_TLV_TAG,
			   WMI_TAG_PDEV_SRG_PARTIAL_BSSID_BITMAP_CMD) |
		FIELD_PREP(WMI_TLV_LEN, len - TLV_HDR_SIZE);
	cmd->pdev_id = ar->pdev->pdev_id;
	memcpy(cmd->bitmap, bitmap, sizeof(cmd->bitmap));

	ath11k_dbg(ar->ab, ATH11K_DBG_WMI,
		   "obss pd pdev_id %d partial bssid bitmap %08x %08x\n",
		   cmd->pdev_id, cmd->bitmap[0], cmd->bitmap[1]);

	ret = ath11k_wmi_cmd_send(wmi, skb,
				  WMI_PDEV_SET_SRG_PARTIAL_BSSID_BITMAP_CMDID);
	if (ret) {
		ath11k_warn(ab,
			    "failed to send WMI_PDEV_SET_SRG_PARTIAL_BSSID_BITMAP_CMDID");
		dev_kfree_skb(skb);
	}

	return ret;
}

int
ath11k_wmi_pdev_srg_obss_color_enable_bitmap(struct ath11k *ar, u32 *bitmap)
{
	struct ath11k_pdev_wmi *wmi = ar->wmi;
	struct ath11k_base *ab = wmi->wmi_ab->ab;
	struct wmi_pdev_obss_pd_bitmap_cmd *cmd;
	struct sk_buff *skb;
	int ret, len;

	len = sizeof(*cmd);

	skb = ath11k_wmi_alloc_skb(wmi->wmi_ab, len);
	if (!skb)
		return -ENOMEM;

	cmd = (struct wmi_pdev_obss_pd_bitmap_cmd *)skb->data;
	cmd->tlv_header =
		FIELD_PREP(WMI_TLV_TAG,
			   WMI_TAG_PDEV_SRG_OBSS_COLOR_ENABLE_BITMAP_CMD) |
		FIELD_PREP(WMI_TLV_LEN, len - TLV_HDR_SIZE);
	cmd->pdev_id = ar->pdev->pdev_id;
	memcpy(cmd->bitmap, bitmap, sizeof(cmd->bitmap));

	ath11k_dbg(ar->ab, ATH11K_DBG_WMI,
		   "obss pd srg pdev_id %d bss color enable bitmap %08x %08x\n",
		   cmd->pdev_id, cmd->bitmap[0], cmd->bitmap[1]);

	ret = ath11k_wmi_cmd_send(wmi, skb,
				  WMI_PDEV_SET_SRG_OBSS_COLOR_ENABLE_BITMAP_CMDID);
	if (ret) {
		ath11k_warn(ab,
			    "failed to send WMI_PDEV_SET_SRG_OBSS_COLOR_ENABLE_BITMAP_CMDID");
		dev_kfree_skb(skb);
	}

	return ret;
}

int
ath11k_wmi_pdev_srg_obss_bssid_enable_bitmap(struct ath11k *ar, u32 *bitmap)
{
	struct ath11k_pdev_wmi *wmi = ar->wmi;
	struct ath11k_base *ab = wmi->wmi_ab->ab;
	struct wmi_pdev_obss_pd_bitmap_cmd *cmd;
	struct sk_buff *skb;
	int ret, len;

	len = sizeof(*cmd);

	skb = ath11k_wmi_alloc_skb(wmi->wmi_ab, len);
	if (!skb)
		return -ENOMEM;

	cmd = (struct wmi_pdev_obss_pd_bitmap_cmd *)skb->data;
	cmd->tlv_header =
		FIELD_PREP(WMI_TLV_TAG,
			   WMI_TAG_PDEV_SRG_OBSS_BSSID_ENABLE_BITMAP_CMD) |
		FIELD_PREP(WMI_TLV_LEN, len - TLV_HDR_SIZE);
	cmd->pdev_id = ar->pdev->pdev_id;
	memcpy(cmd->bitmap, bitmap, sizeof(cmd->bitmap));

	ath11k_dbg(ar->ab, ATH11K_DBG_WMI,
		   "obss pd srg pdev_id %d bssid enable bitmap %08x %08x\n",
		   cmd->pdev_id, cmd->bitmap[0], cmd->bitmap[1]);

	ret = ath11k_wmi_cmd_send(wmi, skb,
				  WMI_PDEV_SET_SRG_OBSS_BSSID_ENABLE_BITMAP_CMDID);
	if (ret) {
		ath11k_warn(ab,
			    "failed to send WMI_PDEV_SET_SRG_OBSS_BSSID_ENABLE_BITMAP_CMDID");
		dev_kfree_skb(skb);
	}

	return ret;
}

int
ath11k_wmi_pdev_non_srg_obss_color_enable_bitmap(struct ath11k *ar, u32 *bitmap)
{
	struct ath11k_pdev_wmi *wmi = ar->wmi;
	struct ath11k_base *ab = wmi->wmi_ab->ab;
	struct wmi_pdev_obss_pd_bitmap_cmd *cmd;
	struct sk_buff *skb;
	int ret, len;

	len = sizeof(*cmd);

	skb = ath11k_wmi_alloc_skb(wmi->wmi_ab, len);
	if (!skb)
		return -ENOMEM;

	cmd = (struct wmi_pdev_obss_pd_bitmap_cmd *)skb->data;
	cmd->tlv_header =
		FIELD_PREP(WMI_TLV_TAG,
			   WMI_TAG_PDEV_NON_SRG_OBSS_COLOR_ENABLE_BITMAP_CMD) |
		FIELD_PREP(WMI_TLV_LEN, len - TLV_HDR_SIZE);
	cmd->pdev_id = ar->pdev->pdev_id;
	memcpy(cmd->bitmap, bitmap, sizeof(cmd->bitmap));

	ath11k_dbg(ar->ab, ATH11K_DBG_WMI,
		   "obss pd non_srg pdev_id %d bss color enable bitmap %08x %08x\n",
		   cmd->pdev_id, cmd->bitmap[0], cmd->bitmap[1]);

	ret = ath11k_wmi_cmd_send(wmi, skb,
				  WMI_PDEV_SET_NON_SRG_OBSS_COLOR_ENABLE_BITMAP_CMDID);
	if (ret) {
		ath11k_warn(ab,
			    "failed to send WMI_PDEV_SET_NON_SRG_OBSS_COLOR_ENABLE_BITMAP_CMDID");
		dev_kfree_skb(skb);
	}

	return ret;
}

int
ath11k_wmi_pdev_non_srg_obss_bssid_enable_bitmap(struct ath11k *ar, u32 *bitmap)
{
	struct ath11k_pdev_wmi *wmi = ar->wmi;
	struct ath11k_base *ab = wmi->wmi_ab->ab;
	struct wmi_pdev_obss_pd_bitmap_cmd *cmd;
	struct sk_buff *skb;
	int ret, len;

	len = sizeof(*cmd);

	skb = ath11k_wmi_alloc_skb(wmi->wmi_ab, len);
	if (!skb)
		return -ENOMEM;

	cmd = (struct wmi_pdev_obss_pd_bitmap_cmd *)skb->data;
	cmd->tlv_header =
		FIELD_PREP(WMI_TLV_TAG,
			   WMI_TAG_PDEV_NON_SRG_OBSS_BSSID_ENABLE_BITMAP_CMD) |
		FIELD_PREP(WMI_TLV_LEN, len - TLV_HDR_SIZE);
	cmd->pdev_id = ar->pdev->pdev_id;
	memcpy(cmd->bitmap, bitmap, sizeof(cmd->bitmap));

	ath11k_dbg(ar->ab, ATH11K_DBG_WMI,
		   "obss pd non_srg pdev_id %d bssid enable bitmap %08x %08x\n",
		   cmd->pdev_id, cmd->bitmap[0], cmd->bitmap[1]);

	ret = ath11k_wmi_cmd_send(wmi, skb,
				  WMI_PDEV_SET_NON_SRG_OBSS_BSSID_ENABLE_BITMAP_CMDID);
	if (ret) {
		ath11k_warn(ab,
			    "failed to send WMI_PDEV_SET_NON_SRG_OBSS_BSSID_ENABLE_BITMAP_CMDID");
		dev_kfree_skb(skb);
	}

	return ret;
}

int
ath11k_wmi_send_obss_color_collision_cfg_cmd(struct ath11k *ar, u32 vdev_id,
					     u8 bss_color, u32 period,
					     bool enable)
{
	struct ath11k_pdev_wmi *wmi = ar->wmi;
	struct ath11k_base *ab = wmi->wmi_ab->ab;
	struct wmi_obss_color_collision_cfg_params_cmd *cmd;
	struct sk_buff *skb;
	int ret, len;

	len = sizeof(*cmd);

	skb = ath11k_wmi_alloc_skb(wmi->wmi_ab, len);
	if (!skb)
		return -ENOMEM;

	cmd = (struct wmi_obss_color_collision_cfg_params_cmd *)skb->data;
	cmd->tlv_header = FIELD_PREP(WMI_TLV_TAG,
				     WMI_TAG_OBSS_COLOR_COLLISION_DET_CONFIG) |
			  FIELD_PREP(WMI_TLV_LEN, len - TLV_HDR_SIZE);
	cmd->vdev_id = vdev_id;
	cmd->evt_type = enable ? ATH11K_OBSS_COLOR_COLLISION_DETECTION :
				 ATH11K_OBSS_COLOR_COLLISION_DETECTION_DISABLE;
	cmd->current_bss_color = bss_color;
	cmd->detection_period_ms = period;
	cmd->scan_period_ms = ATH11K_BSS_COLOR_COLLISION_SCAN_PERIOD_MS;
	cmd->free_slot_expiry_time_ms = 0;
	cmd->flags = 0;

	ath11k_dbg(ar->ab, ATH11K_DBG_WMI,
		   "wmi_send_obss_color_collision_cfg id %d type %d bss_color %d detect_period %d scan_period %d\n",
		   cmd->vdev_id, cmd->evt_type, cmd->current_bss_color,
		   cmd->detection_period_ms, cmd->scan_period_ms);

	ret = ath11k_wmi_cmd_send(wmi, skb,
				  WMI_OBSS_COLOR_COLLISION_DET_CONFIG_CMDID);
	if (ret) {
		ath11k_warn(ab, "Failed to send WMI_OBSS_COLOR_COLLISION_DET_CONFIG_CMDID");
		dev_kfree_skb(skb);
	}
	return ret;
}

int ath11k_wmi_send_bss_color_change_enable_cmd(struct ath11k *ar, u32 vdev_id,
						bool enable)
{
	struct ath11k_pdev_wmi *wmi = ar->wmi;
	struct ath11k_base *ab = wmi->wmi_ab->ab;
	struct wmi_bss_color_change_enable_params_cmd *cmd;
	struct sk_buff *skb;
	int ret, len;

	len = sizeof(*cmd);

	skb = ath11k_wmi_alloc_skb(wmi->wmi_ab, len);
	if (!skb)
		return -ENOMEM;

	cmd = (struct wmi_bss_color_change_enable_params_cmd *)skb->data;
	cmd->tlv_header = FIELD_PREP(WMI_TLV_TAG, WMI_TAG_BSS_COLOR_CHANGE_ENABLE) |
			  FIELD_PREP(WMI_TLV_LEN, len - TLV_HDR_SIZE);
	cmd->vdev_id = vdev_id;
	cmd->enable = enable ? 1 : 0;

	ath11k_dbg(ar->ab, ATH11K_DBG_WMI,
		   "wmi_send_bss_color_change_enable id %d enable %d\n",
		   cmd->vdev_id, cmd->enable);

	ret = ath11k_wmi_cmd_send(wmi, skb,
				  WMI_BSS_COLOR_CHANGE_ENABLE_CMDID);
	if (ret) {
		ath11k_warn(ab, "Failed to send WMI_BSS_COLOR_CHANGE_ENABLE_CMDID");
		dev_kfree_skb(skb);
	}
	return ret;
}

int ath11k_wmi_fils_discovery_tmpl(struct ath11k *ar, u32 vdev_id,
				   struct sk_buff *tmpl)
{
	struct wmi_tlv *tlv;
	struct sk_buff *skb;
	void *ptr;
	int ret, len;
	size_t aligned_len;
	struct wmi_fils_discovery_tmpl_cmd *cmd;

	aligned_len = roundup(tmpl->len, 4);
	len = sizeof(*cmd) + TLV_HDR_SIZE + aligned_len;

	ath11k_dbg(ar->ab, ATH11K_DBG_WMI,
		   "WMI vdev %i set FILS discovery template\n", vdev_id);

	skb = ath11k_wmi_alloc_skb(ar->wmi->wmi_ab, len);
	if (!skb)
		return -ENOMEM;

	cmd = (struct wmi_fils_discovery_tmpl_cmd *)skb->data;
	cmd->tlv_header = FIELD_PREP(WMI_TLV_TAG,
				     WMI_TAG_FILS_DISCOVERY_TMPL_CMD) |
			  FIELD_PREP(WMI_TLV_LEN, sizeof(*cmd) - TLV_HDR_SIZE);
	cmd->vdev_id = vdev_id;
	cmd->buf_len = tmpl->len;
	ptr = skb->data + sizeof(*cmd);

	tlv = ptr;
	tlv->header = FIELD_PREP(WMI_TLV_TAG, WMI_TAG_ARRAY_BYTE) |
		      FIELD_PREP(WMI_TLV_LEN, aligned_len);
	memcpy(tlv->value, tmpl->data, tmpl->len);

	ret = ath11k_wmi_cmd_send(ar->wmi, skb, WMI_FILS_DISCOVERY_TMPL_CMDID);
	if (ret) {
		ath11k_warn(ar->ab,
			    "WMI vdev %i failed to send FILS discovery template command\n",
			    vdev_id);
		dev_kfree_skb(skb);
	}
	return ret;
}

int ath11k_wmi_probe_resp_tmpl(struct ath11k *ar, u32 vdev_id,
			       struct sk_buff *tmpl)
{
	struct wmi_probe_tmpl_cmd *cmd;
	struct wmi_bcn_prb_info *probe_info;
	struct wmi_tlv *tlv;
	struct sk_buff *skb;
	void *ptr;
	int ret, len;
	size_t aligned_len = roundup(tmpl->len, 4);

	ath11k_dbg(ar->ab, ATH11K_DBG_WMI,
		   "WMI vdev %i set probe response template\n", vdev_id);

	len = sizeof(*cmd) + sizeof(*probe_info) + TLV_HDR_SIZE + aligned_len;

	skb = ath11k_wmi_alloc_skb(ar->wmi->wmi_ab, len);
	if (!skb)
		return -ENOMEM;

	cmd = (struct wmi_probe_tmpl_cmd *)skb->data;
	cmd->tlv_header = FIELD_PREP(WMI_TLV_TAG, WMI_TAG_PRB_TMPL_CMD) |
			  FIELD_PREP(WMI_TLV_LEN, sizeof(*cmd) - TLV_HDR_SIZE);
	cmd->vdev_id = vdev_id;
	cmd->buf_len = tmpl->len;

	ptr = skb->data + sizeof(*cmd);

	probe_info = ptr;
	len = sizeof(*probe_info);
	probe_info->tlv_header = FIELD_PREP(WMI_TLV_TAG,
					    WMI_TAG_BCN_PRB_INFO) |
				 FIELD_PREP(WMI_TLV_LEN, len - TLV_HDR_SIZE);
	probe_info->caps = 0;
	probe_info->erp = 0;

	ptr += sizeof(*probe_info);

	tlv = ptr;
	tlv->header = FIELD_PREP(WMI_TLV_TAG, WMI_TAG_ARRAY_BYTE) |
		      FIELD_PREP(WMI_TLV_LEN, aligned_len);
	memcpy(tlv->value, tmpl->data, tmpl->len);

	ret = ath11k_wmi_cmd_send(ar->wmi, skb, WMI_PRB_TMPL_CMDID);
	if (ret) {
		ath11k_warn(ar->ab,
			    "WMI vdev %i failed to send probe response template command\n",
			    vdev_id);
		dev_kfree_skb(skb);
	}
	return ret;
}

int ath11k_wmi_fils_discovery(struct ath11k *ar, u32 vdev_id, u32 interval,
			      bool unsol_bcast_probe_resp_enabled)
{
	struct sk_buff *skb;
	int ret, len;
	struct wmi_fils_discovery_cmd *cmd;

	ath11k_dbg(ar->ab, ATH11K_DBG_WMI,
		   "WMI vdev %i set %s interval to %u TU\n",
		   vdev_id, unsol_bcast_probe_resp_enabled ?
		   "unsolicited broadcast probe response" : "FILS discovery",
		   interval);

	len = sizeof(*cmd);
	skb = ath11k_wmi_alloc_skb(ar->wmi->wmi_ab, len);
	if (!skb)
		return -ENOMEM;

	cmd = (struct wmi_fils_discovery_cmd *)skb->data;
	cmd->tlv_header = FIELD_PREP(WMI_TLV_TAG, WMI_TAG_ENABLE_FILS_CMD) |
			  FIELD_PREP(WMI_TLV_LEN, len - TLV_HDR_SIZE);
	cmd->vdev_id = vdev_id;
	cmd->interval = interval;
	cmd->config = unsol_bcast_probe_resp_enabled;

	ret = ath11k_wmi_cmd_send(ar->wmi, skb, WMI_ENABLE_FILS_CMDID);
	if (ret) {
		ath11k_warn(ar->ab,
			    "WMI vdev %i failed to send FILS discovery enable/disable command\n",
			    vdev_id);
		dev_kfree_skb(skb);
	}
	return ret;
}

static void
ath11k_fill_band_to_mac_param(struct ath11k_base  *soc,
			      struct wmi_host_pdev_band_to_mac *band_to_mac)
{
	u8 i;
	struct ath11k_hal_reg_capabilities_ext *hal_reg_cap;
	struct ath11k_pdev *pdev;

	for (i = 0; i < soc->num_radios; i++) {
		pdev = &soc->pdevs[i];
		hal_reg_cap = &soc->hal_reg_cap[i];
		band_to_mac[i].pdev_id = pdev->pdev_id;

		switch (pdev->cap.supported_bands) {
		case WMI_HOST_WLAN_2G_5G_CAP:
			band_to_mac[i].start_freq = hal_reg_cap->low_2ghz_chan;
			band_to_mac[i].end_freq = hal_reg_cap->high_5ghz_chan;
			break;
		case WMI_HOST_WLAN_2G_CAP:
			band_to_mac[i].start_freq = hal_reg_cap->low_2ghz_chan;
			band_to_mac[i].end_freq = hal_reg_cap->high_2ghz_chan;
			break;
		case WMI_HOST_WLAN_5G_CAP:
			band_to_mac[i].start_freq = hal_reg_cap->low_5ghz_chan;
			band_to_mac[i].end_freq = hal_reg_cap->high_5ghz_chan;
			break;
		default:
			break;
		}
	}
}

static void
ath11k_wmi_copy_resource_config(struct wmi_resource_config *wmi_cfg,
				struct target_resource_config *tg_cfg)
{
	wmi_cfg->num_vdevs = tg_cfg->num_vdevs;
	wmi_cfg->num_peers = tg_cfg->num_peers;
	wmi_cfg->num_offload_peers = tg_cfg->num_offload_peers;
	wmi_cfg->num_offload_reorder_buffs = tg_cfg->num_offload_reorder_buffs;
	wmi_cfg->num_peer_keys = tg_cfg->num_peer_keys;
	wmi_cfg->num_tids = tg_cfg->num_tids;
	wmi_cfg->ast_skid_limit = tg_cfg->ast_skid_limit;
	wmi_cfg->tx_chain_mask = tg_cfg->tx_chain_mask;
	wmi_cfg->rx_chain_mask = tg_cfg->rx_chain_mask;
	wmi_cfg->rx_timeout_pri[0] = tg_cfg->rx_timeout_pri[0];
	wmi_cfg->rx_timeout_pri[1] = tg_cfg->rx_timeout_pri[1];
	wmi_cfg->rx_timeout_pri[2] = tg_cfg->rx_timeout_pri[2];
	wmi_cfg->rx_timeout_pri[3] = tg_cfg->rx_timeout_pri[3];
	wmi_cfg->rx_decap_mode = tg_cfg->rx_decap_mode;
	wmi_cfg->scan_max_pending_req = tg_cfg->scan_max_pending_req;
	wmi_cfg->bmiss_offload_max_vdev = tg_cfg->bmiss_offload_max_vdev;
	wmi_cfg->roam_offload_max_vdev = tg_cfg->roam_offload_max_vdev;
	wmi_cfg->roam_offload_max_ap_profiles =
		tg_cfg->roam_offload_max_ap_profiles;
	wmi_cfg->num_mcast_groups = tg_cfg->num_mcast_groups;
	wmi_cfg->num_mcast_table_elems = tg_cfg->num_mcast_table_elems;
	wmi_cfg->mcast2ucast_mode = tg_cfg->mcast2ucast_mode;
	wmi_cfg->tx_dbg_log_size = tg_cfg->tx_dbg_log_size;
	wmi_cfg->num_wds_entries = tg_cfg->num_wds_entries;
	wmi_cfg->dma_burst_size = tg_cfg->dma_burst_size;
	wmi_cfg->mac_aggr_delim = tg_cfg->mac_aggr_delim;
	wmi_cfg->rx_skip_defrag_timeout_dup_detection_check =
		tg_cfg->rx_skip_defrag_timeout_dup_detection_check;
	wmi_cfg->vow_config = tg_cfg->vow_config;
	wmi_cfg->gtk_offload_max_vdev = tg_cfg->gtk_offload_max_vdev;
	wmi_cfg->num_msdu_desc = tg_cfg->num_msdu_desc;
	wmi_cfg->max_frag_entries = tg_cfg->max_frag_entries;
	wmi_cfg->num_tdls_vdevs = tg_cfg->num_tdls_vdevs;
	wmi_cfg->num_tdls_conn_table_entries =
		tg_cfg->num_tdls_conn_table_entries;
	wmi_cfg->beacon_tx_offload_max_vdev =
		tg_cfg->beacon_tx_offload_max_vdev;
	wmi_cfg->num_multicast_filter_entries =
		tg_cfg->num_multicast_filter_entries;
	wmi_cfg->num_wow_filters = tg_cfg->num_wow_filters;
	wmi_cfg->num_keep_alive_pattern = tg_cfg->num_keep_alive_pattern;
	wmi_cfg->keep_alive_pattern_size = tg_cfg->keep_alive_pattern_size;
	wmi_cfg->max_tdls_concurrent_sleep_sta =
		tg_cfg->max_tdls_concurrent_sleep_sta;
	wmi_cfg->max_tdls_concurrent_buffer_sta =
		tg_cfg->max_tdls_concurrent_buffer_sta;
	wmi_cfg->wmi_send_separate = tg_cfg->wmi_send_separate;
	wmi_cfg->num_ocb_vdevs = tg_cfg->num_ocb_vdevs;
	wmi_cfg->num_ocb_channels = tg_cfg->num_ocb_channels;
	wmi_cfg->num_ocb_schedules = tg_cfg->num_ocb_schedules;
	wmi_cfg->bpf_instruction_size = tg_cfg->bpf_instruction_size;
	wmi_cfg->max_bssid_rx_filters = tg_cfg->max_bssid_rx_filters;
	wmi_cfg->use_pdev_id = tg_cfg->use_pdev_id;
	wmi_cfg->flag1 = tg_cfg->atf_config;
	wmi_cfg->peer_map_unmap_v2_support = tg_cfg->peer_map_unmap_v2_support;
	wmi_cfg->sched_params = tg_cfg->sched_params;
	wmi_cfg->twt_ap_pdev_count = tg_cfg->twt_ap_pdev_count;
	wmi_cfg->twt_ap_sta_count = tg_cfg->twt_ap_sta_count;
}

static int ath11k_init_cmd_send(struct ath11k_pdev_wmi *wmi,
				struct wmi_init_cmd_param *param)
{
	struct ath11k_base *ab = wmi->wmi_ab->ab;
	struct sk_buff *skb;
	struct wmi_init_cmd *cmd;
	struct wmi_resource_config *cfg;
	struct wmi_pdev_set_hw_mode_cmd_param *hw_mode;
	struct wmi_pdev_band_to_mac *band_to_mac;
	struct wlan_host_mem_chunk *host_mem_chunks;
	struct wmi_tlv *tlv;
	size_t ret, len;
	void *ptr;
	u32 hw_mode_len = 0;
	u16 idx;

	if (param->hw_mode_id != WMI_HOST_HW_MODE_MAX)
		hw_mode_len = sizeof(*hw_mode) + TLV_HDR_SIZE +
			      (param->num_band_to_mac * sizeof(*band_to_mac));

	len = sizeof(*cmd) + TLV_HDR_SIZE + sizeof(*cfg) + hw_mode_len +
	      (param->num_mem_chunks ? (sizeof(*host_mem_chunks) * WMI_MAX_MEM_REQS) : 0);

	skb = ath11k_wmi_alloc_skb(wmi->wmi_ab, len);
	if (!skb)
		return -ENOMEM;

	cmd = (struct wmi_init_cmd *)skb->data;

	cmd->tlv_header = FIELD_PREP(WMI_TLV_TAG, WMI_TAG_INIT_CMD) |
			  FIELD_PREP(WMI_TLV_LEN, sizeof(*cmd) - TLV_HDR_SIZE);

	ptr = skb->data + sizeof(*cmd);
	cfg = ptr;

	ath11k_wmi_copy_resource_config(cfg, param->res_cfg);

	cfg->tlv_header = FIELD_PREP(WMI_TLV_TAG, WMI_TAG_RESOURCE_CONFIG) |
			  FIELD_PREP(WMI_TLV_LEN, sizeof(*cfg) - TLV_HDR_SIZE);

	ptr += sizeof(*cfg);
	host_mem_chunks = ptr + TLV_HDR_SIZE;
	len = sizeof(struct wlan_host_mem_chunk);

	for (idx = 0; idx < param->num_mem_chunks; ++idx) {
		host_mem_chunks[idx].tlv_header =
				FIELD_PREP(WMI_TLV_TAG,
					   WMI_TAG_WLAN_HOST_MEMORY_CHUNK) |
				FIELD_PREP(WMI_TLV_LEN, len);

		host_mem_chunks[idx].ptr = param->mem_chunks[idx].paddr;
		host_mem_chunks[idx].size = param->mem_chunks[idx].len;
		host_mem_chunks[idx].req_id = param->mem_chunks[idx].req_id;

		ath11k_dbg(ab, ATH11K_DBG_WMI,
			   "WMI host mem chunk req_id %d paddr 0x%llx len %d\n",
			   param->mem_chunks[idx].req_id,
			   (u64)param->mem_chunks[idx].paddr,
			   param->mem_chunks[idx].len);
	}
	cmd->num_host_mem_chunks = param->num_mem_chunks;
	len = sizeof(struct wlan_host_mem_chunk) * param->num_mem_chunks;

	/* num_mem_chunks is zero */
	tlv = ptr;
	tlv->header = FIELD_PREP(WMI_TLV_TAG, WMI_TAG_ARRAY_STRUCT) |
		      FIELD_PREP(WMI_TLV_LEN, len);
	ptr += TLV_HDR_SIZE + len;

	if (param->hw_mode_id != WMI_HOST_HW_MODE_MAX) {
		hw_mode = (struct wmi_pdev_set_hw_mode_cmd_param *)ptr;
		hw_mode->tlv_header = FIELD_PREP(WMI_TLV_TAG,
						 WMI_TAG_PDEV_SET_HW_MODE_CMD) |
				      FIELD_PREP(WMI_TLV_LEN,
						 sizeof(*hw_mode) - TLV_HDR_SIZE);

		hw_mode->hw_mode_index = param->hw_mode_id;
		hw_mode->num_band_to_mac = param->num_band_to_mac;

		ptr += sizeof(*hw_mode);

		len = param->num_band_to_mac * sizeof(*band_to_mac);
		tlv = ptr;
		tlv->header = FIELD_PREP(WMI_TLV_TAG, WMI_TAG_ARRAY_STRUCT) |
			      FIELD_PREP(WMI_TLV_LEN, len);

		ptr += TLV_HDR_SIZE;
		len = sizeof(*band_to_mac);

		for (idx = 0; idx < param->num_band_to_mac; idx++) {
			band_to_mac = (void *)ptr;

			band_to_mac->tlv_header = FIELD_PREP(WMI_TLV_TAG,
							     WMI_TAG_PDEV_BAND_TO_MAC) |
						  FIELD_PREP(WMI_TLV_LEN,
							     len - TLV_HDR_SIZE);
			band_to_mac->pdev_id = param->band_to_mac[idx].pdev_id;
			band_to_mac->start_freq =
				param->band_to_mac[idx].start_freq;
			band_to_mac->end_freq =
				param->band_to_mac[idx].end_freq;
			ptr += sizeof(*band_to_mac);
		}
	}

	ret = ath11k_wmi_cmd_send(wmi, skb, WMI_INIT_CMDID);
	if (ret) {
		ath11k_warn(ab, "failed to send WMI_INIT_CMDID\n");
		dev_kfree_skb(skb);
	}

	return ret;
}

int ath11k_wmi_pdev_lro_cfg(struct ath11k *ar,
			    int pdev_id)
{
	struct ath11k_wmi_pdev_lro_config_cmd *cmd;
	struct sk_buff *skb;
	int ret;

	skb = ath11k_wmi_alloc_skb(ar->wmi->wmi_ab, sizeof(*cmd));
	if (!skb)
		return -ENOMEM;

	cmd = (struct ath11k_wmi_pdev_lro_config_cmd *)skb->data;
	cmd->tlv_header = FIELD_PREP(WMI_TLV_TAG, WMI_TAG_LRO_INFO_CMD) |
			  FIELD_PREP(WMI_TLV_LEN, sizeof(*cmd) - TLV_HDR_SIZE);

	get_random_bytes(cmd->th_4, sizeof(uint32_t) * ATH11K_IPV4_TH_SEED_SIZE);
	get_random_bytes(cmd->th_6, sizeof(uint32_t) * ATH11K_IPV6_TH_SEED_SIZE);

	cmd->pdev_id = pdev_id;

	ret = ath11k_wmi_cmd_send(ar->wmi, skb, WMI_LRO_CONFIG_CMDID);
	if (ret) {
		ath11k_warn(ar->ab,
			    "failed to send lro cfg req wmi cmd\n");
		goto err;
	}

	ath11k_dbg(ar->ab, ATH11K_DBG_WMI,
		   "WMI lro cfg cmd pdev_id 0x%x\n", pdev_id);
	return 0;
err:
	dev_kfree_skb(skb);
	return ret;
}

int ath11k_wmi_wait_for_service_ready(struct ath11k_base *ab)
{
	unsigned long time_left;

	time_left = wait_for_completion_timeout(&ab->wmi_ab.service_ready,
						WMI_SERVICE_READY_TIMEOUT_HZ);
	if (!time_left)
		return -ETIMEDOUT;

	return 0;
}

int ath11k_wmi_wait_for_unified_ready(struct ath11k_base *ab)
{
	unsigned long time_left;

	time_left = wait_for_completion_timeout(&ab->wmi_ab.unified_ready,
						WMI_SERVICE_READY_TIMEOUT_HZ);
	if (!time_left)
		return -ETIMEDOUT;

	return 0;
}

int ath11k_wmi_set_hw_mode(struct ath11k_base *ab,
			   enum wmi_host_hw_mode_config_type mode)
{
	struct wmi_pdev_set_hw_mode_cmd_param *cmd;
	struct sk_buff *skb;
	struct ath11k_wmi_base *wmi_ab = &ab->wmi_ab;
	int len;
	int ret;

	len = sizeof(*cmd);

	skb = ath11k_wmi_alloc_skb(wmi_ab, len);
	if (!skb)
		return -ENOMEM;

	cmd = (struct wmi_pdev_set_hw_mode_cmd_param *)skb->data;

	cmd->tlv_header = FIELD_PREP(WMI_TLV_TAG, WMI_TAG_PDEV_SET_HW_MODE_CMD) |
			  FIELD_PREP(WMI_TLV_LEN, sizeof(*cmd) - TLV_HDR_SIZE);

	cmd->pdev_id = WMI_PDEV_ID_SOC;
	cmd->hw_mode_index = mode;

	ret = ath11k_wmi_cmd_send(&wmi_ab->wmi[0], skb, WMI_PDEV_SET_HW_MODE_CMDID);
	if (ret) {
		ath11k_warn(ab, "failed to send WMI_PDEV_SET_HW_MODE_CMDID\n");
		dev_kfree_skb(skb);
	}

	return ret;
}

int ath11k_wmi_cmd_init(struct ath11k_base *ab)
{
	struct ath11k_wmi_base *wmi_sc = &ab->wmi_ab;
	struct wmi_init_cmd_param init_param;
	struct target_resource_config  config;

	memset(&init_param, 0, sizeof(init_param));
	memset(&config, 0, sizeof(config));

	ab->hw_params.hw_ops->wmi_init_config(ab, &config);

	memcpy(&wmi_sc->wlan_resource_config, &config, sizeof(config));

	init_param.res_cfg = &wmi_sc->wlan_resource_config;
	init_param.num_mem_chunks = wmi_sc->num_mem_chunks;
	init_param.hw_mode_id = wmi_sc->preferred_hw_mode;
	init_param.mem_chunks = wmi_sc->mem_chunks;

	if (ab->hw_params.single_pdev_only)
		init_param.hw_mode_id = WMI_HOST_HW_MODE_MAX;

	init_param.num_band_to_mac = ab->num_radios;
	ath11k_fill_band_to_mac_param(ab, init_param.band_to_mac);

	return ath11k_init_cmd_send(&wmi_sc->wmi[0], &init_param);
}

int ath11k_wmi_vdev_spectral_conf(struct ath11k *ar,
				  struct ath11k_wmi_vdev_spectral_conf_param *param)
{
	struct ath11k_wmi_vdev_spectral_conf_cmd *cmd;
	struct sk_buff *skb;
	int ret;

	skb = ath11k_wmi_alloc_skb(ar->wmi->wmi_ab, sizeof(*cmd));
	if (!skb)
		return -ENOMEM;

	cmd = (struct ath11k_wmi_vdev_spectral_conf_cmd *)skb->data;
	cmd->tlv_header = FIELD_PREP(WMI_TLV_TAG,
				     WMI_TAG_VDEV_SPECTRAL_CONFIGURE_CMD) |
			  FIELD_PREP(WMI_TLV_LEN, sizeof(*cmd) - TLV_HDR_SIZE);

	memcpy(&cmd->param, param, sizeof(*param));

	ret = ath11k_wmi_cmd_send(ar->wmi, skb,
				  WMI_VDEV_SPECTRAL_SCAN_CONFIGURE_CMDID);
	if (ret) {
		ath11k_warn(ar->ab,
			    "failed to send spectral scan config wmi cmd\n");
		goto err;
	}

	ath11k_dbg(ar->ab, ATH11K_DBG_WMI,
		   "WMI spectral scan config cmd vdev_id 0x%x\n",
		   param->vdev_id);

	return 0;
err:
	dev_kfree_skb(skb);
	return ret;
}

int ath11k_wmi_vdev_spectral_enable(struct ath11k *ar, u32 vdev_id,
				    u32 trigger, u32 enable)
{
	struct ath11k_wmi_vdev_spectral_enable_cmd *cmd;
	struct sk_buff *skb;
	int ret;

	skb = ath11k_wmi_alloc_skb(ar->wmi->wmi_ab, sizeof(*cmd));
	if (!skb)
		return -ENOMEM;

	cmd = (struct ath11k_wmi_vdev_spectral_enable_cmd *)skb->data;
	cmd->tlv_header = FIELD_PREP(WMI_TLV_TAG,
				     WMI_TAG_VDEV_SPECTRAL_ENABLE_CMD) |
			  FIELD_PREP(WMI_TLV_LEN, sizeof(*cmd) - TLV_HDR_SIZE);

	cmd->vdev_id = vdev_id;
	cmd->trigger_cmd = trigger;
	cmd->enable_cmd = enable;

	ret = ath11k_wmi_cmd_send(ar->wmi, skb,
				  WMI_VDEV_SPECTRAL_SCAN_ENABLE_CMDID);
	if (ret) {
		ath11k_warn(ar->ab,
			    "failed to send spectral enable wmi cmd\n");
		goto err;
	}

	ath11k_dbg(ar->ab, ATH11K_DBG_WMI,
		   "WMI spectral enable cmd vdev id 0x%x\n",
		   vdev_id);

	return 0;
err:
	dev_kfree_skb(skb);
	return ret;
}

int ath11k_wmi_pdev_dma_ring_cfg(struct ath11k *ar,
				 struct ath11k_wmi_pdev_dma_ring_cfg_req_cmd *param)
{
	struct ath11k_wmi_pdev_dma_ring_cfg_req_cmd *cmd;
	struct sk_buff *skb;
	int ret;

	skb = ath11k_wmi_alloc_skb(ar->wmi->wmi_ab, sizeof(*cmd));
	if (!skb)
		return -ENOMEM;

	cmd = (struct ath11k_wmi_pdev_dma_ring_cfg_req_cmd *)skb->data;
	cmd->tlv_header = FIELD_PREP(WMI_TLV_TAG, WMI_TAG_DMA_RING_CFG_REQ) |
			  FIELD_PREP(WMI_TLV_LEN, sizeof(*cmd) - TLV_HDR_SIZE);

	cmd->pdev_id		= param->pdev_id;
	cmd->module_id		= param->module_id;
	cmd->base_paddr_lo	= param->base_paddr_lo;
	cmd->base_paddr_hi	= param->base_paddr_hi;
	cmd->head_idx_paddr_lo	= param->head_idx_paddr_lo;
	cmd->head_idx_paddr_hi	= param->head_idx_paddr_hi;
	cmd->tail_idx_paddr_lo	= param->tail_idx_paddr_lo;
	cmd->tail_idx_paddr_hi	= param->tail_idx_paddr_hi;
	cmd->num_elems		= param->num_elems;
	cmd->buf_size		= param->buf_size;
	cmd->num_resp_per_event	= param->num_resp_per_event;
	cmd->event_timeout_ms	= param->event_timeout_ms;

	ret = ath11k_wmi_cmd_send(ar->wmi, skb,
				  WMI_PDEV_DMA_RING_CFG_REQ_CMDID);
	if (ret) {
		ath11k_warn(ar->ab,
			    "failed to send dma ring cfg req wmi cmd\n");
		goto err;
	}

	ath11k_dbg(ar->ab, ATH11K_DBG_WMI,
		   "WMI DMA ring cfg req cmd pdev_id 0x%x\n",
		   param->pdev_id);

	return 0;
err:
	dev_kfree_skb(skb);
	return ret;
}

static int ath11k_wmi_tlv_dma_buf_entry_parse(struct ath11k_base *soc,
					      u16 tag, u16 len,
					      const void *ptr, void *data)
{
	struct wmi_tlv_dma_buf_release_parse *parse = data;

	if (tag != WMI_TAG_DMA_BUF_RELEASE_ENTRY)
		return -EPROTO;

	if (parse->num_buf_entry >= parse->fixed.num_buf_release_entry)
		return -ENOBUFS;

	parse->num_buf_entry++;
	return 0;
}

static int ath11k_wmi_tlv_dma_buf_meta_parse(struct ath11k_base *soc,
					     u16 tag, u16 len,
					     const void *ptr, void *data)
{
	struct wmi_tlv_dma_buf_release_parse *parse = data;

	if (tag != WMI_TAG_DMA_BUF_RELEASE_SPECTRAL_META_DATA)
		return -EPROTO;

	if (parse->num_meta >= parse->fixed.num_meta_data_entry)
		return -ENOBUFS;

	parse->num_meta++;
	return 0;
}

static int ath11k_wmi_tlv_dma_buf_parse(struct ath11k_base *ab,
					u16 tag, u16 len,
					const void *ptr, void *data)
{
	struct wmi_tlv_dma_buf_release_parse *parse = data;
	int ret;

	switch (tag) {
	case WMI_TAG_DMA_BUF_RELEASE:
		memcpy(&parse->fixed, ptr,
		       sizeof(struct ath11k_wmi_dma_buf_release_fixed_param));
		parse->fixed.pdev_id = DP_HW2SW_MACID(parse->fixed.pdev_id);
		break;
	case WMI_TAG_ARRAY_STRUCT:
		if (!parse->buf_entry_done) {
			parse->num_buf_entry = 0;
			parse->buf_entry = (struct wmi_dma_buf_release_entry *)ptr;

			ret = ath11k_wmi_tlv_iter(ab, ptr, len,
						  ath11k_wmi_tlv_dma_buf_entry_parse,
						  parse);
			if (ret) {
				ath11k_warn(ab, "failed to parse dma buf entry tlv %d\n",
					    ret);
				return ret;
			}

			parse->buf_entry_done = true;
		} else if (!parse->meta_data_done) {
			parse->num_meta = 0;
			parse->meta_data = (struct wmi_dma_buf_release_meta_data *)ptr;

			ret = ath11k_wmi_tlv_iter(ab, ptr, len,
						  ath11k_wmi_tlv_dma_buf_meta_parse,
						  parse);
			if (ret) {
				ath11k_warn(ab, "failed to parse dma buf meta tlv %d\n",
					    ret);
				return ret;
			}

			parse->meta_data_done = true;
		}
		break;
	default:
		break;
	}
	return 0;
}

static void ath11k_wmi_pdev_dma_ring_buf_release_event(struct ath11k_base *ab,
						       struct sk_buff *skb)
{
	struct wmi_tlv_dma_buf_release_parse parse = { };
	struct ath11k_dbring_buf_release_event param;
	int ret;

	ret = ath11k_wmi_tlv_iter(ab, skb->data, skb->len,
				  ath11k_wmi_tlv_dma_buf_parse,
				  &parse);
	if (ret) {
		ath11k_warn(ab, "failed to parse dma buf release tlv %d\n", ret);
		return;
	}

	param.fixed		= parse.fixed;
	param.buf_entry		= parse.buf_entry;
	param.num_buf_entry	= parse.num_buf_entry;
	param.meta_data		= parse.meta_data;
	param.num_meta		= parse.num_meta;

	ret = ath11k_dbring_buffer_release_event(ab, &param);
	if (ret) {
		ath11k_warn(ab, "failed to handle dma buf release event %d\n", ret);
		return;
	}
}

static int ath11k_wmi_tlv_hw_mode_caps_parse(struct ath11k_base *soc,
					     u16 tag, u16 len,
					     const void *ptr, void *data)
{
	struct wmi_tlv_svc_rdy_ext_parse *svc_rdy_ext = data;
	struct wmi_hw_mode_capabilities *hw_mode_cap;
	u32 phy_map = 0;

	if (tag != WMI_TAG_HW_MODE_CAPABILITIES)
		return -EPROTO;

	if (svc_rdy_ext->n_hw_mode_caps >= svc_rdy_ext->param.num_hw_modes)
		return -ENOBUFS;

	hw_mode_cap = container_of(ptr, struct wmi_hw_mode_capabilities,
				   hw_mode_id);
	svc_rdy_ext->n_hw_mode_caps++;

	phy_map = hw_mode_cap->phy_id_map;
	while (phy_map) {
		svc_rdy_ext->tot_phy_id++;
		phy_map = phy_map >> 1;
	}

	return 0;
}

static int ath11k_wmi_tlv_hw_mode_caps(struct ath11k_base *soc,
				       u16 len, const void *ptr, void *data)
{
	struct wmi_tlv_svc_rdy_ext_parse *svc_rdy_ext = data;
	struct wmi_hw_mode_capabilities *hw_mode_caps;
	enum wmi_host_hw_mode_config_type mode, pref;
	u32 i;
	int ret;

	svc_rdy_ext->n_hw_mode_caps = 0;
	svc_rdy_ext->hw_mode_caps = (struct wmi_hw_mode_capabilities *)ptr;

	ret = ath11k_wmi_tlv_iter(soc, ptr, len,
				  ath11k_wmi_tlv_hw_mode_caps_parse,
				  svc_rdy_ext);
	if (ret) {
		ath11k_warn(soc, "failed to parse tlv %d\n", ret);
		return ret;
	}

	i = 0;
	while (i < svc_rdy_ext->n_hw_mode_caps) {
		hw_mode_caps = &svc_rdy_ext->hw_mode_caps[i];
		mode = hw_mode_caps->hw_mode_id;
		pref = soc->wmi_ab.preferred_hw_mode;

		if (ath11k_hw_mode_pri_map[mode] < ath11k_hw_mode_pri_map[pref]) {
			svc_rdy_ext->pref_hw_mode_caps = *hw_mode_caps;
			soc->wmi_ab.preferred_hw_mode = mode;
		}
		i++;
	}

	ath11k_dbg(soc, ATH11K_DBG_WMI, "preferred_hw_mode:%d\n",
		   soc->wmi_ab.preferred_hw_mode);
	if (soc->wmi_ab.preferred_hw_mode == WMI_HOST_HW_MODE_MAX)
		return -EINVAL;

	return 0;
}

static int ath11k_wmi_tlv_mac_phy_caps_parse(struct ath11k_base *soc,
					     u16 tag, u16 len,
					     const void *ptr, void *data)
{
	struct wmi_tlv_svc_rdy_ext_parse *svc_rdy_ext = data;

	if (tag != WMI_TAG_MAC_PHY_CAPABILITIES)
		return -EPROTO;

	if (svc_rdy_ext->n_mac_phy_caps >= svc_rdy_ext->tot_phy_id)
		return -ENOBUFS;

	len = min_t(u16, len, sizeof(struct wmi_mac_phy_capabilities));
	if (!svc_rdy_ext->n_mac_phy_caps) {
		svc_rdy_ext->mac_phy_caps = kzalloc((svc_rdy_ext->tot_phy_id) * len,
						    GFP_ATOMIC);
		if (!svc_rdy_ext->mac_phy_caps)
			return -ENOMEM;
	}

	memcpy(svc_rdy_ext->mac_phy_caps + svc_rdy_ext->n_mac_phy_caps, ptr, len);
	svc_rdy_ext->n_mac_phy_caps++;
	return 0;
}

static int ath11k_wmi_tlv_ext_hal_reg_caps_parse(struct ath11k_base *soc,
						 u16 tag, u16 len,
						 const void *ptr, void *data)
{
	struct wmi_tlv_svc_rdy_ext_parse *svc_rdy_ext = data;

	if (tag != WMI_TAG_HAL_REG_CAPABILITIES_EXT)
		return -EPROTO;

	if (svc_rdy_ext->n_ext_hal_reg_caps >= svc_rdy_ext->param.num_phy)
		return -ENOBUFS;

	svc_rdy_ext->n_ext_hal_reg_caps++;
	return 0;
}

static int ath11k_wmi_tlv_ext_hal_reg_caps(struct ath11k_base *soc,
					   u16 len, const void *ptr, void *data)
{
	struct ath11k_pdev_wmi *wmi_handle = &soc->wmi_ab.wmi[0];
	struct wmi_tlv_svc_rdy_ext_parse *svc_rdy_ext = data;
	struct ath11k_hal_reg_capabilities_ext reg_cap;
	int ret;
	u32 i;

	svc_rdy_ext->n_ext_hal_reg_caps = 0;
	svc_rdy_ext->ext_hal_reg_caps = (struct wmi_hal_reg_capabilities_ext *)ptr;
	ret = ath11k_wmi_tlv_iter(soc, ptr, len,
				  ath11k_wmi_tlv_ext_hal_reg_caps_parse,
				  svc_rdy_ext);
	if (ret) {
		ath11k_warn(soc, "failed to parse tlv %d\n", ret);
		return ret;
	}

	for (i = 0; i < svc_rdy_ext->param.num_phy; i++) {
		ret = ath11k_pull_reg_cap_svc_rdy_ext(wmi_handle,
						      svc_rdy_ext->soc_hal_reg_caps,
						      svc_rdy_ext->ext_hal_reg_caps, i,
						      &reg_cap);
		if (ret) {
			ath11k_warn(soc, "failed to extract reg cap %d\n", i);
			return ret;
		}

		memcpy(&soc->hal_reg_cap[reg_cap.phy_id],
		       &reg_cap, sizeof(reg_cap));
	}
	return 0;
}

static int ath11k_wmi_tlv_ext_soc_hal_reg_caps_parse(struct ath11k_base *soc,
						     u16 len, const void *ptr,
						     void *data)
{
	struct ath11k_pdev_wmi *wmi_handle = &soc->wmi_ab.wmi[0];
	struct wmi_tlv_svc_rdy_ext_parse *svc_rdy_ext = data;
	u8 hw_mode_id = svc_rdy_ext->pref_hw_mode_caps.hw_mode_id;
	u32 phy_id_map;
	int pdev_index = 0;
	int ret;

	svc_rdy_ext->soc_hal_reg_caps = (struct wmi_soc_hal_reg_capabilities *)ptr;
	svc_rdy_ext->param.num_phy = svc_rdy_ext->soc_hal_reg_caps->num_phy;

	soc->num_radios = 0;
	phy_id_map = svc_rdy_ext->pref_hw_mode_caps.phy_id_map;

	while (phy_id_map && soc->num_radios < MAX_RADIOS) {
		ret = ath11k_pull_mac_phy_cap_svc_ready_ext(wmi_handle,
							    svc_rdy_ext->hw_caps,
							    svc_rdy_ext->hw_mode_caps,
							    svc_rdy_ext->soc_hal_reg_caps,
							    svc_rdy_ext->mac_phy_caps,
							    hw_mode_id, soc->num_radios,
							    &soc->pdevs[pdev_index]);
		if (ret) {
			ath11k_warn(soc, "failed to extract mac caps, idx :%d\n",
				    soc->num_radios);
			return ret;
		}

		soc->num_radios++;

		/* For QCA6390, save mac_phy capability in the same pdev */
		if (soc->hw_params.single_pdev_only)
			pdev_index = 0;
		else
			pdev_index = soc->num_radios;

		/* TODO: mac_phy_cap prints */
		phy_id_map >>= 1;
	}

	/* For QCA6390, set num_radios to 1 because host manages
	 * both 2G and 5G radio in one pdev.
	 * Set pdev_id = 0 and 0 means soc level.
	 */
	if (soc->hw_params.single_pdev_only) {
		soc->num_radios = 1;
		soc->pdevs[0].pdev_id = 0;
	}

	return 0;
}

static int ath11k_wmi_tlv_dma_ring_caps_parse(struct ath11k_base *soc,
					      u16 tag, u16 len,
					      const void *ptr, void *data)
{
	struct wmi_tlv_dma_ring_caps_parse *parse = data;

	if (tag != WMI_TAG_DMA_RING_CAPABILITIES)
		return -EPROTO;

	parse->n_dma_ring_caps++;
	return 0;
}

static int ath11k_wmi_alloc_dbring_caps(struct ath11k_base *ab,
					u32 num_cap)
{
	size_t sz;
	void *ptr;

	sz = num_cap * sizeof(struct ath11k_dbring_cap);
	ptr = kzalloc(sz, GFP_ATOMIC);
	if (!ptr)
		return -ENOMEM;

	ab->db_caps = ptr;
	ab->num_db_cap = num_cap;

	return 0;
}

static void ath11k_wmi_free_dbring_caps(struct ath11k_base *ab)
{
	kfree(ab->db_caps);
	ab->db_caps = NULL;
}

static int ath11k_wmi_tlv_dma_ring_caps(struct ath11k_base *ab,
					u16 len, const void *ptr, void *data)
{
	struct wmi_tlv_dma_ring_caps_parse *dma_caps_parse = data;
	struct wmi_dma_ring_capabilities *dma_caps;
	struct ath11k_dbring_cap *dir_buff_caps;
	int ret;
	u32 i;

	dma_caps_parse->n_dma_ring_caps = 0;
	dma_caps = (struct wmi_dma_ring_capabilities *)ptr;
	ret = ath11k_wmi_tlv_iter(ab, ptr, len,
				  ath11k_wmi_tlv_dma_ring_caps_parse,
				  dma_caps_parse);
	if (ret) {
		ath11k_warn(ab, "failed to parse dma ring caps tlv %d\n", ret);
		return ret;
	}

	if (!dma_caps_parse->n_dma_ring_caps)
		return 0;

	if (ab->num_db_cap) {
		ath11k_warn(ab, "Already processed, so ignoring dma ring caps\n");
		return 0;
	}

	ret = ath11k_wmi_alloc_dbring_caps(ab, dma_caps_parse->n_dma_ring_caps);
	if (ret)
		return ret;

	dir_buff_caps = ab->db_caps;
	for (i = 0; i < dma_caps_parse->n_dma_ring_caps; i++) {
		if (dma_caps[i].module_id >= WMI_DIRECT_BUF_MAX) {
			ath11k_warn(ab, "Invalid module id %d\n", dma_caps[i].module_id);
			ret = -EINVAL;
			goto free_dir_buff;
		}

		dir_buff_caps[i].id = dma_caps[i].module_id;
		dir_buff_caps[i].pdev_id = DP_HW2SW_MACID(dma_caps[i].pdev_id);
		dir_buff_caps[i].min_elem = dma_caps[i].min_elem;
		dir_buff_caps[i].min_buf_sz = dma_caps[i].min_buf_sz;
		dir_buff_caps[i].min_buf_align = dma_caps[i].min_buf_align;
	}

	return 0;

free_dir_buff:
	ath11k_wmi_free_dbring_caps(ab);
	return ret;
}

static int ath11k_wmi_tlv_svc_rdy_ext_parse(struct ath11k_base *ab,
					    u16 tag, u16 len,
					    const void *ptr, void *data)
{
	struct ath11k_pdev_wmi *wmi_handle = &ab->wmi_ab.wmi[0];
	struct wmi_tlv_svc_rdy_ext_parse *svc_rdy_ext = data;
	int ret;

	switch (tag) {
	case WMI_TAG_SERVICE_READY_EXT_EVENT:
		ret = ath11k_pull_svc_ready_ext(wmi_handle, ptr,
						&svc_rdy_ext->param);
		if (ret) {
			ath11k_warn(ab, "unable to extract ext params\n");
			return ret;
		}
		break;

	case WMI_TAG_SOC_MAC_PHY_HW_MODE_CAPS:
		svc_rdy_ext->hw_caps = (struct wmi_soc_mac_phy_hw_mode_caps *)ptr;
		svc_rdy_ext->param.num_hw_modes = svc_rdy_ext->hw_caps->num_hw_modes;
		break;

	case WMI_TAG_SOC_HAL_REG_CAPABILITIES:
		ret = ath11k_wmi_tlv_ext_soc_hal_reg_caps_parse(ab, len, ptr,
								svc_rdy_ext);
		if (ret)
			return ret;
		break;

	case WMI_TAG_ARRAY_STRUCT:
		if (!svc_rdy_ext->hw_mode_done) {
			ret = ath11k_wmi_tlv_hw_mode_caps(ab, len, ptr,
							  svc_rdy_ext);
			if (ret)
				return ret;

			svc_rdy_ext->hw_mode_done = true;
		} else if (!svc_rdy_ext->mac_phy_done) {
			svc_rdy_ext->n_mac_phy_caps = 0;
			ret = ath11k_wmi_tlv_iter(ab, ptr, len,
						  ath11k_wmi_tlv_mac_phy_caps_parse,
						  svc_rdy_ext);
			if (ret) {
				ath11k_warn(ab, "failed to parse tlv %d\n", ret);
				return ret;
			}

			svc_rdy_ext->mac_phy_done = true;
		} else if (!svc_rdy_ext->ext_hal_reg_done) {
			ret = ath11k_wmi_tlv_ext_hal_reg_caps(ab, len, ptr,
							      svc_rdy_ext);
			if (ret)
				return ret;

			svc_rdy_ext->ext_hal_reg_done = true;
		} else if (!svc_rdy_ext->mac_phy_chainmask_combo_done) {
			svc_rdy_ext->mac_phy_chainmask_combo_done = true;
		} else if (!svc_rdy_ext->mac_phy_chainmask_cap_done) {
			svc_rdy_ext->mac_phy_chainmask_cap_done = true;
		} else if (!svc_rdy_ext->oem_dma_ring_cap_done) {
			svc_rdy_ext->oem_dma_ring_cap_done = true;
		} else if (!svc_rdy_ext->dma_ring_cap_done) {
			ret = ath11k_wmi_tlv_dma_ring_caps(ab, len, ptr,
							   &svc_rdy_ext->dma_caps_parse);
			if (ret)
				return ret;

			svc_rdy_ext->dma_ring_cap_done = true;
		}
		break;

	default:
		break;
	}
	return 0;
}

static int ath11k_service_ready_ext_event(struct ath11k_base *ab,
					  struct sk_buff *skb)
{
	struct wmi_tlv_svc_rdy_ext_parse svc_rdy_ext = { };
	int ret;

	ret = ath11k_wmi_tlv_iter(ab, skb->data, skb->len,
				  ath11k_wmi_tlv_svc_rdy_ext_parse,
				  &svc_rdy_ext);
	if (ret) {
		ath11k_warn(ab, "failed to parse tlv %d\n", ret);
		goto err;
	}

	if (!test_bit(WMI_TLV_SERVICE_EXT2_MSG, ab->wmi_ab.svc_map))
		complete(&ab->wmi_ab.service_ready);

	kfree(svc_rdy_ext.mac_phy_caps);
	return 0;

err:
	ath11k_wmi_free_dbring_caps(ab);
	return ret;
}

static int ath11k_wmi_tlv_svc_rdy_ext2_parse(struct ath11k_base *ab,
					     u16 tag, u16 len,
					     const void *ptr, void *data)
{
	struct wmi_tlv_svc_rdy_ext2_parse *parse = data;
	int ret;

	switch (tag) {
	case WMI_TAG_ARRAY_STRUCT:
		if (!parse->dma_ring_cap_done) {
			ret = ath11k_wmi_tlv_dma_ring_caps(ab, len, ptr,
							   &parse->dma_caps_parse);
			if (ret)
				return ret;

			parse->dma_ring_cap_done = true;
		}
		break;
	default:
		break;
	}

	return 0;
}

static int ath11k_service_ready_ext2_event(struct ath11k_base *ab,
					   struct sk_buff *skb)
{
	struct wmi_tlv_svc_rdy_ext2_parse svc_rdy_ext2 = { };
	int ret;

	ret = ath11k_wmi_tlv_iter(ab, skb->data, skb->len,
				  ath11k_wmi_tlv_svc_rdy_ext2_parse,
				  &svc_rdy_ext2);
	if (ret) {
		ath11k_warn(ab, "failed to parse ext2 event tlv %d\n", ret);
		goto err;
	}

	complete(&ab->wmi_ab.service_ready);

	return 0;

err:
	ath11k_wmi_free_dbring_caps(ab);
	return ret;
}

static int ath11k_pull_vdev_start_resp_tlv(struct ath11k_base *ab, struct sk_buff *skb,
					   struct wmi_vdev_start_resp_event *vdev_rsp)
{
	const void **tb;
	const struct wmi_vdev_start_resp_event *ev;
	int ret;

	tb = ath11k_wmi_tlv_parse_alloc(ab, skb->data, skb->len, GFP_ATOMIC);
	if (IS_ERR(tb)) {
		ret = PTR_ERR(tb);
		ath11k_warn(ab, "failed to parse tlv: %d\n", ret);
		return ret;
	}

	ev = tb[WMI_TAG_VDEV_START_RESPONSE_EVENT];
	if (!ev) {
		ath11k_warn(ab, "failed to fetch vdev start resp ev");
		kfree(tb);
		return -EPROTO;
	}

	memset(vdev_rsp, 0, sizeof(*vdev_rsp));

	vdev_rsp->vdev_id = ev->vdev_id;
	vdev_rsp->requestor_id = ev->requestor_id;
	vdev_rsp->resp_type = ev->resp_type;
	vdev_rsp->status = ev->status;
	vdev_rsp->chain_mask = ev->chain_mask;
	vdev_rsp->smps_mode = ev->smps_mode;
	vdev_rsp->mac_id = ev->mac_id;
	vdev_rsp->cfgd_tx_streams = ev->cfgd_tx_streams;
	vdev_rsp->cfgd_rx_streams = ev->cfgd_rx_streams;

	kfree(tb);
	return 0;
}

static struct cur_reg_rule
*create_reg_rules_from_wmi(u32 num_reg_rules,
			   struct wmi_regulatory_rule_struct *wmi_reg_rule)
{
	struct cur_reg_rule *reg_rule_ptr;
	u32 count;

	reg_rule_ptr =  kzalloc((num_reg_rules * sizeof(*reg_rule_ptr)),
				GFP_ATOMIC);

	if (!reg_rule_ptr)
		return NULL;

	for (count = 0; count < num_reg_rules; count++) {
		reg_rule_ptr[count].start_freq =
			FIELD_GET(REG_RULE_START_FREQ,
				  wmi_reg_rule[count].freq_info);
		reg_rule_ptr[count].end_freq =
			FIELD_GET(REG_RULE_END_FREQ,
				  wmi_reg_rule[count].freq_info);
		reg_rule_ptr[count].max_bw =
			FIELD_GET(REG_RULE_MAX_BW,
				  wmi_reg_rule[count].bw_pwr_info);
		reg_rule_ptr[count].reg_power =
			FIELD_GET(REG_RULE_REG_PWR,
				  wmi_reg_rule[count].bw_pwr_info);
		reg_rule_ptr[count].ant_gain =
			FIELD_GET(REG_RULE_ANT_GAIN,
				  wmi_reg_rule[count].bw_pwr_info);
		reg_rule_ptr[count].flags =
			FIELD_GET(REG_RULE_FLAGS,
				  wmi_reg_rule[count].flag_info);
	}

	return reg_rule_ptr;
}

static int ath11k_pull_reg_chan_list_update_ev(struct ath11k_base *ab,
					       struct sk_buff *skb,
					       struct cur_regulatory_info *reg_info)
{
	const void **tb;
	const struct wmi_reg_chan_list_cc_event *chan_list_event_hdr;
	struct wmi_regulatory_rule_struct *wmi_reg_rule;
	u32 num_2g_reg_rules, num_5g_reg_rules;
	int ret;

	ath11k_dbg(ab, ATH11K_DBG_WMI, "processing regulatory channel list\n");

	tb = ath11k_wmi_tlv_parse_alloc(ab, skb->data, skb->len, GFP_ATOMIC);
	if (IS_ERR(tb)) {
		ret = PTR_ERR(tb);
		ath11k_warn(ab, "failed to parse tlv: %d\n", ret);
		return ret;
	}

	chan_list_event_hdr = tb[WMI_TAG_REG_CHAN_LIST_CC_EVENT];
	if (!chan_list_event_hdr) {
		ath11k_warn(ab, "failed to fetch reg chan list update ev\n");
		kfree(tb);
		return -EPROTO;
	}

	reg_info->num_2g_reg_rules = chan_list_event_hdr->num_2g_reg_rules;
	reg_info->num_5g_reg_rules = chan_list_event_hdr->num_5g_reg_rules;

	if (!(reg_info->num_2g_reg_rules + reg_info->num_5g_reg_rules)) {
		ath11k_warn(ab, "No regulatory rules available in the event info\n");
		kfree(tb);
		return -EINVAL;
	}

	memcpy(reg_info->alpha2, &chan_list_event_hdr->alpha2,
	       REG_ALPHA2_LEN);
	reg_info->dfs_region = chan_list_event_hdr->dfs_region;
	reg_info->phybitmap = chan_list_event_hdr->phybitmap;
	reg_info->num_phy = chan_list_event_hdr->num_phy;
	reg_info->phy_id = chan_list_event_hdr->phy_id;
	reg_info->ctry_code = chan_list_event_hdr->country_id;
	reg_info->reg_dmn_pair = chan_list_event_hdr->domain_code;
	if (chan_list_event_hdr->status_code == WMI_REG_SET_CC_STATUS_PASS)
		reg_info->status_code = REG_SET_CC_STATUS_PASS;
	else if (chan_list_event_hdr->status_code == WMI_REG_CURRENT_ALPHA2_NOT_FOUND)
		reg_info->status_code = REG_CURRENT_ALPHA2_NOT_FOUND;
	else if (chan_list_event_hdr->status_code == WMI_REG_INIT_ALPHA2_NOT_FOUND)
		reg_info->status_code = REG_INIT_ALPHA2_NOT_FOUND;
	else if (chan_list_event_hdr->status_code == WMI_REG_SET_CC_CHANGE_NOT_ALLOWED)
		reg_info->status_code = REG_SET_CC_CHANGE_NOT_ALLOWED;
	else if (chan_list_event_hdr->status_code == WMI_REG_SET_CC_STATUS_NO_MEMORY)
		reg_info->status_code = REG_SET_CC_STATUS_NO_MEMORY;
	else if (chan_list_event_hdr->status_code == WMI_REG_SET_CC_STATUS_FAIL)
		reg_info->status_code = REG_SET_CC_STATUS_FAIL;

	reg_info->min_bw_2g = chan_list_event_hdr->min_bw_2g;
	reg_info->max_bw_2g = chan_list_event_hdr->max_bw_2g;
	reg_info->min_bw_5g = chan_list_event_hdr->min_bw_5g;
	reg_info->max_bw_5g = chan_list_event_hdr->max_bw_5g;

	num_2g_reg_rules = reg_info->num_2g_reg_rules;
	num_5g_reg_rules = reg_info->num_5g_reg_rules;

	ath11k_dbg(ab, ATH11K_DBG_WMI,
		   "%s:cc %s dsf %d BW: min_2g %d max_2g %d min_5g %d max_5g %d",
		   __func__, reg_info->alpha2, reg_info->dfs_region,
		   reg_info->min_bw_2g, reg_info->max_bw_2g,
		   reg_info->min_bw_5g, reg_info->max_bw_5g);

	ath11k_dbg(ab, ATH11K_DBG_WMI,
		   "%s: num_2g_reg_rules %d num_5g_reg_rules %d", __func__,
		   num_2g_reg_rules, num_5g_reg_rules);

	wmi_reg_rule =
		(struct wmi_regulatory_rule_struct *)((u8 *)chan_list_event_hdr
						+ sizeof(*chan_list_event_hdr)
						+ sizeof(struct wmi_tlv));

	if (num_2g_reg_rules) {
		reg_info->reg_rules_2g_ptr = create_reg_rules_from_wmi(num_2g_reg_rules,
								       wmi_reg_rule);
		if (!reg_info->reg_rules_2g_ptr) {
			kfree(tb);
			ath11k_warn(ab, "Unable to Allocate memory for 2g rules\n");
			return -ENOMEM;
		}
	}

	if (num_5g_reg_rules) {
		wmi_reg_rule += num_2g_reg_rules;
		reg_info->reg_rules_5g_ptr = create_reg_rules_from_wmi(num_5g_reg_rules,
								       wmi_reg_rule);
		if (!reg_info->reg_rules_5g_ptr) {
			kfree(tb);
			ath11k_warn(ab, "Unable to Allocate memory for 5g rules\n");
			return -ENOMEM;
		}
	}

	ath11k_dbg(ab, ATH11K_DBG_WMI, "processed regulatory channel list\n");

	kfree(tb);
	return 0;
}

static int ath11k_pull_peer_del_resp_ev(struct ath11k_base *ab, struct sk_buff *skb,
					struct wmi_peer_delete_resp_event *peer_del_resp)
{
	const void **tb;
	const struct wmi_peer_delete_resp_event *ev;
	int ret;

	tb = ath11k_wmi_tlv_parse_alloc(ab, skb->data, skb->len, GFP_ATOMIC);
	if (IS_ERR(tb)) {
		ret = PTR_ERR(tb);
		ath11k_warn(ab, "failed to parse tlv: %d\n", ret);
		return ret;
	}

	ev = tb[WMI_TAG_PEER_DELETE_RESP_EVENT];
	if (!ev) {
		ath11k_warn(ab, "failed to fetch peer delete resp ev");
		kfree(tb);
		return -EPROTO;
	}

	memset(peer_del_resp, 0, sizeof(*peer_del_resp));

	peer_del_resp->vdev_id = ev->vdev_id;
	ether_addr_copy(peer_del_resp->peer_macaddr.addr,
			ev->peer_macaddr.addr);

	kfree(tb);
	return 0;
}

static int ath11k_pull_vdev_del_resp_ev(struct ath11k_base *ab,
					struct sk_buff *skb,
					u32 *vdev_id)
{
	const void **tb;
	const struct wmi_vdev_delete_resp_event *ev;
	int ret;

	tb = ath11k_wmi_tlv_parse_alloc(ab, skb->data, skb->len, GFP_ATOMIC);
	if (IS_ERR(tb)) {
		ret = PTR_ERR(tb);
		ath11k_warn(ab, "failed to parse tlv: %d\n", ret);
		return ret;
	}

	ev = tb[WMI_TAG_VDEV_DELETE_RESP_EVENT];
	if (!ev) {
		ath11k_warn(ab, "failed to fetch vdev delete resp ev");
		kfree(tb);
		return -EPROTO;
	}

	*vdev_id = ev->vdev_id;

	kfree(tb);
	return 0;
}

static int ath11k_pull_bcn_tx_status_ev(struct ath11k_base *ab, void *evt_buf,
					u32 len, u32 *vdev_id,
					u32 *tx_status)
{
	const void **tb;
	const struct wmi_bcn_tx_status_event *ev;
	int ret;

	tb = ath11k_wmi_tlv_parse_alloc(ab, evt_buf, len, GFP_ATOMIC);
	if (IS_ERR(tb)) {
		ret = PTR_ERR(tb);
		ath11k_warn(ab, "failed to parse tlv: %d\n", ret);
		return ret;
	}

	ev = tb[WMI_TAG_OFFLOAD_BCN_TX_STATUS_EVENT];
	if (!ev) {
		ath11k_warn(ab, "failed to fetch bcn tx status ev");
		kfree(tb);
		return -EPROTO;
	}

	*vdev_id   = ev->vdev_id;
	*tx_status = ev->tx_status;

	kfree(tb);
	return 0;
}

static int ath11k_pull_vdev_stopped_param_tlv(struct ath11k_base *ab, struct sk_buff *skb,
					      u32 *vdev_id)
{
	const void **tb;
	const struct wmi_vdev_stopped_event *ev;
	int ret;

	tb = ath11k_wmi_tlv_parse_alloc(ab, skb->data, skb->len, GFP_ATOMIC);
	if (IS_ERR(tb)) {
		ret = PTR_ERR(tb);
		ath11k_warn(ab, "failed to parse tlv: %d\n", ret);
		return ret;
	}

	ev = tb[WMI_TAG_VDEV_STOPPED_EVENT];
	if (!ev) {
		ath11k_warn(ab, "failed to fetch vdev stop ev");
		kfree(tb);
		return -EPROTO;
	}

	*vdev_id =  ev->vdev_id;

	kfree(tb);
	return 0;
}

static int ath11k_pull_mgmt_rx_params_tlv(struct ath11k_base *ab,
					  struct sk_buff *skb,
					  struct mgmt_rx_event_params *hdr)
{
	const void **tb;
	const struct wmi_mgmt_rx_hdr *ev;
	const u8 *frame;
	int ret;

	tb = ath11k_wmi_tlv_parse_alloc(ab, skb->data, skb->len, GFP_ATOMIC);
	if (IS_ERR(tb)) {
		ret = PTR_ERR(tb);
		ath11k_warn(ab, "failed to parse tlv: %d\n", ret);
		return ret;
	}

	ev = tb[WMI_TAG_MGMT_RX_HDR];
	frame = tb[WMI_TAG_ARRAY_BYTE];

	if (!ev || !frame) {
		ath11k_warn(ab, "failed to fetch mgmt rx hdr");
		kfree(tb);
		return -EPROTO;
	}

	hdr->pdev_id =  ev->pdev_id;
	hdr->chan_freq = ev->chan_freq;
	hdr->channel =  ev->channel;
	hdr->snr =  ev->snr;
	hdr->rate =  ev->rate;
	hdr->phy_mode =  ev->phy_mode;
	hdr->buf_len =  ev->buf_len;
	hdr->status =  ev->status;
	hdr->flags =  ev->flags;
	hdr->rssi =  ev->rssi;
	hdr->tsf_delta =  ev->tsf_delta;
	memcpy(hdr->rssi_ctl, ev->rssi_ctl, sizeof(hdr->rssi_ctl));

	if (skb->len < (frame - skb->data) + hdr->buf_len) {
		ath11k_warn(ab, "invalid length in mgmt rx hdr ev");
		kfree(tb);
		return -EPROTO;
	}

	/* shift the sk_buff to point to `frame` */
	skb_trim(skb, 0);
	skb_put(skb, frame - skb->data);
	skb_pull(skb, frame - skb->data);
	skb_put(skb, hdr->buf_len);

	ath11k_ce_byte_swap(skb->data, hdr->buf_len);

	kfree(tb);
	return 0;
}

static int wmi_process_mgmt_tx_comp(struct ath11k *ar, u32 desc_id,
				    u32 status)
{
	struct sk_buff *msdu;
	struct ieee80211_tx_info *info;
	struct ath11k_skb_cb *skb_cb;

	spin_lock_bh(&ar->txmgmt_idr_lock);
	msdu = idr_find(&ar->txmgmt_idr, desc_id);

	if (!msdu) {
		ath11k_warn(ar->ab, "received mgmt tx compl for invalid msdu_id: %d\n",
			    desc_id);
		spin_unlock_bh(&ar->txmgmt_idr_lock);
		return -ENOENT;
	}

	idr_remove(&ar->txmgmt_idr, desc_id);
	spin_unlock_bh(&ar->txmgmt_idr_lock);

	skb_cb = ATH11K_SKB_CB(msdu);
	dma_unmap_single(ar->ab->dev, skb_cb->paddr, msdu->len, DMA_TO_DEVICE);

	info = IEEE80211_SKB_CB(msdu);
	if ((!(info->flags & IEEE80211_TX_CTL_NO_ACK)) && !status)
		info->flags |= IEEE80211_TX_STAT_ACK;

	ieee80211_tx_status_irqsafe(ar->hw, msdu);

	/* WARN when we received this event without doing any mgmt tx */
	if (atomic_dec_if_positive(&ar->num_pending_mgmt_tx) < 0)
		WARN_ON_ONCE(1);

	return 0;
}

static int ath11k_pull_mgmt_tx_compl_param_tlv(struct ath11k_base *ab,
					       struct sk_buff *skb,
					       struct wmi_mgmt_tx_compl_event *param)
{
	const void **tb;
	const struct wmi_mgmt_tx_compl_event *ev;
	int ret;

	tb = ath11k_wmi_tlv_parse_alloc(ab, skb->data, skb->len, GFP_ATOMIC);
	if (IS_ERR(tb)) {
		ret = PTR_ERR(tb);
		ath11k_warn(ab, "failed to parse tlv: %d\n", ret);
		return ret;
	}

	ev = tb[WMI_TAG_MGMT_TX_COMPL_EVENT];
	if (!ev) {
		ath11k_warn(ab, "failed to fetch mgmt tx compl ev");
		kfree(tb);
		return -EPROTO;
	}

	param->pdev_id = ev->pdev_id;
	param->desc_id = ev->desc_id;
	param->status = ev->status;

	kfree(tb);
	return 0;
}

static void ath11k_wmi_event_scan_started(struct ath11k *ar)
{
	lockdep_assert_held(&ar->data_lock);

	switch (ar->scan.state) {
	case ATH11K_SCAN_IDLE:
	case ATH11K_SCAN_RUNNING:
	case ATH11K_SCAN_ABORTING:
		ath11k_warn(ar->ab, "received scan started event in an invalid scan state: %s (%d)\n",
			    ath11k_scan_state_str(ar->scan.state),
			    ar->scan.state);
		break;
	case ATH11K_SCAN_STARTING:
		ar->scan.state = ATH11K_SCAN_RUNNING;
		complete(&ar->scan.started);
		break;
	}
}

static void ath11k_wmi_event_scan_start_failed(struct ath11k *ar)
{
	lockdep_assert_held(&ar->data_lock);

	switch (ar->scan.state) {
	case ATH11K_SCAN_IDLE:
	case ATH11K_SCAN_RUNNING:
	case ATH11K_SCAN_ABORTING:
		ath11k_warn(ar->ab, "received scan start failed event in an invalid scan state: %s (%d)\n",
			    ath11k_scan_state_str(ar->scan.state),
			    ar->scan.state);
		break;
	case ATH11K_SCAN_STARTING:
		complete(&ar->scan.started);
		__ath11k_mac_scan_finish(ar);
		break;
	}
}

static void ath11k_wmi_event_scan_completed(struct ath11k *ar)
{
	lockdep_assert_held(&ar->data_lock);

	switch (ar->scan.state) {
	case ATH11K_SCAN_IDLE:
	case ATH11K_SCAN_STARTING:
		/* One suspected reason scan can be completed while starting is
		 * if firmware fails to deliver all scan events to the host,
		 * e.g. when transport pipe is full. This has been observed
		 * with spectral scan phyerr events starving wmi transport
		 * pipe. In such case the "scan completed" event should be (and
		 * is) ignored by the host as it may be just firmware's scan
		 * state machine recovering.
		 */
		ath11k_warn(ar->ab, "received scan completed event in an invalid scan state: %s (%d)\n",
			    ath11k_scan_state_str(ar->scan.state),
			    ar->scan.state);
		break;
	case ATH11K_SCAN_RUNNING:
	case ATH11K_SCAN_ABORTING:
		__ath11k_mac_scan_finish(ar);
		break;
	}
}

static void ath11k_wmi_event_scan_bss_chan(struct ath11k *ar)
{
	lockdep_assert_held(&ar->data_lock);

	switch (ar->scan.state) {
	case ATH11K_SCAN_IDLE:
	case ATH11K_SCAN_STARTING:
		ath11k_warn(ar->ab, "received scan bss chan event in an invalid scan state: %s (%d)\n",
			    ath11k_scan_state_str(ar->scan.state),
			    ar->scan.state);
		break;
	case ATH11K_SCAN_RUNNING:
	case ATH11K_SCAN_ABORTING:
		ar->scan_channel = NULL;
		break;
	}
}

static void ath11k_wmi_event_scan_foreign_chan(struct ath11k *ar, u32 freq)
{
	lockdep_assert_held(&ar->data_lock);

	switch (ar->scan.state) {
	case ATH11K_SCAN_IDLE:
	case ATH11K_SCAN_STARTING:
		ath11k_warn(ar->ab, "received scan foreign chan event in an invalid scan state: %s (%d)\n",
			    ath11k_scan_state_str(ar->scan.state),
			    ar->scan.state);
		break;
	case ATH11K_SCAN_RUNNING:
	case ATH11K_SCAN_ABORTING:
		ar->scan_channel = ieee80211_get_channel(ar->hw->wiphy, freq);
		break;
	}
}

static const char *
ath11k_wmi_event_scan_type_str(enum wmi_scan_event_type type,
			       enum wmi_scan_completion_reason reason)
{
	switch (type) {
	case WMI_SCAN_EVENT_STARTED:
		return "started";
	case WMI_SCAN_EVENT_COMPLETED:
		switch (reason) {
		case WMI_SCAN_REASON_COMPLETED:
			return "completed";
		case WMI_SCAN_REASON_CANCELLED:
			return "completed [cancelled]";
		case WMI_SCAN_REASON_PREEMPTED:
			return "completed [preempted]";
		case WMI_SCAN_REASON_TIMEDOUT:
			return "completed [timedout]";
		case WMI_SCAN_REASON_INTERNAL_FAILURE:
			return "completed [internal err]";
		case WMI_SCAN_REASON_MAX:
			break;
		}
		return "completed [unknown]";
	case WMI_SCAN_EVENT_BSS_CHANNEL:
		return "bss channel";
	case WMI_SCAN_EVENT_FOREIGN_CHAN:
		return "foreign channel";
	case WMI_SCAN_EVENT_DEQUEUED:
		return "dequeued";
	case WMI_SCAN_EVENT_PREEMPTED:
		return "preempted";
	case WMI_SCAN_EVENT_START_FAILED:
		return "start failed";
	case WMI_SCAN_EVENT_RESTARTED:
		return "restarted";
	case WMI_SCAN_EVENT_FOREIGN_CHAN_EXIT:
		return "foreign channel exit";
	default:
		return "unknown";
	}
}

static int ath11k_pull_scan_ev(struct ath11k_base *ab, struct sk_buff *skb,
			       struct wmi_scan_event *scan_evt_param)
{
	const void **tb;
	const struct wmi_scan_event *ev;
	int ret;

	tb = ath11k_wmi_tlv_parse_alloc(ab, skb->data, skb->len, GFP_ATOMIC);
	if (IS_ERR(tb)) {
		ret = PTR_ERR(tb);
		ath11k_warn(ab, "failed to parse tlv: %d\n", ret);
		return ret;
	}

	ev = tb[WMI_TAG_SCAN_EVENT];
	if (!ev) {
		ath11k_warn(ab, "failed to fetch scan ev");
		kfree(tb);
		return -EPROTO;
	}

	scan_evt_param->event_type = ev->event_type;
	scan_evt_param->reason = ev->reason;
	scan_evt_param->channel_freq = ev->channel_freq;
	scan_evt_param->scan_req_id = ev->scan_req_id;
	scan_evt_param->scan_id = ev->scan_id;
	scan_evt_param->vdev_id = ev->vdev_id;
	scan_evt_param->tsf_timestamp = ev->tsf_timestamp;

	kfree(tb);
	return 0;
}

static int ath11k_pull_peer_sta_kickout_ev(struct ath11k_base *ab, struct sk_buff *skb,
					   struct wmi_peer_sta_kickout_arg *arg)
{
	const void **tb;
	const struct wmi_peer_sta_kickout_event *ev;
	int ret;

	tb = ath11k_wmi_tlv_parse_alloc(ab, skb->data, skb->len, GFP_ATOMIC);
	if (IS_ERR(tb)) {
		ret = PTR_ERR(tb);
		ath11k_warn(ab, "failed to parse tlv: %d\n", ret);
		return ret;
	}

	ev = tb[WMI_TAG_PEER_STA_KICKOUT_EVENT];
	if (!ev) {
		ath11k_warn(ab, "failed to fetch peer sta kickout ev");
		kfree(tb);
		return -EPROTO;
	}

	arg->mac_addr = ev->peer_macaddr.addr;

	kfree(tb);
	return 0;
}

static int ath11k_pull_roam_ev(struct ath11k_base *ab, struct sk_buff *skb,
			       struct wmi_roam_event *roam_ev)
{
	const void **tb;
	const struct wmi_roam_event *ev;
	int ret;

	tb = ath11k_wmi_tlv_parse_alloc(ab, skb->data, skb->len, GFP_ATOMIC);
	if (IS_ERR(tb)) {
		ret = PTR_ERR(tb);
		ath11k_warn(ab, "failed to parse tlv: %d\n", ret);
		return ret;
	}

	ev = tb[WMI_TAG_ROAM_EVENT];
	if (!ev) {
		ath11k_warn(ab, "failed to fetch roam ev");
		kfree(tb);
		return -EPROTO;
	}

	roam_ev->vdev_id = ev->vdev_id;
	roam_ev->reason = ev->reason;
	roam_ev->rssi = ev->rssi;

	kfree(tb);
	return 0;
}

static int freq_to_idx(struct ath11k *ar, int freq)
{
	struct ieee80211_supported_band *sband;
	int band, ch, idx = 0;

	for (band = NL80211_BAND_2GHZ; band < NUM_NL80211_BANDS; band++) {
		sband = ar->hw->wiphy->bands[band];
		if (!sband)
			continue;

		for (ch = 0; ch < sband->n_channels; ch++, idx++)
			if (sband->channels[ch].center_freq == freq)
				goto exit;
	}

exit:
	return idx;
}

static int ath11k_pull_chan_info_ev(struct ath11k_base *ab, u8 *evt_buf,
				    u32 len, struct wmi_chan_info_event *ch_info_ev)
{
	const void **tb;
	const struct wmi_chan_info_event *ev;
	int ret;

	tb = ath11k_wmi_tlv_parse_alloc(ab, evt_buf, len, GFP_ATOMIC);
	if (IS_ERR(tb)) {
		ret = PTR_ERR(tb);
		ath11k_warn(ab, "failed to parse tlv: %d\n", ret);
		return ret;
	}

	ev = tb[WMI_TAG_CHAN_INFO_EVENT];
	if (!ev) {
		ath11k_warn(ab, "failed to fetch chan info ev");
		kfree(tb);
		return -EPROTO;
	}

	ch_info_ev->err_code = ev->err_code;
	ch_info_ev->freq = ev->freq;
	ch_info_ev->cmd_flags = ev->cmd_flags;
	ch_info_ev->noise_floor = ev->noise_floor;
	ch_info_ev->rx_clear_count = ev->rx_clear_count;
	ch_info_ev->cycle_count = ev->cycle_count;
	ch_info_ev->chan_tx_pwr_range = ev->chan_tx_pwr_range;
	ch_info_ev->chan_tx_pwr_tp = ev->chan_tx_pwr_tp;
	ch_info_ev->rx_frame_count = ev->rx_frame_count;
	ch_info_ev->tx_frame_cnt = ev->tx_frame_cnt;
	ch_info_ev->mac_clk_mhz = ev->mac_clk_mhz;
	ch_info_ev->vdev_id = ev->vdev_id;

	kfree(tb);
	return 0;
}

static int
ath11k_pull_pdev_bss_chan_info_ev(struct ath11k_base *ab, struct sk_buff *skb,
				  struct wmi_pdev_bss_chan_info_event *bss_ch_info_ev)
{
	const void **tb;
	const struct wmi_pdev_bss_chan_info_event *ev;
	int ret;

	tb = ath11k_wmi_tlv_parse_alloc(ab, skb->data, skb->len, GFP_ATOMIC);
	if (IS_ERR(tb)) {
		ret = PTR_ERR(tb);
		ath11k_warn(ab, "failed to parse tlv: %d\n", ret);
		return ret;
	}

	ev = tb[WMI_TAG_PDEV_BSS_CHAN_INFO_EVENT];
	if (!ev) {
		ath11k_warn(ab, "failed to fetch pdev bss chan info ev");
		kfree(tb);
		return -EPROTO;
	}

	bss_ch_info_ev->pdev_id = ev->pdev_id;
	bss_ch_info_ev->freq = ev->freq;
	bss_ch_info_ev->noise_floor = ev->noise_floor;
	bss_ch_info_ev->rx_clear_count_low = ev->rx_clear_count_low;
	bss_ch_info_ev->rx_clear_count_high = ev->rx_clear_count_high;
	bss_ch_info_ev->cycle_count_low = ev->cycle_count_low;
	bss_ch_info_ev->cycle_count_high = ev->cycle_count_high;
	bss_ch_info_ev->tx_cycle_count_low = ev->tx_cycle_count_low;
	bss_ch_info_ev->tx_cycle_count_high = ev->tx_cycle_count_high;
	bss_ch_info_ev->rx_cycle_count_low = ev->rx_cycle_count_low;
	bss_ch_info_ev->rx_cycle_count_high = ev->rx_cycle_count_high;
	bss_ch_info_ev->rx_bss_cycle_count_low = ev->rx_bss_cycle_count_low;
	bss_ch_info_ev->rx_bss_cycle_count_high = ev->rx_bss_cycle_count_high;

	kfree(tb);
	return 0;
}

static int
ath11k_pull_vdev_install_key_compl_ev(struct ath11k_base *ab, struct sk_buff *skb,
				      struct wmi_vdev_install_key_complete_arg *arg)
{
	const void **tb;
	const struct wmi_vdev_install_key_compl_event *ev;
	int ret;

	tb = ath11k_wmi_tlv_parse_alloc(ab, skb->data, skb->len, GFP_ATOMIC);
	if (IS_ERR(tb)) {
		ret = PTR_ERR(tb);
		ath11k_warn(ab, "failed to parse tlv: %d\n", ret);
		return ret;
	}

	ev = tb[WMI_TAG_VDEV_INSTALL_KEY_COMPLETE_EVENT];
	if (!ev) {
		ath11k_warn(ab, "failed to fetch vdev install key compl ev");
		kfree(tb);
		return -EPROTO;
	}

	arg->vdev_id = ev->vdev_id;
	arg->macaddr = ev->peer_macaddr.addr;
	arg->key_idx = ev->key_idx;
	arg->key_flags = ev->key_flags;
	arg->status = ev->status;

	kfree(tb);
	return 0;
}

static int ath11k_pull_peer_assoc_conf_ev(struct ath11k_base *ab, struct sk_buff *skb,
					  struct wmi_peer_assoc_conf_arg *peer_assoc_conf)
{
	const void **tb;
	const struct wmi_peer_assoc_conf_event *ev;
	int ret;

	tb = ath11k_wmi_tlv_parse_alloc(ab, skb->data, skb->len, GFP_ATOMIC);
	if (IS_ERR(tb)) {
		ret = PTR_ERR(tb);
		ath11k_warn(ab, "failed to parse tlv: %d\n", ret);
		return ret;
	}

	ev = tb[WMI_TAG_PEER_ASSOC_CONF_EVENT];
	if (!ev) {
		ath11k_warn(ab, "failed to fetch peer assoc conf ev");
		kfree(tb);
		return -EPROTO;
	}

	peer_assoc_conf->vdev_id = ev->vdev_id;
	peer_assoc_conf->macaddr = ev->peer_macaddr.addr;

	kfree(tb);
	return 0;
}

static void ath11k_wmi_pull_pdev_stats_base(const struct wmi_pdev_stats_base *src,
					    struct ath11k_fw_stats_pdev *dst)
{
	dst->ch_noise_floor = src->chan_nf;
	dst->tx_frame_count = src->tx_frame_count;
	dst->rx_frame_count = src->rx_frame_count;
	dst->rx_clear_count = src->rx_clear_count;
	dst->cycle_count = src->cycle_count;
	dst->phy_err_count = src->phy_err_count;
	dst->chan_tx_power = src->chan_tx_pwr;
}

static void
ath11k_wmi_pull_pdev_stats_tx(const struct wmi_pdev_stats_tx *src,
			      struct ath11k_fw_stats_pdev *dst)
{
	dst->comp_queued = src->comp_queued;
	dst->comp_delivered = src->comp_delivered;
	dst->msdu_enqued = src->msdu_enqued;
	dst->mpdu_enqued = src->mpdu_enqued;
	dst->wmm_drop = src->wmm_drop;
	dst->local_enqued = src->local_enqued;
	dst->local_freed = src->local_freed;
	dst->hw_queued = src->hw_queued;
	dst->hw_reaped = src->hw_reaped;
	dst->underrun = src->underrun;
	dst->tx_abort = src->tx_abort;
	dst->mpdus_requed = src->mpdus_requed;
	dst->tx_ko = src->tx_ko;
	dst->data_rc = src->data_rc;
	dst->self_triggers = src->self_triggers;
	dst->sw_retry_failure = src->sw_retry_failure;
	dst->illgl_rate_phy_err = src->illgl_rate_phy_err;
	dst->pdev_cont_xretry = src->pdev_cont_xretry;
	dst->pdev_tx_timeout = src->pdev_tx_timeout;
	dst->pdev_resets = src->pdev_resets;
	dst->stateless_tid_alloc_failure = src->stateless_tid_alloc_failure;
	dst->phy_underrun = src->phy_underrun;
	dst->txop_ovf = src->txop_ovf;
}

static void ath11k_wmi_pull_pdev_stats_rx(const struct wmi_pdev_stats_rx *src,
					  struct ath11k_fw_stats_pdev *dst)
{
	dst->mid_ppdu_route_change = src->mid_ppdu_route_change;
	dst->status_rcvd = src->status_rcvd;
	dst->r0_frags = src->r0_frags;
	dst->r1_frags = src->r1_frags;
	dst->r2_frags = src->r2_frags;
	dst->r3_frags = src->r3_frags;
	dst->htt_msdus = src->htt_msdus;
	dst->htt_mpdus = src->htt_mpdus;
	dst->loc_msdus = src->loc_msdus;
	dst->loc_mpdus = src->loc_mpdus;
	dst->oversize_amsdu = src->oversize_amsdu;
	dst->phy_errs = src->phy_errs;
	dst->phy_err_drop = src->phy_err_drop;
	dst->mpdu_errs = src->mpdu_errs;
}

static void
ath11k_wmi_pull_vdev_stats(const struct wmi_vdev_stats *src,
			   struct ath11k_fw_stats_vdev *dst)
{
	int i;

	dst->vdev_id = src->vdev_id;
	dst->beacon_snr = src->beacon_snr;
	dst->data_snr = src->data_snr;
	dst->num_rx_frames = src->num_rx_frames;
	dst->num_rts_fail = src->num_rts_fail;
	dst->num_rts_success = src->num_rts_success;
	dst->num_rx_err = src->num_rx_err;
	dst->num_rx_discard = src->num_rx_discard;
	dst->num_tx_not_acked = src->num_tx_not_acked;

	for (i = 0; i < ARRAY_SIZE(src->num_tx_frames); i++)
		dst->num_tx_frames[i] = src->num_tx_frames[i];

	for (i = 0; i < ARRAY_SIZE(src->num_tx_frames_retries); i++)
		dst->num_tx_frames_retries[i] = src->num_tx_frames_retries[i];

	for (i = 0; i < ARRAY_SIZE(src->num_tx_frames_failures); i++)
		dst->num_tx_frames_failures[i] = src->num_tx_frames_failures[i];

	for (i = 0; i < ARRAY_SIZE(src->tx_rate_history); i++)
		dst->tx_rate_history[i] = src->tx_rate_history[i];

	for (i = 0; i < ARRAY_SIZE(src->beacon_rssi_history); i++)
		dst->beacon_rssi_history[i] = src->beacon_rssi_history[i];
}

static void
ath11k_wmi_pull_bcn_stats(const struct wmi_bcn_stats *src,
			  struct ath11k_fw_stats_bcn *dst)
{
	dst->vdev_id = src->vdev_id;
	dst->tx_bcn_succ_cnt = src->tx_bcn_succ_cnt;
	dst->tx_bcn_outage_cnt = src->tx_bcn_outage_cnt;
}

int ath11k_wmi_pull_fw_stats(struct ath11k_base *ab, struct sk_buff *skb,
			     struct ath11k_fw_stats *stats)
{
	const void **tb;
	const struct wmi_stats_event *ev;
	const void *data;
	int i, ret;
	u32 len = skb->len;

	tb = ath11k_wmi_tlv_parse_alloc(ab, skb->data, len, GFP_ATOMIC);
	if (IS_ERR(tb)) {
		ret = PTR_ERR(tb);
		ath11k_warn(ab, "failed to parse tlv: %d\n", ret);
		return ret;
	}

	ev = tb[WMI_TAG_STATS_EVENT];
	data = tb[WMI_TAG_ARRAY_BYTE];
	if (!ev || !data) {
		ath11k_warn(ab, "failed to fetch update stats ev");
		kfree(tb);
		return -EPROTO;
	}

	ath11k_dbg(ab, ATH11K_DBG_WMI,
		   "wmi stats update ev pdev_id %d pdev %i vdev %i bcn %i\n",
		   ev->pdev_id,
		   ev->num_pdev_stats, ev->num_vdev_stats,
		   ev->num_bcn_stats);

	stats->pdev_id = ev->pdev_id;
	stats->stats_id = 0;

	for (i = 0; i < ev->num_pdev_stats; i++) {
		const struct wmi_pdev_stats *src;
		struct ath11k_fw_stats_pdev *dst;

		src = data;
		if (len < sizeof(*src)) {
			kfree(tb);
			return -EPROTO;
		}

		stats->stats_id = WMI_REQUEST_PDEV_STAT;

		data += sizeof(*src);
		len -= sizeof(*src);

		dst = kzalloc(sizeof(*dst), GFP_ATOMIC);
		if (!dst)
			continue;

		ath11k_wmi_pull_pdev_stats_base(&src->base, dst);
		ath11k_wmi_pull_pdev_stats_tx(&src->tx, dst);
		ath11k_wmi_pull_pdev_stats_rx(&src->rx, dst);
		list_add_tail(&dst->list, &stats->pdevs);
	}

	for (i = 0; i < ev->num_vdev_stats; i++) {
		const struct wmi_vdev_stats *src;
		struct ath11k_fw_stats_vdev *dst;

		src = data;
		if (len < sizeof(*src)) {
			kfree(tb);
			return -EPROTO;
		}

		stats->stats_id = WMI_REQUEST_VDEV_STAT;

		data += sizeof(*src);
		len -= sizeof(*src);

		dst = kzalloc(sizeof(*dst), GFP_ATOMIC);
		if (!dst)
			continue;

		ath11k_wmi_pull_vdev_stats(src, dst);
		list_add_tail(&dst->list, &stats->vdevs);
	}

	for (i = 0; i < ev->num_bcn_stats; i++) {
		const struct wmi_bcn_stats *src;
		struct ath11k_fw_stats_bcn *dst;

		src = data;
		if (len < sizeof(*src)) {
			kfree(tb);
			return -EPROTO;
		}

		stats->stats_id = WMI_REQUEST_BCN_STAT;

		data += sizeof(*src);
		len -= sizeof(*src);

		dst = kzalloc(sizeof(*dst), GFP_ATOMIC);
		if (!dst)
			continue;

		ath11k_wmi_pull_bcn_stats(src, dst);
		list_add_tail(&dst->list, &stats->bcn);
	}

	kfree(tb);
	return 0;
}

size_t ath11k_wmi_fw_stats_num_vdevs(struct list_head *head)
{
	struct ath11k_fw_stats_vdev *i;
	size_t num = 0;

	list_for_each_entry(i, head, list)
		++num;

	return num;
}

static size_t ath11k_wmi_fw_stats_num_bcn(struct list_head *head)
{
	struct ath11k_fw_stats_bcn *i;
	size_t num = 0;

	list_for_each_entry(i, head, list)
		++num;

	return num;
}

static void
ath11k_wmi_fw_pdev_base_stats_fill(const struct ath11k_fw_stats_pdev *pdev,
				   char *buf, u32 *length)
{
	u32 len = *length;
	u32 buf_len = ATH11K_FW_STATS_BUF_SIZE;

	len += scnprintf(buf + len, buf_len - len, "\n");
	len += scnprintf(buf + len, buf_len - len, "%30s\n",
			"ath11k PDEV stats");
	len += scnprintf(buf + len, buf_len - len, "%30s\n\n",
			"=================");

	len += scnprintf(buf + len, buf_len - len, "%30s %10d\n",
			"Channel noise floor", pdev->ch_noise_floor);
	len += scnprintf(buf + len, buf_len - len, "%30s %10u\n",
			"Channel TX power", pdev->chan_tx_power);
	len += scnprintf(buf + len, buf_len - len, "%30s %10u\n",
			"TX frame count", pdev->tx_frame_count);
	len += scnprintf(buf + len, buf_len - len, "%30s %10u\n",
			"RX frame count", pdev->rx_frame_count);
	len += scnprintf(buf + len, buf_len - len, "%30s %10u\n",
			"RX clear count", pdev->rx_clear_count);
	len += scnprintf(buf + len, buf_len - len, "%30s %10u\n",
			"Cycle count", pdev->cycle_count);
	len += scnprintf(buf + len, buf_len - len, "%30s %10u\n",
			"PHY error count", pdev->phy_err_count);

	*length = len;
}

static void
ath11k_wmi_fw_pdev_tx_stats_fill(const struct ath11k_fw_stats_pdev *pdev,
				 char *buf, u32 *length)
{
	u32 len = *length;
	u32 buf_len = ATH11K_FW_STATS_BUF_SIZE;

	len += scnprintf(buf + len, buf_len - len, "\n%30s\n",
			 "ath11k PDEV TX stats");
	len += scnprintf(buf + len, buf_len - len, "%30s\n\n",
			 "====================");

	len += scnprintf(buf + len, buf_len - len, "%30s %10d\n",
			 "HTT cookies queued", pdev->comp_queued);
	len += scnprintf(buf + len, buf_len - len, "%30s %10d\n",
			 "HTT cookies disp.", pdev->comp_delivered);
	len += scnprintf(buf + len, buf_len - len, "%30s %10d\n",
			 "MSDU queued", pdev->msdu_enqued);
	len += scnprintf(buf + len, buf_len - len, "%30s %10d\n",
			 "MPDU queued", pdev->mpdu_enqued);
	len += scnprintf(buf + len, buf_len - len, "%30s %10d\n",
			 "MSDUs dropped", pdev->wmm_drop);
	len += scnprintf(buf + len, buf_len - len, "%30s %10d\n",
			 "Local enqued", pdev->local_enqued);
	len += scnprintf(buf + len, buf_len - len, "%30s %10d\n",
			 "Local freed", pdev->local_freed);
	len += scnprintf(buf + len, buf_len - len, "%30s %10d\n",
			 "HW queued", pdev->hw_queued);
	len += scnprintf(buf + len, buf_len - len, "%30s %10d\n",
			 "PPDUs reaped", pdev->hw_reaped);
	len += scnprintf(buf + len, buf_len - len, "%30s %10d\n",
			 "Num underruns", pdev->underrun);
	len += scnprintf(buf + len, buf_len - len, "%30s %10d\n",
			 "PPDUs cleaned", pdev->tx_abort);
	len += scnprintf(buf + len, buf_len - len, "%30s %10d\n",
			 "MPDUs requed", pdev->mpdus_requed);
	len += scnprintf(buf + len, buf_len - len, "%30s %10u\n",
			 "Excessive retries", pdev->tx_ko);
	len += scnprintf(buf + len, buf_len - len, "%30s %10u\n",
			 "HW rate", pdev->data_rc);
	len += scnprintf(buf + len, buf_len - len, "%30s %10u\n",
			 "Sched self triggers", pdev->self_triggers);
	len += scnprintf(buf + len, buf_len - len, "%30s %10u\n",
			 "Dropped due to SW retries",
			 pdev->sw_retry_failure);
	len += scnprintf(buf + len, buf_len - len, "%30s %10u\n",
			 "Illegal rate phy errors",
			 pdev->illgl_rate_phy_err);
	len += scnprintf(buf + len, buf_len - len, "%30s %10u\n",
			 "PDEV continuous xretry", pdev->pdev_cont_xretry);
	len += scnprintf(buf + len, buf_len - len, "%30s %10u\n",
			 "TX timeout", pdev->pdev_tx_timeout);
	len += scnprintf(buf + len, buf_len - len, "%30s %10u\n",
			 "PDEV resets", pdev->pdev_resets);
	len += scnprintf(buf + len, buf_len - len, "%30s %10u\n",
			 "Stateless TIDs alloc failures",
			 pdev->stateless_tid_alloc_failure);
	len += scnprintf(buf + len, buf_len - len, "%30s %10u\n",
			 "PHY underrun", pdev->phy_underrun);
	len += scnprintf(buf + len, buf_len - len, "%30s %10u\n",
			 "MPDU is more than txop limit", pdev->txop_ovf);
	*length = len;
}

static void
ath11k_wmi_fw_pdev_rx_stats_fill(const struct ath11k_fw_stats_pdev *pdev,
				 char *buf, u32 *length)
{
	u32 len = *length;
	u32 buf_len = ATH11K_FW_STATS_BUF_SIZE;

	len += scnprintf(buf + len, buf_len - len, "\n%30s\n",
			 "ath11k PDEV RX stats");
	len += scnprintf(buf + len, buf_len - len, "%30s\n\n",
			 "====================");

	len += scnprintf(buf + len, buf_len - len, "%30s %10d\n",
			 "Mid PPDU route change",
			 pdev->mid_ppdu_route_change);
	len += scnprintf(buf + len, buf_len - len, "%30s %10d\n",
			 "Tot. number of statuses", pdev->status_rcvd);
	len += scnprintf(buf + len, buf_len - len, "%30s %10d\n",
			 "Extra frags on rings 0", pdev->r0_frags);
	len += scnprintf(buf + len, buf_len - len, "%30s %10d\n",
			 "Extra frags on rings 1", pdev->r1_frags);
	len += scnprintf(buf + len, buf_len - len, "%30s %10d\n",
			 "Extra frags on rings 2", pdev->r2_frags);
	len += scnprintf(buf + len, buf_len - len, "%30s %10d\n",
			 "Extra frags on rings 3", pdev->r3_frags);
	len += scnprintf(buf + len, buf_len - len, "%30s %10d\n",
			 "MSDUs delivered to HTT", pdev->htt_msdus);
	len += scnprintf(buf + len, buf_len - len, "%30s %10d\n",
			 "MPDUs delivered to HTT", pdev->htt_mpdus);
	len += scnprintf(buf + len, buf_len - len, "%30s %10d\n",
			 "MSDUs delivered to stack", pdev->loc_msdus);
	len += scnprintf(buf + len, buf_len - len, "%30s %10d\n",
			 "MPDUs delivered to stack", pdev->loc_mpdus);
	len += scnprintf(buf + len, buf_len - len, "%30s %10d\n",
			 "Oversized AMSUs", pdev->oversize_amsdu);
	len += scnprintf(buf + len, buf_len - len, "%30s %10d\n",
			 "PHY errors", pdev->phy_errs);
	len += scnprintf(buf + len, buf_len - len, "%30s %10d\n",
			 "PHY errors drops", pdev->phy_err_drop);
	len += scnprintf(buf + len, buf_len - len, "%30s %10d\n",
			 "MPDU errors (FCS, MIC, ENC)", pdev->mpdu_errs);
	*length = len;
}

static void
ath11k_wmi_fw_vdev_stats_fill(struct ath11k *ar,
			      const struct ath11k_fw_stats_vdev *vdev,
			      char *buf, u32 *length)
{
	u32 len = *length;
	u32 buf_len = ATH11K_FW_STATS_BUF_SIZE;
	struct ath11k_vif *arvif = ath11k_mac_get_arvif(ar, vdev->vdev_id);
	u8 *vif_macaddr;
	int i;

	/* VDEV stats has all the active VDEVs of other PDEVs as well,
	 * ignoring those not part of requested PDEV
	 */
	if (!arvif)
		return;

	vif_macaddr = arvif->vif->addr;

	len += scnprintf(buf + len, buf_len - len, "%30s %u\n",
			 "VDEV ID", vdev->vdev_id);
	len += scnprintf(buf + len, buf_len - len, "%30s %pM\n",
			 "VDEV MAC address", vif_macaddr);
	len += scnprintf(buf + len, buf_len - len, "%30s %u\n",
			 "beacon snr", vdev->beacon_snr);
	len += scnprintf(buf + len, buf_len - len, "%30s %u\n",
			 "data snr", vdev->data_snr);
	len += scnprintf(buf + len, buf_len - len, "%30s %u\n",
			 "num rx frames", vdev->num_rx_frames);
	len += scnprintf(buf + len, buf_len - len, "%30s %u\n",
			 "num rts fail", vdev->num_rts_fail);
	len += scnprintf(buf + len, buf_len - len, "%30s %u\n",
			 "num rts success", vdev->num_rts_success);
	len += scnprintf(buf + len, buf_len - len, "%30s %u\n",
			 "num rx err", vdev->num_rx_err);
	len += scnprintf(buf + len, buf_len - len, "%30s %u\n",
			 "num rx discard", vdev->num_rx_discard);
	len += scnprintf(buf + len, buf_len - len, "%30s %u\n",
			 "num tx not acked", vdev->num_tx_not_acked);

	for (i = 0 ; i < ARRAY_SIZE(vdev->num_tx_frames); i++)
		len += scnprintf(buf + len, buf_len - len,
				"%25s [%02d] %u\n",
				"num tx frames", i,
				vdev->num_tx_frames[i]);

	for (i = 0 ; i < ARRAY_SIZE(vdev->num_tx_frames_retries); i++)
		len += scnprintf(buf + len, buf_len - len,
				"%25s [%02d] %u\n",
				"num tx frames retries", i,
				vdev->num_tx_frames_retries[i]);

	for (i = 0 ; i < ARRAY_SIZE(vdev->num_tx_frames_failures); i++)
		len += scnprintf(buf + len, buf_len - len,
				"%25s [%02d] %u\n",
				"num tx frames failures", i,
				vdev->num_tx_frames_failures[i]);

	for (i = 0 ; i < ARRAY_SIZE(vdev->tx_rate_history); i++)
		len += scnprintf(buf + len, buf_len - len,
				"%25s [%02d] 0x%08x\n",
				"tx rate history", i,
				vdev->tx_rate_history[i]);

	for (i = 0 ; i < ARRAY_SIZE(vdev->beacon_rssi_history); i++)
		len += scnprintf(buf + len, buf_len - len,
				"%25s [%02d] %u\n",
				"beacon rssi history", i,
				vdev->beacon_rssi_history[i]);

	len += scnprintf(buf + len, buf_len - len, "\n");
	*length = len;
}

static void
ath11k_wmi_fw_bcn_stats_fill(struct ath11k *ar,
			     const struct ath11k_fw_stats_bcn *bcn,
			     char *buf, u32 *length)
{
	u32 len = *length;
	u32 buf_len = ATH11K_FW_STATS_BUF_SIZE;
	struct ath11k_vif *arvif = ath11k_mac_get_arvif(ar, bcn->vdev_id);
	u8 *vdev_macaddr;

	if (!arvif) {
		ath11k_warn(ar->ab, "invalid vdev id %d in bcn stats",
			    bcn->vdev_id);
		return;
	}

	vdev_macaddr = arvif->vif->addr;

	len += scnprintf(buf + len, buf_len - len, "%30s %u\n",
			 "VDEV ID", bcn->vdev_id);
	len += scnprintf(buf + len, buf_len - len, "%30s %pM\n",
			 "VDEV MAC address", vdev_macaddr);
	len += scnprintf(buf + len, buf_len - len, "%30s\n\n",
			 "================");
	len += scnprintf(buf + len, buf_len - len, "%30s %u\n",
			 "Num of beacon tx success", bcn->tx_bcn_succ_cnt);
	len += scnprintf(buf + len, buf_len - len, "%30s %u\n",
			 "Num of beacon tx failures", bcn->tx_bcn_outage_cnt);

	len += scnprintf(buf + len, buf_len - len, "\n");
	*length = len;
}

void ath11k_wmi_fw_stats_fill(struct ath11k *ar,
			      struct ath11k_fw_stats *fw_stats,
			      u32 stats_id, char *buf)
{
	u32 len = 0;
	u32 buf_len = ATH11K_FW_STATS_BUF_SIZE;
	const struct ath11k_fw_stats_pdev *pdev;
	const struct ath11k_fw_stats_vdev *vdev;
	const struct ath11k_fw_stats_bcn *bcn;
	size_t num_bcn;

	spin_lock_bh(&ar->data_lock);

	if (stats_id == WMI_REQUEST_PDEV_STAT) {
		pdev = list_first_entry_or_null(&fw_stats->pdevs,
						struct ath11k_fw_stats_pdev, list);
		if (!pdev) {
			ath11k_warn(ar->ab, "failed to get pdev stats\n");
			goto unlock;
		}

		ath11k_wmi_fw_pdev_base_stats_fill(pdev, buf, &len);
		ath11k_wmi_fw_pdev_tx_stats_fill(pdev, buf, &len);
		ath11k_wmi_fw_pdev_rx_stats_fill(pdev, buf, &len);
	}

	if (stats_id == WMI_REQUEST_VDEV_STAT) {
		len += scnprintf(buf + len, buf_len - len, "\n");
		len += scnprintf(buf + len, buf_len - len, "%30s\n",
				 "ath11k VDEV stats");
		len += scnprintf(buf + len, buf_len - len, "%30s\n\n",
				 "=================");

		list_for_each_entry(vdev, &fw_stats->vdevs, list)
			ath11k_wmi_fw_vdev_stats_fill(ar, vdev, buf, &len);
	}

	if (stats_id == WMI_REQUEST_BCN_STAT) {
		num_bcn = ath11k_wmi_fw_stats_num_bcn(&fw_stats->bcn);

		len += scnprintf(buf + len, buf_len - len, "\n");
		len += scnprintf(buf + len, buf_len - len, "%30s (%zu)\n",
				 "ath11k Beacon stats", num_bcn);
		len += scnprintf(buf + len, buf_len - len, "%30s\n\n",
				 "===================");

		list_for_each_entry(bcn, &fw_stats->bcn, list)
			ath11k_wmi_fw_bcn_stats_fill(ar, bcn, buf, &len);
	}

unlock:
	spin_unlock_bh(&ar->data_lock);

	if (len >= buf_len)
		buf[len - 1] = 0;
	else
		buf[len] = 0;
}

static void ath11k_wmi_op_ep_tx_credits(struct ath11k_base *ab)
{
	/* try to send pending beacons first. they take priority */
	wake_up(&ab->wmi_ab.tx_credits_wq);
}

static void ath11k_wmi_htc_tx_complete(struct ath11k_base *ab,
				       struct sk_buff *skb)
{
	dev_kfree_skb(skb);
}

static bool ath11k_reg_is_world_alpha(char *alpha)
{
	return alpha[0] == '0' && alpha[1] == '0';
}

static int ath11k_reg_chan_list_event(struct ath11k_base *ab, struct sk_buff *skb)
{
	struct cur_regulatory_info *reg_info = NULL;
	struct ieee80211_regdomain *regd = NULL;
	bool intersect = false;
	int ret = 0, pdev_idx;
	struct ath11k *ar;

	reg_info = kzalloc(sizeof(*reg_info), GFP_ATOMIC);
	if (!reg_info) {
		ret = -ENOMEM;
		goto fallback;
	}

	ret = ath11k_pull_reg_chan_list_update_ev(ab, skb, reg_info);
	if (ret) {
		ath11k_warn(ab, "failed to extract regulatory info from received event\n");
		goto fallback;
	}

	if (reg_info->status_code != REG_SET_CC_STATUS_PASS) {
		/* In case of failure to set the requested ctry,
		 * fw retains the current regd. We print a failure info
		 * and return from here.
		 */
		ath11k_warn(ab, "Failed to set the requested Country regulatory setting\n");
		goto mem_free;
	}

	pdev_idx = reg_info->phy_id;

	if (pdev_idx >= ab->num_radios) {
		/* Process the event for phy0 only if single_pdev_only
		 * is true. If pdev_idx is valid but not 0, discard the
		 * event. Otherwise, it goes to fallback.
		 */
		if (ab->hw_params.single_pdev_only &&
		    pdev_idx < ab->hw_params.num_rxmda_per_pdev)
			goto mem_free;
		else
			goto fallback;
	}

	/* Avoid multiple overwrites to default regd, during core
	 * stop-start after mac registration.
	 */
	if (ab->default_regd[pdev_idx] && !ab->new_regd[pdev_idx] &&
	    !memcmp((char *)ab->default_regd[pdev_idx]->alpha2,
		    (char *)reg_info->alpha2, 2))
		goto mem_free;

	/* Intersect new rules with default regd if a new country setting was
	 * requested, i.e a default regd was already set during initialization
	 * and the regd coming from this event has a valid country info.
	 */
	if (ab->default_regd[pdev_idx] &&
	    !ath11k_reg_is_world_alpha((char *)
		ab->default_regd[pdev_idx]->alpha2) &&
	    !ath11k_reg_is_world_alpha((char *)reg_info->alpha2))
		intersect = true;

	regd = ath11k_reg_build_regd(ab, reg_info, intersect);
	if (!regd) {
		ath11k_warn(ab, "failed to build regd from reg_info\n");
		goto fallback;
	}

	spin_lock(&ab->base_lock);
	if (test_bit(ATH11K_FLAG_REGISTERED, &ab->dev_flags)) {
		/* Once mac is registered, ar is valid and all CC events from
		 * fw is considered to be received due to user requests
		 * currently.
		 * Free previously built regd before assigning the newly
		 * generated regd to ar. NULL pointer handling will be
		 * taken care by kfree itself.
		 */
		ar = ab->pdevs[pdev_idx].ar;
		kfree(ab->new_regd[pdev_idx]);
		ab->new_regd[pdev_idx] = regd;
		ieee80211_queue_work(ar->hw, &ar->regd_update_work);
	} else {
		/* Multiple events for the same *ar is not expected. But we
		 * can still clear any previously stored default_regd if we
		 * are receiving this event for the same radio by mistake.
		 * NULL pointer handling will be taken care by kfree itself.
		 */
		kfree(ab->default_regd[pdev_idx]);
		/* This regd would be applied during mac registration */
		ab->default_regd[pdev_idx] = regd;
	}
	ab->dfs_region = reg_info->dfs_region;
	spin_unlock(&ab->base_lock);

	goto mem_free;

fallback:
	/* Fallback to older reg (by sending previous country setting
	 * again if fw has succeded and we failed to process here.
	 * The Regdomain should be uniform across driver and fw. Since the
	 * FW has processed the command and sent a success status, we expect
	 * this function to succeed as well. If it doesn't, CTRY needs to be
	 * reverted at the fw and the old SCAN_CHAN_LIST cmd needs to be sent.
	 */
	/* TODO: This is rare, but still should also be handled */
	WARN_ON(1);
mem_free:
	if (reg_info) {
		kfree(reg_info->reg_rules_2g_ptr);
		kfree(reg_info->reg_rules_5g_ptr);
		kfree(reg_info);
	}
	return ret;
}

static int ath11k_wmi_tlv_rdy_parse(struct ath11k_base *ab, u16 tag, u16 len,
				    const void *ptr, void *data)
{
	struct wmi_tlv_rdy_parse *rdy_parse = data;
	struct wmi_ready_event fixed_param;
	struct wmi_mac_addr *addr_list;
	struct ath11k_pdev *pdev;
	u32 num_mac_addr;
	int i;

	switch (tag) {
	case WMI_TAG_READY_EVENT:
		memset(&fixed_param, 0, sizeof(fixed_param));
		memcpy(&fixed_param, (struct wmi_ready_event *)ptr,
		       min_t(u16, sizeof(fixed_param), len));
		ab->wlan_init_status = fixed_param.ready_event_min.status;
		rdy_parse->num_extra_mac_addr =
			fixed_param.ready_event_min.num_extra_mac_addr;

		ether_addr_copy(ab->mac_addr,
				fixed_param.ready_event_min.mac_addr.addr);
		ab->pktlog_defs_checksum = fixed_param.pktlog_defs_checksum;
		ab->wmi_ready = true;
		break;
	case WMI_TAG_ARRAY_FIXED_STRUCT:
		addr_list = (struct wmi_mac_addr *)ptr;
		num_mac_addr = rdy_parse->num_extra_mac_addr;

		if (!(ab->num_radios > 1 && num_mac_addr >= ab->num_radios))
			break;

		for (i = 0; i < ab->num_radios; i++) {
			pdev = &ab->pdevs[i];
			ether_addr_copy(pdev->mac_addr, addr_list[i].addr);
		}
		ab->pdevs_macaddr_valid = true;
		break;
	default:
		break;
	}

	return 0;
}

static int ath11k_ready_event(struct ath11k_base *ab, struct sk_buff *skb)
{
	struct wmi_tlv_rdy_parse rdy_parse = { };
	int ret;

	ret = ath11k_wmi_tlv_iter(ab, skb->data, skb->len,
				  ath11k_wmi_tlv_rdy_parse, &rdy_parse);
	if (ret) {
		ath11k_warn(ab, "failed to parse tlv %d\n", ret);
		return ret;
	}

	complete(&ab->wmi_ab.unified_ready);
	return 0;
}

static void ath11k_peer_delete_resp_event(struct ath11k_base *ab, struct sk_buff *skb)
{
	struct wmi_peer_delete_resp_event peer_del_resp;
	struct ath11k *ar;

	if (ath11k_pull_peer_del_resp_ev(ab, skb, &peer_del_resp) != 0) {
		ath11k_warn(ab, "failed to extract peer delete resp");
		return;
	}

	rcu_read_lock();
	ar = ath11k_mac_get_ar_by_vdev_id(ab, peer_del_resp.vdev_id);
	if (!ar) {
		ath11k_warn(ab, "invalid vdev id in peer delete resp ev %d",
			    peer_del_resp.vdev_id);
		rcu_read_unlock();
		return;
	}

	complete(&ar->peer_delete_done);
	rcu_read_unlock();
	ath11k_dbg(ab, ATH11K_DBG_WMI, "peer delete resp for vdev id %d addr %pM\n",
		   peer_del_resp.vdev_id, peer_del_resp.peer_macaddr.addr);
}

static void ath11k_vdev_delete_resp_event(struct ath11k_base *ab,
					  struct sk_buff *skb)
{
	struct ath11k *ar;
	u32 vdev_id = 0;

	if (ath11k_pull_vdev_del_resp_ev(ab, skb, &vdev_id) != 0) {
		ath11k_warn(ab, "failed to extract vdev delete resp");
		return;
	}

	rcu_read_lock();
	ar = ath11k_mac_get_ar_by_vdev_id(ab, vdev_id);
	if (!ar) {
		ath11k_warn(ab, "invalid vdev id in vdev delete resp ev %d",
			    vdev_id);
		rcu_read_unlock();
		return;
	}

	complete(&ar->vdev_delete_done);

	rcu_read_unlock();

	ath11k_dbg(ab, ATH11K_DBG_WMI, "vdev delete resp for vdev id %d\n",
		   vdev_id);
}

static inline const char *ath11k_wmi_vdev_resp_print(u32 vdev_resp_status)
{
	switch (vdev_resp_status) {
	case WMI_VDEV_START_RESPONSE_INVALID_VDEVID:
		return "invalid vdev id";
	case WMI_VDEV_START_RESPONSE_NOT_SUPPORTED:
		return "not supported";
	case WMI_VDEV_START_RESPONSE_DFS_VIOLATION:
		return "dfs violation";
	case WMI_VDEV_START_RESPONSE_INVALID_REGDOMAIN:
		return "invalid regdomain";
	default:
		return "unknown";
	}
}

static void ath11k_vdev_start_resp_event(struct ath11k_base *ab, struct sk_buff *skb)
{
	struct wmi_vdev_start_resp_event vdev_start_resp;
	struct ath11k *ar;
	u32 status;

	if (ath11k_pull_vdev_start_resp_tlv(ab, skb, &vdev_start_resp) != 0) {
		ath11k_warn(ab, "failed to extract vdev start resp");
		return;
	}

	rcu_read_lock();
	ar = ath11k_mac_get_ar_by_vdev_id(ab, vdev_start_resp.vdev_id);
	if (!ar) {
		ath11k_warn(ab, "invalid vdev id in vdev start resp ev %d",
			    vdev_start_resp.vdev_id);
		rcu_read_unlock();
		return;
	}

	ar->last_wmi_vdev_start_status = 0;

	status = vdev_start_resp.status;

	if (WARN_ON_ONCE(status)) {
		ath11k_warn(ab, "vdev start resp error status %d (%s)\n",
			    status, ath11k_wmi_vdev_resp_print(status));
		ar->last_wmi_vdev_start_status = status;
	}

	complete(&ar->vdev_setup_done);

	rcu_read_unlock();

	ath11k_dbg(ab, ATH11K_DBG_WMI, "vdev start resp for vdev id %d",
		   vdev_start_resp.vdev_id);
}

static void ath11k_bcn_tx_status_event(struct ath11k_base *ab, struct sk_buff *skb)
{
	u32 vdev_id, tx_status;

	if (ath11k_pull_bcn_tx_status_ev(ab, skb->data, skb->len,
					 &vdev_id, &tx_status) != 0) {
		ath11k_warn(ab, "failed to extract bcn tx status");
		return;
	}
}

static void ath11k_vdev_stopped_event(struct ath11k_base *ab, struct sk_buff *skb)
{
	struct ath11k *ar;
	u32 vdev_id = 0;

	if (ath11k_pull_vdev_stopped_param_tlv(ab, skb, &vdev_id) != 0) {
		ath11k_warn(ab, "failed to extract vdev stopped event");
		return;
	}

	rcu_read_lock();
	ar = ath11k_mac_get_ar_by_vdev_id(ab, vdev_id);
	if (!ar) {
		ath11k_warn(ab, "invalid vdev id in vdev stopped ev %d",
			    vdev_id);
		rcu_read_unlock();
		return;
	}

	complete(&ar->vdev_setup_done);

	rcu_read_unlock();

	ath11k_dbg(ab, ATH11K_DBG_WMI, "vdev stopped for vdev id %d", vdev_id);
}

static void ath11k_mgmt_rx_event(struct ath11k_base *ab, struct sk_buff *skb)
{
	struct mgmt_rx_event_params rx_ev = {0};
	struct ath11k *ar;
	struct ieee80211_rx_status *status = IEEE80211_SKB_RXCB(skb);
	struct ieee80211_hdr *hdr;
	u16 fc;
	struct ieee80211_supported_band *sband;

	if (ath11k_pull_mgmt_rx_params_tlv(ab, skb, &rx_ev) != 0) {
		ath11k_warn(ab, "failed to extract mgmt rx event");
		dev_kfree_skb(skb);
		return;
	}

	memset(status, 0, sizeof(*status));

	ath11k_dbg(ab, ATH11K_DBG_MGMT, "mgmt rx event status %08x\n",
		   rx_ev.status);

	rcu_read_lock();
	ar = ath11k_mac_get_ar_by_pdev_id(ab, rx_ev.pdev_id);

	if (!ar) {
		ath11k_warn(ab, "invalid pdev_id %d in mgmt_rx_event\n",
			    rx_ev.pdev_id);
		dev_kfree_skb(skb);
		goto exit;
	}

	if ((test_bit(ATH11K_CAC_RUNNING, &ar->dev_flags)) ||
	    (rx_ev.status & (WMI_RX_STATUS_ERR_DECRYPT |
	    WMI_RX_STATUS_ERR_KEY_CACHE_MISS | WMI_RX_STATUS_ERR_CRC))) {
		dev_kfree_skb(skb);
		goto exit;
	}

	if (rx_ev.status & WMI_RX_STATUS_ERR_MIC)
		status->flag |= RX_FLAG_MMIC_ERROR;

	if (rx_ev.chan_freq >= ATH11K_MIN_6G_FREQ) {
		status->band = NL80211_BAND_6GHZ;
	} else if (rx_ev.channel >= 1 && rx_ev.channel <= 14) {
		status->band = NL80211_BAND_2GHZ;
	} else if (rx_ev.channel >= 36 && rx_ev.channel <= ATH11K_MAX_5G_CHAN) {
		status->band = NL80211_BAND_5GHZ;
	} else {
		/* Shouldn't happen unless list of advertised channels to
		 * mac80211 has been changed.
		 */
		WARN_ON_ONCE(1);
		dev_kfree_skb(skb);
		goto exit;
	}

	if (rx_ev.phy_mode == MODE_11B &&
	    (status->band == NL80211_BAND_5GHZ || status->band == NL80211_BAND_6GHZ))
		ath11k_dbg(ab, ATH11K_DBG_WMI,
			   "wmi mgmt rx 11b (CCK) on 5/6GHz, band = %d\n", status->band);

	sband = &ar->mac.sbands[status->band];

	status->freq = ieee80211_channel_to_frequency(rx_ev.channel,
						      status->band);
	status->signal = rx_ev.snr + ATH11K_DEFAULT_NOISE_FLOOR;
	status->rate_idx = ath11k_mac_bitrate_to_idx(sband, rx_ev.rate / 100);

	hdr = (struct ieee80211_hdr *)skb->data;
	fc = le16_to_cpu(hdr->frame_control);

	/* Firmware is guaranteed to report all essential management frames via
	 * WMI while it can deliver some extra via HTT. Since there can be
	 * duplicates split the reporting wrt monitor/sniffing.
	 */
	status->flag |= RX_FLAG_SKIP_MONITOR;

	/* In case of PMF, FW delivers decrypted frames with Protected Bit set.
	 * Don't clear that. Also, FW delivers broadcast management frames
	 * (ex: group privacy action frames in mesh) as encrypted payload.
	 */
	if (ieee80211_has_protected(hdr->frame_control) &&
	    !is_multicast_ether_addr(ieee80211_get_DA(hdr))) {
		status->flag |= RX_FLAG_DECRYPTED;

		if (!ieee80211_is_robust_mgmt_frame(skb)) {
			status->flag |= RX_FLAG_IV_STRIPPED |
					RX_FLAG_MMIC_STRIPPED;
			hdr->frame_control = __cpu_to_le16(fc &
					     ~IEEE80211_FCTL_PROTECTED);
		}
	}

	if (ieee80211_is_beacon(hdr->frame_control))
		ath11k_mac_handle_beacon(ar, skb);

	ath11k_dbg(ab, ATH11K_DBG_MGMT,
		   "event mgmt rx skb %pK len %d ftype %02x stype %02x\n",
		   skb, skb->len,
		   fc & IEEE80211_FCTL_FTYPE, fc & IEEE80211_FCTL_STYPE);

	ath11k_dbg(ab, ATH11K_DBG_MGMT,
		   "event mgmt rx freq %d band %d snr %d, rate_idx %d\n",
		   status->freq, status->band, status->signal,
		   status->rate_idx);

	ieee80211_rx_ni(ar->hw, skb);

exit:
	rcu_read_unlock();
}

static void ath11k_mgmt_tx_compl_event(struct ath11k_base *ab, struct sk_buff *skb)
{
	struct wmi_mgmt_tx_compl_event tx_compl_param = {0};
	struct ath11k *ar;

	if (ath11k_pull_mgmt_tx_compl_param_tlv(ab, skb, &tx_compl_param) != 0) {
		ath11k_warn(ab, "failed to extract mgmt tx compl event");
		return;
	}

	rcu_read_lock();
	ar = ath11k_mac_get_ar_by_pdev_id(ab, tx_compl_param.pdev_id);
	if (!ar) {
		ath11k_warn(ab, "invalid pdev id %d in mgmt_tx_compl_event\n",
			    tx_compl_param.pdev_id);
		goto exit;
	}

	wmi_process_mgmt_tx_comp(ar, tx_compl_param.desc_id,
				 tx_compl_param.status);

	ath11k_dbg(ab, ATH11K_DBG_MGMT,
		   "mgmt tx compl ev pdev_id %d, desc_id %d, status %d",
		   tx_compl_param.pdev_id, tx_compl_param.desc_id,
		   tx_compl_param.status);

exit:
	rcu_read_unlock();
}

static struct ath11k *ath11k_get_ar_on_scan_abort(struct ath11k_base *ab,
						  u32 vdev_id)
{
	int i;
	struct ath11k_pdev *pdev;
	struct ath11k *ar;

	for (i = 0; i < ab->num_radios; i++) {
		pdev = rcu_dereference(ab->pdevs_active[i]);
		if (pdev && pdev->ar) {
			ar = pdev->ar;

			spin_lock_bh(&ar->data_lock);
			if (ar->scan.state == ATH11K_SCAN_ABORTING &&
			    ar->scan.vdev_id == vdev_id) {
				spin_unlock_bh(&ar->data_lock);
				return ar;
			}
			spin_unlock_bh(&ar->data_lock);
		}
	}
	return NULL;
}

static void ath11k_scan_event(struct ath11k_base *ab, struct sk_buff *skb)
{
	struct ath11k *ar;
	struct wmi_scan_event scan_ev = {0};

	if (ath11k_pull_scan_ev(ab, skb, &scan_ev) != 0) {
		ath11k_warn(ab, "failed to extract scan event");
		return;
	}

	rcu_read_lock();

	/* In case the scan was cancelled, ex. during interface teardown,
	 * the interface will not be found in active interfaces.
	 * Rather, in such scenarios, iterate over the active pdev's to
	 * search 'ar' if the corresponding 'ar' scan is ABORTING and the
	 * aborting scan's vdev id matches this event info.
	 */
	if (scan_ev.event_type == WMI_SCAN_EVENT_COMPLETED &&
	    scan_ev.reason == WMI_SCAN_REASON_CANCELLED)
		ar = ath11k_get_ar_on_scan_abort(ab, scan_ev.vdev_id);
	else
		ar = ath11k_mac_get_ar_by_vdev_id(ab, scan_ev.vdev_id);

	if (!ar) {
		ath11k_warn(ab, "Received scan event for unknown vdev");
		rcu_read_unlock();
		return;
	}

	spin_lock_bh(&ar->data_lock);

	ath11k_dbg(ab, ATH11K_DBG_WMI,
		   "scan event %s type %d reason %d freq %d req_id %d scan_id %d vdev_id %d state %s (%d)\n",
		   ath11k_wmi_event_scan_type_str(scan_ev.event_type, scan_ev.reason),
		   scan_ev.event_type, scan_ev.reason, scan_ev.channel_freq,
		   scan_ev.scan_req_id, scan_ev.scan_id, scan_ev.vdev_id,
		   ath11k_scan_state_str(ar->scan.state), ar->scan.state);

	switch (scan_ev.event_type) {
	case WMI_SCAN_EVENT_STARTED:
		ath11k_wmi_event_scan_started(ar);
		break;
	case WMI_SCAN_EVENT_COMPLETED:
		ath11k_wmi_event_scan_completed(ar);
		break;
	case WMI_SCAN_EVENT_BSS_CHANNEL:
		ath11k_wmi_event_scan_bss_chan(ar);
		break;
	case WMI_SCAN_EVENT_FOREIGN_CHAN:
		ath11k_wmi_event_scan_foreign_chan(ar, scan_ev.channel_freq);
		break;
	case WMI_SCAN_EVENT_START_FAILED:
		ath11k_warn(ab, "received scan start failure event\n");
		ath11k_wmi_event_scan_start_failed(ar);
		break;
	case WMI_SCAN_EVENT_DEQUEUED:
	case WMI_SCAN_EVENT_PREEMPTED:
	case WMI_SCAN_EVENT_RESTARTED:
	case WMI_SCAN_EVENT_FOREIGN_CHAN_EXIT:
	default:
		break;
	}

	spin_unlock_bh(&ar->data_lock);

	rcu_read_unlock();
}

static void ath11k_peer_sta_kickout_event(struct ath11k_base *ab, struct sk_buff *skb)
{
	struct wmi_peer_sta_kickout_arg arg = {};
	struct ieee80211_sta *sta;
	struct ath11k_peer *peer;
	struct ath11k *ar;

	if (ath11k_pull_peer_sta_kickout_ev(ab, skb, &arg) != 0) {
		ath11k_warn(ab, "failed to extract peer sta kickout event");
		return;
	}

	rcu_read_lock();

	spin_lock_bh(&ab->base_lock);

	peer = ath11k_peer_find_by_addr(ab, arg.mac_addr);

	if (!peer) {
		ath11k_warn(ab, "peer not found %pM\n",
			    arg.mac_addr);
		goto exit;
	}

	ar = ath11k_mac_get_ar_by_vdev_id(ab, peer->vdev_id);
	if (!ar) {
		ath11k_warn(ab, "invalid vdev id in peer sta kickout ev %d",
			    peer->vdev_id);
		goto exit;
	}

	sta = ieee80211_find_sta_by_ifaddr(ar->hw,
					   arg.mac_addr, NULL);
	if (!sta) {
		ath11k_warn(ab, "Spurious quick kickout for STA %pM\n",
			    arg.mac_addr);
		goto exit;
	}

	ath11k_dbg(ab, ATH11K_DBG_WMI, "peer sta kickout event %pM",
		   arg.mac_addr);

	ieee80211_report_low_ack(sta, 10);

exit:
	spin_unlock_bh(&ab->base_lock);
	rcu_read_unlock();
}

static void ath11k_roam_event(struct ath11k_base *ab, struct sk_buff *skb)
{
	struct wmi_roam_event roam_ev = {};
	struct ath11k *ar;

	if (ath11k_pull_roam_ev(ab, skb, &roam_ev) != 0) {
		ath11k_warn(ab, "failed to extract roam event");
		return;
	}

	ath11k_dbg(ab, ATH11K_DBG_WMI,
		   "wmi roam event vdev %u reason 0x%08x rssi %d\n",
		   roam_ev.vdev_id, roam_ev.reason, roam_ev.rssi);

	rcu_read_lock();
	ar = ath11k_mac_get_ar_by_vdev_id(ab, roam_ev.vdev_id);
	if (!ar) {
		ath11k_warn(ab, "invalid vdev id in roam ev %d",
			    roam_ev.vdev_id);
		rcu_read_unlock();
		return;
	}

	if (roam_ev.reason >= WMI_ROAM_REASON_MAX)
		ath11k_warn(ab, "ignoring unknown roam event reason %d on vdev %i\n",
			    roam_ev.reason, roam_ev.vdev_id);

	switch (roam_ev.reason) {
	case WMI_ROAM_REASON_BEACON_MISS:
		ath11k_mac_handle_beacon_miss(ar, roam_ev.vdev_id);
		break;
	case WMI_ROAM_REASON_BETTER_AP:
	case WMI_ROAM_REASON_LOW_RSSI:
	case WMI_ROAM_REASON_SUITABLE_AP_FOUND:
	case WMI_ROAM_REASON_HO_FAILED:
		ath11k_warn(ab, "ignoring not implemented roam event reason %d on vdev %i\n",
			    roam_ev.reason, roam_ev.vdev_id);
		break;
	}

	rcu_read_unlock();
}

static void ath11k_chan_info_event(struct ath11k_base *ab, struct sk_buff *skb)
{
	struct wmi_chan_info_event ch_info_ev = {0};
	struct ath11k *ar;
	struct survey_info *survey;
	int idx;
	/* HW channel counters frequency value in hertz */
	u32 cc_freq_hz = ab->cc_freq_hz;

	if (ath11k_pull_chan_info_ev(ab, skb->data, skb->len, &ch_info_ev) != 0) {
		ath11k_warn(ab, "failed to extract chan info event");
		return;
	}

	ath11k_dbg(ab, ATH11K_DBG_WMI,
		   "chan info vdev_id %d err_code %d freq %d cmd_flags %d noise_floor %d rx_clear_count %d cycle_count %d mac_clk_mhz %d\n",
		   ch_info_ev.vdev_id, ch_info_ev.err_code, ch_info_ev.freq,
		   ch_info_ev.cmd_flags, ch_info_ev.noise_floor,
		   ch_info_ev.rx_clear_count, ch_info_ev.cycle_count,
		   ch_info_ev.mac_clk_mhz);

	if (ch_info_ev.cmd_flags == WMI_CHAN_INFO_END_RESP) {
		ath11k_dbg(ab, ATH11K_DBG_WMI, "chan info report completed\n");
		return;
	}

	rcu_read_lock();
	ar = ath11k_mac_get_ar_by_vdev_id(ab, ch_info_ev.vdev_id);
	if (!ar) {
		ath11k_warn(ab, "invalid vdev id in chan info ev %d",
			    ch_info_ev.vdev_id);
		rcu_read_unlock();
		return;
	}
	spin_lock_bh(&ar->data_lock);

	switch (ar->scan.state) {
	case ATH11K_SCAN_IDLE:
	case ATH11K_SCAN_STARTING:
		ath11k_warn(ab, "received chan info event without a scan request, ignoring\n");
		goto exit;
	case ATH11K_SCAN_RUNNING:
	case ATH11K_SCAN_ABORTING:
		break;
	}

	idx = freq_to_idx(ar, ch_info_ev.freq);
	if (idx >= ARRAY_SIZE(ar->survey)) {
		ath11k_warn(ab, "chan info: invalid frequency %d (idx %d out of bounds)\n",
			    ch_info_ev.freq, idx);
		goto exit;
	}

	/* If FW provides MAC clock frequency in Mhz, overriding the initialized
	 * HW channel counters frequency value
	 */
	if (ch_info_ev.mac_clk_mhz)
		cc_freq_hz = (ch_info_ev.mac_clk_mhz * 1000);

	if (ch_info_ev.cmd_flags == WMI_CHAN_INFO_START_RESP) {
		survey = &ar->survey[idx];
		memset(survey, 0, sizeof(*survey));
		survey->noise = ch_info_ev.noise_floor;
		survey->filled = SURVEY_INFO_NOISE_DBM | SURVEY_INFO_TIME |
				 SURVEY_INFO_TIME_BUSY;
		survey->time = div_u64(ch_info_ev.cycle_count, cc_freq_hz);
		survey->time_busy = div_u64(ch_info_ev.rx_clear_count, cc_freq_hz);
	}
exit:
	spin_unlock_bh(&ar->data_lock);
	rcu_read_unlock();
}

static void
ath11k_pdev_bss_chan_info_event(struct ath11k_base *ab, struct sk_buff *skb)
{
	struct wmi_pdev_bss_chan_info_event bss_ch_info_ev = {};
	struct survey_info *survey;
	struct ath11k *ar;
	u32 cc_freq_hz = ab->cc_freq_hz;
	u64 busy, total, tx, rx, rx_bss;
	int idx;

	if (ath11k_pull_pdev_bss_chan_info_ev(ab, skb, &bss_ch_info_ev) != 0) {
		ath11k_warn(ab, "failed to extract pdev bss chan info event");
		return;
	}

	busy = (u64)(bss_ch_info_ev.rx_clear_count_high) << 32 |
			bss_ch_info_ev.rx_clear_count_low;

	total = (u64)(bss_ch_info_ev.cycle_count_high) << 32 |
			bss_ch_info_ev.cycle_count_low;

	tx = (u64)(bss_ch_info_ev.tx_cycle_count_high) << 32 |
			bss_ch_info_ev.tx_cycle_count_low;

	rx = (u64)(bss_ch_info_ev.rx_cycle_count_high) << 32 |
			bss_ch_info_ev.rx_cycle_count_low;

	rx_bss = (u64)(bss_ch_info_ev.rx_bss_cycle_count_high) << 32 |
			bss_ch_info_ev.rx_bss_cycle_count_low;

	ath11k_dbg(ab, ATH11K_DBG_WMI,
		   "pdev bss chan info:\n pdev_id: %d freq: %d noise: %d cycle: busy %llu total %llu tx %llu rx %llu rx_bss %llu\n",
		   bss_ch_info_ev.pdev_id, bss_ch_info_ev.freq,
		   bss_ch_info_ev.noise_floor, busy, total,
		   tx, rx, rx_bss);

	rcu_read_lock();
	ar = ath11k_mac_get_ar_by_pdev_id(ab, bss_ch_info_ev.pdev_id);

	if (!ar) {
		ath11k_warn(ab, "invalid pdev id %d in bss_chan_info event\n",
			    bss_ch_info_ev.pdev_id);
		rcu_read_unlock();
		return;
	}

	spin_lock_bh(&ar->data_lock);
	idx = freq_to_idx(ar, bss_ch_info_ev.freq);
	if (idx >= ARRAY_SIZE(ar->survey)) {
		ath11k_warn(ab, "bss chan info: invalid frequency %d (idx %d out of bounds)\n",
			    bss_ch_info_ev.freq, idx);
		goto exit;
	}

	survey = &ar->survey[idx];

	survey->noise     = bss_ch_info_ev.noise_floor;
	survey->time      = div_u64(total, cc_freq_hz);
	survey->time_busy = div_u64(busy, cc_freq_hz);
	survey->time_rx   = div_u64(rx_bss, cc_freq_hz);
	survey->time_tx   = div_u64(tx, cc_freq_hz);
	survey->filled   |= (SURVEY_INFO_NOISE_DBM |
			     SURVEY_INFO_TIME |
			     SURVEY_INFO_TIME_BUSY |
			     SURVEY_INFO_TIME_RX |
			     SURVEY_INFO_TIME_TX);
exit:
	spin_unlock_bh(&ar->data_lock);
	complete(&ar->bss_survey_done);

	rcu_read_unlock();
}

static void ath11k_vdev_install_key_compl_event(struct ath11k_base *ab,
						struct sk_buff *skb)
{
	struct wmi_vdev_install_key_complete_arg install_key_compl = {0};
	struct ath11k *ar;

	if (ath11k_pull_vdev_install_key_compl_ev(ab, skb, &install_key_compl) != 0) {
		ath11k_warn(ab, "failed to extract install key compl event");
		return;
	}

	ath11k_dbg(ab, ATH11K_DBG_WMI,
		   "vdev install key ev idx %d flags %08x macaddr %pM status %d\n",
		   install_key_compl.key_idx, install_key_compl.key_flags,
		   install_key_compl.macaddr, install_key_compl.status);

	rcu_read_lock();
	ar = ath11k_mac_get_ar_by_vdev_id(ab, install_key_compl.vdev_id);
	if (!ar) {
		ath11k_warn(ab, "invalid vdev id in install key compl ev %d",
			    install_key_compl.vdev_id);
		rcu_read_unlock();
		return;
	}

	ar->install_key_status = 0;

	if (install_key_compl.status != WMI_VDEV_INSTALL_KEY_COMPL_STATUS_SUCCESS) {
		ath11k_warn(ab, "install key failed for %pM status %d\n",
			    install_key_compl.macaddr, install_key_compl.status);
		ar->install_key_status = install_key_compl.status;
	}

	complete(&ar->install_key_done);
	rcu_read_unlock();
}

static void ath11k_service_available_event(struct ath11k_base *ab, struct sk_buff *skb)
{
	const void **tb;
	const struct wmi_service_available_event *ev;
	int ret;
	int i, j;

	tb = ath11k_wmi_tlv_parse_alloc(ab, skb->data, skb->len, GFP_ATOMIC);
	if (IS_ERR(tb)) {
		ret = PTR_ERR(tb);
		ath11k_warn(ab, "failed to parse tlv: %d\n", ret);
		return;
	}

	ev = tb[WMI_TAG_SERVICE_AVAILABLE_EVENT];
	if (!ev) {
		ath11k_warn(ab, "failed to fetch svc available ev");
		kfree(tb);
		return;
	}

	/* TODO: Use wmi_service_segment_offset information to get the service
	 * especially when more services are advertised in multiple sevice
	 * available events.
	 */
	for (i = 0, j = WMI_MAX_SERVICE;
	     i < WMI_SERVICE_SEGMENT_BM_SIZE32 && j < WMI_MAX_EXT_SERVICE;
	     i++) {
		do {
			if (ev->wmi_service_segment_bitmap[i] &
			    BIT(j % WMI_AVAIL_SERVICE_BITS_IN_SIZE32))
				set_bit(j, ab->wmi_ab.svc_map);
		} while (++j % WMI_AVAIL_SERVICE_BITS_IN_SIZE32);
	}

	ath11k_dbg(ab, ATH11K_DBG_WMI,
		   "wmi_ext_service_bitmap 0:0x%x, 1:0x%x, 2:0x%x, 3:0x%x",
		   ev->wmi_service_segment_bitmap[0], ev->wmi_service_segment_bitmap[1],
		   ev->wmi_service_segment_bitmap[2], ev->wmi_service_segment_bitmap[3]);

	kfree(tb);
}

static void ath11k_peer_assoc_conf_event(struct ath11k_base *ab, struct sk_buff *skb)
{
	struct wmi_peer_assoc_conf_arg peer_assoc_conf = {0};
	struct ath11k *ar;

	if (ath11k_pull_peer_assoc_conf_ev(ab, skb, &peer_assoc_conf) != 0) {
		ath11k_warn(ab, "failed to extract peer assoc conf event");
		return;
	}

	ath11k_dbg(ab, ATH11K_DBG_WMI,
		   "peer assoc conf ev vdev id %d macaddr %pM\n",
		   peer_assoc_conf.vdev_id, peer_assoc_conf.macaddr);

	rcu_read_lock();
	ar = ath11k_mac_get_ar_by_vdev_id(ab, peer_assoc_conf.vdev_id);

	if (!ar) {
		ath11k_warn(ab, "invalid vdev id in peer assoc conf ev %d",
			    peer_assoc_conf.vdev_id);
		rcu_read_unlock();
		return;
	}

	complete(&ar->peer_assoc_done);
	rcu_read_unlock();
}

static void ath11k_update_stats_event(struct ath11k_base *ab, struct sk_buff *skb)
{
	ath11k_debugfs_fw_stats_process(ab, skb);
}

/* PDEV_CTL_FAILSAFE_CHECK_EVENT is received from FW when the frequency scanned
 * is not part of BDF CTL(Conformance test limits) table entries.
 */
static void ath11k_pdev_ctl_failsafe_check_event(struct ath11k_base *ab,
						 struct sk_buff *skb)
{
	const void **tb;
	const struct wmi_pdev_ctl_failsafe_chk_event *ev;
	int ret;

	tb = ath11k_wmi_tlv_parse_alloc(ab, skb->data, skb->len, GFP_ATOMIC);
	if (IS_ERR(tb)) {
		ret = PTR_ERR(tb);
		ath11k_warn(ab, "failed to parse tlv: %d\n", ret);
		return;
	}

	ev = tb[WMI_TAG_PDEV_CTL_FAILSAFE_CHECK_EVENT];
	if (!ev) {
		ath11k_warn(ab, "failed to fetch pdev ctl failsafe check ev");
		kfree(tb);
		return;
	}

	ath11k_dbg(ab, ATH11K_DBG_WMI,
		   "pdev ctl failsafe check ev status %d\n",
		   ev->ctl_failsafe_status);

	/* If ctl_failsafe_status is set to 1 FW will max out the Transmit power
	 * to 10 dBm else the CTL power entry in the BDF would be picked up.
	 */
	if (ev->ctl_failsafe_status != 0)
		ath11k_warn(ab, "pdev ctl failsafe failure status %d",
			    ev->ctl_failsafe_status);

	kfree(tb);
}

static void
ath11k_wmi_process_csa_switch_count_event(struct ath11k_base *ab,
					  const struct wmi_pdev_csa_switch_ev *ev,
					  const u32 *vdev_ids)
{
	int i;
	struct ath11k_vif *arvif;

	/* Finish CSA once the switch count becomes NULL */
	if (ev->current_switch_count)
		return;

	rcu_read_lock();
	for (i = 0; i < ev->num_vdevs; i++) {
		arvif = ath11k_mac_get_arvif_by_vdev_id(ab, vdev_ids[i]);

		if (!arvif) {
			ath11k_warn(ab, "Recvd csa status for unknown vdev %d",
				    vdev_ids[i]);
			continue;
		}

		if (arvif->is_up && arvif->vif->csa_active)
			ieee80211_csa_finish(arvif->vif);
	}
	rcu_read_unlock();
}

static void
ath11k_wmi_pdev_csa_switch_count_status_event(struct ath11k_base *ab,
					      struct sk_buff *skb)
{
	const void **tb;
	const struct wmi_pdev_csa_switch_ev *ev;
	const u32 *vdev_ids;
	int ret;

	tb = ath11k_wmi_tlv_parse_alloc(ab, skb->data, skb->len, GFP_ATOMIC);
	if (IS_ERR(tb)) {
		ret = PTR_ERR(tb);
		ath11k_warn(ab, "failed to parse tlv: %d\n", ret);
		return;
	}

	ev = tb[WMI_TAG_PDEV_CSA_SWITCH_COUNT_STATUS_EVENT];
	vdev_ids = tb[WMI_TAG_ARRAY_UINT32];

	if (!ev || !vdev_ids) {
		ath11k_warn(ab, "failed to fetch pdev csa switch count ev");
		kfree(tb);
		return;
	}

	ath11k_dbg(ab, ATH11K_DBG_WMI,
		   "pdev csa switch count %d for pdev %d, num_vdevs %d",
		   ev->current_switch_count, ev->pdev_id,
		   ev->num_vdevs);

	ath11k_wmi_process_csa_switch_count_event(ab, ev, vdev_ids);

	kfree(tb);
}

static void
ath11k_wmi_pdev_dfs_radar_detected_event(struct ath11k_base *ab, struct sk_buff *skb)
{
	const void **tb;
	const struct wmi_pdev_radar_ev *ev;
	struct ath11k *ar;
	int ret;

	tb = ath11k_wmi_tlv_parse_alloc(ab, skb->data, skb->len, GFP_ATOMIC);
	if (IS_ERR(tb)) {
		ret = PTR_ERR(tb);
		ath11k_warn(ab, "failed to parse tlv: %d\n", ret);
		return;
	}

	ev = tb[WMI_TAG_PDEV_DFS_RADAR_DETECTION_EVENT];

	if (!ev) {
		ath11k_warn(ab, "failed to fetch pdev dfs radar detected ev");
		kfree(tb);
		return;
	}

	ath11k_dbg(ab, ATH11K_DBG_WMI,
		   "pdev dfs radar detected on pdev %d, detection mode %d, chan freq %d, chan_width %d, detector id %d, seg id %d, timestamp %d, chirp %d, freq offset %d, sidx %d",
		   ev->pdev_id, ev->detection_mode, ev->chan_freq, ev->chan_width,
		   ev->detector_id, ev->segment_id, ev->timestamp, ev->is_chirp,
		   ev->freq_offset, ev->sidx);

	ar = ath11k_mac_get_ar_by_pdev_id(ab, ev->pdev_id);

	if (!ar) {
		ath11k_warn(ab, "radar detected in invalid pdev %d\n",
			    ev->pdev_id);
		goto exit;
	}

	ath11k_dbg(ar->ab, ATH11K_DBG_REG, "DFS Radar Detected in pdev %d\n",
		   ev->pdev_id);

	if (ar->dfs_block_radar_events)
		ath11k_info(ab, "DFS Radar detected, but ignored as requested\n");
	else
		ieee80211_radar_detected(ar->hw);

exit:
	kfree(tb);
}

static void
ath11k_wmi_pdev_temperature_event(struct ath11k_base *ab,
				  struct sk_buff *skb)
{
	struct ath11k *ar;
	const void **tb;
	const struct wmi_pdev_temperature_event *ev;
	int ret;
<<<<<<< HEAD

	tb = ath11k_wmi_tlv_parse_alloc(ab, skb->data, skb->len, GFP_ATOMIC);
	if (IS_ERR(tb)) {
		ret = PTR_ERR(tb);
		ath11k_warn(ab, "failed to parse tlv: %d\n", ret);
		return;
	}

=======

	tb = ath11k_wmi_tlv_parse_alloc(ab, skb->data, skb->len, GFP_ATOMIC);
	if (IS_ERR(tb)) {
		ret = PTR_ERR(tb);
		ath11k_warn(ab, "failed to parse tlv: %d\n", ret);
		return;
	}

>>>>>>> 25423f4b
	ev = tb[WMI_TAG_PDEV_TEMPERATURE_EVENT];
	if (!ev) {
		ath11k_warn(ab, "failed to fetch pdev temp ev");
		kfree(tb);
		return;
	}

	ath11k_dbg(ab, ATH11K_DBG_WMI,
		   "pdev temperature ev temp %d pdev_id %d\n", ev->temp, ev->pdev_id);

	ar = ath11k_mac_get_ar_by_pdev_id(ab, ev->pdev_id);
	if (!ar) {
		ath11k_warn(ab, "invalid pdev id in pdev temperature ev %d", ev->pdev_id);
		kfree(tb);
		return;
	}

	ath11k_thermal_event_temperature(ar, ev->temp);

	kfree(tb);
}

static void ath11k_fils_discovery_event(struct ath11k_base *ab,
					struct sk_buff *skb)
{
	const void **tb;
	const struct wmi_fils_discovery_event *ev;
	int ret;

	tb = ath11k_wmi_tlv_parse_alloc(ab, skb->data, skb->len, GFP_ATOMIC);
	if (IS_ERR(tb)) {
		ret = PTR_ERR(tb);
		ath11k_warn(ab,
			    "failed to parse FILS discovery event tlv %d\n",
			    ret);
		return;
	}

	ev = tb[WMI_TAG_HOST_SWFDA_EVENT];
	if (!ev) {
		ath11k_warn(ab, "failed to fetch FILS discovery event\n");
		kfree(tb);
		return;
	}

	ath11k_warn(ab,
		    "FILS discovery frame expected from host for vdev_id: %u, transmission scheduled at %u, next TBTT: %u\n",
		    ev->vdev_id, ev->fils_tt, ev->tbtt);

	kfree(tb);
}

static void ath11k_probe_resp_tx_status_event(struct ath11k_base *ab,
					      struct sk_buff *skb)
{
	const void **tb;
	const struct wmi_probe_resp_tx_status_event *ev;
	int ret;

	tb = ath11k_wmi_tlv_parse_alloc(ab, skb->data, skb->len, GFP_ATOMIC);
	if (IS_ERR(tb)) {
		ret = PTR_ERR(tb);
		ath11k_warn(ab,
			    "failed to parse probe response transmission status event tlv: %d\n",
			    ret);
		return;
	}

	ev = tb[WMI_TAG_OFFLOAD_PRB_RSP_TX_STATUS_EVENT];
	if (!ev) {
		ath11k_warn(ab,
			    "failed to fetch probe response transmission status event");
		kfree(tb);
		return;
	}

	if (ev->tx_status)
		ath11k_warn(ab,
			    "Probe response transmission failed for vdev_id %u, status %u\n",
			    ev->vdev_id, ev->tx_status);

	kfree(tb);
}

static int ath11k_wmi_tlv_wow_wakeup_host_parse(struct ath11k_base *ab,
						u16 tag, u16 len,
						const void *ptr, void *data)
{
	struct wmi_wow_ev_arg *ev = data;
	const char *wow_pg_fault;
	int wow_pg_len;

	switch (tag) {
	case WMI_TAG_WOW_EVENT_INFO:
		memcpy(ev, ptr, sizeof(*ev));
		ath11k_dbg(ab, ATH11K_DBG_WMI, "wow wakeup host reason %d %s\n",
			   ev->wake_reason, wow_reason(ev->wake_reason));
		break;

	case WMI_TAG_ARRAY_BYTE:
		if (ev && ev->wake_reason == WOW_REASON_PAGE_FAULT) {
			wow_pg_fault = ptr;
			/* the first 4 bytes are length */
			wow_pg_len = *(int *)wow_pg_fault;
			wow_pg_fault += sizeof(int);
			ath11k_dbg(ab, ATH11K_DBG_WMI, "wow data_len = %d\n",
				   wow_pg_len);
			ath11k_dbg_dump(ab, ATH11K_DBG_WMI,
					"wow_event_info_type packet present",
					"wow_pg_fault ",
					wow_pg_fault,
					wow_pg_len);
		}
		break;
	default:
		break;
	}

	return 0;
}

static void ath11k_wmi_event_wow_wakeup_host(struct ath11k_base *ab, struct sk_buff *skb)
{
	struct wmi_wow_ev_arg ev = { };
	int ret;

	ret = ath11k_wmi_tlv_iter(ab, skb->data, skb->len,
				  ath11k_wmi_tlv_wow_wakeup_host_parse,
				  &ev);
	if (ret) {
		ath11k_warn(ab, "failed to parse wmi wow tlv: %d\n", ret);
		return;
	}

	complete(&ab->wow.wakeup_completed);
}

static void ath11k_wmi_tlv_op_rx(struct ath11k_base *ab, struct sk_buff *skb)
{
	struct wmi_cmd_hdr *cmd_hdr;
	enum wmi_tlv_event_id id;

	cmd_hdr = (struct wmi_cmd_hdr *)skb->data;
	id = FIELD_GET(WMI_CMD_HDR_CMD_ID, (cmd_hdr->cmd_id));

	if (skb_pull(skb, sizeof(struct wmi_cmd_hdr)) == NULL)
		goto out;

	switch (id) {
		/* Process all the WMI events here */
	case WMI_SERVICE_READY_EVENTID:
		ath11k_service_ready_event(ab, skb);
		break;
	case WMI_SERVICE_READY_EXT_EVENTID:
		ath11k_service_ready_ext_event(ab, skb);
		break;
	case WMI_SERVICE_READY_EXT2_EVENTID:
		ath11k_service_ready_ext2_event(ab, skb);
		break;
	case WMI_REG_CHAN_LIST_CC_EVENTID:
		ath11k_reg_chan_list_event(ab, skb);
		break;
	case WMI_READY_EVENTID:
		ath11k_ready_event(ab, skb);
		break;
	case WMI_PEER_DELETE_RESP_EVENTID:
		ath11k_peer_delete_resp_event(ab, skb);
		break;
	case WMI_VDEV_START_RESP_EVENTID:
		ath11k_vdev_start_resp_event(ab, skb);
		break;
	case WMI_OFFLOAD_BCN_TX_STATUS_EVENTID:
		ath11k_bcn_tx_status_event(ab, skb);
		break;
	case WMI_VDEV_STOPPED_EVENTID:
		ath11k_vdev_stopped_event(ab, skb);
		break;
	case WMI_MGMT_RX_EVENTID:
		ath11k_mgmt_rx_event(ab, skb);
		/* mgmt_rx_event() owns the skb now! */
		return;
	case WMI_MGMT_TX_COMPLETION_EVENTID:
		ath11k_mgmt_tx_compl_event(ab, skb);
		break;
	case WMI_SCAN_EVENTID:
		ath11k_scan_event(ab, skb);
		break;
	case WMI_PEER_STA_KICKOUT_EVENTID:
		ath11k_peer_sta_kickout_event(ab, skb);
		break;
	case WMI_ROAM_EVENTID:
		ath11k_roam_event(ab, skb);
		break;
	case WMI_CHAN_INFO_EVENTID:
		ath11k_chan_info_event(ab, skb);
		break;
	case WMI_PDEV_BSS_CHAN_INFO_EVENTID:
		ath11k_pdev_bss_chan_info_event(ab, skb);
		break;
	case WMI_VDEV_INSTALL_KEY_COMPLETE_EVENTID:
		ath11k_vdev_install_key_compl_event(ab, skb);
		break;
	case WMI_SERVICE_AVAILABLE_EVENTID:
		ath11k_service_available_event(ab, skb);
		break;
	case WMI_PEER_ASSOC_CONF_EVENTID:
		ath11k_peer_assoc_conf_event(ab, skb);
		break;
	case WMI_UPDATE_STATS_EVENTID:
		ath11k_update_stats_event(ab, skb);
		break;
	case WMI_PDEV_CTL_FAILSAFE_CHECK_EVENTID:
		ath11k_pdev_ctl_failsafe_check_event(ab, skb);
		break;
	case WMI_PDEV_CSA_SWITCH_COUNT_STATUS_EVENTID:
		ath11k_wmi_pdev_csa_switch_count_status_event(ab, skb);
		break;
	case WMI_PDEV_TEMPERATURE_EVENTID:
		ath11k_wmi_pdev_temperature_event(ab, skb);
		break;
	case WMI_PDEV_DMA_RING_BUF_RELEASE_EVENTID:
		ath11k_wmi_pdev_dma_ring_buf_release_event(ab, skb);
		break;
	case WMI_HOST_FILS_DISCOVERY_EVENTID:
		ath11k_fils_discovery_event(ab, skb);
		break;
	case WMI_OFFLOAD_PROB_RESP_TX_STATUS_EVENTID:
		ath11k_probe_resp_tx_status_event(ab, skb);
		break;
	/* add Unsupported events here */
	case WMI_TBTTOFFSET_EXT_UPDATE_EVENTID:
	case WMI_PEER_OPER_MODE_CHANGE_EVENTID:
	case WMI_TWT_ENABLE_EVENTID:
	case WMI_TWT_DISABLE_EVENTID:
	case WMI_PDEV_DMA_RING_CFG_RSP_EVENTID:
		ath11k_dbg(ab, ATH11K_DBG_WMI,
			   "ignoring unsupported event 0x%x\n", id);
		break;
	case WMI_PDEV_DFS_RADAR_DETECTION_EVENTID:
		ath11k_wmi_pdev_dfs_radar_detected_event(ab, skb);
		break;
	case WMI_VDEV_DELETE_RESP_EVENTID:
		ath11k_vdev_delete_resp_event(ab, skb);
		break;
	case WMI_WOW_WAKEUP_HOST_EVENTID:
		ath11k_wmi_event_wow_wakeup_host(ab, skb);
		break;
	/* TODO: Add remaining events */
	default:
		ath11k_dbg(ab, ATH11K_DBG_WMI, "Unknown eventid: 0x%x\n", id);
		break;
	}

out:
	dev_kfree_skb(skb);
}

static int ath11k_connect_pdev_htc_service(struct ath11k_base *ab,
					   u32 pdev_idx)
{
	int status;
	u32 svc_id[] = { ATH11K_HTC_SVC_ID_WMI_CONTROL,
			 ATH11K_HTC_SVC_ID_WMI_CONTROL_MAC1,
			 ATH11K_HTC_SVC_ID_WMI_CONTROL_MAC2 };

	struct ath11k_htc_svc_conn_req conn_req;
	struct ath11k_htc_svc_conn_resp conn_resp;

	memset(&conn_req, 0, sizeof(conn_req));
	memset(&conn_resp, 0, sizeof(conn_resp));

	/* these fields are the same for all service endpoints */
	conn_req.ep_ops.ep_tx_complete = ath11k_wmi_htc_tx_complete;
	conn_req.ep_ops.ep_rx_complete = ath11k_wmi_tlv_op_rx;
	conn_req.ep_ops.ep_tx_credits = ath11k_wmi_op_ep_tx_credits;

	/* connect to control service */
	conn_req.service_id = svc_id[pdev_idx];

	status = ath11k_htc_connect_service(&ab->htc, &conn_req, &conn_resp);
	if (status) {
		ath11k_warn(ab, "failed to connect to WMI CONTROL service status: %d\n",
			    status);
		return status;
	}

	ab->wmi_ab.wmi_endpoint_id[pdev_idx] = conn_resp.eid;
	ab->wmi_ab.wmi[pdev_idx].eid = conn_resp.eid;
	ab->wmi_ab.max_msg_len[pdev_idx] = conn_resp.max_msg_len;

	return 0;
}

static int
ath11k_wmi_send_unit_test_cmd(struct ath11k *ar,
			      struct wmi_unit_test_cmd ut_cmd,
			      u32 *test_args)
{
	struct ath11k_pdev_wmi *wmi = ar->wmi;
	struct wmi_unit_test_cmd *cmd;
	struct sk_buff *skb;
	struct wmi_tlv *tlv;
	void *ptr;
	u32 *ut_cmd_args;
	int buf_len, arg_len;
	int ret;
	int i;

	arg_len = sizeof(u32) * ut_cmd.num_args;
	buf_len = sizeof(ut_cmd) + arg_len + TLV_HDR_SIZE;

	skb = ath11k_wmi_alloc_skb(wmi->wmi_ab, buf_len);
	if (!skb)
		return -ENOMEM;

	cmd = (struct wmi_unit_test_cmd *)skb->data;
	cmd->tlv_header = FIELD_PREP(WMI_TLV_TAG, WMI_TAG_UNIT_TEST_CMD) |
			  FIELD_PREP(WMI_TLV_LEN, sizeof(ut_cmd) - TLV_HDR_SIZE);

	cmd->vdev_id = ut_cmd.vdev_id;
	cmd->module_id = ut_cmd.module_id;
	cmd->num_args = ut_cmd.num_args;
	cmd->diag_token = ut_cmd.diag_token;

	ptr = skb->data + sizeof(ut_cmd);

	tlv = ptr;
	tlv->header = FIELD_PREP(WMI_TLV_TAG, WMI_TAG_ARRAY_UINT32) |
		      FIELD_PREP(WMI_TLV_LEN, arg_len);

	ptr += TLV_HDR_SIZE;

	ut_cmd_args = ptr;
	for (i = 0; i < ut_cmd.num_args; i++)
		ut_cmd_args[i] = test_args[i];

	ret = ath11k_wmi_cmd_send(wmi, skb, WMI_UNIT_TEST_CMDID);

	if (ret) {
		ath11k_warn(ar->ab, "failed to send WMI_UNIT_TEST CMD :%d\n",
			    ret);
		dev_kfree_skb(skb);
	}

	ath11k_dbg(ar->ab, ATH11K_DBG_WMI,
		   "WMI unit test : module %d vdev %d n_args %d token %d\n",
		   cmd->module_id, cmd->vdev_id, cmd->num_args,
		   cmd->diag_token);

	return ret;
}

int ath11k_wmi_simulate_radar(struct ath11k *ar)
{
	struct ath11k_vif *arvif;
	u32 dfs_args[DFS_MAX_TEST_ARGS];
	struct wmi_unit_test_cmd wmi_ut;
	bool arvif_found = false;

	list_for_each_entry(arvif, &ar->arvifs, list) {
		if (arvif->is_started && arvif->vdev_type == WMI_VDEV_TYPE_AP) {
			arvif_found = true;
			break;
		}
	}

	if (!arvif_found)
		return -EINVAL;

	dfs_args[DFS_TEST_CMDID] = 0;
	dfs_args[DFS_TEST_PDEV_ID] = ar->pdev->pdev_id;
	/* Currently we could pass segment_id(b0 - b1), chirp(b2)
	 * freq offset (b3 - b10) to unit test. For simulation
	 * purpose this can be set to 0 which is valid.
	 */
	dfs_args[DFS_TEST_RADAR_PARAM] = 0;

	wmi_ut.vdev_id = arvif->vdev_id;
	wmi_ut.module_id = DFS_UNIT_TEST_MODULE;
	wmi_ut.num_args = DFS_MAX_TEST_ARGS;
	wmi_ut.diag_token = DFS_UNIT_TEST_TOKEN;

	ath11k_dbg(ar->ab, ATH11K_DBG_REG, "Triggering Radar Simulation\n");

	return ath11k_wmi_send_unit_test_cmd(ar, wmi_ut, dfs_args);
}

int ath11k_wmi_connect(struct ath11k_base *ab)
{
	u32 i;
	u8 wmi_ep_count;

	wmi_ep_count = ab->htc.wmi_ep_count;
	if (wmi_ep_count > ab->hw_params.max_radios)
		return -1;

	for (i = 0; i < wmi_ep_count; i++)
		ath11k_connect_pdev_htc_service(ab, i);

	return 0;
}

static void ath11k_wmi_pdev_detach(struct ath11k_base *ab, u8 pdev_id)
{
	if (WARN_ON(pdev_id >= MAX_RADIOS))
		return;

	/* TODO: Deinit any pdev specific wmi resource */
}

int ath11k_wmi_pdev_attach(struct ath11k_base *ab,
			   u8 pdev_id)
{
	struct ath11k_pdev_wmi *wmi_handle;

	if (pdev_id >= ab->hw_params.max_radios)
		return -EINVAL;

	wmi_handle = &ab->wmi_ab.wmi[pdev_id];

	wmi_handle->wmi_ab = &ab->wmi_ab;

	ab->wmi_ab.ab = ab;
	/* TODO: Init remaining resource specific to pdev */

	return 0;
}

int ath11k_wmi_attach(struct ath11k_base *ab)
{
	int ret;

	ret = ath11k_wmi_pdev_attach(ab, 0);
	if (ret)
		return ret;

	ab->wmi_ab.ab = ab;
	ab->wmi_ab.preferred_hw_mode = WMI_HOST_HW_MODE_MAX;

	/* It's overwritten when service_ext_ready is handled */
	if (ab->hw_params.single_pdev_only)
		ab->wmi_ab.preferred_hw_mode = WMI_HOST_HW_MODE_SINGLE;

	/* TODO: Init remaining wmi soc resources required */
	init_completion(&ab->wmi_ab.service_ready);
	init_completion(&ab->wmi_ab.unified_ready);

	return 0;
}

void ath11k_wmi_detach(struct ath11k_base *ab)
{
	int i;

	/* TODO: Deinit wmi resource specific to SOC as required */

	for (i = 0; i < ab->htc.wmi_ep_count; i++)
		ath11k_wmi_pdev_detach(ab, i);

	ath11k_wmi_free_dbring_caps(ab);
}

int ath11k_wmi_wow_host_wakeup_ind(struct ath11k *ar)
{
	struct wmi_wow_host_wakeup_ind *cmd;
	struct sk_buff *skb;
	size_t len;

	len = sizeof(*cmd);
	skb = ath11k_wmi_alloc_skb(ar->wmi->wmi_ab, len);
	if (!skb)
		return -ENOMEM;

	cmd = (struct wmi_wow_host_wakeup_ind *)skb->data;
	cmd->tlv_header = FIELD_PREP(WMI_TLV_TAG,
				     WMI_TAG_WOW_HOSTWAKEUP_FROM_SLEEP_CMD) |
			  FIELD_PREP(WMI_TLV_LEN, sizeof(*cmd) - TLV_HDR_SIZE);

	ath11k_dbg(ar->ab, ATH11K_DBG_WMI, "wmi tlv wow host wakeup ind\n");

	return ath11k_wmi_cmd_send(ar->wmi, skb, WMI_WOW_HOSTWAKEUP_FROM_SLEEP_CMDID);
}

int ath11k_wmi_wow_enable(struct ath11k *ar)
{
	struct wmi_wow_enable_cmd *cmd;
	struct sk_buff *skb;
	int len;

	len = sizeof(*cmd);
	skb = ath11k_wmi_alloc_skb(ar->wmi->wmi_ab, len);
	if (!skb)
		return -ENOMEM;

	cmd = (struct wmi_wow_enable_cmd *)skb->data;
	cmd->tlv_header = FIELD_PREP(WMI_TLV_TAG, WMI_TAG_WOW_ENABLE_CMD) |
			  FIELD_PREP(WMI_TLV_LEN, sizeof(*cmd) - TLV_HDR_SIZE);

	cmd->enable = 1;
	cmd->pause_iface_config = WOW_IFACE_PAUSE_ENABLED;
	ath11k_dbg(ar->ab, ATH11K_DBG_WMI, "wmi tlv wow enable\n");

	return ath11k_wmi_cmd_send(ar->wmi, skb, WMI_WOW_ENABLE_CMDID);
}<|MERGE_RESOLUTION|>--- conflicted
+++ resolved
@@ -6822,7 +6822,6 @@
 	const void **tb;
 	const struct wmi_pdev_temperature_event *ev;
 	int ret;
-<<<<<<< HEAD
 
 	tb = ath11k_wmi_tlv_parse_alloc(ab, skb->data, skb->len, GFP_ATOMIC);
 	if (IS_ERR(tb)) {
@@ -6831,16 +6830,6 @@
 		return;
 	}
 
-=======
-
-	tb = ath11k_wmi_tlv_parse_alloc(ab, skb->data, skb->len, GFP_ATOMIC);
-	if (IS_ERR(tb)) {
-		ret = PTR_ERR(tb);
-		ath11k_warn(ab, "failed to parse tlv: %d\n", ret);
-		return;
-	}
-
->>>>>>> 25423f4b
 	ev = tb[WMI_TAG_PDEV_TEMPERATURE_EVENT];
 	if (!ev) {
 		ath11k_warn(ab, "failed to fetch pdev temp ev");
