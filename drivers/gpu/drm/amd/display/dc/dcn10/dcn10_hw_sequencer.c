/*
 * Copyright 2016 Advanced Micro Devices, Inc.
 *
 * Permission is hereby granted, free of charge, to any person obtaining a
 * copy of this software and associated documentation files (the "Software"),
 * to deal in the Software without restriction, including without limitation
 * the rights to use, copy, modify, merge, publish, distribute, sublicense,
 * and/or sell copies of the Software, and to permit persons to whom the
 * Software is furnished to do so, subject to the following conditions:
 *
 * The above copyright notice and this permission notice shall be included in
 * all copies or substantial portions of the Software.
 *
 * THE SOFTWARE IS PROVIDED "AS IS", WITHOUT WARRANTY OF ANY KIND, EXPRESS OR
 * IMPLIED, INCLUDING BUT NOT LIMITED TO THE WARRANTIES OF MERCHANTABILITY,
 * FITNESS FOR A PARTICULAR PURPOSE AND NONINFRINGEMENT.  IN NO EVENT SHALL
 * THE COPYRIGHT HOLDER(S) OR AUTHOR(S) BE LIABLE FOR ANY CLAIM, DAMAGES OR
 * OTHER LIABILITY, WHETHER IN AN ACTION OF CONTRACT, TORT OR OTHERWISE,
 * ARISING FROM, OUT OF OR IN CONNECTION WITH THE SOFTWARE OR THE USE OR
 * OTHER DEALINGS IN THE SOFTWARE.
 *
 * Authors: AMD
 *
 */

#include <linux/delay.h>
#include "dm_services.h"
#include "core_types.h"
#include "resource.h"
#include "custom_float.h"
#include "dcn10_hw_sequencer.h"
#include "dce110/dce110_hw_sequencer.h"
#include "dce/dce_hwseq.h"
#include "abm.h"
#include "dmcu.h"
#include "dcn10_optc.h"
#include "dcn10/dcn10_dpp.h"
#include "dcn10/dcn10_mpc.h"
#include "timing_generator.h"
#include "opp.h"
#include "ipp.h"
#include "mpc.h"
#include "reg_helper.h"
#include "dcn10_hubp.h"
#include "dcn10_hubbub.h"
#include "dcn10_cm_common.h"
#include "dc_link_dp.h"
#include "dccg.h"
#include "clk_mgr.h"


#ifdef CONFIG_DRM_AMD_DC_DSC_SUPPORT
#include "dsc.h"
#endif

#define DC_LOGGER_INIT(logger)

#define CTX \
	hws->ctx
#define REG(reg)\
	hws->regs->reg

#undef FN
#define FN(reg_name, field_name) \
	hws->shifts->field_name, hws->masks->field_name

/*print is 17 wide, first two characters are spaces*/
#define DTN_INFO_MICRO_SEC(ref_cycle) \
	print_microsec(dc_ctx, log_ctx, ref_cycle)

void print_microsec(struct dc_context *dc_ctx,
	struct dc_log_buffer_ctx *log_ctx,
	uint32_t ref_cycle)
{
	const uint32_t ref_clk_mhz = dc_ctx->dc->res_pool->ref_clocks.dchub_ref_clock_inKhz / 1000;
	static const unsigned int frac = 1000;
	uint32_t us_x10 = (ref_cycle * frac) / ref_clk_mhz;

	DTN_INFO("  %11d.%03d",
			us_x10 / frac,
			us_x10 % frac);
}

static void log_mpc_crc(struct dc *dc,
	struct dc_log_buffer_ctx *log_ctx)
{
	struct dc_context *dc_ctx = dc->ctx;
	struct dce_hwseq *hws = dc->hwseq;

	if (REG(MPC_CRC_RESULT_GB))
		DTN_INFO("MPC_CRC_RESULT_GB:%d MPC_CRC_RESULT_C:%d MPC_CRC_RESULT_AR:%d\n",
		REG_READ(MPC_CRC_RESULT_GB), REG_READ(MPC_CRC_RESULT_C), REG_READ(MPC_CRC_RESULT_AR));
	if (REG(DPP_TOP0_DPP_CRC_VAL_B_A))
		DTN_INFO("DPP_TOP0_DPP_CRC_VAL_B_A:%d DPP_TOP0_DPP_CRC_VAL_R_G:%d\n",
		REG_READ(DPP_TOP0_DPP_CRC_VAL_B_A), REG_READ(DPP_TOP0_DPP_CRC_VAL_R_G));
}

void dcn10_log_hubbub_state(struct dc *dc, struct dc_log_buffer_ctx *log_ctx)
{
	struct dc_context *dc_ctx = dc->ctx;
	struct dcn_hubbub_wm wm;
	int i;

	memset(&wm, 0, sizeof(struct dcn_hubbub_wm));
	dc->res_pool->hubbub->funcs->wm_read_state(dc->res_pool->hubbub, &wm);

	DTN_INFO("HUBBUB WM:      data_urgent  pte_meta_urgent"
			"         sr_enter          sr_exit  dram_clk_change\n");

	for (i = 0; i < 4; i++) {
		struct dcn_hubbub_wm_set *s;

		s = &wm.sets[i];
		DTN_INFO("WM_Set[%d]:", s->wm_set);
		DTN_INFO_MICRO_SEC(s->data_urgent);
		DTN_INFO_MICRO_SEC(s->pte_meta_urgent);
		DTN_INFO_MICRO_SEC(s->sr_enter);
		DTN_INFO_MICRO_SEC(s->sr_exit);
		DTN_INFO_MICRO_SEC(s->dram_clk_chanage);
		DTN_INFO("\n");
	}

	DTN_INFO("\n");
}

static void dcn10_log_hubp_states(struct dc *dc, void *log_ctx)
{
	struct dc_context *dc_ctx = dc->ctx;
	struct resource_pool *pool = dc->res_pool;
	int i;

	DTN_INFO("HUBP:  format  addr_hi  width  height"
			"  rot  mir  sw_mode  dcc_en  blank_en  ttu_dis  underflow"
			"   min_ttu_vblank       qos_low_wm      qos_high_wm\n");
	for (i = 0; i < pool->pipe_count; i++) {
		struct hubp *hubp = pool->hubps[i];
		struct dcn_hubp_state *s = &(TO_DCN10_HUBP(hubp)->state);

		hubp->funcs->hubp_read_state(hubp);

		if (!s->blank_en) {
			DTN_INFO("[%2d]:  %5xh  %6xh  %5d  %6d  %2xh  %2xh  %6xh"
					"  %6d  %8d  %7d  %8xh",
					hubp->inst,
					s->pixel_format,
					s->inuse_addr_hi,
					s->viewport_width,
					s->viewport_height,
					s->rotation_angle,
					s->h_mirror_en,
					s->sw_mode,
					s->dcc_en,
					s->blank_en,
					s->ttu_disable,
					s->underflow_status);
			DTN_INFO_MICRO_SEC(s->min_ttu_vblank);
			DTN_INFO_MICRO_SEC(s->qos_level_low_wm);
			DTN_INFO_MICRO_SEC(s->qos_level_high_wm);
			DTN_INFO("\n");
		}
	}

	DTN_INFO("\n=========RQ========\n");
	DTN_INFO("HUBP:  drq_exp_m  prq_exp_m  mrq_exp_m  crq_exp_m  plane1_ba  L:chunk_s  min_chu_s  meta_ch_s"
		"  min_m_c_s  dpte_gr_s  mpte_gr_s  swath_hei  pte_row_h  C:chunk_s  min_chu_s  meta_ch_s"
		"  min_m_c_s  dpte_gr_s  mpte_gr_s  swath_hei  pte_row_h\n");
	for (i = 0; i < pool->pipe_count; i++) {
		struct dcn_hubp_state *s = &(TO_DCN10_HUBP(pool->hubps[i])->state);
		struct _vcs_dpi_display_rq_regs_st *rq_regs = &s->rq_regs;

		if (!s->blank_en)
			DTN_INFO("[%2d]:  %8xh  %8xh  %8xh  %8xh  %8xh  %8xh  %8xh  %8xh  %8xh  %8xh  %8xh  %8xh  %8xh  %8xh  %8xh  %8xh  %8xh  %8xh  %8xh  %8xh  %8xh\n",
				pool->hubps[i]->inst, rq_regs->drq_expansion_mode, rq_regs->prq_expansion_mode, rq_regs->mrq_expansion_mode,
				rq_regs->crq_expansion_mode, rq_regs->plane1_base_address, rq_regs->rq_regs_l.chunk_size,
				rq_regs->rq_regs_l.min_chunk_size, rq_regs->rq_regs_l.meta_chunk_size,
				rq_regs->rq_regs_l.min_meta_chunk_size, rq_regs->rq_regs_l.dpte_group_size,
				rq_regs->rq_regs_l.mpte_group_size, rq_regs->rq_regs_l.swath_height,
				rq_regs->rq_regs_l.pte_row_height_linear, rq_regs->rq_regs_c.chunk_size, rq_regs->rq_regs_c.min_chunk_size,
				rq_regs->rq_regs_c.meta_chunk_size, rq_regs->rq_regs_c.min_meta_chunk_size,
				rq_regs->rq_regs_c.dpte_group_size, rq_regs->rq_regs_c.mpte_group_size,
				rq_regs->rq_regs_c.swath_height, rq_regs->rq_regs_c.pte_row_height_linear);
	}

	DTN_INFO("========DLG========\n");
	DTN_INFO("HUBP:  rc_hbe     dlg_vbe    min_d_y_n  rc_per_ht  rc_x_a_s "
			"  dst_y_a_s  dst_y_pf   dst_y_vvb  dst_y_rvb  dst_y_vfl  dst_y_rfl  rf_pix_fq"
			"  vratio_pf  vrat_pf_c  rc_pg_vbl  rc_pg_vbc  rc_mc_vbl  rc_mc_vbc  rc_pg_fll"
			"  rc_pg_flc  rc_mc_fll  rc_mc_flc  pr_nom_l   pr_nom_c   rc_pg_nl   rc_pg_nc "
			"  mr_nom_l   mr_nom_c   rc_mc_nl   rc_mc_nc   rc_ld_pl   rc_ld_pc   rc_ld_l  "
			"  rc_ld_c    cha_cur0   ofst_cur1  cha_cur1   vr_af_vc0  ddrq_limt  x_rt_dlay"
			"  x_rp_dlay  x_rr_sfl\n");
	for (i = 0; i < pool->pipe_count; i++) {
		struct dcn_hubp_state *s = &(TO_DCN10_HUBP(pool->hubps[i])->state);
		struct _vcs_dpi_display_dlg_regs_st *dlg_regs = &s->dlg_attr;

		if (!s->blank_en)
			DTN_INFO("[%2d]:  %8xh  %8xh  %8xh  %8xh  %8xh  %8xh  %8xh  %8xh  %8xh  %8xh  %8xh  %8xh  %8xh"
				"%  8xh  %8xh  %8xh  %8xh  %8xh  %8xh  %8xh  %8xh  %8xh  %8xh  %8xh  %8xh  %8xh  %8xh"
				"  %8xh  %8xh  %8xh  %8xh  %8xh  %8xh  %8xh  %8xh  %8xh  %8xh  %8xh  %8xh  %8xh  %8xh  %8xh\n",
				pool->hubps[i]->inst, dlg_regs->refcyc_h_blank_end, dlg_regs->dlg_vblank_end, dlg_regs->min_dst_y_next_start,
				dlg_regs->refcyc_per_htotal, dlg_regs->refcyc_x_after_scaler, dlg_regs->dst_y_after_scaler,
				dlg_regs->dst_y_prefetch, dlg_regs->dst_y_per_vm_vblank, dlg_regs->dst_y_per_row_vblank,
				dlg_regs->dst_y_per_vm_flip, dlg_regs->dst_y_per_row_flip, dlg_regs->ref_freq_to_pix_freq,
				dlg_regs->vratio_prefetch, dlg_regs->vratio_prefetch_c, dlg_regs->refcyc_per_pte_group_vblank_l,
				dlg_regs->refcyc_per_pte_group_vblank_c, dlg_regs->refcyc_per_meta_chunk_vblank_l,
				dlg_regs->refcyc_per_meta_chunk_vblank_c, dlg_regs->refcyc_per_pte_group_flip_l,
				dlg_regs->refcyc_per_pte_group_flip_c, dlg_regs->refcyc_per_meta_chunk_flip_l,
				dlg_regs->refcyc_per_meta_chunk_flip_c, dlg_regs->dst_y_per_pte_row_nom_l,
				dlg_regs->dst_y_per_pte_row_nom_c, dlg_regs->refcyc_per_pte_group_nom_l,
				dlg_regs->refcyc_per_pte_group_nom_c, dlg_regs->dst_y_per_meta_row_nom_l,
				dlg_regs->dst_y_per_meta_row_nom_c, dlg_regs->refcyc_per_meta_chunk_nom_l,
				dlg_regs->refcyc_per_meta_chunk_nom_c, dlg_regs->refcyc_per_line_delivery_pre_l,
				dlg_regs->refcyc_per_line_delivery_pre_c, dlg_regs->refcyc_per_line_delivery_l,
				dlg_regs->refcyc_per_line_delivery_c, dlg_regs->chunk_hdl_adjust_cur0, dlg_regs->dst_y_offset_cur1,
				dlg_regs->chunk_hdl_adjust_cur1, dlg_regs->vready_after_vcount0, dlg_regs->dst_y_delta_drq_limit,
				dlg_regs->xfc_reg_transfer_delay, dlg_regs->xfc_reg_precharge_delay,
				dlg_regs->xfc_reg_remote_surface_flip_latency);
	}

	DTN_INFO("========TTU========\n");
	DTN_INFO("HUBP:  qos_ll_wm  qos_lh_wm  mn_ttu_vb  qos_l_flp  rc_rd_p_l  rc_rd_l    rc_rd_p_c"
			"  rc_rd_c    rc_rd_c0   rc_rd_pc0  rc_rd_c1   rc_rd_pc1  qos_lf_l   qos_rds_l"
			"  qos_lf_c   qos_rds_c  qos_lf_c0  qos_rds_c0 qos_lf_c1  qos_rds_c1\n");
	for (i = 0; i < pool->pipe_count; i++) {
		struct dcn_hubp_state *s = &(TO_DCN10_HUBP(pool->hubps[i])->state);
		struct _vcs_dpi_display_ttu_regs_st *ttu_regs = &s->ttu_attr;

		if (!s->blank_en)
			DTN_INFO("[%2d]:  %8xh  %8xh  %8xh  %8xh  %8xh  %8xh  %8xh  %8xh  %8xh  %8xh  %8xh  %8xh  %8xh  %8xh  %8xh  %8xh  %8xh  %8xh  %8xh  %8xh\n",
				pool->hubps[i]->inst, ttu_regs->qos_level_low_wm, ttu_regs->qos_level_high_wm, ttu_regs->min_ttu_vblank,
				ttu_regs->qos_level_flip, ttu_regs->refcyc_per_req_delivery_pre_l, ttu_regs->refcyc_per_req_delivery_l,
				ttu_regs->refcyc_per_req_delivery_pre_c, ttu_regs->refcyc_per_req_delivery_c, ttu_regs->refcyc_per_req_delivery_cur0,
				ttu_regs->refcyc_per_req_delivery_pre_cur0, ttu_regs->refcyc_per_req_delivery_cur1,
				ttu_regs->refcyc_per_req_delivery_pre_cur1, ttu_regs->qos_level_fixed_l, ttu_regs->qos_ramp_disable_l,
				ttu_regs->qos_level_fixed_c, ttu_regs->qos_ramp_disable_c, ttu_regs->qos_level_fixed_cur0,
				ttu_regs->qos_ramp_disable_cur0, ttu_regs->qos_level_fixed_cur1, ttu_regs->qos_ramp_disable_cur1);
	}
	DTN_INFO("\n");
}

void dcn10_log_hw_state(struct dc *dc,
	struct dc_log_buffer_ctx *log_ctx)
{
	struct dc_context *dc_ctx = dc->ctx;
	struct resource_pool *pool = dc->res_pool;
	int i;

	DTN_INFO_BEGIN();

	dcn10_log_hubbub_state(dc, log_ctx);

	dcn10_log_hubp_states(dc, log_ctx);

	DTN_INFO("DPP:    IGAM format  IGAM mode    DGAM mode    RGAM mode"
			"  GAMUT mode  C11 C12   C13 C14   C21 C22   C23 C24   "
			"C31 C32   C33 C34\n");
	for (i = 0; i < pool->pipe_count; i++) {
		struct dpp *dpp = pool->dpps[i];
		struct dcn_dpp_state s = {0};

		dpp->funcs->dpp_read_state(dpp, &s);

		if (!s.is_enabled)
			continue;

		DTN_INFO("[%2d]:  %11xh  %-11s  %-11s  %-11s"
				"%8x    %08xh %08xh %08xh %08xh %08xh %08xh",
				dpp->inst,
				s.igam_input_format,
				(s.igam_lut_mode == 0) ? "BypassFixed" :
					((s.igam_lut_mode == 1) ? "BypassFloat" :
					((s.igam_lut_mode == 2) ? "RAM" :
					((s.igam_lut_mode == 3) ? "RAM" :
								 "Unknown"))),
				(s.dgam_lut_mode == 0) ? "Bypass" :
					((s.dgam_lut_mode == 1) ? "sRGB" :
					((s.dgam_lut_mode == 2) ? "Ycc" :
					((s.dgam_lut_mode == 3) ? "RAM" :
					((s.dgam_lut_mode == 4) ? "RAM" :
								 "Unknown")))),
				(s.rgam_lut_mode == 0) ? "Bypass" :
					((s.rgam_lut_mode == 1) ? "sRGB" :
					((s.rgam_lut_mode == 2) ? "Ycc" :
					((s.rgam_lut_mode == 3) ? "RAM" :
					((s.rgam_lut_mode == 4) ? "RAM" :
								 "Unknown")))),
				s.gamut_remap_mode,
				s.gamut_remap_c11_c12,
				s.gamut_remap_c13_c14,
				s.gamut_remap_c21_c22,
				s.gamut_remap_c23_c24,
				s.gamut_remap_c31_c32,
				s.gamut_remap_c33_c34);
		DTN_INFO("\n");
	}
	DTN_INFO("\n");

	DTN_INFO("MPCC:  OPP  DPP  MPCCBOT  MODE  ALPHA_MODE  PREMULT  OVERLAP_ONLY  IDLE\n");
	for (i = 0; i < pool->pipe_count; i++) {
		struct mpcc_state s = {0};

		pool->mpc->funcs->read_mpcc_state(pool->mpc, i, &s);
		if (s.opp_id != 0xf)
			DTN_INFO("[%2d]:  %2xh  %2xh  %6xh  %4d  %10d  %7d  %12d  %4d\n",
				i, s.opp_id, s.dpp_id, s.bot_mpcc_id,
				s.mode, s.alpha_mode, s.pre_multiplied_alpha, s.overlap_only,
				s.idle);
	}
	DTN_INFO("\n");

	DTN_INFO("OTG:  v_bs  v_be  v_ss  v_se  vpol  vmax  vmin  vmax_sel  vmin_sel"
			"  h_bs  h_be  h_ss  h_se  hpol  htot  vtot  underflow\n");

	for (i = 0; i < pool->timing_generator_count; i++) {
		struct timing_generator *tg = pool->timing_generators[i];
		struct dcn_otg_state s = {0};

		optc1_read_otg_state(DCN10TG_FROM_TG(tg), &s);

		//only print if OTG master is enabled
		if ((s.otg_enabled & 1) == 0)
			continue;

		DTN_INFO("[%d]: %5d %5d %5d %5d %5d %5d %5d %9d %9d %5d %5d %5d"
				" %5d %5d %5d %5d  %9d\n",
				tg->inst,
				s.v_blank_start,
				s.v_blank_end,
				s.v_sync_a_start,
				s.v_sync_a_end,
				s.v_sync_a_pol,
				s.v_total_max,
				s.v_total_min,
				s.v_total_max_sel,
				s.v_total_min_sel,
				s.h_blank_start,
				s.h_blank_end,
				s.h_sync_a_start,
				s.h_sync_a_end,
				s.h_sync_a_pol,
				s.h_total,
				s.v_total,
				s.underflow_occurred_status);

		// Clear underflow for debug purposes
		// We want to keep underflow sticky bit on for the longevity tests outside of test environment.
		// This function is called only from Windows or Diags test environment, hence it's safe to clear
		// it from here without affecting the original intent.
		tg->funcs->clear_optc_underflow(tg);
	}
	DTN_INFO("\n");

#ifdef CONFIG_DRM_AMD_DC_DSC_SUPPORT
	DTN_INFO("DSC: CLOCK_EN  SLICE_WIDTH  Bytes_pp\n");
	for (i = 0; i < pool->res_cap->num_dsc; i++) {
		struct display_stream_compressor *dsc = pool->dscs[i];
		struct dcn_dsc_state s = {0};

		dsc->funcs->dsc_read_state(dsc, &s);
		DTN_INFO("[%d]: %-9d %-12d %-10d\n",
		dsc->inst,
			s.dsc_clock_en,
			s.dsc_slice_width,
			s.dsc_bytes_per_pixel);
		DTN_INFO("\n");
	}
	DTN_INFO("\n");

	DTN_INFO("S_ENC: DSC_MODE  SEC_GSP7_LINE_NUM"
			"  VBID6_LINE_REFERENCE  VBID6_LINE_NUM  SEC_GSP7_ENABLE  SEC_STREAM_ENABLE\n");
	for (i = 0; i < pool->stream_enc_count; i++) {
		struct stream_encoder *enc = pool->stream_enc[i];
		struct enc_state s = {0};

		if (enc->funcs->enc_read_state) {
			enc->funcs->enc_read_state(enc, &s);
			DTN_INFO("[%-3d]: %-9d %-18d %-21d %-15d %-16d %-17d\n",
				enc->id,
				s.dsc_mode,
				s.sec_gsp_pps_line_num,
				s.vbid6_line_reference,
				s.vbid6_line_num,
				s.sec_gsp_pps_enable,
				s.sec_stream_enable);
			DTN_INFO("\n");
		}
	}
	DTN_INFO("\n");

	DTN_INFO("L_ENC: DPHY_FEC_EN  DPHY_FEC_READY_SHADOW  DPHY_FEC_ACTIVE_STATUS\n");
	for (i = 0; i < dc->link_count; i++) {
		struct link_encoder *lenc = dc->links[i]->link_enc;

		struct link_enc_state s = {0};

		if (lenc->funcs->read_state) {
			lenc->funcs->read_state(lenc, &s);
			DTN_INFO("[%-3d]: %-12d %-22d %-22d\n",
				i,
				s.dphy_fec_en,
				s.dphy_fec_ready_shadow,
				s.dphy_fec_active_status);
			DTN_INFO("\n");
		}
	}
	DTN_INFO("\n");
#endif

	DTN_INFO("\nCALCULATED Clocks: dcfclk_khz:%d  dcfclk_deep_sleep_khz:%d  dispclk_khz:%d\n"
		"dppclk_khz:%d  max_supported_dppclk_khz:%d  fclk_khz:%d  socclk_khz:%d\n\n",
			dc->current_state->bw_ctx.bw.dcn.clk.dcfclk_khz,
			dc->current_state->bw_ctx.bw.dcn.clk.dcfclk_deep_sleep_khz,
			dc->current_state->bw_ctx.bw.dcn.clk.dispclk_khz,
			dc->current_state->bw_ctx.bw.dcn.clk.dppclk_khz,
			dc->current_state->bw_ctx.bw.dcn.clk.max_supported_dppclk_khz,
			dc->current_state->bw_ctx.bw.dcn.clk.fclk_khz,
			dc->current_state->bw_ctx.bw.dcn.clk.socclk_khz);

	log_mpc_crc(dc, log_ctx);

	DTN_INFO_END();
}

bool dcn10_did_underflow_occur(struct dc *dc, struct pipe_ctx *pipe_ctx)
{
	struct hubp *hubp = pipe_ctx->plane_res.hubp;
	struct timing_generator *tg = pipe_ctx->stream_res.tg;

	if (tg->funcs->is_optc_underflow_occurred(tg)) {
		tg->funcs->clear_optc_underflow(tg);
		return true;
	}

	if (hubp->funcs->hubp_get_underflow_status(hubp)) {
		hubp->funcs->hubp_clear_underflow(hubp);
		return true;
	}
	return false;
}

static void dcn10_enable_power_gating_plane(
	struct dce_hwseq *hws,
	bool enable)
{
	bool force_on = 1; /* disable power gating */

	if (enable)
		force_on = 0;

	/* DCHUBP0/1/2/3 */
	REG_UPDATE(DOMAIN0_PG_CONFIG, DOMAIN0_POWER_FORCEON, force_on);
	REG_UPDATE(DOMAIN2_PG_CONFIG, DOMAIN2_POWER_FORCEON, force_on);
	REG_UPDATE(DOMAIN4_PG_CONFIG, DOMAIN4_POWER_FORCEON, force_on);
	REG_UPDATE(DOMAIN6_PG_CONFIG, DOMAIN6_POWER_FORCEON, force_on);

	/* DPP0/1/2/3 */
	REG_UPDATE(DOMAIN1_PG_CONFIG, DOMAIN1_POWER_FORCEON, force_on);
	REG_UPDATE(DOMAIN3_PG_CONFIG, DOMAIN3_POWER_FORCEON, force_on);
	REG_UPDATE(DOMAIN5_PG_CONFIG, DOMAIN5_POWER_FORCEON, force_on);
	REG_UPDATE(DOMAIN7_PG_CONFIG, DOMAIN7_POWER_FORCEON, force_on);
}

static void dcn10_disable_vga(
	struct dce_hwseq *hws)
{
	unsigned int in_vga1_mode = 0;
	unsigned int in_vga2_mode = 0;
	unsigned int in_vga3_mode = 0;
	unsigned int in_vga4_mode = 0;

	REG_GET(D1VGA_CONTROL, D1VGA_MODE_ENABLE, &in_vga1_mode);
	REG_GET(D2VGA_CONTROL, D2VGA_MODE_ENABLE, &in_vga2_mode);
	REG_GET(D3VGA_CONTROL, D3VGA_MODE_ENABLE, &in_vga3_mode);
	REG_GET(D4VGA_CONTROL, D4VGA_MODE_ENABLE, &in_vga4_mode);

	if (in_vga1_mode == 0 && in_vga2_mode == 0 &&
			in_vga3_mode == 0 && in_vga4_mode == 0)
		return;

	REG_WRITE(D1VGA_CONTROL, 0);
	REG_WRITE(D2VGA_CONTROL, 0);
	REG_WRITE(D3VGA_CONTROL, 0);
	REG_WRITE(D4VGA_CONTROL, 0);

	/* HW Engineer's Notes:
	 *  During switch from vga->extended, if we set the VGA_TEST_ENABLE and
	 *  then hit the VGA_TEST_RENDER_START, then the DCHUBP timing gets updated correctly.
	 *
	 *  Then vBIOS will have it poll for the VGA_TEST_RENDER_DONE and unset
	 *  VGA_TEST_ENABLE, to leave it in the same state as before.
	 */
	REG_UPDATE(VGA_TEST_CONTROL, VGA_TEST_ENABLE, 1);
	REG_UPDATE(VGA_TEST_CONTROL, VGA_TEST_RENDER_START, 1);
}

static void dcn10_dpp_pg_control(
		struct dce_hwseq *hws,
		unsigned int dpp_inst,
		bool power_on)
{
	uint32_t power_gate = power_on ? 0 : 1;
	uint32_t pwr_status = power_on ? 0 : 2;

	if (hws->ctx->dc->debug.disable_dpp_power_gate)
		return;
	if (REG(DOMAIN1_PG_CONFIG) == 0)
		return;

	switch (dpp_inst) {
	case 0: /* DPP0 */
		REG_UPDATE(DOMAIN1_PG_CONFIG,
				DOMAIN1_POWER_GATE, power_gate);

		REG_WAIT(DOMAIN1_PG_STATUS,
				DOMAIN1_PGFSM_PWR_STATUS, pwr_status,
				1, 1000);
		break;
	case 1: /* DPP1 */
		REG_UPDATE(DOMAIN3_PG_CONFIG,
				DOMAIN3_POWER_GATE, power_gate);

		REG_WAIT(DOMAIN3_PG_STATUS,
				DOMAIN3_PGFSM_PWR_STATUS, pwr_status,
				1, 1000);
		break;
	case 2: /* DPP2 */
		REG_UPDATE(DOMAIN5_PG_CONFIG,
				DOMAIN5_POWER_GATE, power_gate);

		REG_WAIT(DOMAIN5_PG_STATUS,
				DOMAIN5_PGFSM_PWR_STATUS, pwr_status,
				1, 1000);
		break;
	case 3: /* DPP3 */
		REG_UPDATE(DOMAIN7_PG_CONFIG,
				DOMAIN7_POWER_GATE, power_gate);

		REG_WAIT(DOMAIN7_PG_STATUS,
				DOMAIN7_PGFSM_PWR_STATUS, pwr_status,
				1, 1000);
		break;
	default:
		BREAK_TO_DEBUGGER();
		break;
	}
}

static void dcn10_hubp_pg_control(
		struct dce_hwseq *hws,
		unsigned int hubp_inst,
		bool power_on)
{
	uint32_t power_gate = power_on ? 0 : 1;
	uint32_t pwr_status = power_on ? 0 : 2;

	if (hws->ctx->dc->debug.disable_hubp_power_gate)
		return;
	if (REG(DOMAIN0_PG_CONFIG) == 0)
		return;

	switch (hubp_inst) {
	case 0: /* DCHUBP0 */
		REG_UPDATE(DOMAIN0_PG_CONFIG,
				DOMAIN0_POWER_GATE, power_gate);

		REG_WAIT(DOMAIN0_PG_STATUS,
				DOMAIN0_PGFSM_PWR_STATUS, pwr_status,
				1, 1000);
		break;
	case 1: /* DCHUBP1 */
		REG_UPDATE(DOMAIN2_PG_CONFIG,
				DOMAIN2_POWER_GATE, power_gate);

		REG_WAIT(DOMAIN2_PG_STATUS,
				DOMAIN2_PGFSM_PWR_STATUS, pwr_status,
				1, 1000);
		break;
	case 2: /* DCHUBP2 */
		REG_UPDATE(DOMAIN4_PG_CONFIG,
				DOMAIN4_POWER_GATE, power_gate);

		REG_WAIT(DOMAIN4_PG_STATUS,
				DOMAIN4_PGFSM_PWR_STATUS, pwr_status,
				1, 1000);
		break;
	case 3: /* DCHUBP3 */
		REG_UPDATE(DOMAIN6_PG_CONFIG,
				DOMAIN6_POWER_GATE, power_gate);

		REG_WAIT(DOMAIN6_PG_STATUS,
				DOMAIN6_PGFSM_PWR_STATUS, pwr_status,
				1, 1000);
		break;
	default:
		BREAK_TO_DEBUGGER();
		break;
	}
}

static void power_on_plane(
	struct dce_hwseq *hws,
	int plane_id)
{
	DC_LOGGER_INIT(hws->ctx->logger);
	if (REG(DC_IP_REQUEST_CNTL)) {
		REG_SET(DC_IP_REQUEST_CNTL, 0,
				IP_REQUEST_EN, 1);
		hws->ctx->dc->hwss.dpp_pg_control(hws, plane_id, true);
		hws->ctx->dc->hwss.hubp_pg_control(hws, plane_id, true);
		REG_SET(DC_IP_REQUEST_CNTL, 0,
				IP_REQUEST_EN, 0);
		DC_LOG_DEBUG(
				"Un-gated front end for pipe %d\n", plane_id);
	}
}

static void undo_DEGVIDCN10_253_wa(struct dc *dc)
{
	struct dce_hwseq *hws = dc->hwseq;
	struct hubp *hubp = dc->res_pool->hubps[0];

	if (!hws->wa_state.DEGVIDCN10_253_applied)
		return;

	hubp->funcs->set_blank(hubp, true);

	REG_SET(DC_IP_REQUEST_CNTL, 0,
			IP_REQUEST_EN, 1);

	dc->hwss.hubp_pg_control(hws, 0, false);
	REG_SET(DC_IP_REQUEST_CNTL, 0,
			IP_REQUEST_EN, 0);

	hws->wa_state.DEGVIDCN10_253_applied = false;
}

static void apply_DEGVIDCN10_253_wa(struct dc *dc)
{
	struct dce_hwseq *hws = dc->hwseq;
	struct hubp *hubp = dc->res_pool->hubps[0];
	int i;

	if (dc->debug.disable_stutter)
		return;

	if (!hws->wa.DEGVIDCN10_253)
		return;

	for (i = 0; i < dc->res_pool->pipe_count; i++) {
		if (!dc->res_pool->hubps[i]->power_gated)
			return;
	}

	/* all pipe power gated, apply work around to enable stutter. */

	REG_SET(DC_IP_REQUEST_CNTL, 0,
			IP_REQUEST_EN, 1);

	dc->hwss.hubp_pg_control(hws, 0, true);
	REG_SET(DC_IP_REQUEST_CNTL, 0,
			IP_REQUEST_EN, 0);

	hubp->funcs->set_hubp_blank_en(hubp, false);
	hws->wa_state.DEGVIDCN10_253_applied = true;
}

static void dcn10_bios_golden_init(struct dc *dc)
{
	struct dc_bios *bp = dc->ctx->dc_bios;
	int i;
	bool allow_self_fresh_force_enable = true;

	if (dc->res_pool->hubbub->funcs->is_allow_self_refresh_enabled)
		allow_self_fresh_force_enable =
				dc->res_pool->hubbub->funcs->is_allow_self_refresh_enabled(dc->res_pool->hubbub);


	/* WA for making DF sleep when idle after resume from S0i3.
	 * DCHUBBUB_ARB_ALLOW_SELF_REFRESH_FORCE_ENABLE is set to 1 by
	 * command table, if DCHUBBUB_ARB_ALLOW_SELF_REFRESH_FORCE_ENABLE = 0
	 * before calling command table and it changed to 1 after,
	 * it should be set back to 0.
	 */

	/* initialize dcn global */
	bp->funcs->enable_disp_power_gating(bp,
			CONTROLLER_ID_D0, ASIC_PIPE_INIT);

	for (i = 0; i < dc->res_pool->pipe_count; i++) {
		/* initialize dcn per pipe */
		bp->funcs->enable_disp_power_gating(bp,
				CONTROLLER_ID_D0 + i, ASIC_PIPE_DISABLE);
	}

	if (dc->res_pool->hubbub->funcs->allow_self_refresh_control)
		if (allow_self_fresh_force_enable == false &&
				dc->res_pool->hubbub->funcs->is_allow_self_refresh_enabled(dc->res_pool->hubbub))
			dc->res_pool->hubbub->funcs->allow_self_refresh_control(dc->res_pool->hubbub, true);

}

static void false_optc_underflow_wa(
		struct dc *dc,
		const struct dc_stream_state *stream,
		struct timing_generator *tg)
{
	int i;
	bool underflow;

	if (!dc->hwseq->wa.false_optc_underflow)
		return;

	underflow = tg->funcs->is_optc_underflow_occurred(tg);

	for (i = 0; i < dc->res_pool->pipe_count; i++) {
		struct pipe_ctx *old_pipe_ctx = &dc->current_state->res_ctx.pipe_ctx[i];

		if (old_pipe_ctx->stream != stream)
			continue;

		dc->hwss.wait_for_mpcc_disconnect(dc, dc->res_pool, old_pipe_ctx);
	}

	if (tg->funcs->set_blank_data_double_buffer)
		tg->funcs->set_blank_data_double_buffer(tg, true);

	if (tg->funcs->is_optc_underflow_occurred(tg) && !underflow)
		tg->funcs->clear_optc_underflow(tg);
}

static enum dc_status dcn10_enable_stream_timing(
		struct pipe_ctx *pipe_ctx,
		struct dc_state *context,
		struct dc *dc)
{
	struct dc_stream_state *stream = pipe_ctx->stream;
	enum dc_color_space color_space;
	struct tg_color black_color = {0};

	/* by upper caller loop, pipe0 is parent pipe and be called first.
	 * back end is set up by for pipe0. Other children pipe share back end
	 * with pipe 0. No program is needed.
	 */
	if (pipe_ctx->top_pipe != NULL)
		return DC_OK;

	/* TODO check if timing_changed, disable stream if timing changed */

	/* HW program guide assume display already disable
	 * by unplug sequence. OTG assume stop.
	 */
	pipe_ctx->stream_res.tg->funcs->enable_optc_clock(pipe_ctx->stream_res.tg, true);

	if (false == pipe_ctx->clock_source->funcs->program_pix_clk(
			pipe_ctx->clock_source,
			&pipe_ctx->stream_res.pix_clk_params,
			&pipe_ctx->pll_settings)) {
		BREAK_TO_DEBUGGER();
		return DC_ERROR_UNEXPECTED;
	}

	pipe_ctx->stream_res.tg->funcs->program_timing(
			pipe_ctx->stream_res.tg,
			&stream->timing,
			pipe_ctx->pipe_dlg_param.vready_offset,
			pipe_ctx->pipe_dlg_param.vstartup_start,
			pipe_ctx->pipe_dlg_param.vupdate_offset,
			pipe_ctx->pipe_dlg_param.vupdate_width,
			pipe_ctx->stream->signal,
			true);

#if 0 /* move to after enable_crtc */
	/* TODO: OPP FMT, ABM. etc. should be done here. */
	/* or FPGA now. instance 0 only. TODO: move to opp.c */

	inst_offset = reg_offsets[pipe_ctx->stream_res.tg->inst].fmt;

	pipe_ctx->stream_res.opp->funcs->opp_program_fmt(
				pipe_ctx->stream_res.opp,
				&stream->bit_depth_params,
				&stream->clamping);
#endif
	/* program otg blank color */
	color_space = stream->output_color_space;
	color_space_to_black_color(dc, color_space, &black_color);

	if (pipe_ctx->stream_res.tg->funcs->set_blank_color)
		pipe_ctx->stream_res.tg->funcs->set_blank_color(
				pipe_ctx->stream_res.tg,
				&black_color);

	if (pipe_ctx->stream_res.tg->funcs->is_blanked &&
			!pipe_ctx->stream_res.tg->funcs->is_blanked(pipe_ctx->stream_res.tg)) {
		pipe_ctx->stream_res.tg->funcs->set_blank(pipe_ctx->stream_res.tg, true);
		hwss_wait_for_blank_complete(pipe_ctx->stream_res.tg);
		false_optc_underflow_wa(dc, pipe_ctx->stream, pipe_ctx->stream_res.tg);
	}

	/* VTG is  within DCHUB command block. DCFCLK is always on */
	if (false == pipe_ctx->stream_res.tg->funcs->enable_crtc(pipe_ctx->stream_res.tg)) {
		BREAK_TO_DEBUGGER();
		return DC_ERROR_UNEXPECTED;
	}

	/* TODO program crtc source select for non-virtual signal*/
	/* TODO program FMT */
	/* TODO setup link_enc */
	/* TODO set stream attributes */
	/* TODO program audio */
	/* TODO enable stream if timing changed */
	/* TODO unblank stream if DP */

	return DC_OK;
}

static void dcn10_reset_back_end_for_pipe(
		struct dc *dc,
		struct pipe_ctx *pipe_ctx,
		struct dc_state *context)
{
	int i;
	DC_LOGGER_INIT(dc->ctx->logger);
	if (pipe_ctx->stream_res.stream_enc == NULL) {
		pipe_ctx->stream = NULL;
		return;
	}

	if (!IS_FPGA_MAXIMUS_DC(dc->ctx->dce_environment)) {
		/* DPMS may already disable */
		if (!pipe_ctx->stream->dpms_off)
			core_link_disable_stream(pipe_ctx);
		else if (pipe_ctx->stream_res.audio)
			dc->hwss.disable_audio_stream(pipe_ctx);

		if (pipe_ctx->stream_res.audio) {
			/*disable az_endpoint*/
			pipe_ctx->stream_res.audio->funcs->az_disable(pipe_ctx->stream_res.audio);

			/*free audio*/
			if (dc->caps.dynamic_audio == true) {
				/*we have to dynamic arbitrate the audio endpoints*/
				/*we free the resource, need reset is_audio_acquired*/
				update_audio_usage(&dc->current_state->res_ctx, dc->res_pool,
						pipe_ctx->stream_res.audio, false);
				pipe_ctx->stream_res.audio = NULL;
			}
		}
	}

	/* by upper caller loop, parent pipe: pipe0, will be reset last.
	 * back end share by all pipes and will be disable only when disable
	 * parent pipe.
	 */
	if (pipe_ctx->top_pipe == NULL) {
		pipe_ctx->stream_res.tg->funcs->disable_crtc(pipe_ctx->stream_res.tg);

		pipe_ctx->stream_res.tg->funcs->enable_optc_clock(pipe_ctx->stream_res.tg, false);
		if (pipe_ctx->stream_res.tg->funcs->set_drr)
			pipe_ctx->stream_res.tg->funcs->set_drr(
					pipe_ctx->stream_res.tg, NULL);
	}

	for (i = 0; i < dc->res_pool->pipe_count; i++)
		if (&dc->current_state->res_ctx.pipe_ctx[i] == pipe_ctx)
			break;

	if (i == dc->res_pool->pipe_count)
		return;

	pipe_ctx->stream = NULL;
	DC_LOG_DEBUG("Reset back end for pipe %d, tg:%d\n",
					pipe_ctx->pipe_idx, pipe_ctx->stream_res.tg->inst);
}

static bool dcn10_hw_wa_force_recovery(struct dc *dc)
{
	struct hubp *hubp ;
	unsigned int i;
	bool need_recover = true;

	if (!dc->debug.recovery_enabled)
		return false;

	for (i = 0; i < dc->res_pool->pipe_count; i++) {
		struct pipe_ctx *pipe_ctx =
			&dc->current_state->res_ctx.pipe_ctx[i];
		if (pipe_ctx != NULL) {
			hubp = pipe_ctx->plane_res.hubp;
			if (hubp != NULL && hubp->funcs->hubp_get_underflow_status) {
				if (hubp->funcs->hubp_get_underflow_status(hubp) != 0) {
					/* one pipe underflow, we will reset all the pipes*/
					need_recover = true;
				}
			}
		}
	}
	if (!need_recover)
		return false;
	/*
	DCHUBP_CNTL:HUBP_BLANK_EN=1
	DCHUBBUB_SOFT_RESET:DCHUBBUB_GLOBAL_SOFT_RESET=1
	DCHUBP_CNTL:HUBP_DISABLE=1
	DCHUBP_CNTL:HUBP_DISABLE=0
	DCHUBBUB_SOFT_RESET:DCHUBBUB_GLOBAL_SOFT_RESET=0
	DCSURF_PRIMARY_SURFACE_ADDRESS
	DCHUBP_CNTL:HUBP_BLANK_EN=0
	*/

	for (i = 0; i < dc->res_pool->pipe_count; i++) {
		struct pipe_ctx *pipe_ctx =
			&dc->current_state->res_ctx.pipe_ctx[i];
		if (pipe_ctx != NULL) {
			hubp = pipe_ctx->plane_res.hubp;
			/*DCHUBP_CNTL:HUBP_BLANK_EN=1*/
			if (hubp != NULL && hubp->funcs->set_hubp_blank_en)
				hubp->funcs->set_hubp_blank_en(hubp, true);
		}
	}
	/*DCHUBBUB_SOFT_RESET:DCHUBBUB_GLOBAL_SOFT_RESET=1*/
	hubbub1_soft_reset(dc->res_pool->hubbub, true);

	for (i = 0; i < dc->res_pool->pipe_count; i++) {
		struct pipe_ctx *pipe_ctx =
			&dc->current_state->res_ctx.pipe_ctx[i];
		if (pipe_ctx != NULL) {
			hubp = pipe_ctx->plane_res.hubp;
			/*DCHUBP_CNTL:HUBP_DISABLE=1*/
			if (hubp != NULL && hubp->funcs->hubp_disable_control)
				hubp->funcs->hubp_disable_control(hubp, true);
		}
	}
	for (i = 0; i < dc->res_pool->pipe_count; i++) {
		struct pipe_ctx *pipe_ctx =
			&dc->current_state->res_ctx.pipe_ctx[i];
		if (pipe_ctx != NULL) {
			hubp = pipe_ctx->plane_res.hubp;
			/*DCHUBP_CNTL:HUBP_DISABLE=0*/
			if (hubp != NULL && hubp->funcs->hubp_disable_control)
				hubp->funcs->hubp_disable_control(hubp, true);
		}
	}
	/*DCHUBBUB_SOFT_RESET:DCHUBBUB_GLOBAL_SOFT_RESET=0*/
	hubbub1_soft_reset(dc->res_pool->hubbub, false);
	for (i = 0; i < dc->res_pool->pipe_count; i++) {
		struct pipe_ctx *pipe_ctx =
			&dc->current_state->res_ctx.pipe_ctx[i];
		if (pipe_ctx != NULL) {
			hubp = pipe_ctx->plane_res.hubp;
			/*DCHUBP_CNTL:HUBP_BLANK_EN=0*/
			if (hubp != NULL && hubp->funcs->set_hubp_blank_en)
				hubp->funcs->set_hubp_blank_en(hubp, true);
		}
	}
	return true;

}


void dcn10_verify_allow_pstate_change_high(struct dc *dc)
{
	static bool should_log_hw_state; /* prevent hw state log by default */

	if (!hubbub1_verify_allow_pstate_change_high(dc->res_pool->hubbub)) {
		if (should_log_hw_state) {
			dcn10_log_hw_state(dc, NULL);
		}
		BREAK_TO_DEBUGGER();
		if (dcn10_hw_wa_force_recovery(dc)) {
		/*check again*/
			if (!hubbub1_verify_allow_pstate_change_high(dc->res_pool->hubbub))
				BREAK_TO_DEBUGGER();
		}
	}
}

/* trigger HW to start disconnect plane from stream on the next vsync */
void hwss1_plane_atomic_disconnect(struct dc *dc, struct pipe_ctx *pipe_ctx)
{
	struct hubp *hubp = pipe_ctx->plane_res.hubp;
	int dpp_id = pipe_ctx->plane_res.dpp->inst;
	struct mpc *mpc = dc->res_pool->mpc;
	struct mpc_tree *mpc_tree_params;
	struct mpcc *mpcc_to_remove = NULL;
	struct output_pixel_processor *opp = pipe_ctx->stream_res.opp;

	mpc_tree_params = &(opp->mpc_tree_params);
	mpcc_to_remove = mpc->funcs->get_mpcc_for_dpp(mpc_tree_params, dpp_id);

	/*Already reset*/
	if (mpcc_to_remove == NULL)
		return;

	mpc->funcs->remove_mpcc(mpc, mpc_tree_params, mpcc_to_remove);
	if (opp != NULL)
		opp->mpcc_disconnect_pending[pipe_ctx->plane_res.mpcc_inst] = true;

	dc->optimized_required = true;

	if (hubp->funcs->hubp_disconnect)
		hubp->funcs->hubp_disconnect(hubp);

	if (dc->debug.sanity_checks)
		dcn10_verify_allow_pstate_change_high(dc);
}

static void dcn10_plane_atomic_power_down(struct dc *dc,
		struct dpp *dpp,
		struct hubp *hubp)
{
	struct dce_hwseq *hws = dc->hwseq;
	DC_LOGGER_INIT(dc->ctx->logger);

	if (REG(DC_IP_REQUEST_CNTL)) {
		REG_SET(DC_IP_REQUEST_CNTL, 0,
				IP_REQUEST_EN, 1);
		dc->hwss.dpp_pg_control(hws, dpp->inst, false);
		dc->hwss.hubp_pg_control(hws, hubp->inst, false);
		dpp->funcs->dpp_reset(dpp);
		REG_SET(DC_IP_REQUEST_CNTL, 0,
				IP_REQUEST_EN, 0);
		DC_LOG_DEBUG(
				"Power gated front end %d\n", hubp->inst);
	}
}

/* disable HW used by plane.
 * note:  cannot disable until disconnect is complete
 */
static void dcn10_plane_atomic_disable(struct dc *dc, struct pipe_ctx *pipe_ctx)
{
	struct hubp *hubp = pipe_ctx->plane_res.hubp;
	struct dpp *dpp = pipe_ctx->plane_res.dpp;
	int opp_id = hubp->opp_id;

	dc->hwss.wait_for_mpcc_disconnect(dc, dc->res_pool, pipe_ctx);

	hubp->funcs->hubp_clk_cntl(hubp, false);

	dpp->funcs->dpp_dppclk_control(dpp, false, false);

	if (opp_id != 0xf && pipe_ctx->stream_res.opp->mpc_tree_params.opp_list == NULL)
		pipe_ctx->stream_res.opp->funcs->opp_pipe_clock_control(
				pipe_ctx->stream_res.opp,
				false);

	hubp->power_gated = true;
	dc->optimized_required = false; /* We're powering off, no need to optimize */

	dc->hwss.plane_atomic_power_down(dc,
			pipe_ctx->plane_res.dpp,
			pipe_ctx->plane_res.hubp);

	pipe_ctx->stream = NULL;
	memset(&pipe_ctx->stream_res, 0, sizeof(pipe_ctx->stream_res));
	memset(&pipe_ctx->plane_res, 0, sizeof(pipe_ctx->plane_res));
	pipe_ctx->top_pipe = NULL;
	pipe_ctx->bottom_pipe = NULL;
	pipe_ctx->plane_state = NULL;
}

static void dcn10_disable_plane(struct dc *dc, struct pipe_ctx *pipe_ctx)
{
	DC_LOGGER_INIT(dc->ctx->logger);

	if (!pipe_ctx->plane_res.hubp || pipe_ctx->plane_res.hubp->power_gated)
		return;

	dc->hwss.plane_atomic_disable(dc, pipe_ctx);

	apply_DEGVIDCN10_253_wa(dc);

	DC_LOG_DC("Power down front end %d\n",
					pipe_ctx->pipe_idx);
}

static void dcn10_init_pipes(struct dc *dc, struct dc_state *context)
{
	int i;
	bool can_apply_seamless_boot = false;

	for (i = 0; i < context->stream_count; i++) {
		if (context->streams[i]->apply_seamless_boot_optimization) {
			can_apply_seamless_boot = true;
			break;
		}
	}

	for (i = 0; i < dc->res_pool->pipe_count; i++) {
		struct timing_generator *tg = dc->res_pool->timing_generators[i];
		struct pipe_ctx *pipe_ctx = &context->res_ctx.pipe_ctx[i];

		/* There is assumption that pipe_ctx is not mapping irregularly
		 * to non-preferred front end. If pipe_ctx->stream is not NULL,
		 * we will use the pipe, so don't disable
		 */
		if (pipe_ctx->stream != NULL && can_apply_seamless_boot)
			continue;

		/* Blank controller using driver code instead of
		 * command table.
		 */
		if (tg->funcs->is_tg_enabled(tg)) {
			if (dc->hwss.init_blank != NULL) {
				dc->hwss.init_blank(dc, tg);
				tg->funcs->lock(tg);
			} else {
				tg->funcs->lock(tg);
				tg->funcs->set_blank(tg, true);
				hwss_wait_for_blank_complete(tg);
			}
		}
	}

	for (i = 0; i < dc->res_pool->pipe_count; i++) {
		struct pipe_ctx *pipe_ctx = &context->res_ctx.pipe_ctx[i];

		/* Cannot reset the MPC mux if seamless boot */
		if (pipe_ctx->stream != NULL && can_apply_seamless_boot)
			continue;

		dc->res_pool->mpc->funcs->mpc_init_single_inst(
				dc->res_pool->mpc, i);
	}

	for (i = 0; i < dc->res_pool->pipe_count; i++) {
		struct timing_generator *tg = dc->res_pool->timing_generators[i];
		struct hubp *hubp = dc->res_pool->hubps[i];
		struct dpp *dpp = dc->res_pool->dpps[i];
		struct pipe_ctx *pipe_ctx = &context->res_ctx.pipe_ctx[i];

		/* There is assumption that pipe_ctx is not mapping irregularly
		 * to non-preferred front end. If pipe_ctx->stream is not NULL,
		 * we will use the pipe, so don't disable
		 */
		if (can_apply_seamless_boot &&
			pipe_ctx->stream != NULL &&
			pipe_ctx->stream_res.tg->funcs->is_tg_enabled(
				pipe_ctx->stream_res.tg))
			continue;

		/* Disable on the current state so the new one isn't cleared. */
		pipe_ctx = &dc->current_state->res_ctx.pipe_ctx[i];

		dpp->funcs->dpp_reset(dpp);

		pipe_ctx->stream_res.tg = tg;
		pipe_ctx->pipe_idx = i;

		pipe_ctx->plane_res.hubp = hubp;
		pipe_ctx->plane_res.dpp = dpp;
		pipe_ctx->plane_res.mpcc_inst = dpp->inst;
		hubp->mpcc_id = dpp->inst;
		hubp->opp_id = OPP_ID_INVALID;
		hubp->power_gated = false;

		dc->res_pool->opps[i]->mpc_tree_params.opp_id = dc->res_pool->opps[i]->inst;
		dc->res_pool->opps[i]->mpc_tree_params.opp_list = NULL;
		dc->res_pool->opps[i]->mpcc_disconnect_pending[pipe_ctx->plane_res.mpcc_inst] = true;
		pipe_ctx->stream_res.opp = dc->res_pool->opps[i];

		dc->hwss.plane_atomic_disconnect(dc, pipe_ctx);

		if (tg->funcs->is_tg_enabled(tg))
			tg->funcs->unlock(tg);

		dc->hwss.disable_plane(dc, pipe_ctx);

		pipe_ctx->stream_res.tg = NULL;
		pipe_ctx->plane_res.hubp = NULL;

		tg->funcs->tg_init(tg);
	}
}

static void dcn10_init_hw(struct dc *dc)
{
	int i;
	struct abm *abm = dc->res_pool->abm;
	struct dmcu *dmcu = dc->res_pool->dmcu;
	struct dce_hwseq *hws = dc->hwseq;
	struct dc_bios *dcb = dc->ctx->dc_bios;
	struct resource_pool *res_pool = dc->res_pool;

	if (dc->clk_mgr && dc->clk_mgr->funcs->init_clocks)
		dc->clk_mgr->funcs->init_clocks(dc->clk_mgr);

	// Initialize the dccg
	if (dc->res_pool->dccg && dc->res_pool->dccg->funcs->dccg_init)
		dc->res_pool->dccg->funcs->dccg_init(res_pool->dccg);

	if (IS_FPGA_MAXIMUS_DC(dc->ctx->dce_environment)) {

		REG_WRITE(REFCLK_CNTL, 0);
		REG_UPDATE(DCHUBBUB_GLOBAL_TIMER_CNTL, DCHUBBUB_GLOBAL_TIMER_ENABLE, 1);
		REG_WRITE(DIO_MEM_PWR_CTRL, 0);

		if (!dc->debug.disable_clock_gate) {
			/* enable all DCN clock gating */
			REG_WRITE(DCCG_GATE_DISABLE_CNTL, 0);

			REG_WRITE(DCCG_GATE_DISABLE_CNTL2, 0);

			REG_UPDATE(DCFCLK_CNTL, DCFCLK_GATE_DIS, 0);
		}

		//Enable ability to power gate / don't force power on permanently
		dc->hwss.enable_power_gating_plane(hws, true);

		return;
	}

	if (!dcb->funcs->is_accelerated_mode(dcb))
		dc->hwss.disable_vga(dc->hwseq);

	dc->hwss.bios_golden_init(dc);
	if (dc->ctx->dc_bios->fw_info_valid) {
		res_pool->ref_clocks.xtalin_clock_inKhz =
				dc->ctx->dc_bios->fw_info.pll_info.crystal_frequency;

		if (!IS_FPGA_MAXIMUS_DC(dc->ctx->dce_environment)) {
			if (res_pool->dccg && res_pool->hubbub) {

				(res_pool->dccg->funcs->get_dccg_ref_freq)(res_pool->dccg,
						dc->ctx->dc_bios->fw_info.pll_info.crystal_frequency,
						&res_pool->ref_clocks.dccg_ref_clock_inKhz);

				(res_pool->hubbub->funcs->get_dchub_ref_freq)(res_pool->hubbub,
						res_pool->ref_clocks.dccg_ref_clock_inKhz,
						&res_pool->ref_clocks.dchub_ref_clock_inKhz);
			} else {
				// Not all ASICs have DCCG sw component
				res_pool->ref_clocks.dccg_ref_clock_inKhz =
						res_pool->ref_clocks.xtalin_clock_inKhz;
				res_pool->ref_clocks.dchub_ref_clock_inKhz =
						res_pool->ref_clocks.xtalin_clock_inKhz;
			}
		}
	} else
		ASSERT_CRITICAL(false);

	for (i = 0; i < dc->link_count; i++) {
		/* Power up AND update implementation according to the
		 * required signal (which may be different from the
		 * default signal on connector).
		 */
		struct dc_link *link = dc->links[i];

		link->link_enc->funcs->hw_init(link->link_enc);

		/* Check for enabled DIG to identify enabled display */
		if (link->link_enc->funcs->is_dig_enabled &&
			link->link_enc->funcs->is_dig_enabled(link->link_enc))
			link->link_status.link_active = true;
	}

	/* Power gate DSCs */
#ifdef CONFIG_DRM_AMD_DC_DSC_SUPPORT
	for (i = 0; i < res_pool->res_cap->num_dsc; i++)
		if (dc->hwss.dsc_pg_control != NULL)
			dc->hwss.dsc_pg_control(hws, res_pool->dscs[i]->inst, false);
#endif

	/* If taking control over from VBIOS, we may want to optimize our first
	 * mode set, so we need to skip powering down pipes until we know which
	 * pipes we want to use.
	 * Otherwise, if taking control is not possible, we need to power
	 * everything down.
	 */
	if (dcb->funcs->is_accelerated_mode(dcb) || dc->config.power_down_display_on_boot) {
		dc->hwss.init_pipes(dc, dc->current_state);
	}

	for (i = 0; i < res_pool->audio_count; i++) {
		struct audio *audio = res_pool->audios[i];

		audio->funcs->hw_init(audio);
	}

	if (abm != NULL) {
		abm->funcs->init_backlight(abm);
		abm->funcs->abm_init(abm);
	}

	if (dmcu != NULL)
		dmcu->funcs->dmcu_init(dmcu);

	if (abm != NULL && dmcu != NULL)
		abm->dmcu_is_running = dmcu->funcs->is_dmcu_initialized(dmcu);

	/* power AFMT HDMI memory TODO: may move to dis/en output save power*/
	REG_WRITE(DIO_MEM_PWR_CTRL, 0);

	if (!dc->debug.disable_clock_gate) {
		/* enable all DCN clock gating */
		REG_WRITE(DCCG_GATE_DISABLE_CNTL, 0);

		REG_WRITE(DCCG_GATE_DISABLE_CNTL2, 0);

		REG_UPDATE(DCFCLK_CNTL, DCFCLK_GATE_DIS, 0);
	}

	dc->hwss.enable_power_gating_plane(dc->hwseq, true);
}

static void dcn10_reset_hw_ctx_wrap(
		struct dc *dc,
		struct dc_state *context)
{
	int i;

	/* Reset Back End*/
	for (i = dc->res_pool->pipe_count - 1; i >= 0 ; i--) {
		struct pipe_ctx *pipe_ctx_old =
			&dc->current_state->res_ctx.pipe_ctx[i];
		struct pipe_ctx *pipe_ctx = &context->res_ctx.pipe_ctx[i];

		if (!pipe_ctx_old->stream)
			continue;

		if (pipe_ctx_old->top_pipe)
			continue;

		if (!pipe_ctx->stream ||
				pipe_need_reprogram(pipe_ctx_old, pipe_ctx)) {
			struct clock_source *old_clk = pipe_ctx_old->clock_source;

			dcn10_reset_back_end_for_pipe(dc, pipe_ctx_old, dc->current_state);
			if (dc->hwss.enable_stream_gating)
				dc->hwss.enable_stream_gating(dc, pipe_ctx);
			if (old_clk)
				old_clk->funcs->cs_power_down(old_clk);
		}
	}
}

static bool patch_address_for_sbs_tb_stereo(
		struct pipe_ctx *pipe_ctx, PHYSICAL_ADDRESS_LOC *addr)
{
	struct dc_plane_state *plane_state = pipe_ctx->plane_state;
	bool sec_split = pipe_ctx->top_pipe &&
			pipe_ctx->top_pipe->plane_state == pipe_ctx->plane_state;
	if (sec_split && plane_state->address.type == PLN_ADDR_TYPE_GRPH_STEREO &&
		(pipe_ctx->stream->timing.timing_3d_format ==
		 TIMING_3D_FORMAT_SIDE_BY_SIDE ||
		 pipe_ctx->stream->timing.timing_3d_format ==
		 TIMING_3D_FORMAT_TOP_AND_BOTTOM)) {
		*addr = plane_state->address.grph_stereo.left_addr;
		plane_state->address.grph_stereo.left_addr =
		plane_state->address.grph_stereo.right_addr;
		return true;
	} else {
		if (pipe_ctx->stream->view_format != VIEW_3D_FORMAT_NONE &&
			plane_state->address.type != PLN_ADDR_TYPE_GRPH_STEREO) {
			plane_state->address.type = PLN_ADDR_TYPE_GRPH_STEREO;
			plane_state->address.grph_stereo.right_addr =
			plane_state->address.grph_stereo.left_addr;
		}
	}
	return false;
}



static void dcn10_update_plane_addr(const struct dc *dc, struct pipe_ctx *pipe_ctx)
{
	bool addr_patched = false;
	PHYSICAL_ADDRESS_LOC addr;
	struct dc_plane_state *plane_state = pipe_ctx->plane_state;

	if (plane_state == NULL)
		return;

	addr_patched = patch_address_for_sbs_tb_stereo(pipe_ctx, &addr);

	pipe_ctx->plane_res.hubp->funcs->hubp_program_surface_flip_and_addr(
			pipe_ctx->plane_res.hubp,
			&plane_state->address,
			plane_state->flip_immediate);

	plane_state->status.requested_address = plane_state->address;

	if (plane_state->flip_immediate)
		plane_state->status.current_address = plane_state->address;

	if (addr_patched)
		pipe_ctx->plane_state->address.grph_stereo.left_addr = addr;
}

static bool dcn10_set_input_transfer_func(struct pipe_ctx *pipe_ctx,
					  const struct dc_plane_state *plane_state)
{
	struct dpp *dpp_base = pipe_ctx->plane_res.dpp;
	const struct dc_transfer_func *tf = NULL;
	bool result = true;

	if (dpp_base == NULL)
		return false;

	if (plane_state->in_transfer_func)
		tf = plane_state->in_transfer_func;

	if (plane_state->gamma_correction &&
		!dpp_base->ctx->dc->debug.always_use_regamma
		&& !plane_state->gamma_correction->is_identity
			&& dce_use_lut(plane_state->format))
		dpp_base->funcs->dpp_program_input_lut(dpp_base, plane_state->gamma_correction);

	if (tf == NULL)
		dpp_base->funcs->dpp_set_degamma(dpp_base, IPP_DEGAMMA_MODE_BYPASS);
	else if (tf->type == TF_TYPE_PREDEFINED) {
		switch (tf->tf) {
		case TRANSFER_FUNCTION_SRGB:
			dpp_base->funcs->dpp_set_degamma(dpp_base, IPP_DEGAMMA_MODE_HW_sRGB);
			break;
		case TRANSFER_FUNCTION_BT709:
			dpp_base->funcs->dpp_set_degamma(dpp_base, IPP_DEGAMMA_MODE_HW_xvYCC);
			break;
		case TRANSFER_FUNCTION_LINEAR:
			dpp_base->funcs->dpp_set_degamma(dpp_base, IPP_DEGAMMA_MODE_BYPASS);
			break;
		case TRANSFER_FUNCTION_PQ:
		default:
			result = false;
			break;
		}
	} else if (tf->type == TF_TYPE_BYPASS) {
		dpp_base->funcs->dpp_set_degamma(dpp_base, IPP_DEGAMMA_MODE_BYPASS);
	} else {
		cm_helper_translate_curve_to_degamma_hw_format(tf,
					&dpp_base->degamma_params);
		dpp_base->funcs->dpp_program_degamma_pwl(dpp_base,
				&dpp_base->degamma_params);
		result = true;
	}

	return result;
}

#define MAX_NUM_HW_POINTS 0x200

static void log_tf(struct dc_context *ctx,
				struct dc_transfer_func *tf, uint32_t hw_points_num)
{
	// DC_LOG_GAMMA is default logging of all hw points
	// DC_LOG_ALL_GAMMA logs all points, not only hw points
	// DC_LOG_ALL_TF_POINTS logs all channels of the tf
	int i = 0;

	DC_LOGGER_INIT(ctx->logger);
	DC_LOG_GAMMA("Gamma Correction TF");
	DC_LOG_ALL_GAMMA("Logging all tf points...");
	DC_LOG_ALL_TF_CHANNELS("Logging all channels...");

	for (i = 0; i < hw_points_num; i++) {
		DC_LOG_GAMMA("R\t%d\t%llu\n", i, tf->tf_pts.red[i].value);
		DC_LOG_ALL_TF_CHANNELS("G\t%d\t%llu\n", i, tf->tf_pts.green[i].value);
		DC_LOG_ALL_TF_CHANNELS("B\t%d\t%llu\n", i, tf->tf_pts.blue[i].value);
	}

	for (i = hw_points_num; i < MAX_NUM_HW_POINTS; i++) {
		DC_LOG_ALL_GAMMA("R\t%d\t%llu\n", i, tf->tf_pts.red[i].value);
		DC_LOG_ALL_TF_CHANNELS("G\t%d\t%llu\n", i, tf->tf_pts.green[i].value);
		DC_LOG_ALL_TF_CHANNELS("B\t%d\t%llu\n", i, tf->tf_pts.blue[i].value);
	}
}

static bool
dcn10_set_output_transfer_func(struct pipe_ctx *pipe_ctx,
			       const struct dc_stream_state *stream)
{
	struct dpp *dpp = pipe_ctx->plane_res.dpp;

	if (dpp == NULL)
		return false;

	dpp->regamma_params.hw_points_num = GAMMA_HW_POINTS_NUM;

	if (stream->out_transfer_func &&
	    stream->out_transfer_func->type == TF_TYPE_PREDEFINED &&
	    stream->out_transfer_func->tf == TRANSFER_FUNCTION_SRGB)
		dpp->funcs->dpp_program_regamma_pwl(dpp, NULL, OPP_REGAMMA_SRGB);

	/* dcn10_translate_regamma_to_hw_format takes 750us, only do it when full
	 * update.
	 */
	else if (cm_helper_translate_curve_to_hw_format(
			stream->out_transfer_func,
			&dpp->regamma_params, false)) {
		dpp->funcs->dpp_program_regamma_pwl(
				dpp,
				&dpp->regamma_params, OPP_REGAMMA_USER);
	} else
		dpp->funcs->dpp_program_regamma_pwl(dpp, NULL, OPP_REGAMMA_BYPASS);

	if (stream != NULL && stream->ctx != NULL &&
			stream->out_transfer_func != NULL) {
		log_tf(stream->ctx,
				stream->out_transfer_func,
				dpp->regamma_params.hw_points_num);
	}

	return true;
}

static void dcn10_pipe_control_lock(
	struct dc *dc,
	struct pipe_ctx *pipe,
	bool lock)
{
	/* use TG master update lock to lock everything on the TG
	 * therefore only top pipe need to lock
	 */
	if (pipe->top_pipe)
		return;

	if (dc->debug.sanity_checks)
		dcn10_verify_allow_pstate_change_high(dc);

	if (lock)
		pipe->stream_res.tg->funcs->lock(pipe->stream_res.tg);
	else
		pipe->stream_res.tg->funcs->unlock(pipe->stream_res.tg);

	if (dc->debug.sanity_checks)
		dcn10_verify_allow_pstate_change_high(dc);
}

static bool wait_for_reset_trigger_to_occur(
	struct dc_context *dc_ctx,
	struct timing_generator *tg)
{
	bool rc = false;

	/* To avoid endless loop we wait at most
	 * frames_to_wait_on_triggered_reset frames for the reset to occur. */
	const uint32_t frames_to_wait_on_triggered_reset = 10;
	int i;

	for (i = 0; i < frames_to_wait_on_triggered_reset; i++) {

		if (!tg->funcs->is_counter_moving(tg)) {
			DC_ERROR("TG counter is not moving!\n");
			break;
		}

		if (tg->funcs->did_triggered_reset_occur(tg)) {
			rc = true;
			/* usually occurs at i=1 */
			DC_SYNC_INFO("GSL: reset occurred at wait count: %d\n",
					i);
			break;
		}

		/* Wait for one frame. */
		tg->funcs->wait_for_state(tg, CRTC_STATE_VACTIVE);
		tg->funcs->wait_for_state(tg, CRTC_STATE_VBLANK);
	}

	if (false == rc)
		DC_ERROR("GSL: Timeout on reset trigger!\n");

	return rc;
}

static void dcn10_enable_timing_synchronization(
	struct dc *dc,
	int group_index,
	int group_size,
	struct pipe_ctx *grouped_pipes[])
{
	struct dc_context *dc_ctx = dc->ctx;
	int i;

	DC_SYNC_INFO("Setting up OTG reset trigger\n");

	for (i = 1; i < group_size; i++)
		grouped_pipes[i]->stream_res.tg->funcs->enable_reset_trigger(
				grouped_pipes[i]->stream_res.tg,
				grouped_pipes[0]->stream_res.tg->inst);

	DC_SYNC_INFO("Waiting for trigger\n");

	/* Need to get only check 1 pipe for having reset as all the others are
	 * synchronized. Look at last pipe programmed to reset.
	 */

	wait_for_reset_trigger_to_occur(dc_ctx, grouped_pipes[1]->stream_res.tg);
	for (i = 1; i < group_size; i++)
		grouped_pipes[i]->stream_res.tg->funcs->disable_reset_trigger(
				grouped_pipes[i]->stream_res.tg);

	DC_SYNC_INFO("Sync complete\n");
}

static void dcn10_enable_per_frame_crtc_position_reset(
	struct dc *dc,
	int group_size,
	struct pipe_ctx *grouped_pipes[])
{
	struct dc_context *dc_ctx = dc->ctx;
	int i;

	DC_SYNC_INFO("Setting up\n");
	for (i = 0; i < group_size; i++)
		if (grouped_pipes[i]->stream_res.tg->funcs->enable_crtc_reset)
			grouped_pipes[i]->stream_res.tg->funcs->enable_crtc_reset(
					grouped_pipes[i]->stream_res.tg,
					0,
					&grouped_pipes[i]->stream->triggered_crtc_reset);

	DC_SYNC_INFO("Waiting for trigger\n");

	for (i = 0; i < group_size; i++)
		wait_for_reset_trigger_to_occur(dc_ctx, grouped_pipes[i]->stream_res.tg);

	DC_SYNC_INFO("Multi-display sync is complete\n");
}

/*static void print_rq_dlg_ttu(
		struct dc *core_dc,
		struct pipe_ctx *pipe_ctx)
{
	DC_LOG_BANDWIDTH_CALCS(core_dc->ctx->logger,
			"\n============== DML TTU Output parameters [%d] ==============\n"
			"qos_level_low_wm: %d, \n"
			"qos_level_high_wm: %d, \n"
			"min_ttu_vblank: %d, \n"
			"qos_level_flip: %d, \n"
			"refcyc_per_req_delivery_l: %d, \n"
			"qos_level_fixed_l: %d, \n"
			"qos_ramp_disable_l: %d, \n"
			"refcyc_per_req_delivery_pre_l: %d, \n"
			"refcyc_per_req_delivery_c: %d, \n"
			"qos_level_fixed_c: %d, \n"
			"qos_ramp_disable_c: %d, \n"
			"refcyc_per_req_delivery_pre_c: %d\n"
			"=============================================================\n",
			pipe_ctx->pipe_idx,
			pipe_ctx->ttu_regs.qos_level_low_wm,
			pipe_ctx->ttu_regs.qos_level_high_wm,
			pipe_ctx->ttu_regs.min_ttu_vblank,
			pipe_ctx->ttu_regs.qos_level_flip,
			pipe_ctx->ttu_regs.refcyc_per_req_delivery_l,
			pipe_ctx->ttu_regs.qos_level_fixed_l,
			pipe_ctx->ttu_regs.qos_ramp_disable_l,
			pipe_ctx->ttu_regs.refcyc_per_req_delivery_pre_l,
			pipe_ctx->ttu_regs.refcyc_per_req_delivery_c,
			pipe_ctx->ttu_regs.qos_level_fixed_c,
			pipe_ctx->ttu_regs.qos_ramp_disable_c,
			pipe_ctx->ttu_regs.refcyc_per_req_delivery_pre_c
			);

	DC_LOG_BANDWIDTH_CALCS(core_dc->ctx->logger,
			"\n============== DML DLG Output parameters [%d] ==============\n"
			"refcyc_h_blank_end: %d, \n"
			"dlg_vblank_end: %d, \n"
			"min_dst_y_next_start: %d, \n"
			"refcyc_per_htotal: %d, \n"
			"refcyc_x_after_scaler: %d, \n"
			"dst_y_after_scaler: %d, \n"
			"dst_y_prefetch: %d, \n"
			"dst_y_per_vm_vblank: %d, \n"
			"dst_y_per_row_vblank: %d, \n"
			"ref_freq_to_pix_freq: %d, \n"
			"vratio_prefetch: %d, \n"
			"refcyc_per_pte_group_vblank_l: %d, \n"
			"refcyc_per_meta_chunk_vblank_l: %d, \n"
			"dst_y_per_pte_row_nom_l: %d, \n"
			"refcyc_per_pte_group_nom_l: %d, \n",
			pipe_ctx->pipe_idx,
			pipe_ctx->dlg_regs.refcyc_h_blank_end,
			pipe_ctx->dlg_regs.dlg_vblank_end,
			pipe_ctx->dlg_regs.min_dst_y_next_start,
			pipe_ctx->dlg_regs.refcyc_per_htotal,
			pipe_ctx->dlg_regs.refcyc_x_after_scaler,
			pipe_ctx->dlg_regs.dst_y_after_scaler,
			pipe_ctx->dlg_regs.dst_y_prefetch,
			pipe_ctx->dlg_regs.dst_y_per_vm_vblank,
			pipe_ctx->dlg_regs.dst_y_per_row_vblank,
			pipe_ctx->dlg_regs.ref_freq_to_pix_freq,
			pipe_ctx->dlg_regs.vratio_prefetch,
			pipe_ctx->dlg_regs.refcyc_per_pte_group_vblank_l,
			pipe_ctx->dlg_regs.refcyc_per_meta_chunk_vblank_l,
			pipe_ctx->dlg_regs.dst_y_per_pte_row_nom_l,
			pipe_ctx->dlg_regs.refcyc_per_pte_group_nom_l
			);

	DC_LOG_BANDWIDTH_CALCS(core_dc->ctx->logger,
			"\ndst_y_per_meta_row_nom_l: %d, \n"
			"refcyc_per_meta_chunk_nom_l: %d, \n"
			"refcyc_per_line_delivery_pre_l: %d, \n"
			"refcyc_per_line_delivery_l: %d, \n"
			"vratio_prefetch_c: %d, \n"
			"refcyc_per_pte_group_vblank_c: %d, \n"
			"refcyc_per_meta_chunk_vblank_c: %d, \n"
			"dst_y_per_pte_row_nom_c: %d, \n"
			"refcyc_per_pte_group_nom_c: %d, \n"
			"dst_y_per_meta_row_nom_c: %d, \n"
			"refcyc_per_meta_chunk_nom_c: %d, \n"
			"refcyc_per_line_delivery_pre_c: %d, \n"
			"refcyc_per_line_delivery_c: %d \n"
			"========================================================\n",
			pipe_ctx->dlg_regs.dst_y_per_meta_row_nom_l,
			pipe_ctx->dlg_regs.refcyc_per_meta_chunk_nom_l,
			pipe_ctx->dlg_regs.refcyc_per_line_delivery_pre_l,
			pipe_ctx->dlg_regs.refcyc_per_line_delivery_l,
			pipe_ctx->dlg_regs.vratio_prefetch_c,
			pipe_ctx->dlg_regs.refcyc_per_pte_group_vblank_c,
			pipe_ctx->dlg_regs.refcyc_per_meta_chunk_vblank_c,
			pipe_ctx->dlg_regs.dst_y_per_pte_row_nom_c,
			pipe_ctx->dlg_regs.refcyc_per_pte_group_nom_c,
			pipe_ctx->dlg_regs.dst_y_per_meta_row_nom_c,
			pipe_ctx->dlg_regs.refcyc_per_meta_chunk_nom_c,
			pipe_ctx->dlg_regs.refcyc_per_line_delivery_pre_c,
			pipe_ctx->dlg_regs.refcyc_per_line_delivery_c
			);

	DC_LOG_BANDWIDTH_CALCS(core_dc->ctx->logger,
			"\n============== DML RQ Output parameters [%d] ==============\n"
			"chunk_size: %d \n"
			"min_chunk_size: %d \n"
			"meta_chunk_size: %d \n"
			"min_meta_chunk_size: %d \n"
			"dpte_group_size: %d \n"
			"mpte_group_size: %d \n"
			"swath_height: %d \n"
			"pte_row_height_linear: %d \n"
			"========================================================\n",
			pipe_ctx->pipe_idx,
			pipe_ctx->rq_regs.rq_regs_l.chunk_size,
			pipe_ctx->rq_regs.rq_regs_l.min_chunk_size,
			pipe_ctx->rq_regs.rq_regs_l.meta_chunk_size,
			pipe_ctx->rq_regs.rq_regs_l.min_meta_chunk_size,
			pipe_ctx->rq_regs.rq_regs_l.dpte_group_size,
			pipe_ctx->rq_regs.rq_regs_l.mpte_group_size,
			pipe_ctx->rq_regs.rq_regs_l.swath_height,
			pipe_ctx->rq_regs.rq_regs_l.pte_row_height_linear
			);
}
*/

static void mmhub_read_vm_system_aperture_settings(struct dcn10_hubp *hubp1,
		struct vm_system_aperture_param *apt,
		struct dce_hwseq *hws)
{
	PHYSICAL_ADDRESS_LOC physical_page_number;
	uint32_t logical_addr_low;
	uint32_t logical_addr_high;

	REG_GET(MC_VM_SYSTEM_APERTURE_DEFAULT_ADDR_MSB,
			PHYSICAL_PAGE_NUMBER_MSB, &physical_page_number.high_part);
	REG_GET(MC_VM_SYSTEM_APERTURE_DEFAULT_ADDR_LSB,
			PHYSICAL_PAGE_NUMBER_LSB, &physical_page_number.low_part);

	REG_GET(MC_VM_SYSTEM_APERTURE_LOW_ADDR,
			LOGICAL_ADDR, &logical_addr_low);

	REG_GET(MC_VM_SYSTEM_APERTURE_HIGH_ADDR,
			LOGICAL_ADDR, &logical_addr_high);

	apt->sys_default.quad_part =  physical_page_number.quad_part << 12;
	apt->sys_low.quad_part =  (int64_t)logical_addr_low << 18;
	apt->sys_high.quad_part =  (int64_t)logical_addr_high << 18;
}

/* Temporary read settings, future will get values from kmd directly */
static void mmhub_read_vm_context0_settings(struct dcn10_hubp *hubp1,
		struct vm_context0_param *vm0,
		struct dce_hwseq *hws)
{
	PHYSICAL_ADDRESS_LOC fb_base;
	PHYSICAL_ADDRESS_LOC fb_offset;
	uint32_t fb_base_value;
	uint32_t fb_offset_value;

	REG_GET(DCHUBBUB_SDPIF_FB_BASE, SDPIF_FB_BASE, &fb_base_value);
	REG_GET(DCHUBBUB_SDPIF_FB_OFFSET, SDPIF_FB_OFFSET, &fb_offset_value);

	REG_GET(VM_CONTEXT0_PAGE_TABLE_BASE_ADDR_HI32,
			PAGE_DIRECTORY_ENTRY_HI32, &vm0->pte_base.high_part);
	REG_GET(VM_CONTEXT0_PAGE_TABLE_BASE_ADDR_LO32,
			PAGE_DIRECTORY_ENTRY_LO32, &vm0->pte_base.low_part);

	REG_GET(VM_CONTEXT0_PAGE_TABLE_START_ADDR_HI32,
			LOGICAL_PAGE_NUMBER_HI4, &vm0->pte_start.high_part);
	REG_GET(VM_CONTEXT0_PAGE_TABLE_START_ADDR_LO32,
			LOGICAL_PAGE_NUMBER_LO32, &vm0->pte_start.low_part);

	REG_GET(VM_CONTEXT0_PAGE_TABLE_END_ADDR_HI32,
			LOGICAL_PAGE_NUMBER_HI4, &vm0->pte_end.high_part);
	REG_GET(VM_CONTEXT0_PAGE_TABLE_END_ADDR_LO32,
			LOGICAL_PAGE_NUMBER_LO32, &vm0->pte_end.low_part);

	REG_GET(VM_L2_PROTECTION_FAULT_DEFAULT_ADDR_HI32,
			PHYSICAL_PAGE_ADDR_HI4, &vm0->fault_default.high_part);
	REG_GET(VM_L2_PROTECTION_FAULT_DEFAULT_ADDR_LO32,
			PHYSICAL_PAGE_ADDR_LO32, &vm0->fault_default.low_part);

	/*
	 * The values in VM_CONTEXT0_PAGE_TABLE_BASE_ADDR is in UMA space.
	 * Therefore we need to do
	 * DCN_VM_CONTEXT0_PAGE_TABLE_BASE_ADDR = VM_CONTEXT0_PAGE_TABLE_BASE_ADDR
	 * - DCHUBBUB_SDPIF_FB_OFFSET + DCHUBBUB_SDPIF_FB_BASE
	 */
	fb_base.quad_part = (uint64_t)fb_base_value << 24;
	fb_offset.quad_part = (uint64_t)fb_offset_value << 24;
	vm0->pte_base.quad_part += fb_base.quad_part;
	vm0->pte_base.quad_part -= fb_offset.quad_part;
}


void dcn10_program_pte_vm(struct dce_hwseq *hws, struct hubp *hubp)
{
	struct dcn10_hubp *hubp1 = TO_DCN10_HUBP(hubp);
	struct vm_system_aperture_param apt = { {{ 0 } } };
	struct vm_context0_param vm0 = { { { 0 } } };

	mmhub_read_vm_system_aperture_settings(hubp1, &apt, hws);
	mmhub_read_vm_context0_settings(hubp1, &vm0, hws);

	hubp->funcs->hubp_set_vm_system_aperture_settings(hubp, &apt);
	hubp->funcs->hubp_set_vm_context0_settings(hubp, &vm0);
}

static void dcn10_enable_plane(
	struct dc *dc,
	struct pipe_ctx *pipe_ctx,
	struct dc_state *context)
{
	struct dce_hwseq *hws = dc->hwseq;

	if (dc->debug.sanity_checks) {
		dcn10_verify_allow_pstate_change_high(dc);
	}

	undo_DEGVIDCN10_253_wa(dc);

	power_on_plane(dc->hwseq,
		pipe_ctx->plane_res.hubp->inst);

	/* enable DCFCLK current DCHUB */
	pipe_ctx->plane_res.hubp->funcs->hubp_clk_cntl(pipe_ctx->plane_res.hubp, true);

	/* make sure OPP_PIPE_CLOCK_EN = 1 */
	pipe_ctx->stream_res.opp->funcs->opp_pipe_clock_control(
			pipe_ctx->stream_res.opp,
			true);

/* TODO: enable/disable in dm as per update type.
	if (plane_state) {
		DC_LOG_DC(dc->ctx->logger,
				"Pipe:%d 0x%x: addr hi:0x%x, "
				"addr low:0x%x, "
				"src: %d, %d, %d,"
				" %d; dst: %d, %d, %d, %d;\n",
				pipe_ctx->pipe_idx,
				plane_state,
				plane_state->address.grph.addr.high_part,
				plane_state->address.grph.addr.low_part,
				plane_state->src_rect.x,
				plane_state->src_rect.y,
				plane_state->src_rect.width,
				plane_state->src_rect.height,
				plane_state->dst_rect.x,
				plane_state->dst_rect.y,
				plane_state->dst_rect.width,
				plane_state->dst_rect.height);

		DC_LOG_DC(dc->ctx->logger,
				"Pipe %d: width, height, x, y         format:%d\n"
				"viewport:%d, %d, %d, %d\n"
				"recout:  %d, %d, %d, %d\n",
				pipe_ctx->pipe_idx,
				plane_state->format,
				pipe_ctx->plane_res.scl_data.viewport.width,
				pipe_ctx->plane_res.scl_data.viewport.height,
				pipe_ctx->plane_res.scl_data.viewport.x,
				pipe_ctx->plane_res.scl_data.viewport.y,
				pipe_ctx->plane_res.scl_data.recout.width,
				pipe_ctx->plane_res.scl_data.recout.height,
				pipe_ctx->plane_res.scl_data.recout.x,
				pipe_ctx->plane_res.scl_data.recout.y);
		print_rq_dlg_ttu(dc, pipe_ctx);
	}
*/
	if (dc->config.gpu_vm_support)
		dcn10_program_pte_vm(hws, pipe_ctx->plane_res.hubp);

	if (dc->debug.sanity_checks) {
		dcn10_verify_allow_pstate_change_high(dc);
	}
}

static void dcn10_program_gamut_remap(struct pipe_ctx *pipe_ctx)
{
	int i = 0;
	struct dpp_grph_csc_adjustment adjust;
	memset(&adjust, 0, sizeof(adjust));
	adjust.gamut_adjust_type = GRAPHICS_GAMUT_ADJUST_TYPE_BYPASS;


	if (pipe_ctx->stream->gamut_remap_matrix.enable_remap == true) {
		adjust.gamut_adjust_type = GRAPHICS_GAMUT_ADJUST_TYPE_SW;
		for (i = 0; i < CSC_TEMPERATURE_MATRIX_SIZE; i++)
			adjust.temperature_matrix[i] =
				pipe_ctx->stream->gamut_remap_matrix.matrix[i];
	}

	pipe_ctx->plane_res.dpp->funcs->dpp_set_gamut_remap(pipe_ctx->plane_res.dpp, &adjust);
}


static bool dcn10_is_rear_mpo_fix_required(struct pipe_ctx *pipe_ctx, enum dc_color_space colorspace)
{
	if (pipe_ctx->plane_state && pipe_ctx->plane_state->layer_index > 0 && is_rgb_cspace(colorspace)) {
		if (pipe_ctx->top_pipe) {
			struct pipe_ctx *top = pipe_ctx->top_pipe;

			while (top->top_pipe)
				top = top->top_pipe; // Traverse to top pipe_ctx
			if (top->plane_state && top->plane_state->layer_index == 0)
				return true; // Front MPO plane not hidden
		}
	}
	return false;
}

static void dcn10_set_csc_adjustment_rgb_mpo_fix(struct pipe_ctx *pipe_ctx, uint16_t *matrix)
{
	// Override rear plane RGB bias to fix MPO brightness
	uint16_t rgb_bias = matrix[3];

	matrix[3] = 0;
	matrix[7] = 0;
	matrix[11] = 0;
	pipe_ctx->plane_res.dpp->funcs->dpp_set_csc_adjustment(pipe_ctx->plane_res.dpp, matrix);
	matrix[3] = rgb_bias;
	matrix[7] = rgb_bias;
	matrix[11] = rgb_bias;
}

static void dcn10_program_output_csc(struct dc *dc,
		struct pipe_ctx *pipe_ctx,
		enum dc_color_space colorspace,
		uint16_t *matrix,
		int opp_id)
{
	if (pipe_ctx->stream->csc_color_matrix.enable_adjustment == true) {
		if (pipe_ctx->plane_res.dpp->funcs->dpp_set_csc_adjustment != NULL) {

			/* MPO is broken with RGB colorspaces when OCSC matrix
			 * brightness offset >= 0 on DCN1 due to OCSC before MPC
			 * Blending adds offsets from front + rear to rear plane
			 *
			 * Fix is to set RGB bias to 0 on rear plane, top plane
			 * black value pixels add offset instead of rear + front
			 */

			int16_t rgb_bias = matrix[3];
			// matrix[3/7/11] are all the same offset value

			if (rgb_bias > 0 && dcn10_is_rear_mpo_fix_required(pipe_ctx, colorspace)) {
				dcn10_set_csc_adjustment_rgb_mpo_fix(pipe_ctx, matrix);
			} else {
				pipe_ctx->plane_res.dpp->funcs->dpp_set_csc_adjustment(pipe_ctx->plane_res.dpp, matrix);
			}
		}
	} else {
		if (pipe_ctx->plane_res.dpp->funcs->dpp_set_csc_default != NULL)
			pipe_ctx->plane_res.dpp->funcs->dpp_set_csc_default(pipe_ctx->plane_res.dpp, colorspace);
	}
}

bool is_lower_pipe_tree_visible(struct pipe_ctx *pipe_ctx)
{
	if (pipe_ctx->plane_state && pipe_ctx->plane_state->visible)
		return true;
	if (pipe_ctx->bottom_pipe && is_lower_pipe_tree_visible(pipe_ctx->bottom_pipe))
		return true;
	return false;
}

bool is_upper_pipe_tree_visible(struct pipe_ctx *pipe_ctx)
{
	if (pipe_ctx->plane_state && pipe_ctx->plane_state->visible)
		return true;
	if (pipe_ctx->top_pipe && is_upper_pipe_tree_visible(pipe_ctx->top_pipe))
		return true;
	return false;
}

bool is_pipe_tree_visible(struct pipe_ctx *pipe_ctx)
{
	if (pipe_ctx->plane_state && pipe_ctx->plane_state->visible)
		return true;
	if (pipe_ctx->top_pipe && is_upper_pipe_tree_visible(pipe_ctx->top_pipe))
		return true;
	if (pipe_ctx->bottom_pipe && is_lower_pipe_tree_visible(pipe_ctx->bottom_pipe))
		return true;
	return false;
}

bool is_rgb_cspace(enum dc_color_space output_color_space)
{
	switch (output_color_space) {
	case COLOR_SPACE_SRGB:
	case COLOR_SPACE_SRGB_LIMITED:
	case COLOR_SPACE_2020_RGB_FULLRANGE:
	case COLOR_SPACE_2020_RGB_LIMITEDRANGE:
	case COLOR_SPACE_ADOBERGB:
		return true;
	case COLOR_SPACE_YCBCR601:
	case COLOR_SPACE_YCBCR709:
	case COLOR_SPACE_YCBCR601_LIMITED:
	case COLOR_SPACE_YCBCR709_LIMITED:
	case COLOR_SPACE_2020_YCBCR:
		return false;
	default:
		/* Add a case to switch */
		BREAK_TO_DEBUGGER();
		return false;
	}
}

void dcn10_get_surface_visual_confirm_color(
		const struct pipe_ctx *pipe_ctx,
		struct tg_color *color)
{
	uint32_t color_value = MAX_TG_COLOR_VALUE;

	switch (pipe_ctx->plane_res.scl_data.format) {
	case PIXEL_FORMAT_ARGB8888:
		/* set boarder color to red */
		color->color_r_cr = color_value;
		break;

	case PIXEL_FORMAT_ARGB2101010:
		/* set boarder color to blue */
		color->color_b_cb = color_value;
		break;
	case PIXEL_FORMAT_420BPP8:
		/* set boarder color to green */
		color->color_g_y = color_value;
		break;
	case PIXEL_FORMAT_420BPP10:
		/* set boarder color to yellow */
		color->color_g_y = color_value;
		color->color_r_cr = color_value;
		break;
	case PIXEL_FORMAT_FP16:
		/* set boarder color to white */
		color->color_r_cr = color_value;
		color->color_b_cb = color_value;
		color->color_g_y = color_value;
		break;
	default:
		break;
	}
}

void dcn10_get_hdr_visual_confirm_color(
		struct pipe_ctx *pipe_ctx,
		struct tg_color *color)
{
	uint32_t color_value = MAX_TG_COLOR_VALUE;

	// Determine the overscan color based on the top-most (desktop) plane's context
	struct pipe_ctx *top_pipe_ctx  = pipe_ctx;

	while (top_pipe_ctx->top_pipe != NULL)
		top_pipe_ctx = top_pipe_ctx->top_pipe;

	switch (top_pipe_ctx->plane_res.scl_data.format) {
	case PIXEL_FORMAT_ARGB2101010:
		if (top_pipe_ctx->stream->out_transfer_func->tf == TRANSFER_FUNCTION_PQ) {
			/* HDR10, ARGB2101010 - set boarder color to red */
			color->color_r_cr = color_value;
		}
		break;
	case PIXEL_FORMAT_FP16:
		if (top_pipe_ctx->stream->out_transfer_func->tf == TRANSFER_FUNCTION_PQ) {
			/* HDR10, FP16 - set boarder color to blue */
			color->color_b_cb = color_value;
		} else if (top_pipe_ctx->stream->out_transfer_func->tf == TRANSFER_FUNCTION_GAMMA22) {
			/* FreeSync 2 HDR - set boarder color to green */
			color->color_g_y = color_value;
		}
		break;
	default:
		/* SDR - set boarder color to Gray */
		color->color_r_cr = color_value/2;
		color->color_b_cb = color_value/2;
		color->color_g_y = color_value/2;
		break;
	}
}

static uint16_t fixed_point_to_int_frac(
	struct fixed31_32 arg,
	uint8_t integer_bits,
	uint8_t fractional_bits)
{
	int32_t numerator;
	int32_t divisor = 1 << fractional_bits;

	uint16_t result;

	uint16_t d = (uint16_t)dc_fixpt_floor(
		dc_fixpt_abs(
			arg));

	if (d <= (uint16_t)(1 << integer_bits) - (1 / (uint16_t)divisor))
		numerator = (uint16_t)dc_fixpt_floor(
			dc_fixpt_mul_int(
				arg,
				divisor));
	else {
		numerator = dc_fixpt_floor(
			dc_fixpt_sub(
				dc_fixpt_from_int(
					1LL << integer_bits),
				dc_fixpt_recip(
					dc_fixpt_from_int(
						divisor))));
	}

	if (numerator >= 0)
		result = (uint16_t)numerator;
	else
		result = (uint16_t)(
		(1 << (integer_bits + fractional_bits + 1)) + numerator);

	if ((result != 0) && dc_fixpt_lt(
		arg, dc_fixpt_zero))
		result |= 1 << (integer_bits + fractional_bits);

	return result;
}

void dcn10_build_prescale_params(struct  dc_bias_and_scale *bias_and_scale,
		const struct dc_plane_state *plane_state)
{
	if (plane_state->format >= SURFACE_PIXEL_FORMAT_VIDEO_BEGIN
			&& plane_state->format != SURFACE_PIXEL_FORMAT_INVALID
			&& plane_state->input_csc_color_matrix.enable_adjustment
			&& plane_state->coeff_reduction_factor.value != 0) {
		bias_and_scale->scale_blue = fixed_point_to_int_frac(
			dc_fixpt_mul(plane_state->coeff_reduction_factor,
					dc_fixpt_from_fraction(256, 255)),
				2,
				13);
		bias_and_scale->scale_red = bias_and_scale->scale_blue;
		bias_and_scale->scale_green = bias_and_scale->scale_blue;
	} else {
		bias_and_scale->scale_blue = 0x2000;
		bias_and_scale->scale_red = 0x2000;
		bias_and_scale->scale_green = 0x2000;
	}
}

static void update_dpp(struct dpp *dpp, struct dc_plane_state *plane_state)
{
	struct dc_bias_and_scale bns_params = {0};

	// program the input csc
	dpp->funcs->dpp_setup(dpp,
			plane_state->format,
			EXPANSION_MODE_ZERO,
			plane_state->input_csc_color_matrix,
<<<<<<< HEAD
			plane_state->color_space);
=======
#ifdef CONFIG_DRM_AMD_DC_DCN2_0
			plane_state->color_space,
			NULL);
#else
			plane_state->color_space);
#endif
>>>>>>> f7688b48

	//set scale and bias registers
	dcn10_build_prescale_params(&bns_params, plane_state);
	if (dpp->funcs->dpp_program_bias_and_scale)
		dpp->funcs->dpp_program_bias_and_scale(dpp, &bns_params);
}

static void dcn10_update_mpcc(struct dc *dc, struct pipe_ctx *pipe_ctx)
{
	struct hubp *hubp = pipe_ctx->plane_res.hubp;
	struct mpcc_blnd_cfg blnd_cfg = {{0}};
	bool per_pixel_alpha = pipe_ctx->plane_state->per_pixel_alpha && pipe_ctx->bottom_pipe;
	int mpcc_id;
	struct mpcc *new_mpcc;
	struct mpc *mpc = dc->res_pool->mpc;
	struct mpc_tree *mpc_tree_params = &(pipe_ctx->stream_res.opp->mpc_tree_params);

	if (dc->debug.visual_confirm == VISUAL_CONFIRM_HDR) {
		dcn10_get_hdr_visual_confirm_color(
				pipe_ctx, &blnd_cfg.black_color);
	} else if (dc->debug.visual_confirm == VISUAL_CONFIRM_SURFACE) {
		dcn10_get_surface_visual_confirm_color(
				pipe_ctx, &blnd_cfg.black_color);
	} else {
		color_space_to_black_color(
				dc, pipe_ctx->stream->output_color_space,
				&blnd_cfg.black_color);
	}

	if (per_pixel_alpha)
		blnd_cfg.alpha_mode = MPCC_ALPHA_BLEND_MODE_PER_PIXEL_ALPHA;
	else
		blnd_cfg.alpha_mode = MPCC_ALPHA_BLEND_MODE_GLOBAL_ALPHA;

	blnd_cfg.overlap_only = false;
	blnd_cfg.global_gain = 0xff;

	if (pipe_ctx->plane_state->global_alpha)
		blnd_cfg.global_alpha = pipe_ctx->plane_state->global_alpha_value;
	else
		blnd_cfg.global_alpha = 0xff;

	/* DCN1.0 has output CM before MPC which seems to screw with
	 * pre-multiplied alpha.
	 */
	blnd_cfg.pre_multiplied_alpha = is_rgb_cspace(
			pipe_ctx->stream->output_color_space)
					&& per_pixel_alpha;


	/*
	 * TODO: remove hack
	 * Note: currently there is a bug in init_hw such that
	 * on resume from hibernate, BIOS sets up MPCC0, and
	 * we do mpcc_remove but the mpcc cannot go to idle
	 * after remove. This cause us to pick mpcc1 here,
	 * which causes a pstate hang for yet unknown reason.
	 */
	mpcc_id = hubp->inst;

	/* If there is no full update, don't need to touch MPC tree*/
	if (!pipe_ctx->plane_state->update_flags.bits.full_update) {
		mpc->funcs->update_blending(mpc, &blnd_cfg, mpcc_id);
		return;
	}

	/* check if this MPCC is already being used */
	new_mpcc = mpc->funcs->get_mpcc_for_dpp(mpc_tree_params, mpcc_id);
	/* remove MPCC if being used */
	if (new_mpcc != NULL)
		mpc->funcs->remove_mpcc(mpc, mpc_tree_params, new_mpcc);
	else
		if (dc->debug.sanity_checks)
			mpc->funcs->assert_mpcc_idle_before_connect(
					dc->res_pool->mpc, mpcc_id);

	/* Call MPC to insert new plane */
	new_mpcc = mpc->funcs->insert_plane(dc->res_pool->mpc,
			mpc_tree_params,
			&blnd_cfg,
			NULL,
			NULL,
			hubp->inst,
			mpcc_id);

	ASSERT(new_mpcc != NULL);

	hubp->opp_id = pipe_ctx->stream_res.opp->inst;
	hubp->mpcc_id = mpcc_id;
}

static void update_scaler(struct pipe_ctx *pipe_ctx)
{
	bool per_pixel_alpha =
			pipe_ctx->plane_state->per_pixel_alpha && pipe_ctx->bottom_pipe;

	pipe_ctx->plane_res.scl_data.lb_params.alpha_en = per_pixel_alpha;
	pipe_ctx->plane_res.scl_data.lb_params.depth = LB_PIXEL_DEPTH_30BPP;
	/* scaler configuration */
	pipe_ctx->plane_res.dpp->funcs->dpp_set_scaler(
			pipe_ctx->plane_res.dpp, &pipe_ctx->plane_res.scl_data);
}

void update_dchubp_dpp(
	struct dc *dc,
	struct pipe_ctx *pipe_ctx,
	struct dc_state *context)
{
	struct hubp *hubp = pipe_ctx->plane_res.hubp;
	struct dpp *dpp = pipe_ctx->plane_res.dpp;
	struct dc_plane_state *plane_state = pipe_ctx->plane_state;
	struct plane_size size = plane_state->plane_size;
	unsigned int compat_level = 0;

	/* depends on DML calculation, DPP clock value may change dynamically */
	/* If request max dpp clk is lower than current dispclk, no need to
	 * divided by 2
	 */
	if (plane_state->update_flags.bits.full_update) {
		bool should_divided_by_2 = context->bw_ctx.bw.dcn.clk.dppclk_khz <=
				dc->clk_mgr->clks.dispclk_khz / 2;

		dpp->funcs->dpp_dppclk_control(
				dpp,
				should_divided_by_2,
				true);

		if (dc->res_pool->dccg)
			dc->res_pool->dccg->funcs->update_dpp_dto(
					dc->res_pool->dccg,
					dpp->inst,
					pipe_ctx->plane_res.bw.dppclk_khz,
					false);
		else
			dc->clk_mgr->clks.dppclk_khz = should_divided_by_2 ?
						dc->clk_mgr->clks.dispclk_khz / 2 :
							dc->clk_mgr->clks.dispclk_khz;
	}

	/* TODO: Need input parameter to tell current DCHUB pipe tie to which OTG
	 * VTG is within DCHUBBUB which is commond block share by each pipe HUBP.
	 * VTG is 1:1 mapping with OTG. Each pipe HUBP will select which VTG
	 */
	if (plane_state->update_flags.bits.full_update) {
		hubp->funcs->hubp_vtg_sel(hubp, pipe_ctx->stream_res.tg->inst);

		hubp->funcs->hubp_setup(
			hubp,
			&pipe_ctx->dlg_regs,
			&pipe_ctx->ttu_regs,
			&pipe_ctx->rq_regs,
			&pipe_ctx->pipe_dlg_param);
		hubp->funcs->hubp_setup_interdependent(
			hubp,
			&pipe_ctx->dlg_regs,
			&pipe_ctx->ttu_regs);
	}

	size.surface_size = pipe_ctx->plane_res.scl_data.viewport;

	if (plane_state->update_flags.bits.full_update ||
		plane_state->update_flags.bits.bpp_change)
		update_dpp(dpp, plane_state);

	if (plane_state->update_flags.bits.full_update ||
		plane_state->update_flags.bits.per_pixel_alpha_change ||
		plane_state->update_flags.bits.global_alpha_change)
		dc->hwss.update_mpcc(dc, pipe_ctx);

	if (plane_state->update_flags.bits.full_update ||
		plane_state->update_flags.bits.per_pixel_alpha_change ||
		plane_state->update_flags.bits.global_alpha_change ||
		plane_state->update_flags.bits.scaling_change ||
		plane_state->update_flags.bits.position_change) {
		update_scaler(pipe_ctx);
	}

	if (plane_state->update_flags.bits.full_update ||
		plane_state->update_flags.bits.scaling_change ||
		plane_state->update_flags.bits.position_change) {
		hubp->funcs->mem_program_viewport(
			hubp,
			&pipe_ctx->plane_res.scl_data.viewport,
			&pipe_ctx->plane_res.scl_data.viewport_c);
	}

	if (pipe_ctx->stream->cursor_attributes.address.quad_part != 0) {
		dc->hwss.set_cursor_position(pipe_ctx);
		dc->hwss.set_cursor_attribute(pipe_ctx);

		if (dc->hwss.set_cursor_sdr_white_level)
			dc->hwss.set_cursor_sdr_white_level(pipe_ctx);
	}

	if (plane_state->update_flags.bits.full_update) {
		/*gamut remap*/
		dc->hwss.program_gamut_remap(pipe_ctx);

		dc->hwss.program_output_csc(dc,
				pipe_ctx,
				pipe_ctx->stream->output_color_space,
				pipe_ctx->stream->csc_color_matrix.matrix,
				pipe_ctx->stream_res.opp->inst);
	}

	if (plane_state->update_flags.bits.full_update ||
		plane_state->update_flags.bits.pixel_format_change ||
		plane_state->update_flags.bits.horizontal_mirror_change ||
		plane_state->update_flags.bits.rotation_change ||
		plane_state->update_flags.bits.swizzle_change ||
		plane_state->update_flags.bits.dcc_change ||
		plane_state->update_flags.bits.bpp_change ||
		plane_state->update_flags.bits.scaling_change ||
		plane_state->update_flags.bits.plane_size_change) {
		hubp->funcs->hubp_program_surface_config(
			hubp,
			plane_state->format,
			&plane_state->tiling_info,
			&size,
			plane_state->rotation,
			&plane_state->dcc,
			plane_state->horizontal_mirror,
			compat_level);
	}

	hubp->power_gated = false;

	dc->hwss.update_plane_addr(dc, pipe_ctx);

	if (is_pipe_tree_visible(pipe_ctx))
		hubp->funcs->set_blank(hubp, false);
}

static void dcn10_blank_pixel_data(
		struct dc *dc,
		struct pipe_ctx *pipe_ctx,
		bool blank)
{
	enum dc_color_space color_space;
	struct tg_color black_color = {0};
	struct stream_resource *stream_res = &pipe_ctx->stream_res;
	struct dc_stream_state *stream = pipe_ctx->stream;

	/* program otg blank color */
	color_space = stream->output_color_space;
	color_space_to_black_color(dc, color_space, &black_color);

	/*
	 * The way 420 is packed, 2 channels carry Y component, 1 channel
	 * alternate between Cb and Cr, so both channels need the pixel
	 * value for Y
	 */
	if (stream->timing.pixel_encoding == PIXEL_ENCODING_YCBCR420)
		black_color.color_r_cr = black_color.color_g_y;


	if (stream_res->tg->funcs->set_blank_color)
		stream_res->tg->funcs->set_blank_color(
				stream_res->tg,
				&black_color);

	if (!blank) {
		if (stream_res->tg->funcs->set_blank)
			stream_res->tg->funcs->set_blank(stream_res->tg, blank);
		if (stream_res->abm) {
			stream_res->abm->funcs->set_pipe(stream_res->abm, stream_res->tg->inst + 1);
			stream_res->abm->funcs->set_abm_level(stream_res->abm, stream->abm_level);
		}
	} else if (blank) {
		if (stream_res->abm)
			stream_res->abm->funcs->set_abm_immediate_disable(stream_res->abm);
		if (stream_res->tg->funcs->set_blank)
			stream_res->tg->funcs->set_blank(stream_res->tg, blank);
	}
}

void set_hdr_multiplier(struct pipe_ctx *pipe_ctx)
{
	struct fixed31_32 multiplier = dc_fixpt_from_fraction(
			pipe_ctx->plane_state->sdr_white_level, 80);
	uint32_t hw_mult = 0x1f000; // 1.0 default multiplier
	struct custom_float_format fmt;

	fmt.exponenta_bits = 6;
	fmt.mantissa_bits = 12;
	fmt.sign = true;

	if (pipe_ctx->plane_state->sdr_white_level > 80)
		convert_to_custom_float_format(multiplier, &fmt, &hw_mult);

	pipe_ctx->plane_res.dpp->funcs->dpp_set_hdr_multiplier(
			pipe_ctx->plane_res.dpp, hw_mult);
}

void dcn10_program_pipe(
		struct dc *dc,
		struct pipe_ctx *pipe_ctx,
		struct dc_state *context)
{
	if (pipe_ctx->plane_state->update_flags.bits.full_update)
		dcn10_enable_plane(dc, pipe_ctx, context);

	update_dchubp_dpp(dc, pipe_ctx, context);

	set_hdr_multiplier(pipe_ctx);

	if (pipe_ctx->plane_state->update_flags.bits.full_update ||
			pipe_ctx->plane_state->update_flags.bits.in_transfer_func_change ||
			pipe_ctx->plane_state->update_flags.bits.gamma_change)
		dc->hwss.set_input_transfer_func(pipe_ctx, pipe_ctx->plane_state);

	/* dcn10_translate_regamma_to_hw_format takes 750us to finish
	 * only do gamma programming for full update.
	 * TODO: This can be further optimized/cleaned up
	 * Always call this for now since it does memcmp inside before
	 * doing heavy calculation and programming
	 */
	if (pipe_ctx->plane_state->update_flags.bits.full_update)
		dc->hwss.set_output_transfer_func(pipe_ctx, pipe_ctx->stream);
}

static void program_all_pipe_in_tree(
		struct dc *dc,
		struct pipe_ctx *pipe_ctx,
		struct dc_state *context)
{
	if (pipe_ctx->top_pipe == NULL) {
		bool blank = !is_pipe_tree_visible(pipe_ctx);

		pipe_ctx->stream_res.tg->funcs->program_global_sync(
				pipe_ctx->stream_res.tg,
				pipe_ctx->pipe_dlg_param.vready_offset,
				pipe_ctx->pipe_dlg_param.vstartup_start,
				pipe_ctx->pipe_dlg_param.vupdate_offset,
				pipe_ctx->pipe_dlg_param.vupdate_width);

		pipe_ctx->stream_res.tg->funcs->set_vtg_params(
				pipe_ctx->stream_res.tg, &pipe_ctx->stream->timing);

		dc->hwss.blank_pixel_data(dc, pipe_ctx, blank);

	}

	if (pipe_ctx->plane_state != NULL)
		dcn10_program_pipe(dc, pipe_ctx, context);

	if (pipe_ctx->bottom_pipe != NULL && pipe_ctx->bottom_pipe != pipe_ctx)
		program_all_pipe_in_tree(dc, pipe_ctx->bottom_pipe, context);
}

struct pipe_ctx *find_top_pipe_for_stream(
		struct dc *dc,
		struct dc_state *context,
		const struct dc_stream_state *stream)
{
	int i;

	for (i = 0; i < dc->res_pool->pipe_count; i++) {
		struct pipe_ctx *pipe_ctx = &context->res_ctx.pipe_ctx[i];
		struct pipe_ctx *old_pipe_ctx =
				&dc->current_state->res_ctx.pipe_ctx[i];

		if (!pipe_ctx->plane_state && !old_pipe_ctx->plane_state)
			continue;

		if (pipe_ctx->stream != stream)
			continue;

		if (!pipe_ctx->top_pipe && !pipe_ctx->prev_odm_pipe)
			return pipe_ctx;
	}
	return NULL;
}

static void dcn10_apply_ctx_for_surface(
		struct dc *dc,
		const struct dc_stream_state *stream,
		int num_planes,
		struct dc_state *context)
{
	int i;
	struct timing_generator *tg;
	uint32_t underflow_check_delay_us;
	bool removed_pipe[4] = { false };
	bool interdependent_update = false;
	struct pipe_ctx *top_pipe_to_program =
			find_top_pipe_for_stream(dc, context, stream);
	DC_LOGGER_INIT(dc->ctx->logger);

	if (!top_pipe_to_program)
		return;

	tg = top_pipe_to_program->stream_res.tg;

	interdependent_update = top_pipe_to_program->plane_state &&
		top_pipe_to_program->plane_state->update_flags.bits.full_update;

	underflow_check_delay_us = dc->debug.underflow_assert_delay_us;

	if (underflow_check_delay_us != 0xFFFFFFFF && dc->hwss.did_underflow_occur)
		ASSERT(dc->hwss.did_underflow_occur(dc, top_pipe_to_program));

	if (interdependent_update)
		lock_all_pipes(dc, context, true);
	else
		dcn10_pipe_control_lock(dc, top_pipe_to_program, true);

	if (underflow_check_delay_us != 0xFFFFFFFF)
		udelay(underflow_check_delay_us);

	if (underflow_check_delay_us != 0xFFFFFFFF && dc->hwss.did_underflow_occur)
		ASSERT(dc->hwss.did_underflow_occur(dc, top_pipe_to_program));

	if (num_planes == 0) {
		/* OTG blank before remove all front end */
		dc->hwss.blank_pixel_data(dc, top_pipe_to_program, true);
	}

	/* Disconnect unused mpcc */
	for (i = 0; i < dc->res_pool->pipe_count; i++) {
		struct pipe_ctx *pipe_ctx = &context->res_ctx.pipe_ctx[i];
		struct pipe_ctx *old_pipe_ctx =
				&dc->current_state->res_ctx.pipe_ctx[i];
		/*
		 * Powergate reused pipes that are not powergated
		 * fairly hacky right now, using opp_id as indicator
		 * TODO: After move dc_post to dc_update, this will
		 * be removed.
		 */
		if (pipe_ctx->plane_state && !old_pipe_ctx->plane_state) {
			if (old_pipe_ctx->stream_res.tg == tg &&
			    old_pipe_ctx->plane_res.hubp &&
			    old_pipe_ctx->plane_res.hubp->opp_id != OPP_ID_INVALID)
				dc->hwss.disable_plane(dc, old_pipe_ctx);
		}

		if ((!pipe_ctx->plane_state ||
		     pipe_ctx->stream_res.tg != old_pipe_ctx->stream_res.tg) &&
		    old_pipe_ctx->plane_state &&
		    old_pipe_ctx->stream_res.tg == tg) {

			dc->hwss.plane_atomic_disconnect(dc, old_pipe_ctx);
			removed_pipe[i] = true;

			DC_LOG_DC("Reset mpcc for pipe %d\n",
					old_pipe_ctx->pipe_idx);
		}
	}

	if (num_planes > 0)
		program_all_pipe_in_tree(dc, top_pipe_to_program, context);

#if defined(CONFIG_DRM_AMD_DC_DCN2_0)
	/* Program secondary blending tree and writeback pipes */
	if ((stream->num_wb_info > 0) && (dc->hwss.program_all_writeback_pipes_in_tree))
		dc->hwss.program_all_writeback_pipes_in_tree(dc, stream, context);
#endif
	if (interdependent_update)
		for (i = 0; i < dc->res_pool->pipe_count; i++) {
			struct pipe_ctx *pipe_ctx = &context->res_ctx.pipe_ctx[i];
			/* Skip inactive pipes and ones already updated */
			if (!pipe_ctx->stream || pipe_ctx->stream == stream ||
			    !pipe_ctx->plane_state || !tg->funcs->is_tg_enabled(tg))
				continue;

			pipe_ctx->plane_res.hubp->funcs->hubp_setup_interdependent(
				pipe_ctx->plane_res.hubp,
				&pipe_ctx->dlg_regs,
				&pipe_ctx->ttu_regs);
		}

	if (interdependent_update)
		lock_all_pipes(dc, context, false);
	else
		dcn10_pipe_control_lock(dc, top_pipe_to_program, false);

	if (num_planes == 0)
		false_optc_underflow_wa(dc, stream, tg);

	for (i = 0; i < dc->res_pool->pipe_count; i++)
		if (removed_pipe[i])
			dc->hwss.disable_plane(dc, &dc->current_state->res_ctx.pipe_ctx[i]);

	for (i = 0; i < dc->res_pool->pipe_count; i++)
		if (removed_pipe[i]) {
			dc->hwss.optimize_bandwidth(dc, context);
			break;
		}

	if (dc->hwseq->wa.DEGVIDCN10_254)
		hubbub1_wm_change_req_wa(dc->res_pool->hubbub);
}

static void dcn10_stereo_hw_frame_pack_wa(struct dc *dc, struct dc_state *context)
{
	uint8_t i;

	for (i = 0; i < context->stream_count; i++) {
		if (context->streams[i]->timing.timing_3d_format
				== TIMING_3D_FORMAT_HW_FRAME_PACKING) {
			/*
			 * Disable stutter
			 */
			hubbub1_allow_self_refresh_control(dc->res_pool->hubbub, false);
			break;
		}
	}
}

static void dcn10_prepare_bandwidth(
		struct dc *dc,
		struct dc_state *context)
{
	struct hubbub *hubbub = dc->res_pool->hubbub;

	if (dc->debug.sanity_checks)
		dcn10_verify_allow_pstate_change_high(dc);

	if (!IS_FPGA_MAXIMUS_DC(dc->ctx->dce_environment)) {
		if (context->stream_count == 0)
			context->bw_ctx.bw.dcn.clk.phyclk_khz = 0;

		dc->clk_mgr->funcs->update_clocks(
				dc->clk_mgr,
				context,
				false);
	}

	hubbub->funcs->program_watermarks(hubbub,
			&context->bw_ctx.bw.dcn.watermarks,
			dc->res_pool->ref_clocks.dchub_ref_clock_inKhz / 1000,
			true);
	dcn10_stereo_hw_frame_pack_wa(dc, context);

	if (dc->debug.pplib_wm_report_mode == WM_REPORT_OVERRIDE)
		dcn_bw_notify_pplib_of_wm_ranges(dc);

	if (dc->debug.sanity_checks)
		dcn10_verify_allow_pstate_change_high(dc);
}

static void dcn10_optimize_bandwidth(
		struct dc *dc,
		struct dc_state *context)
{
	struct hubbub *hubbub = dc->res_pool->hubbub;

	if (dc->debug.sanity_checks)
		dcn10_verify_allow_pstate_change_high(dc);

	if (!IS_FPGA_MAXIMUS_DC(dc->ctx->dce_environment)) {
		if (context->stream_count == 0)
			context->bw_ctx.bw.dcn.clk.phyclk_khz = 0;

		dc->clk_mgr->funcs->update_clocks(
				dc->clk_mgr,
				context,
				true);
	}

	hubbub->funcs->program_watermarks(hubbub,
			&context->bw_ctx.bw.dcn.watermarks,
			dc->res_pool->ref_clocks.dchub_ref_clock_inKhz / 1000,
			true);
	dcn10_stereo_hw_frame_pack_wa(dc, context);

	if (dc->debug.pplib_wm_report_mode == WM_REPORT_OVERRIDE)
		dcn_bw_notify_pplib_of_wm_ranges(dc);

	if (dc->debug.sanity_checks)
		dcn10_verify_allow_pstate_change_high(dc);
}

static void dcn10_set_drr(struct pipe_ctx **pipe_ctx,
		int num_pipes, unsigned int vmin, unsigned int vmax,
		unsigned int vmid, unsigned int vmid_frame_number)
{
	int i = 0;
	struct drr_params params = {0};
	// DRR set trigger event mapped to OTG_TRIG_A (bit 11) for manual control flow
	unsigned int event_triggers = 0x800;

	params.vertical_total_max = vmax;
	params.vertical_total_min = vmin;
	params.vertical_total_mid = vmid;
	params.vertical_total_mid_frame_num = vmid_frame_number;

	/* TODO: If multiple pipes are to be supported, you need
	 * some GSL stuff. Static screen triggers may be programmed differently
	 * as well.
	 */
	for (i = 0; i < num_pipes; i++) {
		pipe_ctx[i]->stream_res.tg->funcs->set_drr(
			pipe_ctx[i]->stream_res.tg, &params);
		if (vmax != 0 && vmin != 0)
			pipe_ctx[i]->stream_res.tg->funcs->set_static_screen_control(
					pipe_ctx[i]->stream_res.tg,
					event_triggers);
	}
}

static void dcn10_get_position(struct pipe_ctx **pipe_ctx,
		int num_pipes,
		struct crtc_position *position)
{
	int i = 0;

	/* TODO: handle pipes > 1
	 */
	for (i = 0; i < num_pipes; i++)
		pipe_ctx[i]->stream_res.tg->funcs->get_position(pipe_ctx[i]->stream_res.tg, position);
}

static void dcn10_set_static_screen_control(struct pipe_ctx **pipe_ctx,
		int num_pipes, const struct dc_static_screen_events *events)
{
	unsigned int i;
	unsigned int value = 0;

	if (events->surface_update)
		value |= 0x80;
	if (events->cursor_update)
		value |= 0x2;
	if (events->force_trigger)
		value |= 0x1;

	for (i = 0; i < num_pipes; i++)
		pipe_ctx[i]->stream_res.tg->funcs->
			set_static_screen_control(pipe_ctx[i]->stream_res.tg, value);
}

static void dcn10_config_stereo_parameters(
		struct dc_stream_state *stream, struct crtc_stereo_flags *flags)
{
	enum view_3d_format view_format = stream->view_format;
	enum dc_timing_3d_format timing_3d_format =\
			stream->timing.timing_3d_format;
	bool non_stereo_timing = false;

	if (timing_3d_format == TIMING_3D_FORMAT_NONE ||
		timing_3d_format == TIMING_3D_FORMAT_SIDE_BY_SIDE ||
		timing_3d_format == TIMING_3D_FORMAT_TOP_AND_BOTTOM)
		non_stereo_timing = true;

	if (non_stereo_timing == false &&
		view_format == VIEW_3D_FORMAT_FRAME_SEQUENTIAL) {

		flags->PROGRAM_STEREO         = 1;
		flags->PROGRAM_POLARITY       = 1;
		if (timing_3d_format == TIMING_3D_FORMAT_INBAND_FA ||
			timing_3d_format == TIMING_3D_FORMAT_DP_HDMI_INBAND_FA ||
			timing_3d_format == TIMING_3D_FORMAT_SIDEBAND_FA) {
			enum display_dongle_type dongle = \
					stream->link->ddc->dongle_type;
			if (dongle == DISPLAY_DONGLE_DP_VGA_CONVERTER ||
				dongle == DISPLAY_DONGLE_DP_DVI_CONVERTER ||
				dongle == DISPLAY_DONGLE_DP_HDMI_CONVERTER)
				flags->DISABLE_STEREO_DP_SYNC = 1;
		}
		flags->RIGHT_EYE_POLARITY =\
				stream->timing.flags.RIGHT_EYE_3D_POLARITY;
		if (timing_3d_format == TIMING_3D_FORMAT_HW_FRAME_PACKING)
			flags->FRAME_PACKED = 1;
	}

	return;
}

static void dcn10_setup_stereo(struct pipe_ctx *pipe_ctx, struct dc *dc)
{
	struct crtc_stereo_flags flags = { 0 };
	struct dc_stream_state *stream = pipe_ctx->stream;

	dcn10_config_stereo_parameters(stream, &flags);

	if (stream->timing.timing_3d_format == TIMING_3D_FORMAT_SIDEBAND_FA) {
		if (!dc_set_generic_gpio_for_stereo(true, dc->ctx->gpio_service))
			dc_set_generic_gpio_for_stereo(false, dc->ctx->gpio_service);
	} else {
		dc_set_generic_gpio_for_stereo(false, dc->ctx->gpio_service);
	}

	pipe_ctx->stream_res.opp->funcs->opp_program_stereo(
		pipe_ctx->stream_res.opp,
		flags.PROGRAM_STEREO == 1 ? true:false,
		&stream->timing);

	pipe_ctx->stream_res.tg->funcs->program_stereo(
		pipe_ctx->stream_res.tg,
		&stream->timing,
		&flags);

	return;
}

static struct hubp *get_hubp_by_inst(struct resource_pool *res_pool, int mpcc_inst)
{
	int i;

	for (i = 0; i < res_pool->pipe_count; i++) {
		if (res_pool->hubps[i]->inst == mpcc_inst)
			return res_pool->hubps[i];
	}
	ASSERT(false);
	return NULL;
}

static void dcn10_wait_for_mpcc_disconnect(
		struct dc *dc,
		struct resource_pool *res_pool,
		struct pipe_ctx *pipe_ctx)
{
	int mpcc_inst;

	if (dc->debug.sanity_checks) {
		dcn10_verify_allow_pstate_change_high(dc);
	}

	if (!pipe_ctx->stream_res.opp)
		return;

	for (mpcc_inst = 0; mpcc_inst < MAX_PIPES; mpcc_inst++) {
		if (pipe_ctx->stream_res.opp->mpcc_disconnect_pending[mpcc_inst]) {
			struct hubp *hubp = get_hubp_by_inst(res_pool, mpcc_inst);

			res_pool->mpc->funcs->wait_for_idle(res_pool->mpc, mpcc_inst);
			pipe_ctx->stream_res.opp->mpcc_disconnect_pending[mpcc_inst] = false;
			hubp->funcs->set_blank(hubp, true);
		}
	}

	if (dc->debug.sanity_checks) {
		dcn10_verify_allow_pstate_change_high(dc);
	}

}

static bool dcn10_dummy_display_power_gating(
	struct dc *dc,
	uint8_t controller_id,
	struct dc_bios *dcb,
	enum pipe_gating_control power_gating)
{
	return true;
}

static void dcn10_update_pending_status(struct pipe_ctx *pipe_ctx)
{
	struct dc_plane_state *plane_state = pipe_ctx->plane_state;
	struct timing_generator *tg = pipe_ctx->stream_res.tg;
	bool flip_pending;

	if (plane_state == NULL)
		return;

	flip_pending = pipe_ctx->plane_res.hubp->funcs->hubp_is_flip_pending(
					pipe_ctx->plane_res.hubp);

	plane_state->status.is_flip_pending = plane_state->status.is_flip_pending || flip_pending;

	if (!flip_pending)
		plane_state->status.current_address = plane_state->status.requested_address;

	if (plane_state->status.current_address.type == PLN_ADDR_TYPE_GRPH_STEREO &&
			tg->funcs->is_stereo_left_eye) {
		plane_state->status.is_right_eye =
				!tg->funcs->is_stereo_left_eye(pipe_ctx->stream_res.tg);
	}
}

static void dcn10_update_dchub(struct dce_hwseq *hws, struct dchub_init_data *dh_data)
{
	struct hubbub *hubbub = hws->ctx->dc->res_pool->hubbub;

	/* In DCN, this programming sequence is owned by the hubbub */
	hubbub->funcs->update_dchub(hubbub, dh_data);
}

static void dcn10_set_cursor_position(struct pipe_ctx *pipe_ctx)
{
	struct dc_cursor_position pos_cpy = pipe_ctx->stream->cursor_position;
	struct hubp *hubp = pipe_ctx->plane_res.hubp;
	struct dpp *dpp = pipe_ctx->plane_res.dpp;
	struct dc_cursor_mi_param param = {
		.pixel_clk_khz = pipe_ctx->stream->timing.pix_clk_100hz / 10,
		.ref_clk_khz = pipe_ctx->stream->ctx->dc->res_pool->ref_clocks.dchub_ref_clock_inKhz,
		.viewport = pipe_ctx->plane_res.scl_data.viewport,
		.h_scale_ratio = pipe_ctx->plane_res.scl_data.ratios.horz,
		.v_scale_ratio = pipe_ctx->plane_res.scl_data.ratios.vert,
		.rotation = pipe_ctx->plane_state->rotation,
		.mirror = pipe_ctx->plane_state->horizontal_mirror
	};
	uint32_t x_plane = pipe_ctx->plane_state->dst_rect.x;
	uint32_t y_plane = pipe_ctx->plane_state->dst_rect.y;
	uint32_t x_offset = min(x_plane, pos_cpy.x);
	uint32_t y_offset = min(y_plane, pos_cpy.y);

	pos_cpy.x -= x_offset;
	pos_cpy.y -= y_offset;
	pos_cpy.x_hotspot += (x_plane - x_offset);
	pos_cpy.y_hotspot += (y_plane - y_offset);

	if (pipe_ctx->plane_state->address.type
			== PLN_ADDR_TYPE_VIDEO_PROGRESSIVE)
		pos_cpy.enable = false;

	// Swap axis and mirror horizontally
	if (param.rotation == ROTATION_ANGLE_90) {
		uint32_t temp_x = pos_cpy.x;
		pos_cpy.x = pipe_ctx->plane_res.scl_data.viewport.width -
				(pos_cpy.y - pipe_ctx->plane_res.scl_data.viewport.x) + pipe_ctx->plane_res.scl_data.viewport.x;
		pos_cpy.y = temp_x;
	}
	// Swap axis and mirror vertically
	else if (param.rotation == ROTATION_ANGLE_270) {
		uint32_t temp_y = pos_cpy.y;
		if (pos_cpy.x >  pipe_ctx->plane_res.scl_data.viewport.height) {
			pos_cpy.x = pos_cpy.x - pipe_ctx->plane_res.scl_data.viewport.height;
			pos_cpy.y = pipe_ctx->plane_res.scl_data.viewport.height - pos_cpy.x;
		} else {
			pos_cpy.y = 2 * pipe_ctx->plane_res.scl_data.viewport.height - pos_cpy.x;
		}
		pos_cpy.x = temp_y;
	}
	// Mirror horizontally and vertically
	else if (param.rotation == ROTATION_ANGLE_180) {
		if (pos_cpy.x >= pipe_ctx->plane_res.scl_data.viewport.width + pipe_ctx->plane_res.scl_data.viewport.x) {
			pos_cpy.x = 2 * pipe_ctx->plane_res.scl_data.viewport.width
					- pos_cpy.x + 2 * pipe_ctx->plane_res.scl_data.viewport.x;
		} else {
			uint32_t temp_x = pos_cpy.x;
			pos_cpy.x = 2 * pipe_ctx->plane_res.scl_data.viewport.x - pos_cpy.x;
			if (temp_x >= pipe_ctx->plane_res.scl_data.viewport.x + (int)hubp->curs_attr.width
					|| pos_cpy.x <= (int)hubp->curs_attr.width + pipe_ctx->plane_state->src_rect.x) {
				pos_cpy.x = temp_x + pipe_ctx->plane_res.scl_data.viewport.width;
			}
		}
		pos_cpy.y = pipe_ctx->plane_res.scl_data.viewport.height - pos_cpy.y;
	}

	hubp->funcs->set_cursor_position(hubp, &pos_cpy, &param);
	dpp->funcs->set_cursor_position(dpp, &pos_cpy, &param, hubp->curs_attr.width, hubp->curs_attr.height);
}

static void dcn10_set_cursor_attribute(struct pipe_ctx *pipe_ctx)
{
	struct dc_cursor_attributes *attributes = &pipe_ctx->stream->cursor_attributes;

	pipe_ctx->plane_res.hubp->funcs->set_cursor_attributes(
			pipe_ctx->plane_res.hubp, attributes);
	pipe_ctx->plane_res.dpp->funcs->set_cursor_attributes(
		pipe_ctx->plane_res.dpp, attributes);
}

static void dcn10_set_cursor_sdr_white_level(struct pipe_ctx *pipe_ctx)
{
	uint32_t sdr_white_level = pipe_ctx->stream->cursor_attributes.sdr_white_level;
	struct fixed31_32 multiplier;
	struct dpp_cursor_attributes opt_attr = { 0 };
	uint32_t hw_scale = 0x3c00; // 1.0 default multiplier
	struct custom_float_format fmt;

	if (!pipe_ctx->plane_res.dpp->funcs->set_optional_cursor_attributes)
		return;

	fmt.exponenta_bits = 5;
	fmt.mantissa_bits = 10;
	fmt.sign = true;

	if (sdr_white_level > 80) {
		multiplier = dc_fixpt_from_fraction(sdr_white_level, 80);
		convert_to_custom_float_format(multiplier, &fmt, &hw_scale);
	}

	opt_attr.scale = hw_scale;
	opt_attr.bias = 0;

	pipe_ctx->plane_res.dpp->funcs->set_optional_cursor_attributes(
			pipe_ctx->plane_res.dpp, &opt_attr);
}

/**
* apply_front_porch_workaround  TODO FPGA still need?
*
* This is a workaround for a bug that has existed since R5xx and has not been
* fixed keep Front porch at minimum 2 for Interlaced mode or 1 for progressive.
*/
static void apply_front_porch_workaround(
	struct dc_crtc_timing *timing)
{
	if (timing->flags.INTERLACE == 1) {
		if (timing->v_front_porch < 2)
			timing->v_front_porch = 2;
	} else {
		if (timing->v_front_porch < 1)
			timing->v_front_porch = 1;
	}
}

int get_vupdate_offset_from_vsync(struct pipe_ctx *pipe_ctx)
{
	const struct dc_crtc_timing *dc_crtc_timing = &pipe_ctx->stream->timing;
	struct dc_crtc_timing patched_crtc_timing;
	int vesa_sync_start;
	int asic_blank_end;
	int interlace_factor;
	int vertical_line_start;

	patched_crtc_timing = *dc_crtc_timing;
	apply_front_porch_workaround(&patched_crtc_timing);

	interlace_factor = patched_crtc_timing.flags.INTERLACE ? 2 : 1;

	vesa_sync_start = patched_crtc_timing.v_addressable +
			patched_crtc_timing.v_border_bottom +
			patched_crtc_timing.v_front_porch;

	asic_blank_end = (patched_crtc_timing.v_total -
			vesa_sync_start -
			patched_crtc_timing.v_border_top)
			* interlace_factor;

	vertical_line_start = asic_blank_end -
			pipe_ctx->pipe_dlg_param.vstartup_start + 1;

	return vertical_line_start;
}

void lock_all_pipes(struct dc *dc,
	struct dc_state *context,
	bool lock)
{
	struct pipe_ctx *pipe_ctx;
	struct timing_generator *tg;
	int i;

	for (i = 0; i < dc->res_pool->pipe_count; i++) {
		pipe_ctx = &context->res_ctx.pipe_ctx[i];
		tg = pipe_ctx->stream_res.tg;
		/*
		 * Only lock the top pipe's tg to prevent redundant
		 * (un)locking. Also skip if pipe is disabled.
		 */
		if (pipe_ctx->top_pipe ||
		    !pipe_ctx->stream || !pipe_ctx->plane_state ||
		    !tg->funcs->is_tg_enabled(tg))
			continue;

		if (lock)
			tg->funcs->lock(tg);
		else
			tg->funcs->unlock(tg);
	}
}

static void calc_vupdate_position(
		struct pipe_ctx *pipe_ctx,
		uint32_t *start_line,
		uint32_t *end_line)
{
	const struct dc_crtc_timing *dc_crtc_timing = &pipe_ctx->stream->timing;
	int vline_int_offset_from_vupdate =
			pipe_ctx->stream->periodic_interrupt0.lines_offset;
	int vupdate_offset_from_vsync = get_vupdate_offset_from_vsync(pipe_ctx);
	int start_position;

	if (vline_int_offset_from_vupdate > 0)
		vline_int_offset_from_vupdate--;
	else if (vline_int_offset_from_vupdate < 0)
		vline_int_offset_from_vupdate++;

	start_position = vline_int_offset_from_vupdate + vupdate_offset_from_vsync;

	if (start_position >= 0)
		*start_line = start_position;
	else
		*start_line = dc_crtc_timing->v_total + start_position - 1;

	*end_line = *start_line + 2;

	if (*end_line >= dc_crtc_timing->v_total)
		*end_line = 2;
}

static void cal_vline_position(
		struct pipe_ctx *pipe_ctx,
		enum vline_select vline,
		uint32_t *start_line,
		uint32_t *end_line)
{
	enum vertical_interrupt_ref_point ref_point = INVALID_POINT;

	if (vline == VLINE0)
		ref_point = pipe_ctx->stream->periodic_interrupt0.ref_point;
	else if (vline == VLINE1)
		ref_point = pipe_ctx->stream->periodic_interrupt1.ref_point;

	switch (ref_point) {
	case START_V_UPDATE:
		calc_vupdate_position(
				pipe_ctx,
				start_line,
				end_line);
		break;
	case START_V_SYNC:
		// Suppose to do nothing because vsync is 0;
		break;
	default:
		ASSERT(0);
		break;
	}
}

static void dcn10_setup_periodic_interrupt(
		struct pipe_ctx *pipe_ctx,
		enum vline_select vline)
{
	struct timing_generator *tg = pipe_ctx->stream_res.tg;

	if (vline == VLINE0) {
		uint32_t start_line = 0;
		uint32_t end_line = 0;

		cal_vline_position(pipe_ctx, vline, &start_line, &end_line);

		tg->funcs->setup_vertical_interrupt0(tg, start_line, end_line);

	} else if (vline == VLINE1) {
		pipe_ctx->stream_res.tg->funcs->setup_vertical_interrupt1(
				tg,
				pipe_ctx->stream->periodic_interrupt1.lines_offset);
	}
}

static void dcn10_setup_vupdate_interrupt(struct pipe_ctx *pipe_ctx)
{
	struct timing_generator *tg = pipe_ctx->stream_res.tg;
	int start_line = get_vupdate_offset_from_vsync(pipe_ctx);

	if (start_line < 0) {
		ASSERT(0);
		start_line = 0;
	}

	if (tg->funcs->setup_vertical_interrupt2)
		tg->funcs->setup_vertical_interrupt2(tg, start_line);
}

static void dcn10_unblank_stream(struct pipe_ctx *pipe_ctx,
		struct dc_link_settings *link_settings)
{
	struct encoder_unblank_param params = { { 0 } };
	struct dc_stream_state *stream = pipe_ctx->stream;
	struct dc_link *link = stream->link;

	/* only 3 items below are used by unblank */
	params.timing = pipe_ctx->stream->timing;

	params.link_settings.link_rate = link_settings->link_rate;

	if (dc_is_dp_signal(pipe_ctx->stream->signal)) {
		if (params.timing.pixel_encoding == PIXEL_ENCODING_YCBCR420)
			params.timing.pix_clk_100hz /= 2;
		pipe_ctx->stream_res.stream_enc->funcs->dp_unblank(pipe_ctx->stream_res.stream_enc, &params);
	}

	if (link->local_sink && link->local_sink->sink_signal == SIGNAL_TYPE_EDP) {
		link->dc->hwss.edp_backlight_control(link, true);
	}
}

static void dcn10_send_immediate_sdp_message(struct pipe_ctx *pipe_ctx,
				const uint8_t *custom_sdp_message,
				unsigned int sdp_message_size)
{
	if (dc_is_dp_signal(pipe_ctx->stream->signal)) {
		pipe_ctx->stream_res.stream_enc->funcs->send_immediate_sdp_message(
				pipe_ctx->stream_res.stream_enc,
				custom_sdp_message,
				sdp_message_size);
	}
}
static enum dc_status dcn10_set_clock(struct dc *dc,
			enum dc_clock_type clock_type,
			uint32_t clk_khz,
			uint32_t stepping)
{
	struct dc_state *context = dc->current_state;
	struct dc_clock_config clock_cfg = {0};
	struct dc_clocks *current_clocks = &context->bw_ctx.bw.dcn.clk;

	if (dc->clk_mgr && dc->clk_mgr->funcs->get_clock)
				dc->clk_mgr->funcs->get_clock(dc->clk_mgr,
						context, clock_type, &clock_cfg);

	if (!dc->clk_mgr->funcs->get_clock)
		return DC_FAIL_UNSUPPORTED_1;

	if (clk_khz > clock_cfg.max_clock_khz)
		return DC_FAIL_CLK_EXCEED_MAX;

	if (clk_khz < clock_cfg.min_clock_khz)
		return DC_FAIL_CLK_BELOW_MIN;

	if (clk_khz < clock_cfg.bw_requirequired_clock_khz)
		return DC_FAIL_CLK_BELOW_CFG_REQUIRED;

	/*update internal request clock for update clock use*/
	if (clock_type == DC_CLOCK_TYPE_DISPCLK)
		current_clocks->dispclk_khz = clk_khz;
	else if (clock_type == DC_CLOCK_TYPE_DPPCLK)
		current_clocks->dppclk_khz = clk_khz;
	else
		return DC_ERROR_UNEXPECTED;

	if (dc->clk_mgr && dc->clk_mgr->funcs->update_clocks)
				dc->clk_mgr->funcs->update_clocks(dc->clk_mgr,
				context, true);
	return DC_OK;

}

static void dcn10_get_clock(struct dc *dc,
			enum dc_clock_type clock_type,
			struct dc_clock_config *clock_cfg)
{
	struct dc_state *context = dc->current_state;

	if (dc->clk_mgr && dc->clk_mgr->funcs->get_clock)
				dc->clk_mgr->funcs->get_clock(dc->clk_mgr, context, clock_type, clock_cfg);

}

static const struct hw_sequencer_funcs dcn10_funcs = {
	.program_gamut_remap = dcn10_program_gamut_remap,
	.init_hw = dcn10_init_hw,
	.init_pipes = dcn10_init_pipes,
	.apply_ctx_to_hw = dce110_apply_ctx_to_hw,
	.apply_ctx_for_surface = dcn10_apply_ctx_for_surface,
	.update_plane_addr = dcn10_update_plane_addr,
	.plane_atomic_disconnect = hwss1_plane_atomic_disconnect,
	.update_dchub = dcn10_update_dchub,
	.update_mpcc = dcn10_update_mpcc,
	.update_pending_status = dcn10_update_pending_status,
	.set_input_transfer_func = dcn10_set_input_transfer_func,
	.set_output_transfer_func = dcn10_set_output_transfer_func,
	.program_output_csc = dcn10_program_output_csc,
	.power_down = dce110_power_down,
	.enable_accelerated_mode = dce110_enable_accelerated_mode,
	.enable_timing_synchronization = dcn10_enable_timing_synchronization,
	.enable_per_frame_crtc_position_reset = dcn10_enable_per_frame_crtc_position_reset,
	.update_info_frame = dce110_update_info_frame,
	.send_immediate_sdp_message = dcn10_send_immediate_sdp_message,
	.enable_stream = dce110_enable_stream,
	.disable_stream = dce110_disable_stream,
	.unblank_stream = dcn10_unblank_stream,
	.blank_stream = dce110_blank_stream,
	.enable_audio_stream = dce110_enable_audio_stream,
	.disable_audio_stream = dce110_disable_audio_stream,
	.enable_display_power_gating = dcn10_dummy_display_power_gating,
	.disable_plane = dcn10_disable_plane,
	.blank_pixel_data = dcn10_blank_pixel_data,
	.pipe_control_lock = dcn10_pipe_control_lock,
	.prepare_bandwidth = dcn10_prepare_bandwidth,
	.optimize_bandwidth = dcn10_optimize_bandwidth,
	.reset_hw_ctx_wrap = dcn10_reset_hw_ctx_wrap,
	.enable_stream_timing = dcn10_enable_stream_timing,
	.set_drr = dcn10_set_drr,
	.get_position = dcn10_get_position,
	.set_static_screen_control = dcn10_set_static_screen_control,
	.setup_stereo = dcn10_setup_stereo,
	.set_avmute = dce110_set_avmute,
	.log_hw_state = dcn10_log_hw_state,
	.get_hw_state = dcn10_get_hw_state,
	.clear_status_bits = dcn10_clear_status_bits,
	.wait_for_mpcc_disconnect = dcn10_wait_for_mpcc_disconnect,
	.edp_backlight_control = dce110_edp_backlight_control,
	.edp_power_control = dce110_edp_power_control,
	.edp_wait_for_hpd_ready = dce110_edp_wait_for_hpd_ready,
	.set_cursor_position = dcn10_set_cursor_position,
	.set_cursor_attribute = dcn10_set_cursor_attribute,
	.set_cursor_sdr_white_level = dcn10_set_cursor_sdr_white_level,
	.disable_stream_gating = NULL,
	.enable_stream_gating = NULL,
	.setup_periodic_interrupt = dcn10_setup_periodic_interrupt,
	.setup_vupdate_interrupt = dcn10_setup_vupdate_interrupt,
	.set_clock = dcn10_set_clock,
	.get_clock = dcn10_get_clock,
	.did_underflow_occur = dcn10_did_underflow_occur,
	.init_blank = NULL,
	.disable_vga = dcn10_disable_vga,
	.bios_golden_init = dcn10_bios_golden_init,
	.plane_atomic_disable = dcn10_plane_atomic_disable,
	.plane_atomic_power_down = dcn10_plane_atomic_power_down,
	.enable_power_gating_plane = dcn10_enable_power_gating_plane,
	.dpp_pg_control = dcn10_dpp_pg_control,
	.hubp_pg_control = dcn10_hubp_pg_control,
	.dsc_pg_control = NULL,
};


void dcn10_hw_sequencer_construct(struct dc *dc)
{
	dc->hwss = dcn10_funcs;
}
<|MERGE_RESOLUTION|>--- conflicted
+++ resolved
@@ -2167,16 +2167,12 @@
 			plane_state->format,
 			EXPANSION_MODE_ZERO,
 			plane_state->input_csc_color_matrix,
-<<<<<<< HEAD
-			plane_state->color_space);
-=======
 #ifdef CONFIG_DRM_AMD_DC_DCN2_0
 			plane_state->color_space,
 			NULL);
 #else
 			plane_state->color_space);
 #endif
->>>>>>> f7688b48
 
 	//set scale and bias registers
 	dcn10_build_prescale_params(&bns_params, plane_state);
