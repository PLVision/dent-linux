--- conflicted
+++ resolved
@@ -199,15 +199,9 @@
 	 * a rail shared do don't specify a max--regulator constraints
 	 * will handle.
 	 */
-<<<<<<< HEAD
-	ret = regulator_set_voltage(priv->vcc, 1800000, INT_MAX);
-	if (ret) {
-		dev_err(priv->dev, "Failed to set 1.8 voltage\n");
-=======
 	ret = regulator_set_voltage(priv->vcc, qfprom_blow_uV, INT_MAX);
 	if (ret) {
 		dev_err(priv->dev, "Failed to set %duV\n", qfprom_blow_uV);
->>>>>>> 25423f4b
 		goto err_clk_rate_set;
 	}
 
