/*
 * Copyright 2015 Amazon.com, Inc. or its affiliates.
 *
 * This software is available to you under a choice of one of two
 * licenses.  You may choose to be licensed under the terms of the GNU
 * General Public License (GPL) Version 2, available from the file
 * COPYING in the main directory of this source tree, or the
 * BSD license below:
 *
 *     Redistribution and use in source and binary forms, with or
 *     without modification, are permitted provided that the following
 *     conditions are met:
 *
 *      - Redistributions of source code must retain the above
 *        copyright notice, this list of conditions and the following
 *        disclaimer.
 *
 *      - Redistributions in binary form must reproduce the above
 *        copyright notice, this list of conditions and the following
 *        disclaimer in the documentation and/or other materials
 *        provided with the distribution.
 *
 * THE SOFTWARE IS PROVIDED "AS IS", WITHOUT WARRANTY OF ANY KIND,
 * EXPRESS OR IMPLIED, INCLUDING BUT NOT LIMITED TO THE WARRANTIES OF
 * MERCHANTABILITY, FITNESS FOR A PARTICULAR PURPOSE AND
 * NONINFRINGEMENT. IN NO EVENT SHALL THE AUTHORS OR COPYRIGHT HOLDERS
 * BE LIABLE FOR ANY CLAIM, DAMAGES OR OTHER LIABILITY, WHETHER IN AN
 * ACTION OF CONTRACT, TORT OR OTHERWISE, ARISING FROM, OUT OF OR IN
 * CONNECTION WITH THE SOFTWARE OR THE USE OR OTHER DEALINGS IN THE
 * SOFTWARE.
 */

#include "ena_com.h"

/*****************************************************************************/
/*****************************************************************************/

/* Timeout in micro-sec */
#define ADMIN_CMD_TIMEOUT_US (3000000)

#define ENA_ASYNC_QUEUE_DEPTH 16
#define ENA_ADMIN_QUEUE_DEPTH 32


#define ENA_CTRL_MAJOR		0
#define ENA_CTRL_MINOR		0
#define ENA_CTRL_SUB_MINOR	1

#define MIN_ENA_CTRL_VER \
	(((ENA_CTRL_MAJOR) << \
	(ENA_REGS_CONTROLLER_VERSION_MAJOR_VERSION_SHIFT)) | \
	((ENA_CTRL_MINOR) << \
	(ENA_REGS_CONTROLLER_VERSION_MINOR_VERSION_SHIFT)) | \
	(ENA_CTRL_SUB_MINOR))

#define ENA_DMA_ADDR_TO_UINT32_LOW(x)	((u32)((u64)(x)))
#define ENA_DMA_ADDR_TO_UINT32_HIGH(x)	((u32)(((u64)(x)) >> 32))

#define ENA_MMIO_READ_TIMEOUT 0xFFFFFFFF

#define ENA_COM_BOUNCE_BUFFER_CNTRL_CNT	4

#define ENA_REGS_ADMIN_INTR_MASK 1

#define ENA_MIN_ADMIN_POLL_US 100

#define ENA_MAX_ADMIN_POLL_US 5000

/*****************************************************************************/
/*****************************************************************************/
/*****************************************************************************/

enum ena_cmd_status {
	ENA_CMD_SUBMITTED,
	ENA_CMD_COMPLETED,
	/* Abort - canceled by the driver */
	ENA_CMD_ABORTED,
};

struct ena_comp_ctx {
	struct completion wait_event;
	struct ena_admin_acq_entry *user_cqe;
	u32 comp_size;
	enum ena_cmd_status status;
	/* status from the device */
	u8 comp_status;
	u8 cmd_opcode;
	bool occupied;
};

struct ena_com_stats_ctx {
	struct ena_admin_aq_get_stats_cmd get_cmd;
	struct ena_admin_acq_get_stats_resp get_resp;
};

static int ena_com_mem_addr_set(struct ena_com_dev *ena_dev,
				       struct ena_common_mem_addr *ena_addr,
				       dma_addr_t addr)
{
	if ((addr & GENMASK_ULL(ena_dev->dma_addr_bits - 1, 0)) != addr) {
		pr_err("dma address has more bits that the device supports\n");
		return -EINVAL;
	}

	ena_addr->mem_addr_low = lower_32_bits(addr);
	ena_addr->mem_addr_high = (u16)upper_32_bits(addr);

	return 0;
}

static int ena_com_admin_init_sq(struct ena_com_admin_queue *queue)
{
	struct ena_com_admin_sq *sq = &queue->sq;
	u16 size = ADMIN_SQ_SIZE(queue->q_depth);

	sq->entries = dma_alloc_coherent(queue->q_dmadev, size, &sq->dma_addr,
					 GFP_KERNEL);

	if (!sq->entries) {
		pr_err("memory allocation failed\n");
		return -ENOMEM;
	}

	sq->head = 0;
	sq->tail = 0;
	sq->phase = 1;

	sq->db_addr = NULL;

	return 0;
}

static int ena_com_admin_init_cq(struct ena_com_admin_queue *queue)
{
	struct ena_com_admin_cq *cq = &queue->cq;
	u16 size = ADMIN_CQ_SIZE(queue->q_depth);

	cq->entries = dma_alloc_coherent(queue->q_dmadev, size, &cq->dma_addr,
					 GFP_KERNEL);

	if (!cq->entries) {
		pr_err("memory allocation failed\n");
		return -ENOMEM;
	}

	cq->head = 0;
	cq->phase = 1;

	return 0;
}

static int ena_com_admin_init_aenq(struct ena_com_dev *dev,
				   struct ena_aenq_handlers *aenq_handlers)
{
	struct ena_com_aenq *aenq = &dev->aenq;
	u32 addr_low, addr_high, aenq_caps;
	u16 size;

	dev->aenq.q_depth = ENA_ASYNC_QUEUE_DEPTH;
	size = ADMIN_AENQ_SIZE(ENA_ASYNC_QUEUE_DEPTH);
	aenq->entries = dma_alloc_coherent(dev->dmadev, size, &aenq->dma_addr,
					   GFP_KERNEL);

	if (!aenq->entries) {
		pr_err("memory allocation failed\n");
		return -ENOMEM;
	}

	aenq->head = aenq->q_depth;
	aenq->phase = 1;

	addr_low = ENA_DMA_ADDR_TO_UINT32_LOW(aenq->dma_addr);
	addr_high = ENA_DMA_ADDR_TO_UINT32_HIGH(aenq->dma_addr);

	writel(addr_low, dev->reg_bar + ENA_REGS_AENQ_BASE_LO_OFF);
	writel(addr_high, dev->reg_bar + ENA_REGS_AENQ_BASE_HI_OFF);

	aenq_caps = 0;
	aenq_caps |= dev->aenq.q_depth & ENA_REGS_AENQ_CAPS_AENQ_DEPTH_MASK;
	aenq_caps |= (sizeof(struct ena_admin_aenq_entry)
		      << ENA_REGS_AENQ_CAPS_AENQ_ENTRY_SIZE_SHIFT) &
		     ENA_REGS_AENQ_CAPS_AENQ_ENTRY_SIZE_MASK;
	writel(aenq_caps, dev->reg_bar + ENA_REGS_AENQ_CAPS_OFF);

	if (unlikely(!aenq_handlers)) {
		pr_err("aenq handlers pointer is NULL\n");
		return -EINVAL;
	}

	aenq->aenq_handlers = aenq_handlers;

	return 0;
}

static void comp_ctxt_release(struct ena_com_admin_queue *queue,
				     struct ena_comp_ctx *comp_ctx)
{
	comp_ctx->occupied = false;
	atomic_dec(&queue->outstanding_cmds);
}

static struct ena_comp_ctx *get_comp_ctxt(struct ena_com_admin_queue *queue,
					  u16 command_id, bool capture)
{
	if (unlikely(command_id >= queue->q_depth)) {
		pr_err("command id is larger than the queue size. cmd_id: %u queue size %d\n",
		       command_id, queue->q_depth);
		return NULL;
	}

	if (unlikely(!queue->comp_ctx)) {
		pr_err("Completion context is NULL\n");
		return NULL;
	}

	if (unlikely(queue->comp_ctx[command_id].occupied && capture)) {
		pr_err("Completion context is occupied\n");
		return NULL;
	}

	if (capture) {
		atomic_inc(&queue->outstanding_cmds);
		queue->comp_ctx[command_id].occupied = true;
	}

	return &queue->comp_ctx[command_id];
}

static struct ena_comp_ctx *__ena_com_submit_admin_cmd(struct ena_com_admin_queue *admin_queue,
						       struct ena_admin_aq_entry *cmd,
						       size_t cmd_size_in_bytes,
						       struct ena_admin_acq_entry *comp,
						       size_t comp_size_in_bytes)
{
	struct ena_comp_ctx *comp_ctx;
	u16 tail_masked, cmd_id;
	u16 queue_size_mask;
	u16 cnt;

	queue_size_mask = admin_queue->q_depth - 1;

	tail_masked = admin_queue->sq.tail & queue_size_mask;

	/* In case of queue FULL */
	cnt = (u16)atomic_read(&admin_queue->outstanding_cmds);
	if (cnt >= admin_queue->q_depth) {
		pr_debug("admin queue is full.\n");
		admin_queue->stats.out_of_space++;
		return ERR_PTR(-ENOSPC);
	}

	cmd_id = admin_queue->curr_cmd_id;

	cmd->aq_common_descriptor.flags |= admin_queue->sq.phase &
		ENA_ADMIN_AQ_COMMON_DESC_PHASE_MASK;

	cmd->aq_common_descriptor.command_id |= cmd_id &
		ENA_ADMIN_AQ_COMMON_DESC_COMMAND_ID_MASK;

	comp_ctx = get_comp_ctxt(admin_queue, cmd_id, true);
	if (unlikely(!comp_ctx))
		return ERR_PTR(-EINVAL);

	comp_ctx->status = ENA_CMD_SUBMITTED;
	comp_ctx->comp_size = (u32)comp_size_in_bytes;
	comp_ctx->user_cqe = comp;
	comp_ctx->cmd_opcode = cmd->aq_common_descriptor.opcode;

	reinit_completion(&comp_ctx->wait_event);

	memcpy(&admin_queue->sq.entries[tail_masked], cmd, cmd_size_in_bytes);

	admin_queue->curr_cmd_id = (admin_queue->curr_cmd_id + 1) &
		queue_size_mask;

	admin_queue->sq.tail++;
	admin_queue->stats.submitted_cmd++;

	if (unlikely((admin_queue->sq.tail & queue_size_mask) == 0))
		admin_queue->sq.phase = !admin_queue->sq.phase;

	writel(admin_queue->sq.tail, admin_queue->sq.db_addr);

	return comp_ctx;
}

static int ena_com_init_comp_ctxt(struct ena_com_admin_queue *queue)
{
	size_t size = queue->q_depth * sizeof(struct ena_comp_ctx);
	struct ena_comp_ctx *comp_ctx;
	u16 i;

	queue->comp_ctx = devm_kzalloc(queue->q_dmadev, size, GFP_KERNEL);
	if (unlikely(!queue->comp_ctx)) {
		pr_err("memory allocation failed\n");
		return -ENOMEM;
	}

	for (i = 0; i < queue->q_depth; i++) {
		comp_ctx = get_comp_ctxt(queue, i, false);
		if (comp_ctx)
			init_completion(&comp_ctx->wait_event);
	}

	return 0;
}

static struct ena_comp_ctx *ena_com_submit_admin_cmd(struct ena_com_admin_queue *admin_queue,
						     struct ena_admin_aq_entry *cmd,
						     size_t cmd_size_in_bytes,
						     struct ena_admin_acq_entry *comp,
						     size_t comp_size_in_bytes)
{
	unsigned long flags = 0;
	struct ena_comp_ctx *comp_ctx;

	spin_lock_irqsave(&admin_queue->q_lock, flags);
	if (unlikely(!admin_queue->running_state)) {
		spin_unlock_irqrestore(&admin_queue->q_lock, flags);
		return ERR_PTR(-ENODEV);
	}
	comp_ctx = __ena_com_submit_admin_cmd(admin_queue, cmd,
					      cmd_size_in_bytes,
					      comp,
					      comp_size_in_bytes);
	if (IS_ERR(comp_ctx))
		admin_queue->running_state = false;
	spin_unlock_irqrestore(&admin_queue->q_lock, flags);

	return comp_ctx;
}

static int ena_com_init_io_sq(struct ena_com_dev *ena_dev,
			      struct ena_com_create_io_ctx *ctx,
			      struct ena_com_io_sq *io_sq)
{
	size_t size;
	int dev_node = 0;

	memset(&io_sq->desc_addr, 0x0, sizeof(io_sq->desc_addr));

	io_sq->dma_addr_bits = (u8)ena_dev->dma_addr_bits;
	io_sq->desc_entry_size =
		(io_sq->direction == ENA_COM_IO_QUEUE_DIRECTION_TX) ?
		sizeof(struct ena_eth_io_tx_desc) :
		sizeof(struct ena_eth_io_rx_desc);

	size = io_sq->desc_entry_size * io_sq->q_depth;

	if (io_sq->mem_queue_type == ENA_ADMIN_PLACEMENT_POLICY_HOST) {
		dev_node = dev_to_node(ena_dev->dmadev);
		set_dev_node(ena_dev->dmadev, ctx->numa_node);
		io_sq->desc_addr.virt_addr =
			dma_alloc_coherent(ena_dev->dmadev, size,
					   &io_sq->desc_addr.phys_addr,
					   GFP_KERNEL);
		set_dev_node(ena_dev->dmadev, dev_node);
		if (!io_sq->desc_addr.virt_addr) {
			io_sq->desc_addr.virt_addr =
				dma_alloc_coherent(ena_dev->dmadev, size,
						   &io_sq->desc_addr.phys_addr,
						   GFP_KERNEL);
		}

		if (!io_sq->desc_addr.virt_addr) {
			pr_err("memory allocation failed\n");
			return -ENOMEM;
		}
	}

	if (io_sq->mem_queue_type == ENA_ADMIN_PLACEMENT_POLICY_DEV) {
		/* Allocate bounce buffers */
		io_sq->bounce_buf_ctrl.buffer_size =
			ena_dev->llq_info.desc_list_entry_size;
		io_sq->bounce_buf_ctrl.buffers_num =
			ENA_COM_BOUNCE_BUFFER_CNTRL_CNT;
		io_sq->bounce_buf_ctrl.next_to_use = 0;

		size = io_sq->bounce_buf_ctrl.buffer_size *
			io_sq->bounce_buf_ctrl.buffers_num;

		dev_node = dev_to_node(ena_dev->dmadev);
		set_dev_node(ena_dev->dmadev, ctx->numa_node);
		io_sq->bounce_buf_ctrl.base_buffer =
			devm_kzalloc(ena_dev->dmadev, size, GFP_KERNEL);
		set_dev_node(ena_dev->dmadev, dev_node);
		if (!io_sq->bounce_buf_ctrl.base_buffer)
			io_sq->bounce_buf_ctrl.base_buffer =
				devm_kzalloc(ena_dev->dmadev, size, GFP_KERNEL);

		if (!io_sq->bounce_buf_ctrl.base_buffer) {
			pr_err("bounce buffer memory allocation failed\n");
			return -ENOMEM;
		}

		memcpy(&io_sq->llq_info, &ena_dev->llq_info,
		       sizeof(io_sq->llq_info));

		/* Initiate the first bounce buffer */
		io_sq->llq_buf_ctrl.curr_bounce_buf =
			ena_com_get_next_bounce_buffer(&io_sq->bounce_buf_ctrl);
		memset(io_sq->llq_buf_ctrl.curr_bounce_buf,
		       0x0, io_sq->llq_info.desc_list_entry_size);
		io_sq->llq_buf_ctrl.descs_left_in_line =
			io_sq->llq_info.descs_num_before_header;

		if (io_sq->llq_info.max_entries_in_tx_burst > 0)
			io_sq->entries_in_tx_burst_left =
				io_sq->llq_info.max_entries_in_tx_burst;
	}

	io_sq->tail = 0;
	io_sq->next_to_comp = 0;
	io_sq->phase = 1;

	return 0;
}

static int ena_com_init_io_cq(struct ena_com_dev *ena_dev,
			      struct ena_com_create_io_ctx *ctx,
			      struct ena_com_io_cq *io_cq)
{
	size_t size;
	int prev_node = 0;

	memset(&io_cq->cdesc_addr, 0x0, sizeof(io_cq->cdesc_addr));

	/* Use the basic completion descriptor for Rx */
	io_cq->cdesc_entry_size_in_bytes =
		(io_cq->direction == ENA_COM_IO_QUEUE_DIRECTION_TX) ?
		sizeof(struct ena_eth_io_tx_cdesc) :
		sizeof(struct ena_eth_io_rx_cdesc_base);

	size = io_cq->cdesc_entry_size_in_bytes * io_cq->q_depth;

	prev_node = dev_to_node(ena_dev->dmadev);
	set_dev_node(ena_dev->dmadev, ctx->numa_node);
	io_cq->cdesc_addr.virt_addr =
		dma_alloc_coherent(ena_dev->dmadev, size,
				   &io_cq->cdesc_addr.phys_addr, GFP_KERNEL);
	set_dev_node(ena_dev->dmadev, prev_node);
	if (!io_cq->cdesc_addr.virt_addr) {
		io_cq->cdesc_addr.virt_addr =
			dma_alloc_coherent(ena_dev->dmadev, size,
					   &io_cq->cdesc_addr.phys_addr,
					   GFP_KERNEL);
	}

	if (!io_cq->cdesc_addr.virt_addr) {
		pr_err("memory allocation failed\n");
		return -ENOMEM;
	}

	io_cq->phase = 1;
	io_cq->head = 0;

	return 0;
}

static void ena_com_handle_single_admin_completion(struct ena_com_admin_queue *admin_queue,
						   struct ena_admin_acq_entry *cqe)
{
	struct ena_comp_ctx *comp_ctx;
	u16 cmd_id;

	cmd_id = cqe->acq_common_descriptor.command &
		ENA_ADMIN_ACQ_COMMON_DESC_COMMAND_ID_MASK;

	comp_ctx = get_comp_ctxt(admin_queue, cmd_id, false);
	if (unlikely(!comp_ctx)) {
		pr_err("comp_ctx is NULL. Changing the admin queue running state\n");
		admin_queue->running_state = false;
		return;
	}

	comp_ctx->status = ENA_CMD_COMPLETED;
	comp_ctx->comp_status = cqe->acq_common_descriptor.status;

	if (comp_ctx->user_cqe)
		memcpy(comp_ctx->user_cqe, (void *)cqe, comp_ctx->comp_size);

	if (!admin_queue->polling)
		complete(&comp_ctx->wait_event);
}

static void ena_com_handle_admin_completion(struct ena_com_admin_queue *admin_queue)
{
	struct ena_admin_acq_entry *cqe = NULL;
	u16 comp_num = 0;
	u16 head_masked;
	u8 phase;

	head_masked = admin_queue->cq.head & (admin_queue->q_depth - 1);
	phase = admin_queue->cq.phase;

	cqe = &admin_queue->cq.entries[head_masked];

	/* Go over all the completions */
	while ((READ_ONCE(cqe->acq_common_descriptor.flags) &
		ENA_ADMIN_ACQ_COMMON_DESC_PHASE_MASK) == phase) {
		/* Do not read the rest of the completion entry before the
		 * phase bit was validated
		 */
		dma_rmb();
		ena_com_handle_single_admin_completion(admin_queue, cqe);

		head_masked++;
		comp_num++;
		if (unlikely(head_masked == admin_queue->q_depth)) {
			head_masked = 0;
			phase = !phase;
		}

		cqe = &admin_queue->cq.entries[head_masked];
	}

	admin_queue->cq.head += comp_num;
	admin_queue->cq.phase = phase;
	admin_queue->sq.head += comp_num;
	admin_queue->stats.completed_cmd += comp_num;
}

static int ena_com_comp_status_to_errno(u8 comp_status)
{
	if (unlikely(comp_status != 0))
		pr_err("admin command failed[%u]\n", comp_status);

	switch (comp_status) {
	case ENA_ADMIN_SUCCESS:
		return 0;
	case ENA_ADMIN_RESOURCE_ALLOCATION_FAILURE:
		return -ENOMEM;
	case ENA_ADMIN_UNSUPPORTED_OPCODE:
		return -EOPNOTSUPP;
	case ENA_ADMIN_BAD_OPCODE:
	case ENA_ADMIN_MALFORMED_REQUEST:
	case ENA_ADMIN_ILLEGAL_PARAMETER:
	case ENA_ADMIN_UNKNOWN_ERROR:
		return -EINVAL;
	}

	return -EINVAL;
}

static void ena_delay_exponential_backoff_us(u32 exp, u32 delay_us)
{
	delay_us = max_t(u32, ENA_MIN_ADMIN_POLL_US, delay_us);
	delay_us = min_t(u32, delay_us * (1U << exp), ENA_MAX_ADMIN_POLL_US);
	usleep_range(delay_us, 2 * delay_us);
}

static int ena_com_wait_and_process_admin_cq_polling(struct ena_comp_ctx *comp_ctx,
						     struct ena_com_admin_queue *admin_queue)
{
	unsigned long flags = 0;
	unsigned long timeout;
	int ret;
	u32 exp = 0;

	timeout = jiffies + usecs_to_jiffies(admin_queue->completion_timeout);

	while (1) {
		spin_lock_irqsave(&admin_queue->q_lock, flags);
		ena_com_handle_admin_completion(admin_queue);
		spin_unlock_irqrestore(&admin_queue->q_lock, flags);

		if (comp_ctx->status != ENA_CMD_SUBMITTED)
			break;

		if (time_is_before_jiffies(timeout)) {
			pr_err("Wait for completion (polling) timeout\n");
			/* ENA didn't have any completion */
			spin_lock_irqsave(&admin_queue->q_lock, flags);
			admin_queue->stats.no_completion++;
			admin_queue->running_state = false;
			spin_unlock_irqrestore(&admin_queue->q_lock, flags);

			ret = -ETIME;
			goto err;
		}

		ena_delay_exponential_backoff_us(exp++,
						 admin_queue->ena_dev->ena_min_poll_delay_us);
	}

	if (unlikely(comp_ctx->status == ENA_CMD_ABORTED)) {
		pr_err("Command was aborted\n");
		spin_lock_irqsave(&admin_queue->q_lock, flags);
		admin_queue->stats.aborted_cmd++;
		spin_unlock_irqrestore(&admin_queue->q_lock, flags);
		ret = -ENODEV;
		goto err;
	}

	WARN(comp_ctx->status != ENA_CMD_COMPLETED, "Invalid comp status %d\n",
	     comp_ctx->status);

	ret = ena_com_comp_status_to_errno(comp_ctx->comp_status);
err:
	comp_ctxt_release(admin_queue, comp_ctx);
	return ret;
}

/**
 * Set the LLQ configurations of the firmware
 *
 * The driver provides only the enabled feature values to the device,
 * which in turn, checks if they are supported.
 */
static int ena_com_set_llq(struct ena_com_dev *ena_dev)
{
	struct ena_com_admin_queue *admin_queue;
	struct ena_admin_set_feat_cmd cmd;
	struct ena_admin_set_feat_resp resp;
	struct ena_com_llq_info *llq_info = &ena_dev->llq_info;
	int ret;

	memset(&cmd, 0x0, sizeof(cmd));
	admin_queue = &ena_dev->admin_queue;

	cmd.aq_common_descriptor.opcode = ENA_ADMIN_SET_FEATURE;
	cmd.feat_common.feature_id = ENA_ADMIN_LLQ;

	cmd.u.llq.header_location_ctrl_enabled = llq_info->header_location_ctrl;
	cmd.u.llq.entry_size_ctrl_enabled = llq_info->desc_list_entry_size_ctrl;
	cmd.u.llq.desc_num_before_header_enabled = llq_info->descs_num_before_header;
	cmd.u.llq.descriptors_stride_ctrl_enabled = llq_info->desc_stride_ctrl;

	ret = ena_com_execute_admin_command(admin_queue,
					    (struct ena_admin_aq_entry *)&cmd,
					    sizeof(cmd),
					    (struct ena_admin_acq_entry *)&resp,
					    sizeof(resp));

	if (unlikely(ret))
		pr_err("Failed to set LLQ configurations: %d\n", ret);

	return ret;
}

static int ena_com_config_llq_info(struct ena_com_dev *ena_dev,
				   struct ena_admin_feature_llq_desc *llq_features,
				   struct ena_llq_configurations *llq_default_cfg)
{
	struct ena_com_llq_info *llq_info = &ena_dev->llq_info;
	u16 supported_feat;
	int rc;

	memset(llq_info, 0, sizeof(*llq_info));

	supported_feat = llq_features->header_location_ctrl_supported;

	if (likely(supported_feat & llq_default_cfg->llq_header_location)) {
		llq_info->header_location_ctrl =
			llq_default_cfg->llq_header_location;
	} else {
		pr_err("Invalid header location control, supported: 0x%x\n",
		       supported_feat);
		return -EINVAL;
	}

	if (likely(llq_info->header_location_ctrl == ENA_ADMIN_INLINE_HEADER)) {
		supported_feat = llq_features->descriptors_stride_ctrl_supported;
		if (likely(supported_feat & llq_default_cfg->llq_stride_ctrl)) {
			llq_info->desc_stride_ctrl = llq_default_cfg->llq_stride_ctrl;
		} else	{
			if (supported_feat & ENA_ADMIN_MULTIPLE_DESCS_PER_ENTRY) {
				llq_info->desc_stride_ctrl = ENA_ADMIN_MULTIPLE_DESCS_PER_ENTRY;
			} else if (supported_feat & ENA_ADMIN_SINGLE_DESC_PER_ENTRY) {
				llq_info->desc_stride_ctrl = ENA_ADMIN_SINGLE_DESC_PER_ENTRY;
			} else {
				pr_err("Invalid desc_stride_ctrl, supported: 0x%x\n",
				       supported_feat);
				return -EINVAL;
			}

			pr_err("Default llq stride ctrl is not supported, performing fallback, default: 0x%x, supported: 0x%x, used: 0x%x\n",
			       llq_default_cfg->llq_stride_ctrl, supported_feat,
			       llq_info->desc_stride_ctrl);
		}
	} else {
		llq_info->desc_stride_ctrl = 0;
	}

	supported_feat = llq_features->entry_size_ctrl_supported;
	if (likely(supported_feat & llq_default_cfg->llq_ring_entry_size)) {
		llq_info->desc_list_entry_size_ctrl = llq_default_cfg->llq_ring_entry_size;
		llq_info->desc_list_entry_size = llq_default_cfg->llq_ring_entry_size_value;
	} else {
		if (supported_feat & ENA_ADMIN_LIST_ENTRY_SIZE_128B) {
			llq_info->desc_list_entry_size_ctrl = ENA_ADMIN_LIST_ENTRY_SIZE_128B;
			llq_info->desc_list_entry_size = 128;
		} else if (supported_feat & ENA_ADMIN_LIST_ENTRY_SIZE_192B) {
			llq_info->desc_list_entry_size_ctrl = ENA_ADMIN_LIST_ENTRY_SIZE_192B;
			llq_info->desc_list_entry_size = 192;
		} else if (supported_feat & ENA_ADMIN_LIST_ENTRY_SIZE_256B) {
			llq_info->desc_list_entry_size_ctrl = ENA_ADMIN_LIST_ENTRY_SIZE_256B;
			llq_info->desc_list_entry_size = 256;
		} else {
			pr_err("Invalid entry_size_ctrl, supported: 0x%x\n",
			       supported_feat);
			return -EINVAL;
		}

		pr_err("Default llq ring entry size is not supported, performing fallback, default: 0x%x, supported: 0x%x, used: 0x%x\n",
		       llq_default_cfg->llq_ring_entry_size, supported_feat,
		       llq_info->desc_list_entry_size);
	}
	if (unlikely(llq_info->desc_list_entry_size & 0x7)) {
		/* The desc list entry size should be whole multiply of 8
		 * This requirement comes from __iowrite64_copy()
		 */
		pr_err("illegal entry size %d\n", llq_info->desc_list_entry_size);
		return -EINVAL;
	}

	if (llq_info->desc_stride_ctrl == ENA_ADMIN_MULTIPLE_DESCS_PER_ENTRY)
		llq_info->descs_per_entry = llq_info->desc_list_entry_size /
			sizeof(struct ena_eth_io_tx_desc);
	else
		llq_info->descs_per_entry = 1;

	supported_feat = llq_features->desc_num_before_header_supported;
	if (likely(supported_feat & llq_default_cfg->llq_num_decs_before_header)) {
		llq_info->descs_num_before_header = llq_default_cfg->llq_num_decs_before_header;
	} else {
		if (supported_feat & ENA_ADMIN_LLQ_NUM_DESCS_BEFORE_HEADER_2) {
			llq_info->descs_num_before_header = ENA_ADMIN_LLQ_NUM_DESCS_BEFORE_HEADER_2;
		} else if (supported_feat & ENA_ADMIN_LLQ_NUM_DESCS_BEFORE_HEADER_1) {
			llq_info->descs_num_before_header = ENA_ADMIN_LLQ_NUM_DESCS_BEFORE_HEADER_1;
		} else if (supported_feat & ENA_ADMIN_LLQ_NUM_DESCS_BEFORE_HEADER_4) {
			llq_info->descs_num_before_header = ENA_ADMIN_LLQ_NUM_DESCS_BEFORE_HEADER_4;
		} else if (supported_feat & ENA_ADMIN_LLQ_NUM_DESCS_BEFORE_HEADER_8) {
			llq_info->descs_num_before_header = ENA_ADMIN_LLQ_NUM_DESCS_BEFORE_HEADER_8;
		} else {
			pr_err("Invalid descs_num_before_header, supported: 0x%x\n",
			       supported_feat);
			return -EINVAL;
		}

		pr_err("Default llq num descs before header is not supported, performing fallback, default: 0x%x, supported: 0x%x, used: 0x%x\n",
		       llq_default_cfg->llq_num_decs_before_header,
		       supported_feat, llq_info->descs_num_before_header);
	}

	llq_info->max_entries_in_tx_burst =
		(u16)(llq_features->max_tx_burst_size /	llq_default_cfg->llq_ring_entry_size_value);

	rc = ena_com_set_llq(ena_dev);
	if (rc)
		pr_err("Cannot set LLQ configuration: %d\n", rc);

	return rc;
}

static int ena_com_wait_and_process_admin_cq_interrupts(struct ena_comp_ctx *comp_ctx,
							struct ena_com_admin_queue *admin_queue)
{
	unsigned long flags = 0;
	int ret;

	wait_for_completion_timeout(&comp_ctx->wait_event,
				    usecs_to_jiffies(
					    admin_queue->completion_timeout));

	/* In case the command wasn't completed find out the root cause.
	 * There might be 2 kinds of errors
	 * 1) No completion (timeout reached)
	 * 2) There is completion but the device didn't get any msi-x interrupt.
	 */
	if (unlikely(comp_ctx->status == ENA_CMD_SUBMITTED)) {
		spin_lock_irqsave(&admin_queue->q_lock, flags);
		ena_com_handle_admin_completion(admin_queue);
		admin_queue->stats.no_completion++;
		spin_unlock_irqrestore(&admin_queue->q_lock, flags);

		if (comp_ctx->status == ENA_CMD_COMPLETED) {
			pr_err("The ena device sent a completion but the driver didn't receive a MSI-X interrupt (cmd %d), autopolling mode is %s\n",
			       comp_ctx->cmd_opcode,
			       admin_queue->auto_polling ? "ON" : "OFF");
			/* Check if fallback to polling is enabled */
			if (admin_queue->auto_polling)
				admin_queue->polling = true;
		} else {
			pr_err("The ena device didn't send a completion for the admin cmd %d status %d\n",
			       comp_ctx->cmd_opcode, comp_ctx->status);
		}
		/* Check if shifted to polling mode.
		 * This will happen if there is a completion without an interrupt
		 * and autopolling mode is enabled. Continuing normal execution in such case
		 */
		if (!admin_queue->polling) {
			admin_queue->running_state = false;
			ret = -ETIME;
			goto err;
		}
	}

	ret = ena_com_comp_status_to_errno(comp_ctx->comp_status);
err:
	comp_ctxt_release(admin_queue, comp_ctx);
	return ret;
}

/* This method read the hardware device register through posting writes
 * and waiting for response
 * On timeout the function will return ENA_MMIO_READ_TIMEOUT
 */
static u32 ena_com_reg_bar_read32(struct ena_com_dev *ena_dev, u16 offset)
{
	struct ena_com_mmio_read *mmio_read = &ena_dev->mmio_read;
	volatile struct ena_admin_ena_mmio_req_read_less_resp *read_resp =
		mmio_read->read_resp;
	u32 mmio_read_reg, ret, i;
	unsigned long flags = 0;
	u32 timeout = mmio_read->reg_read_to;

	might_sleep();

	if (timeout == 0)
		timeout = ENA_REG_READ_TIMEOUT;

	/* If readless is disabled, perform regular read */
	if (!mmio_read->readless_supported)
		return readl(ena_dev->reg_bar + offset);

	spin_lock_irqsave(&mmio_read->lock, flags);
	mmio_read->seq_num++;

	read_resp->req_id = mmio_read->seq_num + 0xDEAD;
	mmio_read_reg = (offset << ENA_REGS_MMIO_REG_READ_REG_OFF_SHIFT) &
			ENA_REGS_MMIO_REG_READ_REG_OFF_MASK;
	mmio_read_reg |= mmio_read->seq_num &
			ENA_REGS_MMIO_REG_READ_REQ_ID_MASK;

	writel(mmio_read_reg, ena_dev->reg_bar + ENA_REGS_MMIO_REG_READ_OFF);

	for (i = 0; i < timeout; i++) {
		if (READ_ONCE(read_resp->req_id) == mmio_read->seq_num)
			break;

		udelay(1);
	}

	if (unlikely(i == timeout)) {
		pr_err("reading reg failed for timeout. expected: req id[%hu] offset[%hu] actual: req id[%hu] offset[%hu]\n",
		       mmio_read->seq_num, offset, read_resp->req_id,
		       read_resp->reg_off);
		ret = ENA_MMIO_READ_TIMEOUT;
		goto err;
	}

	if (read_resp->reg_off != offset) {
		pr_err("Read failure: wrong offset provided\n");
		ret = ENA_MMIO_READ_TIMEOUT;
	} else {
		ret = read_resp->reg_val;
	}
err:
	spin_unlock_irqrestore(&mmio_read->lock, flags);

	return ret;
}

/* There are two types to wait for completion.
 * Polling mode - wait until the completion is available.
 * Async mode - wait on wait queue until the completion is ready
 * (or the timeout expired).
 * It is expected that the IRQ called ena_com_handle_admin_completion
 * to mark the completions.
 */
static int ena_com_wait_and_process_admin_cq(struct ena_comp_ctx *comp_ctx,
					     struct ena_com_admin_queue *admin_queue)
{
	if (admin_queue->polling)
		return ena_com_wait_and_process_admin_cq_polling(comp_ctx,
								 admin_queue);

	return ena_com_wait_and_process_admin_cq_interrupts(comp_ctx,
							    admin_queue);
}

static int ena_com_destroy_io_sq(struct ena_com_dev *ena_dev,
				 struct ena_com_io_sq *io_sq)
{
	struct ena_com_admin_queue *admin_queue = &ena_dev->admin_queue;
	struct ena_admin_aq_destroy_sq_cmd destroy_cmd;
	struct ena_admin_acq_destroy_sq_resp_desc destroy_resp;
	u8 direction;
	int ret;

	memset(&destroy_cmd, 0x0, sizeof(destroy_cmd));

	if (io_sq->direction == ENA_COM_IO_QUEUE_DIRECTION_TX)
		direction = ENA_ADMIN_SQ_DIRECTION_TX;
	else
		direction = ENA_ADMIN_SQ_DIRECTION_RX;

	destroy_cmd.sq.sq_identity |= (direction <<
		ENA_ADMIN_SQ_SQ_DIRECTION_SHIFT) &
		ENA_ADMIN_SQ_SQ_DIRECTION_MASK;

	destroy_cmd.sq.sq_idx = io_sq->idx;
	destroy_cmd.aq_common_descriptor.opcode = ENA_ADMIN_DESTROY_SQ;

	ret = ena_com_execute_admin_command(admin_queue,
					    (struct ena_admin_aq_entry *)&destroy_cmd,
					    sizeof(destroy_cmd),
					    (struct ena_admin_acq_entry *)&destroy_resp,
					    sizeof(destroy_resp));

	if (unlikely(ret && (ret != -ENODEV)))
		pr_err("failed to destroy io sq error: %d\n", ret);

	return ret;
}

static void ena_com_io_queue_free(struct ena_com_dev *ena_dev,
				  struct ena_com_io_sq *io_sq,
				  struct ena_com_io_cq *io_cq)
{
	size_t size;

	if (io_cq->cdesc_addr.virt_addr) {
		size = io_cq->cdesc_entry_size_in_bytes * io_cq->q_depth;

		dma_free_coherent(ena_dev->dmadev, size,
				  io_cq->cdesc_addr.virt_addr,
				  io_cq->cdesc_addr.phys_addr);

		io_cq->cdesc_addr.virt_addr = NULL;
	}

	if (io_sq->desc_addr.virt_addr) {
		size = io_sq->desc_entry_size * io_sq->q_depth;

		dma_free_coherent(ena_dev->dmadev, size,
				  io_sq->desc_addr.virt_addr,
				  io_sq->desc_addr.phys_addr);

		io_sq->desc_addr.virt_addr = NULL;
	}

	if (io_sq->bounce_buf_ctrl.base_buffer) {
		devm_kfree(ena_dev->dmadev, io_sq->bounce_buf_ctrl.base_buffer);
		io_sq->bounce_buf_ctrl.base_buffer = NULL;
	}
}

static int wait_for_reset_state(struct ena_com_dev *ena_dev, u32 timeout,
				u16 exp_state)
{
	u32 val, exp = 0;
	unsigned long timeout_stamp;

	/* Convert timeout from resolution of 100ms to us resolution. */
	timeout_stamp = jiffies + usecs_to_jiffies(100 * 1000 * timeout);

	while (1) {
		val = ena_com_reg_bar_read32(ena_dev, ENA_REGS_DEV_STS_OFF);

		if (unlikely(val == ENA_MMIO_READ_TIMEOUT)) {
			pr_err("Reg read timeout occurred\n");
			return -ETIME;
		}

		if ((val & ENA_REGS_DEV_STS_RESET_IN_PROGRESS_MASK) ==
			exp_state)
			return 0;

		if (time_is_before_jiffies(timeout_stamp))
			return -ETIME;

		ena_delay_exponential_backoff_us(exp++, ena_dev->ena_min_poll_delay_us);
	}
}

static bool ena_com_check_supported_feature_id(struct ena_com_dev *ena_dev,
					       enum ena_admin_aq_feature_id feature_id)
{
	u32 feature_mask = 1 << feature_id;

	/* Device attributes is always supported */
	if ((feature_id != ENA_ADMIN_DEVICE_ATTRIBUTES) &&
	    !(ena_dev->supported_features & feature_mask))
		return false;

	return true;
}

static int ena_com_get_feature_ex(struct ena_com_dev *ena_dev,
				  struct ena_admin_get_feat_resp *get_resp,
				  enum ena_admin_aq_feature_id feature_id,
				  dma_addr_t control_buf_dma_addr,
				  u32 control_buff_size,
				  u8 feature_ver)
{
	struct ena_com_admin_queue *admin_queue;
	struct ena_admin_get_feat_cmd get_cmd;
	int ret;

	if (!ena_com_check_supported_feature_id(ena_dev, feature_id)) {
		pr_debug("Feature %d isn't supported\n", feature_id);
		return -EOPNOTSUPP;
	}

	memset(&get_cmd, 0x0, sizeof(get_cmd));
	admin_queue = &ena_dev->admin_queue;

	get_cmd.aq_common_descriptor.opcode = ENA_ADMIN_GET_FEATURE;

	if (control_buff_size)
		get_cmd.aq_common_descriptor.flags =
			ENA_ADMIN_AQ_COMMON_DESC_CTRL_DATA_INDIRECT_MASK;
	else
		get_cmd.aq_common_descriptor.flags = 0;

	ret = ena_com_mem_addr_set(ena_dev,
				   &get_cmd.control_buffer.address,
				   control_buf_dma_addr);
	if (unlikely(ret)) {
		pr_err("memory address set failed\n");
		return ret;
	}

	get_cmd.control_buffer.length = control_buff_size;
	get_cmd.feat_common.feature_version = feature_ver;
	get_cmd.feat_common.feature_id = feature_id;

	ret = ena_com_execute_admin_command(admin_queue,
					    (struct ena_admin_aq_entry *)
					    &get_cmd,
					    sizeof(get_cmd),
					    (struct ena_admin_acq_entry *)
					    get_resp,
					    sizeof(*get_resp));

	if (unlikely(ret))
		pr_err("Failed to submit get_feature command %d error: %d\n",
		       feature_id, ret);

	return ret;
}

static int ena_com_get_feature(struct ena_com_dev *ena_dev,
			       struct ena_admin_get_feat_resp *get_resp,
			       enum ena_admin_aq_feature_id feature_id,
			       u8 feature_ver)
{
	return ena_com_get_feature_ex(ena_dev,
				      get_resp,
				      feature_id,
				      0,
				      0,
				      feature_ver);
}

int ena_com_get_current_hash_function(struct ena_com_dev *ena_dev)
{
	return ena_dev->rss.hash_func;
}

static void ena_com_hash_key_fill_default_key(struct ena_com_dev *ena_dev)
{
	struct ena_admin_feature_rss_flow_hash_control *hash_key =
		(ena_dev->rss).hash_key;

	netdev_rss_key_fill(&hash_key->key, sizeof(hash_key->key));
	/* The key is stored in the device in u32 array
	 * as well as the API requires the key to be passed in this
	 * format. Thus the size of our array should be divided by 4
	 */
	hash_key->keys_num = sizeof(hash_key->key) / sizeof(u32);
}

static int ena_com_hash_key_allocate(struct ena_com_dev *ena_dev)
{
	struct ena_rss *rss = &ena_dev->rss;

	if (!ena_com_check_supported_feature_id(ena_dev,
						ENA_ADMIN_RSS_HASH_FUNCTION))
		return -EOPNOTSUPP;

	rss->hash_key =
		dma_alloc_coherent(ena_dev->dmadev, sizeof(*rss->hash_key),
				   &rss->hash_key_dma_addr, GFP_KERNEL);

	if (unlikely(!rss->hash_key))
		return -ENOMEM;

	return 0;
}

static void ena_com_hash_key_destroy(struct ena_com_dev *ena_dev)
{
	struct ena_rss *rss = &ena_dev->rss;

	if (rss->hash_key)
		dma_free_coherent(ena_dev->dmadev, sizeof(*rss->hash_key),
				  rss->hash_key, rss->hash_key_dma_addr);
	rss->hash_key = NULL;
}

static int ena_com_hash_ctrl_init(struct ena_com_dev *ena_dev)
{
	struct ena_rss *rss = &ena_dev->rss;

	rss->hash_ctrl =
		dma_alloc_coherent(ena_dev->dmadev, sizeof(*rss->hash_ctrl),
				   &rss->hash_ctrl_dma_addr, GFP_KERNEL);

	if (unlikely(!rss->hash_ctrl))
		return -ENOMEM;

	return 0;
}

static void ena_com_hash_ctrl_destroy(struct ena_com_dev *ena_dev)
{
	struct ena_rss *rss = &ena_dev->rss;

	if (rss->hash_ctrl)
		dma_free_coherent(ena_dev->dmadev, sizeof(*rss->hash_ctrl),
				  rss->hash_ctrl, rss->hash_ctrl_dma_addr);
	rss->hash_ctrl = NULL;
}

static int ena_com_indirect_table_allocate(struct ena_com_dev *ena_dev,
					   u16 log_size)
{
	struct ena_rss *rss = &ena_dev->rss;
	struct ena_admin_get_feat_resp get_resp;
	size_t tbl_size;
	int ret;

	ret = ena_com_get_feature(ena_dev, &get_resp,
				  ENA_ADMIN_RSS_REDIRECTION_TABLE_CONFIG, 0);
	if (unlikely(ret))
		return ret;

	if ((get_resp.u.ind_table.min_size > log_size) ||
	    (get_resp.u.ind_table.max_size < log_size)) {
		pr_err("indirect table size doesn't fit. requested size: %d while min is:%d and max %d\n",
		       1 << log_size, 1 << get_resp.u.ind_table.min_size,
		       1 << get_resp.u.ind_table.max_size);
		return -EINVAL;
	}

	tbl_size = (1ULL << log_size) *
		sizeof(struct ena_admin_rss_ind_table_entry);

	rss->rss_ind_tbl =
		dma_alloc_coherent(ena_dev->dmadev, tbl_size,
				   &rss->rss_ind_tbl_dma_addr, GFP_KERNEL);
	if (unlikely(!rss->rss_ind_tbl))
		goto mem_err1;

	tbl_size = (1ULL << log_size) * sizeof(u16);
	rss->host_rss_ind_tbl =
		devm_kzalloc(ena_dev->dmadev, tbl_size, GFP_KERNEL);
	if (unlikely(!rss->host_rss_ind_tbl))
		goto mem_err2;

	rss->tbl_log_size = log_size;

	return 0;

mem_err2:
	tbl_size = (1ULL << log_size) *
		sizeof(struct ena_admin_rss_ind_table_entry);

	dma_free_coherent(ena_dev->dmadev, tbl_size, rss->rss_ind_tbl,
			  rss->rss_ind_tbl_dma_addr);
	rss->rss_ind_tbl = NULL;
mem_err1:
	rss->tbl_log_size = 0;
	return -ENOMEM;
}

static void ena_com_indirect_table_destroy(struct ena_com_dev *ena_dev)
{
	struct ena_rss *rss = &ena_dev->rss;
	size_t tbl_size = (1ULL << rss->tbl_log_size) *
		sizeof(struct ena_admin_rss_ind_table_entry);

	if (rss->rss_ind_tbl)
		dma_free_coherent(ena_dev->dmadev, tbl_size, rss->rss_ind_tbl,
				  rss->rss_ind_tbl_dma_addr);
	rss->rss_ind_tbl = NULL;

	if (rss->host_rss_ind_tbl)
		devm_kfree(ena_dev->dmadev, rss->host_rss_ind_tbl);
	rss->host_rss_ind_tbl = NULL;
}

static int ena_com_create_io_sq(struct ena_com_dev *ena_dev,
				struct ena_com_io_sq *io_sq, u16 cq_idx)
{
	struct ena_com_admin_queue *admin_queue = &ena_dev->admin_queue;
	struct ena_admin_aq_create_sq_cmd create_cmd;
	struct ena_admin_acq_create_sq_resp_desc cmd_completion;
	u8 direction;
	int ret;

	memset(&create_cmd, 0x0, sizeof(create_cmd));

	create_cmd.aq_common_descriptor.opcode = ENA_ADMIN_CREATE_SQ;

	if (io_sq->direction == ENA_COM_IO_QUEUE_DIRECTION_TX)
		direction = ENA_ADMIN_SQ_DIRECTION_TX;
	else
		direction = ENA_ADMIN_SQ_DIRECTION_RX;

	create_cmd.sq_identity |= (direction <<
		ENA_ADMIN_AQ_CREATE_SQ_CMD_SQ_DIRECTION_SHIFT) &
		ENA_ADMIN_AQ_CREATE_SQ_CMD_SQ_DIRECTION_MASK;

	create_cmd.sq_caps_2 |= io_sq->mem_queue_type &
		ENA_ADMIN_AQ_CREATE_SQ_CMD_PLACEMENT_POLICY_MASK;

	create_cmd.sq_caps_2 |= (ENA_ADMIN_COMPLETION_POLICY_DESC <<
		ENA_ADMIN_AQ_CREATE_SQ_CMD_COMPLETION_POLICY_SHIFT) &
		ENA_ADMIN_AQ_CREATE_SQ_CMD_COMPLETION_POLICY_MASK;

	create_cmd.sq_caps_3 |=
		ENA_ADMIN_AQ_CREATE_SQ_CMD_IS_PHYSICALLY_CONTIGUOUS_MASK;

	create_cmd.cq_idx = cq_idx;
	create_cmd.sq_depth = io_sq->q_depth;

	if (io_sq->mem_queue_type == ENA_ADMIN_PLACEMENT_POLICY_HOST) {
		ret = ena_com_mem_addr_set(ena_dev,
					   &create_cmd.sq_ba,
					   io_sq->desc_addr.phys_addr);
		if (unlikely(ret)) {
			pr_err("memory address set failed\n");
			return ret;
		}
	}

	ret = ena_com_execute_admin_command(admin_queue,
					    (struct ena_admin_aq_entry *)&create_cmd,
					    sizeof(create_cmd),
					    (struct ena_admin_acq_entry *)&cmd_completion,
					    sizeof(cmd_completion));
	if (unlikely(ret)) {
		pr_err("Failed to create IO SQ. error: %d\n", ret);
		return ret;
	}

	io_sq->idx = cmd_completion.sq_idx;

	io_sq->db_addr = (u32 __iomem *)((uintptr_t)ena_dev->reg_bar +
		(uintptr_t)cmd_completion.sq_doorbell_offset);

	if (io_sq->mem_queue_type == ENA_ADMIN_PLACEMENT_POLICY_DEV) {
		io_sq->header_addr = (u8 __iomem *)((uintptr_t)ena_dev->mem_bar
				+ cmd_completion.llq_headers_offset);

		io_sq->desc_addr.pbuf_dev_addr =
			(u8 __iomem *)((uintptr_t)ena_dev->mem_bar +
			cmd_completion.llq_descriptors_offset);
	}

	pr_debug("created sq[%u], depth[%u]\n", io_sq->idx, io_sq->q_depth);

	return ret;
}

static int ena_com_ind_tbl_convert_to_device(struct ena_com_dev *ena_dev)
{
	struct ena_rss *rss = &ena_dev->rss;
	struct ena_com_io_sq *io_sq;
	u16 qid;
	int i;

	for (i = 0; i < 1 << rss->tbl_log_size; i++) {
		qid = rss->host_rss_ind_tbl[i];
		if (qid >= ENA_TOTAL_NUM_QUEUES)
			return -EINVAL;

		io_sq = &ena_dev->io_sq_queues[qid];

		if (io_sq->direction != ENA_COM_IO_QUEUE_DIRECTION_RX)
			return -EINVAL;

		rss->rss_ind_tbl[i].cq_idx = io_sq->idx;
	}

	return 0;
}

static void ena_com_update_intr_delay_resolution(struct ena_com_dev *ena_dev,
						 u16 intr_delay_resolution)
{
	u16 prev_intr_delay_resolution = ena_dev->intr_delay_resolution;

	if (unlikely(!intr_delay_resolution)) {
		pr_err("Illegal intr_delay_resolution provided. Going to use default 1 usec resolution\n");
		intr_delay_resolution = ENA_DEFAULT_INTR_DELAY_RESOLUTION;
	}

	/* update Rx */
	ena_dev->intr_moder_rx_interval =
		ena_dev->intr_moder_rx_interval *
		prev_intr_delay_resolution /
		intr_delay_resolution;

	/* update Tx */
	ena_dev->intr_moder_tx_interval =
		ena_dev->intr_moder_tx_interval *
		prev_intr_delay_resolution /
		intr_delay_resolution;

	ena_dev->intr_delay_resolution = intr_delay_resolution;
}

/*****************************************************************************/
/*******************************      API       ******************************/
/*****************************************************************************/

int ena_com_execute_admin_command(struct ena_com_admin_queue *admin_queue,
				  struct ena_admin_aq_entry *cmd,
				  size_t cmd_size,
				  struct ena_admin_acq_entry *comp,
				  size_t comp_size)
{
	struct ena_comp_ctx *comp_ctx;
	int ret;

	comp_ctx = ena_com_submit_admin_cmd(admin_queue, cmd, cmd_size,
					    comp, comp_size);
	if (IS_ERR(comp_ctx)) {
		if (comp_ctx == ERR_PTR(-ENODEV))
			pr_debug("Failed to submit command [%ld]\n",
				 PTR_ERR(comp_ctx));
		else
			pr_err("Failed to submit command [%ld]\n",
			       PTR_ERR(comp_ctx));

		return PTR_ERR(comp_ctx);
	}

	ret = ena_com_wait_and_process_admin_cq(comp_ctx, admin_queue);
	if (unlikely(ret)) {
		if (admin_queue->running_state)
			pr_err("Failed to process command. ret = %d\n", ret);
		else
			pr_debug("Failed to process command. ret = %d\n", ret);
	}
	return ret;
}

int ena_com_create_io_cq(struct ena_com_dev *ena_dev,
			 struct ena_com_io_cq *io_cq)
{
	struct ena_com_admin_queue *admin_queue = &ena_dev->admin_queue;
	struct ena_admin_aq_create_cq_cmd create_cmd;
	struct ena_admin_acq_create_cq_resp_desc cmd_completion;
	int ret;

	memset(&create_cmd, 0x0, sizeof(create_cmd));

	create_cmd.aq_common_descriptor.opcode = ENA_ADMIN_CREATE_CQ;

	create_cmd.cq_caps_2 |= (io_cq->cdesc_entry_size_in_bytes / 4) &
		ENA_ADMIN_AQ_CREATE_CQ_CMD_CQ_ENTRY_SIZE_WORDS_MASK;
	create_cmd.cq_caps_1 |=
		ENA_ADMIN_AQ_CREATE_CQ_CMD_INTERRUPT_MODE_ENABLED_MASK;

	create_cmd.msix_vector = io_cq->msix_vector;
	create_cmd.cq_depth = io_cq->q_depth;

	ret = ena_com_mem_addr_set(ena_dev,
				   &create_cmd.cq_ba,
				   io_cq->cdesc_addr.phys_addr);
	if (unlikely(ret)) {
		pr_err("memory address set failed\n");
		return ret;
	}

	ret = ena_com_execute_admin_command(admin_queue,
					    (struct ena_admin_aq_entry *)&create_cmd,
					    sizeof(create_cmd),
					    (struct ena_admin_acq_entry *)&cmd_completion,
					    sizeof(cmd_completion));
	if (unlikely(ret)) {
		pr_err("Failed to create IO CQ. error: %d\n", ret);
		return ret;
	}

	io_cq->idx = cmd_completion.cq_idx;

	io_cq->unmask_reg = (u32 __iomem *)((uintptr_t)ena_dev->reg_bar +
		cmd_completion.cq_interrupt_unmask_register_offset);

	if (cmd_completion.cq_head_db_register_offset)
		io_cq->cq_head_db_reg =
			(u32 __iomem *)((uintptr_t)ena_dev->reg_bar +
			cmd_completion.cq_head_db_register_offset);

	if (cmd_completion.numa_node_register_offset)
		io_cq->numa_node_cfg_reg =
			(u32 __iomem *)((uintptr_t)ena_dev->reg_bar +
			cmd_completion.numa_node_register_offset);

	pr_debug("created cq[%u], depth[%u]\n", io_cq->idx, io_cq->q_depth);

	return ret;
}

int ena_com_get_io_handlers(struct ena_com_dev *ena_dev, u16 qid,
			    struct ena_com_io_sq **io_sq,
			    struct ena_com_io_cq **io_cq)
{
	if (qid >= ENA_TOTAL_NUM_QUEUES) {
		pr_err("Invalid queue number %d but the max is %d\n", qid,
		       ENA_TOTAL_NUM_QUEUES);
		return -EINVAL;
	}

	*io_sq = &ena_dev->io_sq_queues[qid];
	*io_cq = &ena_dev->io_cq_queues[qid];

	return 0;
}

void ena_com_abort_admin_commands(struct ena_com_dev *ena_dev)
{
	struct ena_com_admin_queue *admin_queue = &ena_dev->admin_queue;
	struct ena_comp_ctx *comp_ctx;
	u16 i;

	if (!admin_queue->comp_ctx)
		return;

	for (i = 0; i < admin_queue->q_depth; i++) {
		comp_ctx = get_comp_ctxt(admin_queue, i, false);
		if (unlikely(!comp_ctx))
			break;

		comp_ctx->status = ENA_CMD_ABORTED;

		complete(&comp_ctx->wait_event);
	}
}

void ena_com_wait_for_abort_completion(struct ena_com_dev *ena_dev)
{
	struct ena_com_admin_queue *admin_queue = &ena_dev->admin_queue;
	unsigned long flags = 0;
	u32 exp = 0;

	spin_lock_irqsave(&admin_queue->q_lock, flags);
	while (atomic_read(&admin_queue->outstanding_cmds) != 0) {
		spin_unlock_irqrestore(&admin_queue->q_lock, flags);
		ena_delay_exponential_backoff_us(exp++,
						 ena_dev->ena_min_poll_delay_us);
		spin_lock_irqsave(&admin_queue->q_lock, flags);
	}
	spin_unlock_irqrestore(&admin_queue->q_lock, flags);
}

int ena_com_destroy_io_cq(struct ena_com_dev *ena_dev,
			  struct ena_com_io_cq *io_cq)
{
	struct ena_com_admin_queue *admin_queue = &ena_dev->admin_queue;
	struct ena_admin_aq_destroy_cq_cmd destroy_cmd;
	struct ena_admin_acq_destroy_cq_resp_desc destroy_resp;
	int ret;

	memset(&destroy_cmd, 0x0, sizeof(destroy_cmd));

	destroy_cmd.cq_idx = io_cq->idx;
	destroy_cmd.aq_common_descriptor.opcode = ENA_ADMIN_DESTROY_CQ;

	ret = ena_com_execute_admin_command(admin_queue,
					    (struct ena_admin_aq_entry *)&destroy_cmd,
					    sizeof(destroy_cmd),
					    (struct ena_admin_acq_entry *)&destroy_resp,
					    sizeof(destroy_resp));

	if (unlikely(ret && (ret != -ENODEV)))
		pr_err("Failed to destroy IO CQ. error: %d\n", ret);

	return ret;
}

bool ena_com_get_admin_running_state(struct ena_com_dev *ena_dev)
{
	return ena_dev->admin_queue.running_state;
}

void ena_com_set_admin_running_state(struct ena_com_dev *ena_dev, bool state)
{
	struct ena_com_admin_queue *admin_queue = &ena_dev->admin_queue;
	unsigned long flags = 0;

	spin_lock_irqsave(&admin_queue->q_lock, flags);
	ena_dev->admin_queue.running_state = state;
	spin_unlock_irqrestore(&admin_queue->q_lock, flags);
}

void ena_com_admin_aenq_enable(struct ena_com_dev *ena_dev)
{
	u16 depth = ena_dev->aenq.q_depth;

	WARN(ena_dev->aenq.head != depth, "Invalid AENQ state\n");

	/* Init head_db to mark that all entries in the queue
	 * are initially available
	 */
	writel(depth, ena_dev->reg_bar + ENA_REGS_AENQ_HEAD_DB_OFF);
}

int ena_com_set_aenq_config(struct ena_com_dev *ena_dev, u32 groups_flag)
{
	struct ena_com_admin_queue *admin_queue;
	struct ena_admin_set_feat_cmd cmd;
	struct ena_admin_set_feat_resp resp;
	struct ena_admin_get_feat_resp get_resp;
	int ret;

	ret = ena_com_get_feature(ena_dev, &get_resp, ENA_ADMIN_AENQ_CONFIG, 0);
	if (ret) {
		pr_info("Can't get aenq configuration\n");
		return ret;
	}

	if ((get_resp.u.aenq.supported_groups & groups_flag) != groups_flag) {
		pr_warn("Trying to set unsupported aenq events. supported flag: 0x%x asked flag: 0x%x\n",
			get_resp.u.aenq.supported_groups, groups_flag);
		return -EOPNOTSUPP;
	}

	memset(&cmd, 0x0, sizeof(cmd));
	admin_queue = &ena_dev->admin_queue;

	cmd.aq_common_descriptor.opcode = ENA_ADMIN_SET_FEATURE;
	cmd.aq_common_descriptor.flags = 0;
	cmd.feat_common.feature_id = ENA_ADMIN_AENQ_CONFIG;
	cmd.u.aenq.enabled_groups = groups_flag;

	ret = ena_com_execute_admin_command(admin_queue,
					    (struct ena_admin_aq_entry *)&cmd,
					    sizeof(cmd),
					    (struct ena_admin_acq_entry *)&resp,
					    sizeof(resp));

	if (unlikely(ret))
		pr_err("Failed to config AENQ ret: %d\n", ret);

	return ret;
}

int ena_com_get_dma_width(struct ena_com_dev *ena_dev)
{
	u32 caps = ena_com_reg_bar_read32(ena_dev, ENA_REGS_CAPS_OFF);
	int width;

	if (unlikely(caps == ENA_MMIO_READ_TIMEOUT)) {
		pr_err("Reg read timeout occurred\n");
		return -ETIME;
	}

	width = (caps & ENA_REGS_CAPS_DMA_ADDR_WIDTH_MASK) >>
		ENA_REGS_CAPS_DMA_ADDR_WIDTH_SHIFT;

	pr_debug("ENA dma width: %d\n", width);

	if ((width < 32) || width > ENA_MAX_PHYS_ADDR_SIZE_BITS) {
		pr_err("DMA width illegal value: %d\n", width);
		return -EINVAL;
	}

	ena_dev->dma_addr_bits = width;

	return width;
}

int ena_com_validate_version(struct ena_com_dev *ena_dev)
{
	u32 ver;
	u32 ctrl_ver;
	u32 ctrl_ver_masked;

	/* Make sure the ENA version and the controller version are at least
	 * as the driver expects
	 */
	ver = ena_com_reg_bar_read32(ena_dev, ENA_REGS_VERSION_OFF);
	ctrl_ver = ena_com_reg_bar_read32(ena_dev,
					  ENA_REGS_CONTROLLER_VERSION_OFF);

	if (unlikely((ver == ENA_MMIO_READ_TIMEOUT) ||
		     (ctrl_ver == ENA_MMIO_READ_TIMEOUT))) {
		pr_err("Reg read timeout occurred\n");
		return -ETIME;
	}

	pr_info("ena device version: %d.%d\n",
		(ver & ENA_REGS_VERSION_MAJOR_VERSION_MASK) >>
			ENA_REGS_VERSION_MAJOR_VERSION_SHIFT,
		ver & ENA_REGS_VERSION_MINOR_VERSION_MASK);

	pr_info("ena controller version: %d.%d.%d implementation version %d\n",
		(ctrl_ver & ENA_REGS_CONTROLLER_VERSION_MAJOR_VERSION_MASK) >>
			ENA_REGS_CONTROLLER_VERSION_MAJOR_VERSION_SHIFT,
		(ctrl_ver & ENA_REGS_CONTROLLER_VERSION_MINOR_VERSION_MASK) >>
			ENA_REGS_CONTROLLER_VERSION_MINOR_VERSION_SHIFT,
		(ctrl_ver & ENA_REGS_CONTROLLER_VERSION_SUBMINOR_VERSION_MASK),
		(ctrl_ver & ENA_REGS_CONTROLLER_VERSION_IMPL_ID_MASK) >>
			ENA_REGS_CONTROLLER_VERSION_IMPL_ID_SHIFT);

	ctrl_ver_masked =
		(ctrl_ver & ENA_REGS_CONTROLLER_VERSION_MAJOR_VERSION_MASK) |
		(ctrl_ver & ENA_REGS_CONTROLLER_VERSION_MINOR_VERSION_MASK) |
		(ctrl_ver & ENA_REGS_CONTROLLER_VERSION_SUBMINOR_VERSION_MASK);

	/* Validate the ctrl version without the implementation ID */
	if (ctrl_ver_masked < MIN_ENA_CTRL_VER) {
		pr_err("ENA ctrl version is lower than the minimal ctrl version the driver supports\n");
		return -1;
	}

	return 0;
}

void ena_com_admin_destroy(struct ena_com_dev *ena_dev)
{
	struct ena_com_admin_queue *admin_queue = &ena_dev->admin_queue;
	struct ena_com_admin_cq *cq = &admin_queue->cq;
	struct ena_com_admin_sq *sq = &admin_queue->sq;
	struct ena_com_aenq *aenq = &ena_dev->aenq;
	u16 size;

	if (admin_queue->comp_ctx)
		devm_kfree(ena_dev->dmadev, admin_queue->comp_ctx);
	admin_queue->comp_ctx = NULL;
	size = ADMIN_SQ_SIZE(admin_queue->q_depth);
	if (sq->entries)
		dma_free_coherent(ena_dev->dmadev, size, sq->entries,
				  sq->dma_addr);
	sq->entries = NULL;

	size = ADMIN_CQ_SIZE(admin_queue->q_depth);
	if (cq->entries)
		dma_free_coherent(ena_dev->dmadev, size, cq->entries,
				  cq->dma_addr);
	cq->entries = NULL;

	size = ADMIN_AENQ_SIZE(aenq->q_depth);
	if (ena_dev->aenq.entries)
		dma_free_coherent(ena_dev->dmadev, size, aenq->entries,
				  aenq->dma_addr);
	aenq->entries = NULL;
}

void ena_com_set_admin_polling_mode(struct ena_com_dev *ena_dev, bool polling)
{
	u32 mask_value = 0;

	if (polling)
		mask_value = ENA_REGS_ADMIN_INTR_MASK;

	writel(mask_value, ena_dev->reg_bar + ENA_REGS_INTR_MASK_OFF);
	ena_dev->admin_queue.polling = polling;
}

void ena_com_set_admin_auto_polling_mode(struct ena_com_dev *ena_dev,
					 bool polling)
{
	ena_dev->admin_queue.auto_polling = polling;
}

int ena_com_mmio_reg_read_request_init(struct ena_com_dev *ena_dev)
{
	struct ena_com_mmio_read *mmio_read = &ena_dev->mmio_read;

	spin_lock_init(&mmio_read->lock);
	mmio_read->read_resp =
		dma_alloc_coherent(ena_dev->dmadev,
				   sizeof(*mmio_read->read_resp),
				   &mmio_read->read_resp_dma_addr, GFP_KERNEL);
	if (unlikely(!mmio_read->read_resp))
		goto err;

	ena_com_mmio_reg_read_request_write_dev_addr(ena_dev);

	mmio_read->read_resp->req_id = 0x0;
	mmio_read->seq_num = 0x0;
	mmio_read->readless_supported = true;

	return 0;

err:

	return -ENOMEM;
}

void ena_com_set_mmio_read_mode(struct ena_com_dev *ena_dev, bool readless_supported)
{
	struct ena_com_mmio_read *mmio_read = &ena_dev->mmio_read;

	mmio_read->readless_supported = readless_supported;
}

void ena_com_mmio_reg_read_request_destroy(struct ena_com_dev *ena_dev)
{
	struct ena_com_mmio_read *mmio_read = &ena_dev->mmio_read;

	writel(0x0, ena_dev->reg_bar + ENA_REGS_MMIO_RESP_LO_OFF);
	writel(0x0, ena_dev->reg_bar + ENA_REGS_MMIO_RESP_HI_OFF);

	dma_free_coherent(ena_dev->dmadev, sizeof(*mmio_read->read_resp),
			  mmio_read->read_resp, mmio_read->read_resp_dma_addr);

	mmio_read->read_resp = NULL;
}

void ena_com_mmio_reg_read_request_write_dev_addr(struct ena_com_dev *ena_dev)
{
	struct ena_com_mmio_read *mmio_read = &ena_dev->mmio_read;
	u32 addr_low, addr_high;

	addr_low = ENA_DMA_ADDR_TO_UINT32_LOW(mmio_read->read_resp_dma_addr);
	addr_high = ENA_DMA_ADDR_TO_UINT32_HIGH(mmio_read->read_resp_dma_addr);

	writel(addr_low, ena_dev->reg_bar + ENA_REGS_MMIO_RESP_LO_OFF);
	writel(addr_high, ena_dev->reg_bar + ENA_REGS_MMIO_RESP_HI_OFF);
}

int ena_com_admin_init(struct ena_com_dev *ena_dev,
		       struct ena_aenq_handlers *aenq_handlers)
{
	struct ena_com_admin_queue *admin_queue = &ena_dev->admin_queue;
	u32 aq_caps, acq_caps, dev_sts, addr_low, addr_high;
	int ret;

	dev_sts = ena_com_reg_bar_read32(ena_dev, ENA_REGS_DEV_STS_OFF);

	if (unlikely(dev_sts == ENA_MMIO_READ_TIMEOUT)) {
		pr_err("Reg read timeout occurred\n");
		return -ETIME;
	}

	if (!(dev_sts & ENA_REGS_DEV_STS_READY_MASK)) {
		pr_err("Device isn't ready, abort com init\n");
		return -ENODEV;
	}

	admin_queue->q_depth = ENA_ADMIN_QUEUE_DEPTH;

	admin_queue->q_dmadev = ena_dev->dmadev;
	admin_queue->polling = false;
	admin_queue->curr_cmd_id = 0;

	atomic_set(&admin_queue->outstanding_cmds, 0);

	spin_lock_init(&admin_queue->q_lock);

	ret = ena_com_init_comp_ctxt(admin_queue);
	if (ret)
		goto error;

	ret = ena_com_admin_init_sq(admin_queue);
	if (ret)
		goto error;

	ret = ena_com_admin_init_cq(admin_queue);
	if (ret)
		goto error;

	admin_queue->sq.db_addr = (u32 __iomem *)((uintptr_t)ena_dev->reg_bar +
		ENA_REGS_AQ_DB_OFF);

	addr_low = ENA_DMA_ADDR_TO_UINT32_LOW(admin_queue->sq.dma_addr);
	addr_high = ENA_DMA_ADDR_TO_UINT32_HIGH(admin_queue->sq.dma_addr);

	writel(addr_low, ena_dev->reg_bar + ENA_REGS_AQ_BASE_LO_OFF);
	writel(addr_high, ena_dev->reg_bar + ENA_REGS_AQ_BASE_HI_OFF);

	addr_low = ENA_DMA_ADDR_TO_UINT32_LOW(admin_queue->cq.dma_addr);
	addr_high = ENA_DMA_ADDR_TO_UINT32_HIGH(admin_queue->cq.dma_addr);

	writel(addr_low, ena_dev->reg_bar + ENA_REGS_ACQ_BASE_LO_OFF);
	writel(addr_high, ena_dev->reg_bar + ENA_REGS_ACQ_BASE_HI_OFF);

	aq_caps = 0;
	aq_caps |= admin_queue->q_depth & ENA_REGS_AQ_CAPS_AQ_DEPTH_MASK;
	aq_caps |= (sizeof(struct ena_admin_aq_entry) <<
			ENA_REGS_AQ_CAPS_AQ_ENTRY_SIZE_SHIFT) &
			ENA_REGS_AQ_CAPS_AQ_ENTRY_SIZE_MASK;

	acq_caps = 0;
	acq_caps |= admin_queue->q_depth & ENA_REGS_ACQ_CAPS_ACQ_DEPTH_MASK;
	acq_caps |= (sizeof(struct ena_admin_acq_entry) <<
		ENA_REGS_ACQ_CAPS_ACQ_ENTRY_SIZE_SHIFT) &
		ENA_REGS_ACQ_CAPS_ACQ_ENTRY_SIZE_MASK;

	writel(aq_caps, ena_dev->reg_bar + ENA_REGS_AQ_CAPS_OFF);
	writel(acq_caps, ena_dev->reg_bar + ENA_REGS_ACQ_CAPS_OFF);
	ret = ena_com_admin_init_aenq(ena_dev, aenq_handlers);
	if (ret)
		goto error;

	admin_queue->ena_dev = ena_dev;
	admin_queue->running_state = true;

	return 0;
error:
	ena_com_admin_destroy(ena_dev);

	return ret;
}

int ena_com_create_io_queue(struct ena_com_dev *ena_dev,
			    struct ena_com_create_io_ctx *ctx)
{
	struct ena_com_io_sq *io_sq;
	struct ena_com_io_cq *io_cq;
	int ret;

	if (ctx->qid >= ENA_TOTAL_NUM_QUEUES) {
		pr_err("Qid (%d) is bigger than max num of queues (%d)\n",
		       ctx->qid, ENA_TOTAL_NUM_QUEUES);
		return -EINVAL;
	}

	io_sq = &ena_dev->io_sq_queues[ctx->qid];
	io_cq = &ena_dev->io_cq_queues[ctx->qid];

	memset(io_sq, 0x0, sizeof(*io_sq));
	memset(io_cq, 0x0, sizeof(*io_cq));

	/* Init CQ */
	io_cq->q_depth = ctx->queue_size;
	io_cq->direction = ctx->direction;
	io_cq->qid = ctx->qid;

	io_cq->msix_vector = ctx->msix_vector;

	io_sq->q_depth = ctx->queue_size;
	io_sq->direction = ctx->direction;
	io_sq->qid = ctx->qid;

	io_sq->mem_queue_type = ctx->mem_queue_type;

	if (ctx->direction == ENA_COM_IO_QUEUE_DIRECTION_TX)
		/* header length is limited to 8 bits */
		io_sq->tx_max_header_size =
			min_t(u32, ena_dev->tx_max_header_size, SZ_256);

	ret = ena_com_init_io_sq(ena_dev, ctx, io_sq);
	if (ret)
		goto error;
	ret = ena_com_init_io_cq(ena_dev, ctx, io_cq);
	if (ret)
		goto error;

	ret = ena_com_create_io_cq(ena_dev, io_cq);
	if (ret)
		goto error;

	ret = ena_com_create_io_sq(ena_dev, io_sq, io_cq->idx);
	if (ret)
		goto destroy_io_cq;

	return 0;

destroy_io_cq:
	ena_com_destroy_io_cq(ena_dev, io_cq);
error:
	ena_com_io_queue_free(ena_dev, io_sq, io_cq);
	return ret;
}

void ena_com_destroy_io_queue(struct ena_com_dev *ena_dev, u16 qid)
{
	struct ena_com_io_sq *io_sq;
	struct ena_com_io_cq *io_cq;

	if (qid >= ENA_TOTAL_NUM_QUEUES) {
		pr_err("Qid (%d) is bigger than max num of queues (%d)\n", qid,
		       ENA_TOTAL_NUM_QUEUES);
		return;
	}

	io_sq = &ena_dev->io_sq_queues[qid];
	io_cq = &ena_dev->io_cq_queues[qid];

	ena_com_destroy_io_sq(ena_dev, io_sq);
	ena_com_destroy_io_cq(ena_dev, io_cq);

	ena_com_io_queue_free(ena_dev, io_sq, io_cq);
}

int ena_com_get_link_params(struct ena_com_dev *ena_dev,
			    struct ena_admin_get_feat_resp *resp)
{
	return ena_com_get_feature(ena_dev, resp, ENA_ADMIN_LINK_CONFIG, 0);
}

int ena_com_get_dev_attr_feat(struct ena_com_dev *ena_dev,
			      struct ena_com_dev_get_features_ctx *get_feat_ctx)
{
	struct ena_admin_get_feat_resp get_resp;
	int rc;

	rc = ena_com_get_feature(ena_dev, &get_resp,
				 ENA_ADMIN_DEVICE_ATTRIBUTES, 0);
	if (rc)
		return rc;

	memcpy(&get_feat_ctx->dev_attr, &get_resp.u.dev_attr,
	       sizeof(get_resp.u.dev_attr));
	ena_dev->supported_features = get_resp.u.dev_attr.supported_features;

	if (ena_dev->supported_features & BIT(ENA_ADMIN_MAX_QUEUES_EXT)) {
		rc = ena_com_get_feature(ena_dev, &get_resp,
					 ENA_ADMIN_MAX_QUEUES_EXT,
					 ENA_FEATURE_MAX_QUEUE_EXT_VER);
		if (rc)
			return rc;

		if (get_resp.u.max_queue_ext.version != ENA_FEATURE_MAX_QUEUE_EXT_VER)
			return -EINVAL;

		memcpy(&get_feat_ctx->max_queue_ext, &get_resp.u.max_queue_ext,
		       sizeof(get_resp.u.max_queue_ext));
		ena_dev->tx_max_header_size =
			get_resp.u.max_queue_ext.max_queue_ext.max_tx_header_size;
	} else {
		rc = ena_com_get_feature(ena_dev, &get_resp,
					 ENA_ADMIN_MAX_QUEUES_NUM, 0);
		memcpy(&get_feat_ctx->max_queues, &get_resp.u.max_queue,
		       sizeof(get_resp.u.max_queue));
		ena_dev->tx_max_header_size =
			get_resp.u.max_queue.max_header_size;

		if (rc)
			return rc;
	}

	rc = ena_com_get_feature(ena_dev, &get_resp,
				 ENA_ADMIN_AENQ_CONFIG, 0);
	if (rc)
		return rc;

	memcpy(&get_feat_ctx->aenq, &get_resp.u.aenq,
	       sizeof(get_resp.u.aenq));

	rc = ena_com_get_feature(ena_dev, &get_resp,
				 ENA_ADMIN_STATELESS_OFFLOAD_CONFIG, 0);
	if (rc)
		return rc;

	memcpy(&get_feat_ctx->offload, &get_resp.u.offload,
	       sizeof(get_resp.u.offload));

	/* Driver hints isn't mandatory admin command. So in case the
	 * command isn't supported set driver hints to 0
	 */
	rc = ena_com_get_feature(ena_dev, &get_resp, ENA_ADMIN_HW_HINTS, 0);

	if (!rc)
		memcpy(&get_feat_ctx->hw_hints, &get_resp.u.hw_hints,
		       sizeof(get_resp.u.hw_hints));
	else if (rc == -EOPNOTSUPP)
		memset(&get_feat_ctx->hw_hints, 0x0,
		       sizeof(get_feat_ctx->hw_hints));
	else
		return rc;

	rc = ena_com_get_feature(ena_dev, &get_resp, ENA_ADMIN_LLQ, 0);
	if (!rc)
		memcpy(&get_feat_ctx->llq, &get_resp.u.llq,
		       sizeof(get_resp.u.llq));
	else if (rc == -EOPNOTSUPP)
		memset(&get_feat_ctx->llq, 0x0, sizeof(get_feat_ctx->llq));
	else
		return rc;

	return 0;
}

void ena_com_admin_q_comp_intr_handler(struct ena_com_dev *ena_dev)
{
	ena_com_handle_admin_completion(&ena_dev->admin_queue);
}

/* ena_handle_specific_aenq_event:
 * return the handler that is relevant to the specific event group
 */
static ena_aenq_handler ena_com_get_specific_aenq_cb(struct ena_com_dev *dev,
						     u16 group)
{
	struct ena_aenq_handlers *aenq_handlers = dev->aenq.aenq_handlers;

	if ((group < ENA_MAX_HANDLERS) && aenq_handlers->handlers[group])
		return aenq_handlers->handlers[group];

	return aenq_handlers->unimplemented_handler;
}

/* ena_aenq_intr_handler:
 * handles the aenq incoming events.
 * pop events from the queue and apply the specific handler
 */
void ena_com_aenq_intr_handler(struct ena_com_dev *dev, void *data)
{
	struct ena_admin_aenq_entry *aenq_e;
	struct ena_admin_aenq_common_desc *aenq_common;
	struct ena_com_aenq *aenq  = &dev->aenq;
	u64 timestamp;
	ena_aenq_handler handler_cb;
	u16 masked_head, processed = 0;
	u8 phase;

	masked_head = aenq->head & (aenq->q_depth - 1);
	phase = aenq->phase;
	aenq_e = &aenq->entries[masked_head]; /* Get first entry */
	aenq_common = &aenq_e->aenq_common_desc;

	/* Go over all the events */
	while ((READ_ONCE(aenq_common->flags) &
		ENA_ADMIN_AENQ_COMMON_DESC_PHASE_MASK) == phase) {
		/* Make sure the phase bit (ownership) is as expected before
		 * reading the rest of the descriptor.
		 */
		dma_rmb();

		timestamp = (u64)aenq_common->timestamp_low |
			    ((u64)aenq_common->timestamp_high << 32);
		pr_debug("AENQ! Group[%x] Syndrom[%x] timestamp: [%llus]\n",
			 aenq_common->group, aenq_common->syndrom, timestamp);

		/* Handle specific event*/
		handler_cb = ena_com_get_specific_aenq_cb(dev,
							  aenq_common->group);
		handler_cb(data, aenq_e); /* call the actual event handler*/

		/* Get next event entry */
		masked_head++;
		processed++;

		if (unlikely(masked_head == aenq->q_depth)) {
			masked_head = 0;
			phase = !phase;
		}
		aenq_e = &aenq->entries[masked_head];
		aenq_common = &aenq_e->aenq_common_desc;
	}

	aenq->head += processed;
	aenq->phase = phase;

	/* Don't update aenq doorbell if there weren't any processed events */
	if (!processed)
		return;

	/* write the aenq doorbell after all AENQ descriptors were read */
	mb();
	writel_relaxed((u32)aenq->head, dev->reg_bar + ENA_REGS_AENQ_HEAD_DB_OFF);
}

int ena_com_dev_reset(struct ena_com_dev *ena_dev,
		      enum ena_regs_reset_reason_types reset_reason)
{
	u32 stat, timeout, cap, reset_val;
	int rc;

	stat = ena_com_reg_bar_read32(ena_dev, ENA_REGS_DEV_STS_OFF);
	cap = ena_com_reg_bar_read32(ena_dev, ENA_REGS_CAPS_OFF);

	if (unlikely((stat == ENA_MMIO_READ_TIMEOUT) ||
		     (cap == ENA_MMIO_READ_TIMEOUT))) {
		pr_err("Reg read32 timeout occurred\n");
		return -ETIME;
	}

	if ((stat & ENA_REGS_DEV_STS_READY_MASK) == 0) {
		pr_err("Device isn't ready, can't reset device\n");
		return -EINVAL;
	}

	timeout = (cap & ENA_REGS_CAPS_RESET_TIMEOUT_MASK) >>
			ENA_REGS_CAPS_RESET_TIMEOUT_SHIFT;
	if (timeout == 0) {
		pr_err("Invalid timeout value\n");
		return -EINVAL;
	}

	/* start reset */
	reset_val = ENA_REGS_DEV_CTL_DEV_RESET_MASK;
	reset_val |= (reset_reason << ENA_REGS_DEV_CTL_RESET_REASON_SHIFT) &
		     ENA_REGS_DEV_CTL_RESET_REASON_MASK;
	writel(reset_val, ena_dev->reg_bar + ENA_REGS_DEV_CTL_OFF);

	/* Write again the MMIO read request address */
	ena_com_mmio_reg_read_request_write_dev_addr(ena_dev);

	rc = wait_for_reset_state(ena_dev, timeout,
				  ENA_REGS_DEV_STS_RESET_IN_PROGRESS_MASK);
	if (rc != 0) {
		pr_err("Reset indication didn't turn on\n");
		return rc;
	}

	/* reset done */
	writel(0, ena_dev->reg_bar + ENA_REGS_DEV_CTL_OFF);
	rc = wait_for_reset_state(ena_dev, timeout, 0);
	if (rc != 0) {
		pr_err("Reset indication didn't turn off\n");
		return rc;
	}

	timeout = (cap & ENA_REGS_CAPS_ADMIN_CMD_TO_MASK) >>
		ENA_REGS_CAPS_ADMIN_CMD_TO_SHIFT;
	if (timeout)
		/* the resolution of timeout reg is 100ms */
		ena_dev->admin_queue.completion_timeout = timeout * 100000;
	else
		ena_dev->admin_queue.completion_timeout = ADMIN_CMD_TIMEOUT_US;

	return 0;
}

static int ena_get_dev_stats(struct ena_com_dev *ena_dev,
			     struct ena_com_stats_ctx *ctx,
			     enum ena_admin_get_stats_type type)
{
	struct ena_admin_aq_get_stats_cmd *get_cmd = &ctx->get_cmd;
	struct ena_admin_acq_get_stats_resp *get_resp = &ctx->get_resp;
	struct ena_com_admin_queue *admin_queue;
	int ret;

	admin_queue = &ena_dev->admin_queue;

	get_cmd->aq_common_descriptor.opcode = ENA_ADMIN_GET_STATS;
	get_cmd->aq_common_descriptor.flags = 0;
	get_cmd->type = type;

	ret =  ena_com_execute_admin_command(admin_queue,
					     (struct ena_admin_aq_entry *)get_cmd,
					     sizeof(*get_cmd),
					     (struct ena_admin_acq_entry *)get_resp,
					     sizeof(*get_resp));

	if (unlikely(ret))
		pr_err("Failed to get stats. error: %d\n", ret);

	return ret;
}

int ena_com_get_dev_basic_stats(struct ena_com_dev *ena_dev,
				struct ena_admin_basic_stats *stats)
{
	struct ena_com_stats_ctx ctx;
	int ret;

	memset(&ctx, 0x0, sizeof(ctx));
	ret = ena_get_dev_stats(ena_dev, &ctx, ENA_ADMIN_GET_STATS_TYPE_BASIC);
	if (likely(ret == 0))
		memcpy(stats, &ctx.get_resp.basic_stats,
		       sizeof(ctx.get_resp.basic_stats));

	return ret;
}

int ena_com_set_dev_mtu(struct ena_com_dev *ena_dev, int mtu)
{
	struct ena_com_admin_queue *admin_queue;
	struct ena_admin_set_feat_cmd cmd;
	struct ena_admin_set_feat_resp resp;
	int ret;

	if (!ena_com_check_supported_feature_id(ena_dev, ENA_ADMIN_MTU)) {
		pr_debug("Feature %d isn't supported\n", ENA_ADMIN_MTU);
		return -EOPNOTSUPP;
	}

	memset(&cmd, 0x0, sizeof(cmd));
	admin_queue = &ena_dev->admin_queue;

	cmd.aq_common_descriptor.opcode = ENA_ADMIN_SET_FEATURE;
	cmd.aq_common_descriptor.flags = 0;
	cmd.feat_common.feature_id = ENA_ADMIN_MTU;
	cmd.u.mtu.mtu = mtu;

	ret = ena_com_execute_admin_command(admin_queue,
					    (struct ena_admin_aq_entry *)&cmd,
					    sizeof(cmd),
					    (struct ena_admin_acq_entry *)&resp,
					    sizeof(resp));

	if (unlikely(ret))
		pr_err("Failed to set mtu %d. error: %d\n", mtu, ret);

	return ret;
}

int ena_com_get_offload_settings(struct ena_com_dev *ena_dev,
				 struct ena_admin_feature_offload_desc *offload)
{
	int ret;
	struct ena_admin_get_feat_resp resp;

	ret = ena_com_get_feature(ena_dev, &resp,
				  ENA_ADMIN_STATELESS_OFFLOAD_CONFIG, 0);
	if (unlikely(ret)) {
		pr_err("Failed to get offload capabilities %d\n", ret);
		return ret;
	}

	memcpy(offload, &resp.u.offload, sizeof(resp.u.offload));

	return 0;
}

int ena_com_set_hash_function(struct ena_com_dev *ena_dev)
{
	struct ena_com_admin_queue *admin_queue = &ena_dev->admin_queue;
	struct ena_rss *rss = &ena_dev->rss;
	struct ena_admin_set_feat_cmd cmd;
	struct ena_admin_set_feat_resp resp;
	struct ena_admin_get_feat_resp get_resp;
	int ret;

	if (!ena_com_check_supported_feature_id(ena_dev,
						ENA_ADMIN_RSS_HASH_FUNCTION)) {
		pr_debug("Feature %d isn't supported\n",
			 ENA_ADMIN_RSS_HASH_FUNCTION);
		return -EOPNOTSUPP;
	}

	/* Validate hash function is supported */
	ret = ena_com_get_feature(ena_dev, &get_resp,
				  ENA_ADMIN_RSS_HASH_FUNCTION, 0);
	if (unlikely(ret))
		return ret;

	if (!(get_resp.u.flow_hash_func.supported_func & BIT(rss->hash_func))) {
		pr_err("Func hash %d isn't supported by device, abort\n",
		       rss->hash_func);
		return -EOPNOTSUPP;
	}

	memset(&cmd, 0x0, sizeof(cmd));

	cmd.aq_common_descriptor.opcode = ENA_ADMIN_SET_FEATURE;
	cmd.aq_common_descriptor.flags =
		ENA_ADMIN_AQ_COMMON_DESC_CTRL_DATA_INDIRECT_MASK;
	cmd.feat_common.feature_id = ENA_ADMIN_RSS_HASH_FUNCTION;
	cmd.u.flow_hash_func.init_val = rss->hash_init_val;
	cmd.u.flow_hash_func.selected_func = 1 << rss->hash_func;

	ret = ena_com_mem_addr_set(ena_dev,
				   &cmd.control_buffer.address,
				   rss->hash_key_dma_addr);
	if (unlikely(ret)) {
		pr_err("memory address set failed\n");
		return ret;
	}

	cmd.control_buffer.length = sizeof(*rss->hash_key);

	ret = ena_com_execute_admin_command(admin_queue,
					    (struct ena_admin_aq_entry *)&cmd,
					    sizeof(cmd),
					    (struct ena_admin_acq_entry *)&resp,
					    sizeof(resp));
	if (unlikely(ret)) {
		pr_err("Failed to set hash function %d. error: %d\n",
		       rss->hash_func, ret);
		return -EINVAL;
	}

	return 0;
}

int ena_com_fill_hash_function(struct ena_com_dev *ena_dev,
			       enum ena_admin_hash_functions func,
			       const u8 *key, u16 key_len, u32 init_val)
{
	struct ena_admin_feature_rss_flow_hash_control *hash_key;
	struct ena_admin_get_feat_resp get_resp;
	enum ena_admin_hash_functions old_func;
	struct ena_rss *rss = &ena_dev->rss;
	int rc;

	hash_key = rss->hash_key;

	/* Make sure size is a mult of DWs */
	if (unlikely(key_len & 0x3))
		return -EINVAL;

	rc = ena_com_get_feature_ex(ena_dev, &get_resp,
				    ENA_ADMIN_RSS_HASH_FUNCTION,
				    rss->hash_key_dma_addr,
				    sizeof(*rss->hash_key), 0);
	if (unlikely(rc))
		return rc;

	if (!(BIT(func) & get_resp.u.flow_hash_func.supported_func)) {
		pr_err("Flow hash function %d isn't supported\n", func);
		return -EOPNOTSUPP;
	}

	switch (func) {
	case ENA_ADMIN_TOEPLITZ:
		if (key) {
			if (key_len != sizeof(hash_key->key)) {
				pr_err("key len (%hu) doesn't equal the supported size (%zu)\n",
				       key_len, sizeof(hash_key->key));
				return -EINVAL;
			}
			memcpy(hash_key->key, key, key_len);
			rss->hash_init_val = init_val;
			hash_key->keys_num = key_len >> 2;
		}
		break;
	case ENA_ADMIN_CRC32:
		rss->hash_init_val = init_val;
		break;
	default:
		pr_err("Invalid hash function (%d)\n", func);
		return -EINVAL;
	}

	old_func = rss->hash_func;
	rss->hash_func = func;
	rc = ena_com_set_hash_function(ena_dev);

	/* Restore the old function */
	if (unlikely(rc))
		rss->hash_func = old_func;

	return rc;
}

int ena_com_get_hash_function(struct ena_com_dev *ena_dev,
			      enum ena_admin_hash_functions *func)
{
	struct ena_rss *rss = &ena_dev->rss;
	struct ena_admin_get_feat_resp get_resp;
	int rc;

	if (unlikely(!func))
		return -EINVAL;

	rc = ena_com_get_feature_ex(ena_dev, &get_resp,
				    ENA_ADMIN_RSS_HASH_FUNCTION,
				    rss->hash_key_dma_addr,
				    sizeof(*rss->hash_key), 0);
	if (unlikely(rc))
		return rc;

	/* ffs() returns 1 in case the lsb is set */
	rss->hash_func = ffs(get_resp.u.flow_hash_func.selected_func);
	if (rss->hash_func)
		rss->hash_func--;

	*func = rss->hash_func;
<<<<<<< HEAD
=======

	return 0;
}

int ena_com_get_hash_key(struct ena_com_dev *ena_dev, u8 *key)
{
	struct ena_admin_feature_rss_flow_hash_control *hash_key =
		ena_dev->rss.hash_key;
>>>>>>> ad8c735b

	if (key)
		memcpy(key, hash_key->key, (size_t)(hash_key->keys_num) << 2);

	return 0;
}

int ena_com_get_hash_ctrl(struct ena_com_dev *ena_dev,
			  enum ena_admin_flow_hash_proto proto,
			  u16 *fields)
{
	struct ena_rss *rss = &ena_dev->rss;
	struct ena_admin_get_feat_resp get_resp;
	int rc;

	rc = ena_com_get_feature_ex(ena_dev, &get_resp,
				    ENA_ADMIN_RSS_HASH_INPUT,
				    rss->hash_ctrl_dma_addr,
				    sizeof(*rss->hash_ctrl), 0);
	if (unlikely(rc))
		return rc;

	if (fields)
		*fields = rss->hash_ctrl->selected_fields[proto].fields;

	return 0;
}

int ena_com_set_hash_ctrl(struct ena_com_dev *ena_dev)
{
	struct ena_com_admin_queue *admin_queue = &ena_dev->admin_queue;
	struct ena_rss *rss = &ena_dev->rss;
	struct ena_admin_feature_rss_hash_control *hash_ctrl = rss->hash_ctrl;
	struct ena_admin_set_feat_cmd cmd;
	struct ena_admin_set_feat_resp resp;
	int ret;

	if (!ena_com_check_supported_feature_id(ena_dev,
						ENA_ADMIN_RSS_HASH_INPUT)) {
		pr_debug("Feature %d isn't supported\n",
			 ENA_ADMIN_RSS_HASH_INPUT);
		return -EOPNOTSUPP;
	}

	memset(&cmd, 0x0, sizeof(cmd));

	cmd.aq_common_descriptor.opcode = ENA_ADMIN_SET_FEATURE;
	cmd.aq_common_descriptor.flags =
		ENA_ADMIN_AQ_COMMON_DESC_CTRL_DATA_INDIRECT_MASK;
	cmd.feat_common.feature_id = ENA_ADMIN_RSS_HASH_INPUT;
	cmd.u.flow_hash_input.enabled_input_sort =
		ENA_ADMIN_FEATURE_RSS_FLOW_HASH_INPUT_L3_SORT_MASK |
		ENA_ADMIN_FEATURE_RSS_FLOW_HASH_INPUT_L4_SORT_MASK;

	ret = ena_com_mem_addr_set(ena_dev,
				   &cmd.control_buffer.address,
				   rss->hash_ctrl_dma_addr);
	if (unlikely(ret)) {
		pr_err("memory address set failed\n");
		return ret;
	}
	cmd.control_buffer.length = sizeof(*hash_ctrl);

	ret = ena_com_execute_admin_command(admin_queue,
					    (struct ena_admin_aq_entry *)&cmd,
					    sizeof(cmd),
					    (struct ena_admin_acq_entry *)&resp,
					    sizeof(resp));
	if (unlikely(ret))
		pr_err("Failed to set hash input. error: %d\n", ret);

	return ret;
}

int ena_com_set_default_hash_ctrl(struct ena_com_dev *ena_dev)
{
	struct ena_rss *rss = &ena_dev->rss;
	struct ena_admin_feature_rss_hash_control *hash_ctrl =
		rss->hash_ctrl;
	u16 available_fields = 0;
	int rc, i;

	/* Get the supported hash input */
	rc = ena_com_get_hash_ctrl(ena_dev, 0, NULL);
	if (unlikely(rc))
		return rc;

	hash_ctrl->selected_fields[ENA_ADMIN_RSS_TCP4].fields =
		ENA_ADMIN_RSS_L3_SA | ENA_ADMIN_RSS_L3_DA |
		ENA_ADMIN_RSS_L4_DP | ENA_ADMIN_RSS_L4_SP;

	hash_ctrl->selected_fields[ENA_ADMIN_RSS_UDP4].fields =
		ENA_ADMIN_RSS_L3_SA | ENA_ADMIN_RSS_L3_DA |
		ENA_ADMIN_RSS_L4_DP | ENA_ADMIN_RSS_L4_SP;

	hash_ctrl->selected_fields[ENA_ADMIN_RSS_TCP6].fields =
		ENA_ADMIN_RSS_L3_SA | ENA_ADMIN_RSS_L3_DA |
		ENA_ADMIN_RSS_L4_DP | ENA_ADMIN_RSS_L4_SP;

	hash_ctrl->selected_fields[ENA_ADMIN_RSS_UDP6].fields =
		ENA_ADMIN_RSS_L3_SA | ENA_ADMIN_RSS_L3_DA |
		ENA_ADMIN_RSS_L4_DP | ENA_ADMIN_RSS_L4_SP;

	hash_ctrl->selected_fields[ENA_ADMIN_RSS_IP4].fields =
		ENA_ADMIN_RSS_L3_SA | ENA_ADMIN_RSS_L3_DA;

	hash_ctrl->selected_fields[ENA_ADMIN_RSS_IP6].fields =
		ENA_ADMIN_RSS_L3_SA | ENA_ADMIN_RSS_L3_DA;

	hash_ctrl->selected_fields[ENA_ADMIN_RSS_IP4_FRAG].fields =
		ENA_ADMIN_RSS_L3_SA | ENA_ADMIN_RSS_L3_DA;

	hash_ctrl->selected_fields[ENA_ADMIN_RSS_NOT_IP].fields =
		ENA_ADMIN_RSS_L2_DA | ENA_ADMIN_RSS_L2_SA;

	for (i = 0; i < ENA_ADMIN_RSS_PROTO_NUM; i++) {
		available_fields = hash_ctrl->selected_fields[i].fields &
				hash_ctrl->supported_fields[i].fields;
		if (available_fields != hash_ctrl->selected_fields[i].fields) {
			pr_err("hash control doesn't support all the desire configuration. proto %x supported %x selected %x\n",
			       i, hash_ctrl->supported_fields[i].fields,
			       hash_ctrl->selected_fields[i].fields);
			return -EOPNOTSUPP;
		}
	}

	rc = ena_com_set_hash_ctrl(ena_dev);

	/* In case of failure, restore the old hash ctrl */
	if (unlikely(rc))
		ena_com_get_hash_ctrl(ena_dev, 0, NULL);

	return rc;
}

int ena_com_fill_hash_ctrl(struct ena_com_dev *ena_dev,
			   enum ena_admin_flow_hash_proto proto,
			   u16 hash_fields)
{
	struct ena_rss *rss = &ena_dev->rss;
	struct ena_admin_feature_rss_hash_control *hash_ctrl = rss->hash_ctrl;
	u16 supported_fields;
	int rc;

	if (proto >= ENA_ADMIN_RSS_PROTO_NUM) {
		pr_err("Invalid proto num (%u)\n", proto);
		return -EINVAL;
	}

	/* Get the ctrl table */
	rc = ena_com_get_hash_ctrl(ena_dev, proto, NULL);
	if (unlikely(rc))
		return rc;

	/* Make sure all the fields are supported */
	supported_fields = hash_ctrl->supported_fields[proto].fields;
	if ((hash_fields & supported_fields) != hash_fields) {
		pr_err("proto %d doesn't support the required fields %x. supports only: %x\n",
		       proto, hash_fields, supported_fields);
	}

	hash_ctrl->selected_fields[proto].fields = hash_fields;

	rc = ena_com_set_hash_ctrl(ena_dev);

	/* In case of failure, restore the old hash ctrl */
	if (unlikely(rc))
		ena_com_get_hash_ctrl(ena_dev, 0, NULL);

	return 0;
}

int ena_com_indirect_table_fill_entry(struct ena_com_dev *ena_dev,
				      u16 entry_idx, u16 entry_value)
{
	struct ena_rss *rss = &ena_dev->rss;

	if (unlikely(entry_idx >= (1 << rss->tbl_log_size)))
		return -EINVAL;

	if (unlikely((entry_value > ENA_TOTAL_NUM_QUEUES)))
		return -EINVAL;

	rss->host_rss_ind_tbl[entry_idx] = entry_value;

	return 0;
}

int ena_com_indirect_table_set(struct ena_com_dev *ena_dev)
{
	struct ena_com_admin_queue *admin_queue = &ena_dev->admin_queue;
	struct ena_rss *rss = &ena_dev->rss;
	struct ena_admin_set_feat_cmd cmd;
	struct ena_admin_set_feat_resp resp;
	int ret;

	if (!ena_com_check_supported_feature_id(
		    ena_dev, ENA_ADMIN_RSS_REDIRECTION_TABLE_CONFIG)) {
		pr_debug("Feature %d isn't supported\n",
			 ENA_ADMIN_RSS_REDIRECTION_TABLE_CONFIG);
		return -EOPNOTSUPP;
	}

	ret = ena_com_ind_tbl_convert_to_device(ena_dev);
	if (ret) {
		pr_err("Failed to convert host indirection table to device table\n");
		return ret;
	}

	memset(&cmd, 0x0, sizeof(cmd));

	cmd.aq_common_descriptor.opcode = ENA_ADMIN_SET_FEATURE;
	cmd.aq_common_descriptor.flags =
		ENA_ADMIN_AQ_COMMON_DESC_CTRL_DATA_INDIRECT_MASK;
	cmd.feat_common.feature_id = ENA_ADMIN_RSS_REDIRECTION_TABLE_CONFIG;
	cmd.u.ind_table.size = rss->tbl_log_size;
	cmd.u.ind_table.inline_index = 0xFFFFFFFF;

	ret = ena_com_mem_addr_set(ena_dev,
				   &cmd.control_buffer.address,
				   rss->rss_ind_tbl_dma_addr);
	if (unlikely(ret)) {
		pr_err("memory address set failed\n");
		return ret;
	}

	cmd.control_buffer.length = (1ULL << rss->tbl_log_size) *
		sizeof(struct ena_admin_rss_ind_table_entry);

	ret = ena_com_execute_admin_command(admin_queue,
					    (struct ena_admin_aq_entry *)&cmd,
					    sizeof(cmd),
					    (struct ena_admin_acq_entry *)&resp,
					    sizeof(resp));

	if (unlikely(ret))
		pr_err("Failed to set indirect table. error: %d\n", ret);

	return ret;
}

int ena_com_indirect_table_get(struct ena_com_dev *ena_dev, u32 *ind_tbl)
{
	struct ena_rss *rss = &ena_dev->rss;
	struct ena_admin_get_feat_resp get_resp;
	u32 tbl_size;
	int i, rc;

	tbl_size = (1ULL << rss->tbl_log_size) *
		sizeof(struct ena_admin_rss_ind_table_entry);

	rc = ena_com_get_feature_ex(ena_dev, &get_resp,
				    ENA_ADMIN_RSS_REDIRECTION_TABLE_CONFIG,
				    rss->rss_ind_tbl_dma_addr,
				    tbl_size, 0);
	if (unlikely(rc))
		return rc;

	if (!ind_tbl)
		return 0;

	for (i = 0; i < (1 << rss->tbl_log_size); i++)
		ind_tbl[i] = rss->host_rss_ind_tbl[i];

	return 0;
}

int ena_com_rss_init(struct ena_com_dev *ena_dev, u16 indr_tbl_log_size)
{
	int rc;

	memset(&ena_dev->rss, 0x0, sizeof(ena_dev->rss));

	rc = ena_com_indirect_table_allocate(ena_dev, indr_tbl_log_size);
	if (unlikely(rc))
		goto err_indr_tbl;

	/* The following function might return unsupported in case the
	 * device doesn't support setting the key / hash function. We can safely
	 * ignore this error and have indirection table support only.
	 */
	rc = ena_com_hash_key_allocate(ena_dev);
	if (likely(!rc))
		ena_com_hash_key_fill_default_key(ena_dev);
	else if (rc != -EOPNOTSUPP)
		goto err_hash_key;

	rc = ena_com_hash_ctrl_init(ena_dev);
	if (unlikely(rc))
		goto err_hash_ctrl;

	return 0;

err_hash_ctrl:
	ena_com_hash_key_destroy(ena_dev);
err_hash_key:
	ena_com_indirect_table_destroy(ena_dev);
err_indr_tbl:

	return rc;
}

void ena_com_rss_destroy(struct ena_com_dev *ena_dev)
{
	ena_com_indirect_table_destroy(ena_dev);
	ena_com_hash_key_destroy(ena_dev);
	ena_com_hash_ctrl_destroy(ena_dev);

	memset(&ena_dev->rss, 0x0, sizeof(ena_dev->rss));
}

int ena_com_allocate_host_info(struct ena_com_dev *ena_dev)
{
	struct ena_host_attribute *host_attr = &ena_dev->host_attr;

	host_attr->host_info =
		dma_alloc_coherent(ena_dev->dmadev, SZ_4K,
				   &host_attr->host_info_dma_addr, GFP_KERNEL);
	if (unlikely(!host_attr->host_info))
		return -ENOMEM;

	host_attr->host_info->ena_spec_version = ((ENA_COMMON_SPEC_VERSION_MAJOR <<
		ENA_REGS_VERSION_MAJOR_VERSION_SHIFT) |
		(ENA_COMMON_SPEC_VERSION_MINOR));

	return 0;
}

int ena_com_allocate_debug_area(struct ena_com_dev *ena_dev,
				u32 debug_area_size)
{
	struct ena_host_attribute *host_attr = &ena_dev->host_attr;

	host_attr->debug_area_virt_addr =
		dma_alloc_coherent(ena_dev->dmadev, debug_area_size,
				   &host_attr->debug_area_dma_addr,
				   GFP_KERNEL);
	if (unlikely(!host_attr->debug_area_virt_addr)) {
		host_attr->debug_area_size = 0;
		return -ENOMEM;
	}

	host_attr->debug_area_size = debug_area_size;

	return 0;
}

void ena_com_delete_host_info(struct ena_com_dev *ena_dev)
{
	struct ena_host_attribute *host_attr = &ena_dev->host_attr;

	if (host_attr->host_info) {
		dma_free_coherent(ena_dev->dmadev, SZ_4K, host_attr->host_info,
				  host_attr->host_info_dma_addr);
		host_attr->host_info = NULL;
	}
}

void ena_com_delete_debug_area(struct ena_com_dev *ena_dev)
{
	struct ena_host_attribute *host_attr = &ena_dev->host_attr;

	if (host_attr->debug_area_virt_addr) {
		dma_free_coherent(ena_dev->dmadev, host_attr->debug_area_size,
				  host_attr->debug_area_virt_addr,
				  host_attr->debug_area_dma_addr);
		host_attr->debug_area_virt_addr = NULL;
	}
}

int ena_com_set_host_attributes(struct ena_com_dev *ena_dev)
{
	struct ena_host_attribute *host_attr = &ena_dev->host_attr;
	struct ena_com_admin_queue *admin_queue;
	struct ena_admin_set_feat_cmd cmd;
	struct ena_admin_set_feat_resp resp;

	int ret;

	/* Host attribute config is called before ena_com_get_dev_attr_feat
	 * so ena_com can't check if the feature is supported.
	 */

	memset(&cmd, 0x0, sizeof(cmd));
	admin_queue = &ena_dev->admin_queue;

	cmd.aq_common_descriptor.opcode = ENA_ADMIN_SET_FEATURE;
	cmd.feat_common.feature_id = ENA_ADMIN_HOST_ATTR_CONFIG;

	ret = ena_com_mem_addr_set(ena_dev,
				   &cmd.u.host_attr.debug_ba,
				   host_attr->debug_area_dma_addr);
	if (unlikely(ret)) {
		pr_err("memory address set failed\n");
		return ret;
	}

	ret = ena_com_mem_addr_set(ena_dev,
				   &cmd.u.host_attr.os_info_ba,
				   host_attr->host_info_dma_addr);
	if (unlikely(ret)) {
		pr_err("memory address set failed\n");
		return ret;
	}

	cmd.u.host_attr.debug_area_size = host_attr->debug_area_size;

	ret = ena_com_execute_admin_command(admin_queue,
					    (struct ena_admin_aq_entry *)&cmd,
					    sizeof(cmd),
					    (struct ena_admin_acq_entry *)&resp,
					    sizeof(resp));

	if (unlikely(ret))
		pr_err("Failed to set host attributes: %d\n", ret);

	return ret;
}

/* Interrupt moderation */
bool ena_com_interrupt_moderation_supported(struct ena_com_dev *ena_dev)
{
	return ena_com_check_supported_feature_id(ena_dev,
						  ENA_ADMIN_INTERRUPT_MODERATION);
}

static int ena_com_update_nonadaptive_moderation_interval(u32 coalesce_usecs,
							  u32 intr_delay_resolution,
							  u32 *intr_moder_interval)
{
	if (!intr_delay_resolution) {
		pr_err("Illegal interrupt delay granularity value\n");
		return -EFAULT;
	}

	*intr_moder_interval = coalesce_usecs / intr_delay_resolution;

	return 0;
}

int ena_com_update_nonadaptive_moderation_interval_tx(struct ena_com_dev *ena_dev,
						      u32 tx_coalesce_usecs)
{
	return ena_com_update_nonadaptive_moderation_interval(tx_coalesce_usecs,
							      ena_dev->intr_delay_resolution,
							      &ena_dev->intr_moder_tx_interval);
}

int ena_com_update_nonadaptive_moderation_interval_rx(struct ena_com_dev *ena_dev,
						      u32 rx_coalesce_usecs)
{
	return ena_com_update_nonadaptive_moderation_interval(rx_coalesce_usecs,
							      ena_dev->intr_delay_resolution,
							      &ena_dev->intr_moder_rx_interval);
}

int ena_com_init_interrupt_moderation(struct ena_com_dev *ena_dev)
{
	struct ena_admin_get_feat_resp get_resp;
	u16 delay_resolution;
	int rc;

	rc = ena_com_get_feature(ena_dev, &get_resp,
				 ENA_ADMIN_INTERRUPT_MODERATION, 0);

	if (rc) {
		if (rc == -EOPNOTSUPP) {
			pr_debug("Feature %d isn't supported\n",
				 ENA_ADMIN_INTERRUPT_MODERATION);
			rc = 0;
		} else {
			pr_err("Failed to get interrupt moderation admin cmd. rc: %d\n",
			       rc);
		}

		/* no moderation supported, disable adaptive support */
		ena_com_disable_adaptive_moderation(ena_dev);
		return rc;
	}

	/* if moderation is supported by device we set adaptive moderation */
	delay_resolution = get_resp.u.intr_moderation.intr_delay_resolution;
	ena_com_update_intr_delay_resolution(ena_dev, delay_resolution);

	/* Disable adaptive moderation by default - can be enabled later */
	ena_com_disable_adaptive_moderation(ena_dev);

	return 0;
}

unsigned int ena_com_get_nonadaptive_moderation_interval_tx(struct ena_com_dev *ena_dev)
{
	return ena_dev->intr_moder_tx_interval;
}

unsigned int ena_com_get_nonadaptive_moderation_interval_rx(struct ena_com_dev *ena_dev)
{
	return ena_dev->intr_moder_rx_interval;
}

int ena_com_config_dev_mode(struct ena_com_dev *ena_dev,
			    struct ena_admin_feature_llq_desc *llq_features,
			    struct ena_llq_configurations *llq_default_cfg)
{
	struct ena_com_llq_info *llq_info = &ena_dev->llq_info;
	int rc;

	if (!llq_features->max_llq_num) {
		ena_dev->tx_mem_queue_type = ENA_ADMIN_PLACEMENT_POLICY_HOST;
		return 0;
	}

	rc = ena_com_config_llq_info(ena_dev, llq_features, llq_default_cfg);
	if (rc)
		return rc;

	ena_dev->tx_max_header_size = llq_info->desc_list_entry_size -
		(llq_info->descs_num_before_header * sizeof(struct ena_eth_io_tx_desc));

	if (unlikely(ena_dev->tx_max_header_size == 0)) {
		pr_err("the size of the LLQ entry is smaller than needed\n");
		return -EINVAL;
	}

	ena_dev->tx_mem_queue_type = ENA_ADMIN_PLACEMENT_POLICY_DEV;

	return 0;
}<|MERGE_RESOLUTION|>--- conflicted
+++ resolved
@@ -2361,8 +2361,6 @@
 		rss->hash_func--;
 
 	*func = rss->hash_func;
-<<<<<<< HEAD
-=======
 
 	return 0;
 }
@@ -2371,7 +2369,6 @@
 {
 	struct ena_admin_feature_rss_flow_hash_control *hash_key =
 		ena_dev->rss.hash_key;
->>>>>>> ad8c735b
 
 	if (key)
 		memcpy(key, hash_key->key, (size_t)(hash_key->keys_num) << 2);
