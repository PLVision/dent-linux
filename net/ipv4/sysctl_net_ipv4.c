// SPDX-License-Identifier: GPL-2.0
/*
 * sysctl_net_ipv4.c: sysctl interface to net IPV4 subsystem.
 *
 * Begun April 1, 1996, Mike Shaver.
 * Added /proc/sys/net/ipv4 directory entry (empty =) ). [MS]
 */

#include <linux/mm.h>
#include <linux/module.h>
#include <linux/sysctl.h>
#include <linux/igmp.h>
#include <linux/inetdevice.h>
#include <linux/seqlock.h>
#include <linux/init.h>
#include <linux/slab.h>
#include <linux/nsproxy.h>
#include <linux/swap.h>
#include <net/snmp.h>
#include <net/icmp.h>
#include <net/ip.h>
#include <net/route.h>
#include <net/tcp.h>
#include <net/udp.h>
#include <net/cipso_ipv4.h>
#include <net/inet_frag.h>
#include <net/ping.h>
#include <net/protocol.h>
#include <net/netevent.h>

static int two = 2;
static int four = 4;
static int thousand = 1000;
static int gso_max_segs = GSO_MAX_SEGS;
static int tcp_retr1_max = 255;
static int ip_local_port_range_min[] = { 1, 1 };
static int ip_local_port_range_max[] = { 65535, 65535 };
static int tcp_adv_win_scale_min = -31;
static int tcp_adv_win_scale_max = 31;
static int tcp_min_snd_mss_min = TCP_MIN_SND_MSS;
static int tcp_min_snd_mss_max = 65535;
static int ip_privileged_port_min;
static int ip_privileged_port_max = 65535;
static int ip_ttl_min = 1;
static int ip_ttl_max = 255;
static int tcp_syn_retries_min = 1;
static int tcp_syn_retries_max = MAX_TCP_SYNCNT;
static int ip_ping_group_range_min[] = { 0, 0 };
static int ip_ping_group_range_max[] = { GID_T_MAX, GID_T_MAX };
static int comp_sack_nr_max = 255;
static u32 u32_max_div_HZ = UINT_MAX / HZ;
static int one_day_secs = 24 * 3600;

/* obsolete */
static int sysctl_tcp_low_latency __read_mostly;

/* Update system visible IP port range */
static void set_local_port_range(struct net *net, int range[2])
{
	bool same_parity = !((range[0] ^ range[1]) & 1);

	write_seqlock_bh(&net->ipv4.ip_local_ports.lock);
	if (same_parity && !net->ipv4.ip_local_ports.warned) {
		net->ipv4.ip_local_ports.warned = true;
		pr_err_ratelimited("ip_local_port_range: prefer different parity for start/end values.\n");
	}
	net->ipv4.ip_local_ports.range[0] = range[0];
	net->ipv4.ip_local_ports.range[1] = range[1];
	write_sequnlock_bh(&net->ipv4.ip_local_ports.lock);
}

/* Validate changes from /proc interface. */
static int ipv4_local_port_range(struct ctl_table *table, int write,
				 void __user *buffer,
				 size_t *lenp, loff_t *ppos)
{
	struct net *net =
		container_of(table->data, struct net, ipv4.ip_local_ports.range);
	int ret;
	int range[2];
	struct ctl_table tmp = {
		.data = &range,
		.maxlen = sizeof(range),
		.mode = table->mode,
		.extra1 = &ip_local_port_range_min,
		.extra2 = &ip_local_port_range_max,
	};

	inet_get_local_port_range(net, &range[0], &range[1]);

	ret = proc_dointvec_minmax(&tmp, write, buffer, lenp, ppos);

	if (write && ret == 0) {
		/* Ensure that the upper limit is not smaller than the lower,
		 * and that the lower does not encroach upon the privileged
		 * port limit.
		 */
		if ((range[1] < range[0]) ||
		    (range[0] < net->ipv4.sysctl_ip_prot_sock))
			ret = -EINVAL;
		else
			set_local_port_range(net, range);
	}

	return ret;
}

/* Validate changes from /proc interface. */
static int ipv4_privileged_ports(struct ctl_table *table, int write,
				void __user *buffer, size_t *lenp, loff_t *ppos)
{
	struct net *net = container_of(table->data, struct net,
	    ipv4.sysctl_ip_prot_sock);
	int ret;
	int pports;
	int range[2];
	struct ctl_table tmp = {
		.data = &pports,
		.maxlen = sizeof(pports),
		.mode = table->mode,
		.extra1 = &ip_privileged_port_min,
		.extra2 = &ip_privileged_port_max,
	};

	pports = net->ipv4.sysctl_ip_prot_sock;

	ret = proc_dointvec_minmax(&tmp, write, buffer, lenp, ppos);

	if (write && ret == 0) {
		inet_get_local_port_range(net, &range[0], &range[1]);
		/* Ensure that the local port range doesn't overlap with the
		 * privileged port range.
		 */
		if (range[0] < pports)
			ret = -EINVAL;
		else
			net->ipv4.sysctl_ip_prot_sock = pports;
	}

	return ret;
}

static void inet_get_ping_group_range_table(struct ctl_table *table, kgid_t *low, kgid_t *high)
{
	kgid_t *data = table->data;
	struct net *net =
		container_of(table->data, struct net, ipv4.ping_group_range.range);
	unsigned int seq;
	do {
		seq = read_seqbegin(&net->ipv4.ping_group_range.lock);

		*low = data[0];
		*high = data[1];
	} while (read_seqretry(&net->ipv4.ping_group_range.lock, seq));
}

/* Update system visible IP port range */
static void set_ping_group_range(struct ctl_table *table, kgid_t low, kgid_t high)
{
	kgid_t *data = table->data;
	struct net *net =
		container_of(table->data, struct net, ipv4.ping_group_range.range);
	write_seqlock(&net->ipv4.ping_group_range.lock);
	data[0] = low;
	data[1] = high;
	write_sequnlock(&net->ipv4.ping_group_range.lock);
}

/* Validate changes from /proc interface. */
static int ipv4_ping_group_range(struct ctl_table *table, int write,
				 void __user *buffer,
				 size_t *lenp, loff_t *ppos)
{
	struct user_namespace *user_ns = current_user_ns();
	int ret;
	gid_t urange[2];
	kgid_t low, high;
	struct ctl_table tmp = {
		.data = &urange,
		.maxlen = sizeof(urange),
		.mode = table->mode,
		.extra1 = &ip_ping_group_range_min,
		.extra2 = &ip_ping_group_range_max,
	};

	inet_get_ping_group_range_table(table, &low, &high);
	urange[0] = from_kgid_munged(user_ns, low);
	urange[1] = from_kgid_munged(user_ns, high);
	ret = proc_dointvec_minmax(&tmp, write, buffer, lenp, ppos);

	if (write && ret == 0) {
		low = make_kgid(user_ns, urange[0]);
		high = make_kgid(user_ns, urange[1]);
		if (!gid_valid(low) || !gid_valid(high))
			return -EINVAL;
		if (urange[1] < urange[0] || gid_lt(high, low)) {
			low = make_kgid(&init_user_ns, 1);
			high = make_kgid(&init_user_ns, 0);
		}
		set_ping_group_range(table, low, high);
	}

	return ret;
}

static int ipv4_fwd_update_priority(struct ctl_table *table, int write,
				    void __user *buffer,
				    size_t *lenp, loff_t *ppos)
{
	struct net *net;
	int ret;

	net = container_of(table->data, struct net,
			   ipv4.sysctl_ip_fwd_update_priority);
	ret = proc_dointvec_minmax(table, write, buffer, lenp, ppos);
	if (write && ret == 0)
		call_netevent_notifiers(NETEVENT_IPV4_FWD_UPDATE_PRIORITY_UPDATE,
					net);

	return ret;
}

static int proc_tcp_congestion_control(struct ctl_table *ctl, int write,
				       void __user *buffer, size_t *lenp, loff_t *ppos)
{
	struct net *net = container_of(ctl->data, struct net,
				       ipv4.tcp_congestion_control);
	char val[TCP_CA_NAME_MAX];
	struct ctl_table tbl = {
		.data = val,
		.maxlen = TCP_CA_NAME_MAX,
	};
	int ret;

	tcp_get_default_congestion_control(net, val);

	ret = proc_dostring(&tbl, write, buffer, lenp, ppos);
	if (write && ret == 0)
		ret = tcp_set_default_congestion_control(net, val);
	return ret;
}

static int proc_tcp_available_congestion_control(struct ctl_table *ctl,
						 int write,
						 void __user *buffer, size_t *lenp,
						 loff_t *ppos)
{
	struct ctl_table tbl = { .maxlen = TCP_CA_BUF_MAX, };
	int ret;

	tbl.data = kmalloc(tbl.maxlen, GFP_USER);
	if (!tbl.data)
		return -ENOMEM;
	tcp_get_available_congestion_control(tbl.data, TCP_CA_BUF_MAX);
	ret = proc_dostring(&tbl, write, buffer, lenp, ppos);
	kfree(tbl.data);
	return ret;
}

static int proc_allowed_congestion_control(struct ctl_table *ctl,
					   int write,
					   void __user *buffer, size_t *lenp,
					   loff_t *ppos)
{
	struct ctl_table tbl = { .maxlen = TCP_CA_BUF_MAX };
	int ret;

	tbl.data = kmalloc(tbl.maxlen, GFP_USER);
	if (!tbl.data)
		return -ENOMEM;

	tcp_get_allowed_congestion_control(tbl.data, tbl.maxlen);
	ret = proc_dostring(&tbl, write, buffer, lenp, ppos);
	if (write && ret == 0)
		ret = tcp_set_allowed_congestion_control(tbl.data);
	kfree(tbl.data);
	return ret;
}

static int sscanf_key(char *buf, __le32 *key)
{
	u32 user_key[4];
	int i, ret = 0;

	if (sscanf(buf, "%x-%x-%x-%x", user_key, user_key + 1,
		   user_key + 2, user_key + 3) != 4) {
		ret = -EINVAL;
	} else {
		for (i = 0; i < ARRAY_SIZE(user_key); i++)
			key[i] = cpu_to_le32(user_key[i]);
	}
	pr_debug("proc TFO key set 0x%x-%x-%x-%x <- 0x%s: %u\n",
		 user_key[0], user_key[1], user_key[2], user_key[3], buf, ret);

	return ret;
}

static int proc_tcp_fastopen_key(struct ctl_table *table, int write,
				 void __user *buffer, size_t *lenp,
				 loff_t *ppos)
{
	struct net *net = container_of(table->data, struct net,
	    ipv4.sysctl_tcp_fastopen);
	/* maxlen to print the list of keys in hex (*2), with dashes
	 * separating doublewords and a comma in between keys.
	 */
	struct ctl_table tbl = { .maxlen = ((TCP_FASTOPEN_KEY_LENGTH *
					    2 * TCP_FASTOPEN_KEY_MAX) +
					    (TCP_FASTOPEN_KEY_MAX * 5)) };
	struct tcp_fastopen_context *ctx;
	u32 user_key[TCP_FASTOPEN_KEY_MAX * 4];
	__le32 key[TCP_FASTOPEN_KEY_MAX * 4];
	char *backup_data;
	int ret, i = 0, off = 0, n_keys = 0;

	tbl.data = kmalloc(tbl.maxlen, GFP_KERNEL);
	if (!tbl.data)
		return -ENOMEM;

	rcu_read_lock();
	ctx = rcu_dereference(net->ipv4.tcp_fastopen_ctx);
	if (ctx) {
		n_keys = tcp_fastopen_context_len(ctx);
		memcpy(&key[0], &ctx->key[0], TCP_FASTOPEN_KEY_LENGTH * n_keys);
	}
	rcu_read_unlock();

	if (!n_keys) {
		memset(&key[0], 0, TCP_FASTOPEN_KEY_LENGTH);
		n_keys = 1;
	}

	for (i = 0; i < n_keys * 4; i++)
		user_key[i] = le32_to_cpu(key[i]);

	for (i = 0; i < n_keys; i++) {
		off += snprintf(tbl.data + off, tbl.maxlen - off,
				"%08x-%08x-%08x-%08x",
				user_key[i * 4],
				user_key[i * 4 + 1],
				user_key[i * 4 + 2],
				user_key[i * 4 + 3]);
		if (i + 1 < n_keys)
			off += snprintf(tbl.data + off, tbl.maxlen - off, ",");
	}

	ret = proc_dostring(&tbl, write, buffer, lenp, ppos);

	if (write && ret == 0) {
		backup_data = strchr(tbl.data, ',');
		if (backup_data) {
			*backup_data = '\0';
			backup_data++;
		}
		if (sscanf_key(tbl.data, key)) {
			ret = -EINVAL;
			goto bad_key;
		}
		if (backup_data) {
			if (sscanf_key(backup_data, key + 4)) {
				ret = -EINVAL;
				goto bad_key;
			}
		}
		tcp_fastopen_reset_cipher(net, NULL, key,
					  backup_data ? key + 4 : NULL);
	}

bad_key:
	kfree(tbl.data);
	return ret;
}

static void proc_configure_early_demux(int enabled, int protocol)
{
	struct net_protocol *ipprot;
#if IS_ENABLED(CONFIG_IPV6)
	struct inet6_protocol *ip6prot;
#endif

	rcu_read_lock();

	ipprot = rcu_dereference(inet_protos[protocol]);
	if (ipprot)
		ipprot->early_demux = enabled ? ipprot->early_demux_handler :
						NULL;

#if IS_ENABLED(CONFIG_IPV6)
	ip6prot = rcu_dereference(inet6_protos[protocol]);
	if (ip6prot)
		ip6prot->early_demux = enabled ? ip6prot->early_demux_handler :
						 NULL;
#endif
	rcu_read_unlock();
}

static int proc_tcp_early_demux(struct ctl_table *table, int write,
				void __user *buffer, size_t *lenp, loff_t *ppos)
{
	int ret = 0;

	ret = proc_dointvec(table, write, buffer, lenp, ppos);

	if (write && !ret) {
		int enabled = init_net.ipv4.sysctl_tcp_early_demux;

		proc_configure_early_demux(enabled, IPPROTO_TCP);
	}

	return ret;
}

static int proc_udp_early_demux(struct ctl_table *table, int write,
				void __user *buffer, size_t *lenp, loff_t *ppos)
{
	int ret = 0;

	ret = proc_dointvec(table, write, buffer, lenp, ppos);

	if (write && !ret) {
		int enabled = init_net.ipv4.sysctl_udp_early_demux;

		proc_configure_early_demux(enabled, IPPROTO_UDP);
	}

	return ret;
}

static int proc_tfo_blackhole_detect_timeout(struct ctl_table *table,
					     int write,
					     void __user *buffer,
					     size_t *lenp, loff_t *ppos)
{
	struct net *net = container_of(table->data, struct net,
	    ipv4.sysctl_tcp_fastopen_blackhole_timeout);
	int ret;

	ret = proc_dointvec_minmax(table, write, buffer, lenp, ppos);
	if (write && ret == 0)
		atomic_set(&net->ipv4.tfo_active_disable_times, 0);

	return ret;
}

static int proc_tcp_available_ulp(struct ctl_table *ctl,
				  int write,
				  void __user *buffer, size_t *lenp,
				  loff_t *ppos)
{
	struct ctl_table tbl = { .maxlen = TCP_ULP_BUF_MAX, };
	int ret;

	tbl.data = kmalloc(tbl.maxlen, GFP_USER);
	if (!tbl.data)
		return -ENOMEM;
	tcp_get_available_ulp(tbl.data, TCP_ULP_BUF_MAX);
	ret = proc_dostring(&tbl, write, buffer, lenp, ppos);
	kfree(tbl.data);

	return ret;
}

#ifdef CONFIG_IP_ROUTE_MULTIPATH
static int proc_fib_multipath_hash_policy(struct ctl_table *table, int write,
					  void __user *buffer, size_t *lenp,
					  loff_t *ppos)
{
	struct net *net = container_of(table->data, struct net,
	    ipv4.sysctl_fib_multipath_hash_policy);
	int ret;

	ret = proc_dointvec_minmax(table, write, buffer, lenp, ppos);
	if (write && ret == 0)
		call_netevent_notifiers(NETEVENT_IPV4_MPATH_HASH_UPDATE, net);

	return ret;
}
#endif

static struct ctl_table ipv4_table[] = {
	{
		.procname	= "tcp_max_orphans",
		.data		= &sysctl_tcp_max_orphans,
		.maxlen		= sizeof(int),
		.mode		= 0644,
		.proc_handler	= proc_dointvec
	},
	{
		.procname	= "inet_peer_threshold",
		.data		= &inet_peer_threshold,
		.maxlen		= sizeof(int),
		.mode		= 0644,
		.proc_handler	= proc_dointvec
	},
	{
		.procname	= "inet_peer_minttl",
		.data		= &inet_peer_minttl,
		.maxlen		= sizeof(int),
		.mode		= 0644,
		.proc_handler	= proc_dointvec_jiffies,
	},
	{
		.procname	= "inet_peer_maxttl",
		.data		= &inet_peer_maxttl,
		.maxlen		= sizeof(int),
		.mode		= 0644,
		.proc_handler	= proc_dointvec_jiffies,
	},
	{
		.procname	= "tcp_mem",
		.maxlen		= sizeof(sysctl_tcp_mem),
		.data		= &sysctl_tcp_mem,
		.mode		= 0644,
		.proc_handler	= proc_doulongvec_minmax,
	},
	{
		.procname	= "tcp_low_latency",
		.data		= &sysctl_tcp_low_latency,
		.maxlen		= sizeof(int),
		.mode		= 0644,
		.proc_handler	= proc_dointvec
	},
#ifdef CONFIG_NETLABEL
	{
		.procname	= "cipso_cache_enable",
		.data		= &cipso_v4_cache_enabled,
		.maxlen		= sizeof(int),
		.mode		= 0644,
		.proc_handler	= proc_dointvec,
	},
	{
		.procname	= "cipso_cache_bucket_size",
		.data		= &cipso_v4_cache_bucketsize,
		.maxlen		= sizeof(int),
		.mode		= 0644,
		.proc_handler	= proc_dointvec,
	},
	{
		.procname	= "cipso_rbm_optfmt",
		.data		= &cipso_v4_rbm_optfmt,
		.maxlen		= sizeof(int),
		.mode		= 0644,
		.proc_handler	= proc_dointvec,
	},
	{
		.procname	= "cipso_rbm_strictvalid",
		.data		= &cipso_v4_rbm_strictvalid,
		.maxlen		= sizeof(int),
		.mode		= 0644,
		.proc_handler	= proc_dointvec,
	},
#endif /* CONFIG_NETLABEL */
	{
		.procname	= "tcp_available_congestion_control",
		.maxlen		= TCP_CA_BUF_MAX,
		.mode		= 0444,
		.proc_handler   = proc_tcp_available_congestion_control,
	},
	{
		.procname	= "tcp_allowed_congestion_control",
		.maxlen		= TCP_CA_BUF_MAX,
		.mode		= 0644,
		.proc_handler   = proc_allowed_congestion_control,
	},
	{
		.procname	= "tcp_available_ulp",
		.maxlen		= TCP_ULP_BUF_MAX,
		.mode		= 0444,
		.proc_handler   = proc_tcp_available_ulp,
	},
	{
		.procname	= "icmp_msgs_per_sec",
		.data		= &sysctl_icmp_msgs_per_sec,
		.maxlen		= sizeof(int),
		.mode		= 0644,
		.proc_handler	= proc_dointvec_minmax,
		.extra1		= SYSCTL_ZERO,
	},
	{
		.procname	= "icmp_msgs_burst",
		.data		= &sysctl_icmp_msgs_burst,
		.maxlen		= sizeof(int),
		.mode		= 0644,
		.proc_handler	= proc_dointvec_minmax,
		.extra1		= SYSCTL_ZERO,
	},
	{
		.procname	= "udp_mem",
		.data		= &sysctl_udp_mem,
		.maxlen		= sizeof(sysctl_udp_mem),
		.mode		= 0644,
		.proc_handler	= proc_doulongvec_minmax,
	},
	{
		.procname	= "fib_sync_mem",
		.data		= &sysctl_fib_sync_mem,
		.maxlen		= sizeof(sysctl_fib_sync_mem),
		.mode		= 0644,
		.proc_handler	= proc_douintvec_minmax,
		.extra1		= &sysctl_fib_sync_mem_min,
		.extra2		= &sysctl_fib_sync_mem_max,
	},
	{
		.procname	= "tcp_rx_skb_cache",
		.data		= &tcp_rx_skb_cache_key.key,
		.mode		= 0644,
		.proc_handler	= proc_do_static_key,
	},
	{
		.procname	= "tcp_tx_skb_cache",
		.data		= &tcp_tx_skb_cache_key.key,
		.mode		= 0644,
		.proc_handler	= proc_do_static_key,
	},
	{ }
};

static struct ctl_table ipv4_net_table[] = {
	{
		.procname	= "icmp_echo_ignore_all",
		.data		= &init_net.ipv4.sysctl_icmp_echo_ignore_all,
		.maxlen		= sizeof(int),
		.mode		= 0644,
		.proc_handler	= proc_dointvec
	},
	{
		.procname	= "icmp_echo_ignore_broadcasts",
		.data		= &init_net.ipv4.sysctl_icmp_echo_ignore_broadcasts,
		.maxlen		= sizeof(int),
		.mode		= 0644,
		.proc_handler	= proc_dointvec
	},
	{
		.procname	= "icmp_ignore_bogus_error_responses",
		.data		= &init_net.ipv4.sysctl_icmp_ignore_bogus_error_responses,
		.maxlen		= sizeof(int),
		.mode		= 0644,
		.proc_handler	= proc_dointvec
	},
	{
		.procname	= "icmp_errors_use_inbound_ifaddr",
		.data		= &init_net.ipv4.sysctl_icmp_errors_use_inbound_ifaddr,
		.maxlen		= sizeof(int),
		.mode		= 0644,
		.proc_handler	= proc_dointvec
	},
	{
		.procname	= "icmp_ratelimit",
		.data		= &init_net.ipv4.sysctl_icmp_ratelimit,
		.maxlen		= sizeof(int),
		.mode		= 0644,
		.proc_handler	= proc_dointvec_ms_jiffies,
	},
	{
		.procname	= "icmp_ratemask",
		.data		= &init_net.ipv4.sysctl_icmp_ratemask,
		.maxlen		= sizeof(int),
		.mode		= 0644,
		.proc_handler	= proc_dointvec
	},
	{
		.procname	= "ping_group_range",
		.data		= &init_net.ipv4.ping_group_range.range,
		.maxlen		= sizeof(gid_t)*2,
		.mode		= 0644,
		.proc_handler	= ipv4_ping_group_range,
	},
#ifdef CONFIG_NET_L3_MASTER_DEV
	{
		.procname	= "raw_l3mdev_accept",
		.data		= &init_net.ipv4.sysctl_raw_l3mdev_accept,
		.maxlen		= sizeof(int),
		.mode		= 0644,
		.proc_handler	= proc_dointvec_minmax,
		.extra1		= SYSCTL_ZERO,
		.extra2		= SYSCTL_ONE,
	},
#endif
	{
		.procname	= "tcp_ecn",
		.data		= &init_net.ipv4.sysctl_tcp_ecn,
		.maxlen		= sizeof(int),
		.mode		= 0644,
		.proc_handler	= proc_dointvec
	},
	{
		.procname	= "tcp_ecn_fallback",
		.data		= &init_net.ipv4.sysctl_tcp_ecn_fallback,
		.maxlen		= sizeof(int),
		.mode		= 0644,
		.proc_handler	= proc_dointvec
	},
	{
		.procname	= "ip_dynaddr",
		.data		= &init_net.ipv4.sysctl_ip_dynaddr,
		.maxlen		= sizeof(int),
		.mode		= 0644,
		.proc_handler	= proc_dointvec
	},
	{
		.procname	= "ip_early_demux",
		.data		= &init_net.ipv4.sysctl_ip_early_demux,
		.maxlen		= sizeof(int),
		.mode		= 0644,
		.proc_handler	= proc_dointvec
	},
	{
		.procname       = "udp_early_demux",
		.data           = &init_net.ipv4.sysctl_udp_early_demux,
		.maxlen         = sizeof(int),
		.mode           = 0644,
		.proc_handler   = proc_udp_early_demux
	},
	{
		.procname       = "tcp_early_demux",
		.data           = &init_net.ipv4.sysctl_tcp_early_demux,
		.maxlen         = sizeof(int),
		.mode           = 0644,
		.proc_handler   = proc_tcp_early_demux
	},
	{
		.procname	= "ip_default_ttl",
		.data		= &init_net.ipv4.sysctl_ip_default_ttl,
		.maxlen		= sizeof(int),
		.mode		= 0644,
		.proc_handler	= proc_dointvec_minmax,
		.extra1		= &ip_ttl_min,
		.extra2		= &ip_ttl_max,
	},
	{
		.procname	= "ip_local_port_range",
		.maxlen		= sizeof(init_net.ipv4.ip_local_ports.range),
		.data		= &init_net.ipv4.ip_local_ports.range,
		.mode		= 0644,
		.proc_handler	= ipv4_local_port_range,
	},
	{
		.procname	= "ip_local_reserved_ports",
		.data		= &init_net.ipv4.sysctl_local_reserved_ports,
		.maxlen		= 65536,
		.mode		= 0644,
		.proc_handler	= proc_do_large_bitmap,
	},
	{
		.procname	= "ip_no_pmtu_disc",
		.data		= &init_net.ipv4.sysctl_ip_no_pmtu_disc,
		.maxlen		= sizeof(int),
		.mode		= 0644,
		.proc_handler	= proc_dointvec
	},
	{
		.procname	= "ip_forward_use_pmtu",
		.data		= &init_net.ipv4.sysctl_ip_fwd_use_pmtu,
		.maxlen		= sizeof(int),
		.mode		= 0644,
		.proc_handler	= proc_dointvec,
	},
	{
		.procname	= "ip_forward_update_priority",
		.data		= &init_net.ipv4.sysctl_ip_fwd_update_priority,
		.maxlen		= sizeof(int),
		.mode		= 0644,
		.proc_handler   = ipv4_fwd_update_priority,
		.extra1		= SYSCTL_ZERO,
		.extra2		= SYSCTL_ONE,
	},
	{
		.procname	= "ip_nonlocal_bind",
		.data		= &init_net.ipv4.sysctl_ip_nonlocal_bind,
		.maxlen		= sizeof(int),
		.mode		= 0644,
		.proc_handler	= proc_dointvec
	},
	{
		.procname	= "fwmark_reflect",
		.data		= &init_net.ipv4.sysctl_fwmark_reflect,
		.maxlen		= sizeof(int),
		.mode		= 0644,
		.proc_handler	= proc_dointvec,
	},
	{
		.procname	= "tcp_fwmark_accept",
		.data		= &init_net.ipv4.sysctl_tcp_fwmark_accept,
		.maxlen		= sizeof(int),
		.mode		= 0644,
		.proc_handler	= proc_dointvec,
	},
#ifdef CONFIG_NET_L3_MASTER_DEV
	{
		.procname	= "tcp_l3mdev_accept",
		.data		= &init_net.ipv4.sysctl_tcp_l3mdev_accept,
		.maxlen		= sizeof(int),
		.mode		= 0644,
		.proc_handler	= proc_dointvec_minmax,
		.extra1		= SYSCTL_ZERO,
		.extra2		= SYSCTL_ONE,
	},
#endif
	{
		.procname	= "tcp_mtu_probing",
		.data		= &init_net.ipv4.sysctl_tcp_mtu_probing,
		.maxlen		= sizeof(int),
		.mode		= 0644,
		.proc_handler	= proc_dointvec,
	},
	{
		.procname	= "tcp_base_mss",
		.data		= &init_net.ipv4.sysctl_tcp_base_mss,
		.maxlen		= sizeof(int),
		.mode		= 0644,
		.proc_handler	= proc_dointvec,
	},
	{
		.procname	= "tcp_min_snd_mss",
		.data		= &init_net.ipv4.sysctl_tcp_min_snd_mss,
		.maxlen		= sizeof(int),
		.mode		= 0644,
		.proc_handler	= proc_dointvec_minmax,
		.extra1		= &tcp_min_snd_mss_min,
		.extra2		= &tcp_min_snd_mss_max,
	},
	{
<<<<<<< HEAD
=======
		.procname	= "tcp_mtu_probe_floor",
		.data		= &init_net.ipv4.sysctl_tcp_mtu_probe_floor,
		.maxlen		= sizeof(int),
		.mode		= 0644,
		.proc_handler	= proc_dointvec_minmax,
		.extra1		= &tcp_min_snd_mss_min,
		.extra2		= &tcp_min_snd_mss_max,
	},
	{
>>>>>>> f7688b48
		.procname	= "tcp_probe_threshold",
		.data		= &init_net.ipv4.sysctl_tcp_probe_threshold,
		.maxlen		= sizeof(int),
		.mode		= 0644,
		.proc_handler	= proc_dointvec,
	},
	{
		.procname	= "tcp_probe_interval",
		.data		= &init_net.ipv4.sysctl_tcp_probe_interval,
		.maxlen		= sizeof(u32),
		.mode		= 0644,
		.proc_handler	= proc_douintvec_minmax,
		.extra2		= &u32_max_div_HZ,
	},
	{
		.procname	= "igmp_link_local_mcast_reports",
		.data		= &init_net.ipv4.sysctl_igmp_llm_reports,
		.maxlen		= sizeof(int),
		.mode		= 0644,
		.proc_handler	= proc_dointvec
	},
	{
		.procname	= "igmp_max_memberships",
		.data		= &init_net.ipv4.sysctl_igmp_max_memberships,
		.maxlen		= sizeof(int),
		.mode		= 0644,
		.proc_handler	= proc_dointvec
	},
	{
		.procname	= "igmp_max_msf",
		.data		= &init_net.ipv4.sysctl_igmp_max_msf,
		.maxlen		= sizeof(int),
		.mode		= 0644,
		.proc_handler	= proc_dointvec
	},
#ifdef CONFIG_IP_MULTICAST
	{
		.procname	= "igmp_qrv",
		.data		= &init_net.ipv4.sysctl_igmp_qrv,
		.maxlen		= sizeof(int),
		.mode		= 0644,
		.proc_handler	= proc_dointvec_minmax,
		.extra1		= SYSCTL_ONE
	},
#endif
	{
		.procname	= "tcp_congestion_control",
		.data		= &init_net.ipv4.tcp_congestion_control,
		.mode		= 0644,
		.maxlen		= TCP_CA_NAME_MAX,
		.proc_handler	= proc_tcp_congestion_control,
	},
	{
		.procname	= "tcp_keepalive_time",
		.data		= &init_net.ipv4.sysctl_tcp_keepalive_time,
		.maxlen		= sizeof(int),
		.mode		= 0644,
		.proc_handler	= proc_dointvec_jiffies,
	},
	{
		.procname	= "tcp_keepalive_probes",
		.data		= &init_net.ipv4.sysctl_tcp_keepalive_probes,
		.maxlen		= sizeof(int),
		.mode		= 0644,
		.proc_handler	= proc_dointvec
	},
	{
		.procname	= "tcp_keepalive_intvl",
		.data		= &init_net.ipv4.sysctl_tcp_keepalive_intvl,
		.maxlen		= sizeof(int),
		.mode		= 0644,
		.proc_handler	= proc_dointvec_jiffies,
	},
	{
		.procname	= "tcp_syn_retries",
		.data		= &init_net.ipv4.sysctl_tcp_syn_retries,
		.maxlen		= sizeof(int),
		.mode		= 0644,
		.proc_handler	= proc_dointvec_minmax,
		.extra1		= &tcp_syn_retries_min,
		.extra2		= &tcp_syn_retries_max
	},
	{
		.procname	= "tcp_synack_retries",
		.data		= &init_net.ipv4.sysctl_tcp_synack_retries,
		.maxlen		= sizeof(int),
		.mode		= 0644,
		.proc_handler	= proc_dointvec
	},
#ifdef CONFIG_SYN_COOKIES
	{
		.procname	= "tcp_syncookies",
		.data		= &init_net.ipv4.sysctl_tcp_syncookies,
		.maxlen		= sizeof(int),
		.mode		= 0644,
		.proc_handler	= proc_dointvec
	},
#endif
	{
		.procname	= "tcp_reordering",
		.data		= &init_net.ipv4.sysctl_tcp_reordering,
		.maxlen		= sizeof(int),
		.mode		= 0644,
		.proc_handler	= proc_dointvec
	},
	{
		.procname	= "tcp_retries1",
		.data		= &init_net.ipv4.sysctl_tcp_retries1,
		.maxlen		= sizeof(int),
		.mode		= 0644,
		.proc_handler	= proc_dointvec_minmax,
		.extra2		= &tcp_retr1_max
	},
	{
		.procname	= "tcp_retries2",
		.data		= &init_net.ipv4.sysctl_tcp_retries2,
		.maxlen		= sizeof(int),
		.mode		= 0644,
		.proc_handler	= proc_dointvec
	},
	{
		.procname	= "tcp_orphan_retries",
		.data		= &init_net.ipv4.sysctl_tcp_orphan_retries,
		.maxlen		= sizeof(int),
		.mode		= 0644,
		.proc_handler	= proc_dointvec
	},
	{
		.procname	= "tcp_fin_timeout",
		.data		= &init_net.ipv4.sysctl_tcp_fin_timeout,
		.maxlen		= sizeof(int),
		.mode		= 0644,
		.proc_handler	= proc_dointvec_jiffies,
	},
	{
		.procname	= "tcp_notsent_lowat",
		.data		= &init_net.ipv4.sysctl_tcp_notsent_lowat,
		.maxlen		= sizeof(unsigned int),
		.mode		= 0644,
		.proc_handler	= proc_douintvec,
	},
	{
		.procname	= "tcp_tw_reuse",
		.data		= &init_net.ipv4.sysctl_tcp_tw_reuse,
		.maxlen		= sizeof(int),
		.mode		= 0644,
		.proc_handler	= proc_dointvec_minmax,
		.extra1		= SYSCTL_ZERO,
		.extra2		= &two,
	},
	{
		.procname	= "tcp_max_tw_buckets",
		.data		= &init_net.ipv4.tcp_death_row.sysctl_max_tw_buckets,
		.maxlen		= sizeof(int),
		.mode		= 0644,
		.proc_handler	= proc_dointvec
	},
	{
		.procname	= "tcp_max_syn_backlog",
		.data		= &init_net.ipv4.sysctl_max_syn_backlog,
		.maxlen		= sizeof(int),
		.mode		= 0644,
		.proc_handler	= proc_dointvec
	},
	{
		.procname	= "tcp_fastopen",
		.data		= &init_net.ipv4.sysctl_tcp_fastopen,
		.maxlen		= sizeof(int),
		.mode		= 0644,
		.proc_handler	= proc_dointvec,
	},
	{
		.procname	= "tcp_fastopen_key",
		.mode		= 0600,
		.data		= &init_net.ipv4.sysctl_tcp_fastopen,
		/* maxlen to print the list of keys in hex (*2), with dashes
		 * separating doublewords and a comma in between keys.
		 */
		.maxlen		= ((TCP_FASTOPEN_KEY_LENGTH *
				   2 * TCP_FASTOPEN_KEY_MAX) +
				   (TCP_FASTOPEN_KEY_MAX * 5)),
		.proc_handler	= proc_tcp_fastopen_key,
	},
	{
		.procname	= "tcp_fastopen_blackhole_timeout_sec",
		.data		= &init_net.ipv4.sysctl_tcp_fastopen_blackhole_timeout,
		.maxlen		= sizeof(int),
		.mode		= 0644,
		.proc_handler	= proc_tfo_blackhole_detect_timeout,
		.extra1		= SYSCTL_ZERO,
	},
#ifdef CONFIG_IP_ROUTE_MULTIPATH
	{
		.procname	= "fib_multipath_use_neigh",
		.data		= &init_net.ipv4.sysctl_fib_multipath_use_neigh,
		.maxlen		= sizeof(int),
		.mode		= 0644,
		.proc_handler	= proc_dointvec_minmax,
		.extra1		= SYSCTL_ZERO,
		.extra2		= SYSCTL_ONE,
	},
	{
		.procname	= "fib_multipath_hash_policy",
		.data		= &init_net.ipv4.sysctl_fib_multipath_hash_policy,
		.maxlen		= sizeof(int),
		.mode		= 0644,
		.proc_handler	= proc_fib_multipath_hash_policy,
		.extra1		= SYSCTL_ZERO,
		.extra2		= &two,
	},
#endif
	{
		.procname	= "ip_unprivileged_port_start",
		.maxlen		= sizeof(int),
		.data		= &init_net.ipv4.sysctl_ip_prot_sock,
		.mode		= 0644,
		.proc_handler	= ipv4_privileged_ports,
	},
#ifdef CONFIG_NET_L3_MASTER_DEV
	{
		.procname	= "udp_l3mdev_accept",
		.data		= &init_net.ipv4.sysctl_udp_l3mdev_accept,
		.maxlen		= sizeof(int),
		.mode		= 0644,
		.proc_handler	= proc_dointvec_minmax,
		.extra1		= SYSCTL_ZERO,
		.extra2		= SYSCTL_ONE,
	},
#endif
	{
		.procname	= "tcp_sack",
		.data		= &init_net.ipv4.sysctl_tcp_sack,
		.maxlen		= sizeof(int),
		.mode		= 0644,
		.proc_handler	= proc_dointvec
	},
	{
		.procname	= "tcp_window_scaling",
		.data		= &init_net.ipv4.sysctl_tcp_window_scaling,
		.maxlen		= sizeof(int),
		.mode		= 0644,
		.proc_handler	= proc_dointvec
	},
	{
		.procname	= "tcp_timestamps",
		.data		= &init_net.ipv4.sysctl_tcp_timestamps,
		.maxlen		= sizeof(int),
		.mode		= 0644,
		.proc_handler	= proc_dointvec
	},
	{
		.procname	= "tcp_early_retrans",
		.data		= &init_net.ipv4.sysctl_tcp_early_retrans,
		.maxlen		= sizeof(int),
		.mode		= 0644,
		.proc_handler	= proc_dointvec_minmax,
		.extra1		= SYSCTL_ZERO,
		.extra2		= &four,
	},
	{
		.procname	= "tcp_recovery",
		.data		= &init_net.ipv4.sysctl_tcp_recovery,
		.maxlen		= sizeof(int),
		.mode		= 0644,
		.proc_handler	= proc_dointvec,
	},
	{
		.procname       = "tcp_thin_linear_timeouts",
		.data           = &init_net.ipv4.sysctl_tcp_thin_linear_timeouts,
		.maxlen         = sizeof(int),
		.mode           = 0644,
		.proc_handler   = proc_dointvec
	},
	{
		.procname	= "tcp_slow_start_after_idle",
		.data		= &init_net.ipv4.sysctl_tcp_slow_start_after_idle,
		.maxlen		= sizeof(int),
		.mode		= 0644,
		.proc_handler	= proc_dointvec
	},
	{
		.procname	= "tcp_retrans_collapse",
		.data		= &init_net.ipv4.sysctl_tcp_retrans_collapse,
		.maxlen		= sizeof(int),
		.mode		= 0644,
		.proc_handler	= proc_dointvec
	},
	{
		.procname	= "tcp_stdurg",
		.data		= &init_net.ipv4.sysctl_tcp_stdurg,
		.maxlen		= sizeof(int),
		.mode		= 0644,
		.proc_handler	= proc_dointvec
	},
	{
		.procname	= "tcp_rfc1337",
		.data		= &init_net.ipv4.sysctl_tcp_rfc1337,
		.maxlen		= sizeof(int),
		.mode		= 0644,
		.proc_handler	= proc_dointvec
	},
	{
		.procname	= "tcp_abort_on_overflow",
		.data		= &init_net.ipv4.sysctl_tcp_abort_on_overflow,
		.maxlen		= sizeof(int),
		.mode		= 0644,
		.proc_handler	= proc_dointvec
	},
	{
		.procname	= "tcp_fack",
		.data		= &init_net.ipv4.sysctl_tcp_fack,
		.maxlen		= sizeof(int),
		.mode		= 0644,
		.proc_handler	= proc_dointvec
	},
	{
		.procname	= "tcp_max_reordering",
		.data		= &init_net.ipv4.sysctl_tcp_max_reordering,
		.maxlen		= sizeof(int),
		.mode		= 0644,
		.proc_handler	= proc_dointvec
	},
	{
		.procname	= "tcp_dsack",
		.data		= &init_net.ipv4.sysctl_tcp_dsack,
		.maxlen		= sizeof(int),
		.mode		= 0644,
		.proc_handler	= proc_dointvec
	},
	{
		.procname	= "tcp_app_win",
		.data		= &init_net.ipv4.sysctl_tcp_app_win,
		.maxlen		= sizeof(int),
		.mode		= 0644,
		.proc_handler	= proc_dointvec
	},
	{
		.procname	= "tcp_adv_win_scale",
		.data		= &init_net.ipv4.sysctl_tcp_adv_win_scale,
		.maxlen		= sizeof(int),
		.mode		= 0644,
		.proc_handler	= proc_dointvec_minmax,
		.extra1		= &tcp_adv_win_scale_min,
		.extra2		= &tcp_adv_win_scale_max,
	},
	{
		.procname	= "tcp_frto",
		.data		= &init_net.ipv4.sysctl_tcp_frto,
		.maxlen		= sizeof(int),
		.mode		= 0644,
		.proc_handler	= proc_dointvec
	},
	{
		.procname	= "tcp_no_metrics_save",
		.data		= &init_net.ipv4.sysctl_tcp_nometrics_save,
		.maxlen		= sizeof(int),
		.mode		= 0644,
		.proc_handler	= proc_dointvec,
	},
	{
		.procname	= "tcp_moderate_rcvbuf",
		.data		= &init_net.ipv4.sysctl_tcp_moderate_rcvbuf,
		.maxlen		= sizeof(int),
		.mode		= 0644,
		.proc_handler	= proc_dointvec,
	},
	{
		.procname	= "tcp_tso_win_divisor",
		.data		= &init_net.ipv4.sysctl_tcp_tso_win_divisor,
		.maxlen		= sizeof(int),
		.mode		= 0644,
		.proc_handler	= proc_dointvec,
	},
	{
		.procname	= "tcp_workaround_signed_windows",
		.data		= &init_net.ipv4.sysctl_tcp_workaround_signed_windows,
		.maxlen		= sizeof(int),
		.mode		= 0644,
		.proc_handler	= proc_dointvec
	},
	{
		.procname	= "tcp_limit_output_bytes",
		.data		= &init_net.ipv4.sysctl_tcp_limit_output_bytes,
		.maxlen		= sizeof(int),
		.mode		= 0644,
		.proc_handler	= proc_dointvec
	},
	{
		.procname	= "tcp_challenge_ack_limit",
		.data		= &init_net.ipv4.sysctl_tcp_challenge_ack_limit,
		.maxlen		= sizeof(int),
		.mode		= 0644,
		.proc_handler	= proc_dointvec
	},
	{
		.procname	= "tcp_min_tso_segs",
		.data		= &init_net.ipv4.sysctl_tcp_min_tso_segs,
		.maxlen		= sizeof(int),
		.mode		= 0644,
		.proc_handler	= proc_dointvec_minmax,
		.extra1		= SYSCTL_ONE,
		.extra2		= &gso_max_segs,
	},
	{
		.procname	= "tcp_min_rtt_wlen",
		.data		= &init_net.ipv4.sysctl_tcp_min_rtt_wlen,
		.maxlen		= sizeof(int),
		.mode		= 0644,
		.proc_handler	= proc_dointvec_minmax,
<<<<<<< HEAD
		.extra1		= &zero,
=======
		.extra1		= SYSCTL_ZERO,
>>>>>>> f7688b48
		.extra2		= &one_day_secs
	},
	{
		.procname	= "tcp_autocorking",
		.data		= &init_net.ipv4.sysctl_tcp_autocorking,
		.maxlen		= sizeof(int),
		.mode		= 0644,
		.proc_handler	= proc_dointvec_minmax,
		.extra1		= SYSCTL_ZERO,
		.extra2		= SYSCTL_ONE,
	},
	{
		.procname	= "tcp_invalid_ratelimit",
		.data		= &init_net.ipv4.sysctl_tcp_invalid_ratelimit,
		.maxlen		= sizeof(int),
		.mode		= 0644,
		.proc_handler	= proc_dointvec_ms_jiffies,
	},
	{
		.procname	= "tcp_pacing_ss_ratio",
		.data		= &init_net.ipv4.sysctl_tcp_pacing_ss_ratio,
		.maxlen		= sizeof(int),
		.mode		= 0644,
		.proc_handler	= proc_dointvec_minmax,
		.extra1		= SYSCTL_ZERO,
		.extra2		= &thousand,
	},
	{
		.procname	= "tcp_pacing_ca_ratio",
		.data		= &init_net.ipv4.sysctl_tcp_pacing_ca_ratio,
		.maxlen		= sizeof(int),
		.mode		= 0644,
		.proc_handler	= proc_dointvec_minmax,
		.extra1		= SYSCTL_ZERO,
		.extra2		= &thousand,
	},
	{
		.procname	= "tcp_wmem",
		.data		= &init_net.ipv4.sysctl_tcp_wmem,
		.maxlen		= sizeof(init_net.ipv4.sysctl_tcp_wmem),
		.mode		= 0644,
		.proc_handler	= proc_dointvec_minmax,
		.extra1		= SYSCTL_ONE,
	},
	{
		.procname	= "tcp_rmem",
		.data		= &init_net.ipv4.sysctl_tcp_rmem,
		.maxlen		= sizeof(init_net.ipv4.sysctl_tcp_rmem),
		.mode		= 0644,
		.proc_handler	= proc_dointvec_minmax,
		.extra1		= SYSCTL_ONE,
	},
	{
		.procname	= "tcp_comp_sack_delay_ns",
		.data		= &init_net.ipv4.sysctl_tcp_comp_sack_delay_ns,
		.maxlen		= sizeof(unsigned long),
		.mode		= 0644,
		.proc_handler	= proc_doulongvec_minmax,
	},
	{
		.procname	= "tcp_comp_sack_nr",
		.data		= &init_net.ipv4.sysctl_tcp_comp_sack_nr,
		.maxlen		= sizeof(int),
		.mode		= 0644,
		.proc_handler	= proc_dointvec_minmax,
		.extra1		= SYSCTL_ZERO,
		.extra2		= &comp_sack_nr_max,
	},
	{
		.procname	= "udp_rmem_min",
		.data		= &init_net.ipv4.sysctl_udp_rmem_min,
		.maxlen		= sizeof(init_net.ipv4.sysctl_udp_rmem_min),
		.mode		= 0644,
		.proc_handler	= proc_dointvec_minmax,
		.extra1		= SYSCTL_ONE
	},
	{
		.procname	= "udp_wmem_min",
		.data		= &init_net.ipv4.sysctl_udp_wmem_min,
		.maxlen		= sizeof(init_net.ipv4.sysctl_udp_wmem_min),
		.mode		= 0644,
		.proc_handler	= proc_dointvec_minmax,
		.extra1		= SYSCTL_ONE
	},
	{ }
};

static __net_init int ipv4_sysctl_init_net(struct net *net)
{
	struct ctl_table *table;

	table = ipv4_net_table;
	if (!net_eq(net, &init_net)) {
		int i;

		table = kmemdup(table, sizeof(ipv4_net_table), GFP_KERNEL);
		if (!table)
			goto err_alloc;

		/* Update the variables to point into the current struct net */
		for (i = 0; i < ARRAY_SIZE(ipv4_net_table) - 1; i++)
			table[i].data += (void *)net - (void *)&init_net;
	}

	net->ipv4.ipv4_hdr = register_net_sysctl(net, "net/ipv4", table);
	if (!net->ipv4.ipv4_hdr)
		goto err_reg;

	net->ipv4.sysctl_local_reserved_ports = kzalloc(65536 / 8, GFP_KERNEL);
	if (!net->ipv4.sysctl_local_reserved_ports)
		goto err_ports;

	return 0;

err_ports:
	unregister_net_sysctl_table(net->ipv4.ipv4_hdr);
err_reg:
	if (!net_eq(net, &init_net))
		kfree(table);
err_alloc:
	return -ENOMEM;
}

static __net_exit void ipv4_sysctl_exit_net(struct net *net)
{
	struct ctl_table *table;

	kfree(net->ipv4.sysctl_local_reserved_ports);
	table = net->ipv4.ipv4_hdr->ctl_table_arg;
	unregister_net_sysctl_table(net->ipv4.ipv4_hdr);
	kfree(table);
}

static __net_initdata struct pernet_operations ipv4_sysctl_ops = {
	.init = ipv4_sysctl_init_net,
	.exit = ipv4_sysctl_exit_net,
};

static __init int sysctl_ipv4_init(void)
{
	struct ctl_table_header *hdr;

	hdr = register_net_sysctl(&init_net, "net/ipv4", ipv4_table);
	if (!hdr)
		return -ENOMEM;

	if (register_pernet_subsys(&ipv4_sysctl_ops)) {
		unregister_net_sysctl_table(hdr);
		return -ENOMEM;
	}

	return 0;
}

__initcall(sysctl_ipv4_init);<|MERGE_RESOLUTION|>--- conflicted
+++ resolved
@@ -820,8 +820,6 @@
 		.extra2		= &tcp_min_snd_mss_max,
 	},
 	{
-<<<<<<< HEAD
-=======
 		.procname	= "tcp_mtu_probe_floor",
 		.data		= &init_net.ipv4.sysctl_tcp_mtu_probe_floor,
 		.maxlen		= sizeof(int),
@@ -831,7 +829,6 @@
 		.extra2		= &tcp_min_snd_mss_max,
 	},
 	{
->>>>>>> f7688b48
 		.procname	= "tcp_probe_threshold",
 		.data		= &init_net.ipv4.sysctl_tcp_probe_threshold,
 		.maxlen		= sizeof(int),
@@ -1241,11 +1238,7 @@
 		.maxlen		= sizeof(int),
 		.mode		= 0644,
 		.proc_handler	= proc_dointvec_minmax,
-<<<<<<< HEAD
-		.extra1		= &zero,
-=======
-		.extra1		= SYSCTL_ZERO,
->>>>>>> f7688b48
+		.extra1		= SYSCTL_ZERO,
 		.extra2		= &one_day_secs
 	},
 	{
