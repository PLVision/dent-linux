// SPDX-License-Identifier: GPL-2.0
/*
 * Copyright (C) 2006 Jens Axboe <axboe@kernel.dk>
 *
 */

#define pr_fmt(fmt) KBUILD_MODNAME ": " fmt

#include <linux/kernel.h>
#include <linux/blkdev.h>
#include <linux/blktrace_api.h>
#include <linux/percpu.h>
#include <linux/init.h>
#include <linux/mutex.h>
#include <linux/slab.h>
#include <linux/debugfs.h>
#include <linux/export.h>
#include <linux/time.h>
#include <linux/uaccess.h>
#include <linux/list.h>
#include <linux/blk-cgroup.h>

#include "../../block/blk.h"

#include <trace/events/block.h>

#include "trace_output.h"

#ifdef CONFIG_BLK_DEV_IO_TRACE

static unsigned int blktrace_seq __read_mostly = 1;

static struct trace_array *blk_tr;
static bool blk_tracer_enabled __read_mostly;

static LIST_HEAD(running_trace_list);
static __cacheline_aligned_in_smp DEFINE_SPINLOCK(running_trace_lock);

/* Select an alternative, minimalistic output than the original one */
#define TRACE_BLK_OPT_CLASSIC	0x1
#define TRACE_BLK_OPT_CGROUP	0x2
#define TRACE_BLK_OPT_CGNAME	0x4

static struct tracer_opt blk_tracer_opts[] = {
	/* Default disable the minimalistic output */
	{ TRACER_OPT(blk_classic, TRACE_BLK_OPT_CLASSIC) },
#ifdef CONFIG_BLK_CGROUP
	{ TRACER_OPT(blk_cgroup, TRACE_BLK_OPT_CGROUP) },
	{ TRACER_OPT(blk_cgname, TRACE_BLK_OPT_CGNAME) },
#endif
	{ }
};

static struct tracer_flags blk_tracer_flags = {
	.val  = 0,
	.opts = blk_tracer_opts,
};

/* Global reference count of probes */
static DEFINE_MUTEX(blk_probe_mutex);
static int blk_probes_ref;

static void blk_register_tracepoints(void);
static void blk_unregister_tracepoints(void);

/*
 * Send out a notify message.
 */
static void trace_note(struct blk_trace *bt, pid_t pid, int action,
		       const void *data, size_t len, u64 cgid)
{
	struct blk_io_trace *t;
	struct ring_buffer_event *event = NULL;
	struct trace_buffer *buffer = NULL;
	int pc = 0;
	int cpu = smp_processor_id();
	bool blk_tracer = blk_tracer_enabled;
	ssize_t cgid_len = cgid ? sizeof(cgid) : 0;

	if (blk_tracer) {
		buffer = blk_tr->array_buffer.buffer;
		pc = preempt_count();
		event = trace_buffer_lock_reserve(buffer, TRACE_BLK,
						  sizeof(*t) + len + cgid_len,
						  0, pc);
		if (!event)
			return;
		t = ring_buffer_event_data(event);
		goto record_it;
	}

	if (!bt->rchan)
		return;

	t = relay_reserve(bt->rchan, sizeof(*t) + len + cgid_len);
	if (t) {
		t->magic = BLK_IO_TRACE_MAGIC | BLK_IO_TRACE_VERSION;
		t->time = ktime_to_ns(ktime_get());
record_it:
		t->device = bt->dev;
		t->action = action | (cgid ? __BLK_TN_CGROUP : 0);
		t->pid = pid;
		t->cpu = cpu;
		t->pdu_len = len + cgid_len;
		if (cgid_len)
			memcpy((void *)t + sizeof(*t), &cgid, cgid_len);
		memcpy((void *) t + sizeof(*t) + cgid_len, data, len);

		if (blk_tracer)
			trace_buffer_unlock_commit(blk_tr, buffer, event, 0, pc);
	}
}

/*
 * Send out a notify for this process, if we haven't done so since a trace
 * started
 */
static void trace_note_tsk(struct task_struct *tsk)
{
	unsigned long flags;
	struct blk_trace *bt;

	tsk->btrace_seq = blktrace_seq;
	spin_lock_irqsave(&running_trace_lock, flags);
	list_for_each_entry(bt, &running_trace_list, running_list) {
		trace_note(bt, tsk->pid, BLK_TN_PROCESS, tsk->comm,
			   sizeof(tsk->comm), 0);
	}
	spin_unlock_irqrestore(&running_trace_lock, flags);
}

static void trace_note_time(struct blk_trace *bt)
{
	struct timespec64 now;
	unsigned long flags;
	u32 words[2];

	/* need to check user space to see if this breaks in y2038 or y2106 */
	ktime_get_real_ts64(&now);
	words[0] = (u32)now.tv_sec;
	words[1] = now.tv_nsec;

	local_irq_save(flags);
	trace_note(bt, 0, BLK_TN_TIMESTAMP, words, sizeof(words), 0);
	local_irq_restore(flags);
}

void __trace_note_message(struct blk_trace *bt, struct blkcg *blkcg,
	const char *fmt, ...)
{
	int n;
	va_list args;
	unsigned long flags;
	char *buf;

	if (unlikely(bt->trace_state != Blktrace_running &&
		     !blk_tracer_enabled))
		return;

	/*
	 * If the BLK_TC_NOTIFY action mask isn't set, don't send any note
	 * message to the trace.
	 */
	if (!(bt->act_mask & BLK_TC_NOTIFY))
		return;

	local_irq_save(flags);
	buf = this_cpu_ptr(bt->msg_data);
	va_start(args, fmt);
	n = vscnprintf(buf, BLK_TN_MAX_MSG, fmt, args);
	va_end(args);

	if (!(blk_tracer_flags.val & TRACE_BLK_OPT_CGROUP))
		blkcg = NULL;
#ifdef CONFIG_BLK_CGROUP
	trace_note(bt, current->pid, BLK_TN_MESSAGE, buf, n,
		   blkcg ? cgroup_id(blkcg->css.cgroup) : 1);
#else
	trace_note(bt, current->pid, BLK_TN_MESSAGE, buf, n, 0);
#endif
	local_irq_restore(flags);
}
EXPORT_SYMBOL_GPL(__trace_note_message);

static int act_log_check(struct blk_trace *bt, u32 what, sector_t sector,
			 pid_t pid)
{
	if (((bt->act_mask << BLK_TC_SHIFT) & what) == 0)
		return 1;
	if (sector && (sector < bt->start_lba || sector > bt->end_lba))
		return 1;
	if (bt->pid && pid != bt->pid)
		return 1;

	return 0;
}

/*
 * Data direction bit lookup
 */
static const u32 ddir_act[2] = { BLK_TC_ACT(BLK_TC_READ),
				 BLK_TC_ACT(BLK_TC_WRITE) };

#define BLK_TC_RAHEAD		BLK_TC_AHEAD
#define BLK_TC_PREFLUSH		BLK_TC_FLUSH

/* The ilog2() calls fall out because they're constant */
#define MASK_TC_BIT(rw, __name) ((rw & REQ_ ## __name) << \
	  (ilog2(BLK_TC_ ## __name) + BLK_TC_SHIFT - __REQ_ ## __name))

/*
 * The worker for the various blk_add_trace*() types. Fills out a
 * blk_io_trace structure and places it in a per-cpu subbuffer.
 */
static void __blk_add_trace(struct blk_trace *bt, sector_t sector, int bytes,
		     int op, int op_flags, u32 what, int error, int pdu_len,
		     void *pdu_data, u64 cgid)
{
	struct task_struct *tsk = current;
	struct ring_buffer_event *event = NULL;
	struct trace_buffer *buffer = NULL;
	struct blk_io_trace *t;
	unsigned long flags = 0;
	unsigned long *sequence;
	pid_t pid;
	int cpu, pc = 0;
	bool blk_tracer = blk_tracer_enabled;
	ssize_t cgid_len = cgid ? sizeof(cgid) : 0;

	if (unlikely(bt->trace_state != Blktrace_running && !blk_tracer))
		return;

	what |= ddir_act[op_is_write(op) ? WRITE : READ];
	what |= MASK_TC_BIT(op_flags, SYNC);
	what |= MASK_TC_BIT(op_flags, RAHEAD);
	what |= MASK_TC_BIT(op_flags, META);
	what |= MASK_TC_BIT(op_flags, PREFLUSH);
	what |= MASK_TC_BIT(op_flags, FUA);
	if (op == REQ_OP_DISCARD || op == REQ_OP_SECURE_ERASE)
		what |= BLK_TC_ACT(BLK_TC_DISCARD);
	if (op == REQ_OP_FLUSH)
		what |= BLK_TC_ACT(BLK_TC_FLUSH);
	if (cgid)
		what |= __BLK_TA_CGROUP;

	pid = tsk->pid;
	if (act_log_check(bt, what, sector, pid))
		return;
	cpu = raw_smp_processor_id();

	if (blk_tracer) {
		tracing_record_cmdline(current);

		buffer = blk_tr->array_buffer.buffer;
		pc = preempt_count();
		event = trace_buffer_lock_reserve(buffer, TRACE_BLK,
						  sizeof(*t) + pdu_len + cgid_len,
						  0, pc);
		if (!event)
			return;
		t = ring_buffer_event_data(event);
		goto record_it;
	}

	if (unlikely(tsk->btrace_seq != blktrace_seq))
		trace_note_tsk(tsk);

	/*
	 * A word about the locking here - we disable interrupts to reserve
	 * some space in the relay per-cpu buffer, to prevent an irq
	 * from coming in and stepping on our toes.
	 */
	local_irq_save(flags);
	t = relay_reserve(bt->rchan, sizeof(*t) + pdu_len + cgid_len);
	if (t) {
		sequence = per_cpu_ptr(bt->sequence, cpu);

		t->magic = BLK_IO_TRACE_MAGIC | BLK_IO_TRACE_VERSION;
		t->sequence = ++(*sequence);
		t->time = ktime_to_ns(ktime_get());
record_it:
		/*
		 * These two are not needed in ftrace as they are in the
		 * generic trace_entry, filled by tracing_generic_entry_update,
		 * but for the trace_event->bin() synthesizer benefit we do it
		 * here too.
		 */
		t->cpu = cpu;
		t->pid = pid;

		t->sector = sector;
		t->bytes = bytes;
		t->action = what;
		t->device = bt->dev;
		t->error = error;
		t->pdu_len = pdu_len + cgid_len;

		if (cgid_len)
			memcpy((void *)t + sizeof(*t), &cgid, cgid_len);
		if (pdu_len)
			memcpy((void *)t + sizeof(*t) + cgid_len, pdu_data, pdu_len);

		if (blk_tracer) {
			trace_buffer_unlock_commit(blk_tr, buffer, event, 0, pc);
			return;
		}
	}

	local_irq_restore(flags);
}

static void blk_trace_free(struct blk_trace *bt)
{
	debugfs_remove(bt->msg_file);
	debugfs_remove(bt->dropped_file);
	relay_close(bt->rchan);
	debugfs_remove(bt->dir);
	free_percpu(bt->sequence);
	free_percpu(bt->msg_data);
	kfree(bt);
}

static void get_probe_ref(void)
{
	mutex_lock(&blk_probe_mutex);
	if (++blk_probes_ref == 1)
		blk_register_tracepoints();
	mutex_unlock(&blk_probe_mutex);
}

static void put_probe_ref(void)
{
	mutex_lock(&blk_probe_mutex);
	if (!--blk_probes_ref)
		blk_unregister_tracepoints();
	mutex_unlock(&blk_probe_mutex);
}

static void blk_trace_cleanup(struct blk_trace *bt)
{
	synchronize_rcu();
	blk_trace_free(bt);
	put_probe_ref();
}

static int __blk_trace_remove(struct request_queue *q)
{
	struct blk_trace *bt;

	bt = rcu_replace_pointer(q->blk_trace, NULL,
				 lockdep_is_held(&q->debugfs_mutex));
	if (!bt)
		return -EINVAL;

	if (bt->trace_state != Blktrace_running)
		blk_trace_cleanup(bt);

	return 0;
}

int blk_trace_remove(struct request_queue *q)
{
	int ret;

	mutex_lock(&q->debugfs_mutex);
	ret = __blk_trace_remove(q);
	mutex_unlock(&q->debugfs_mutex);

	return ret;
}
EXPORT_SYMBOL_GPL(blk_trace_remove);

static ssize_t blk_dropped_read(struct file *filp, char __user *buffer,
				size_t count, loff_t *ppos)
{
	struct blk_trace *bt = filp->private_data;
	char buf[16];

	snprintf(buf, sizeof(buf), "%u\n", atomic_read(&bt->dropped));

	return simple_read_from_buffer(buffer, count, ppos, buf, strlen(buf));
}

static const struct file_operations blk_dropped_fops = {
	.owner =	THIS_MODULE,
	.open =		simple_open,
	.read =		blk_dropped_read,
	.llseek =	default_llseek,
};

static ssize_t blk_msg_write(struct file *filp, const char __user *buffer,
				size_t count, loff_t *ppos)
{
	char *msg;
	struct blk_trace *bt;

	if (count >= BLK_TN_MAX_MSG)
		return -EINVAL;

	msg = memdup_user_nul(buffer, count);
	if (IS_ERR(msg))
		return PTR_ERR(msg);

	bt = filp->private_data;
	__trace_note_message(bt, NULL, "%s", msg);
	kfree(msg);

	return count;
}

static const struct file_operations blk_msg_fops = {
	.owner =	THIS_MODULE,
	.open =		simple_open,
	.write =	blk_msg_write,
	.llseek =	noop_llseek,
};

/*
 * Keep track of how many times we encountered a full subbuffer, to aid
 * the user space app in telling how many lost events there were.
 */
static int blk_subbuf_start_callback(struct rchan_buf *buf, void *subbuf,
				     void *prev_subbuf, size_t prev_padding)
{
	struct blk_trace *bt;

	if (!relay_buf_full(buf))
		return 1;

	bt = buf->chan->private_data;
	atomic_inc(&bt->dropped);
	return 0;
}

static int blk_remove_buf_file_callback(struct dentry *dentry)
{
	debugfs_remove(dentry);

	return 0;
}

static struct dentry *blk_create_buf_file_callback(const char *filename,
						   struct dentry *parent,
						   umode_t mode,
						   struct rchan_buf *buf,
						   int *is_global)
{
	return debugfs_create_file(filename, mode, parent, buf,
					&relay_file_operations);
}

static struct rchan_callbacks blk_relay_callbacks = {
	.subbuf_start		= blk_subbuf_start_callback,
	.create_buf_file	= blk_create_buf_file_callback,
	.remove_buf_file	= blk_remove_buf_file_callback,
};

static void blk_trace_setup_lba(struct blk_trace *bt,
				struct block_device *bdev)
{
	struct hd_struct *part = NULL;

	if (bdev)
		part = bdev->bd_part;

	if (part) {
		bt->start_lba = part->start_sect;
		bt->end_lba = part->start_sect + part->nr_sects;
	} else {
		bt->start_lba = 0;
		bt->end_lba = -1ULL;
	}
}

/*
 * Setup everything required to start tracing
 */
static int do_blk_trace_setup(struct request_queue *q, char *name, dev_t dev,
			      struct block_device *bdev,
			      struct blk_user_trace_setup *buts)
{
	struct blk_trace *bt = NULL;
	struct dentry *dir = NULL;
	int ret;

	lockdep_assert_held(&q->debugfs_mutex);

	if (!buts->buf_size || !buts->buf_nr)
		return -EINVAL;

	strncpy(buts->name, name, BLKTRACE_BDEV_SIZE);
	buts->name[BLKTRACE_BDEV_SIZE - 1] = '\0';

	/*
	 * some device names have larger paths - convert the slashes
	 * to underscores for this to work as expected
	 */
	strreplace(buts->name, '/', '_');

	/*
	 * bdev can be NULL, as with scsi-generic, this is a helpful as
	 * we can be.
	 */
<<<<<<< HEAD
	if (q->blk_trace) {
=======
	if (rcu_dereference_protected(q->blk_trace,
				      lockdep_is_held(&q->debugfs_mutex))) {
>>>>>>> d1988041
		pr_warn("Concurrent blktraces are not allowed on %s\n",
			buts->name);
		return -EBUSY;
	}

	bt = kzalloc(sizeof(*bt), GFP_KERNEL);
	if (!bt)
		return -ENOMEM;

	ret = -ENOMEM;
	bt->sequence = alloc_percpu(unsigned long);
	if (!bt->sequence)
		goto err;

	bt->msg_data = __alloc_percpu(BLK_TN_MAX_MSG, __alignof__(char));
	if (!bt->msg_data)
		goto err;

<<<<<<< HEAD
#ifdef CONFIG_BLK_DEBUG_FS
	/*
	 * When tracing whole make_request drivers (multiqueue) block devices,
	 * reuse the existing debugfs directory created by the block layer on
	 * init. For request-based block devices, all partitions block devices,
	 * and scsi-generic block devices we create a temporary new debugfs
	 * directory that will be removed once the trace ends.
	 */
	if (queue_is_mq(q) && bdev && bdev == bdev->bd_contains)
		dir = q->debugfs_dir;
	else
#endif
=======
	/*
	 * When tracing the whole disk reuse the existing debugfs directory
	 * created by the block layer on init. For partitions block devices,
	 * and scsi-generic block devices we create a temporary new debugfs
	 * directory that will be removed once the trace ends.
	 */
	if (bdev && !bdev_is_partition(bdev))
		dir = q->debugfs_dir;
	else
>>>>>>> d1988041
		bt->dir = dir = debugfs_create_dir(buts->name, blk_debugfs_root);

	/*
	 * As blktrace relies on debugfs for its interface the debugfs directory
	 * is required, contrary to the usual mantra of not checking for debugfs
	 * files or directories.
	 */
	if (IS_ERR_OR_NULL(dir)) {
		pr_warn("debugfs_dir not present for %s so skipping\n",
			buts->name);
		ret = -ENOENT;
		goto err;
	}

	bt->dev = dev;
	atomic_set(&bt->dropped, 0);
	INIT_LIST_HEAD(&bt->running_list);

	ret = -EIO;
	bt->dropped_file = debugfs_create_file("dropped", 0444, dir, bt,
					       &blk_dropped_fops);

	bt->msg_file = debugfs_create_file("msg", 0222, dir, bt, &blk_msg_fops);

	bt->rchan = relay_open("trace", dir, buts->buf_size,
				buts->buf_nr, &blk_relay_callbacks, bt);
	if (!bt->rchan)
		goto err;

	bt->act_mask = buts->act_mask;
	if (!bt->act_mask)
		bt->act_mask = (u16) -1;

	blk_trace_setup_lba(bt, bdev);

	/* overwrite with user settings */
	if (buts->start_lba)
		bt->start_lba = buts->start_lba;
	if (buts->end_lba)
		bt->end_lba = buts->end_lba;

	bt->pid = buts->pid;
	bt->trace_state = Blktrace_setup;

	rcu_assign_pointer(q->blk_trace, bt);
	get_probe_ref();

	ret = 0;
err:
	if (ret)
		blk_trace_free(bt);
	return ret;
}

static int __blk_trace_setup(struct request_queue *q, char *name, dev_t dev,
			     struct block_device *bdev, char __user *arg)
{
	struct blk_user_trace_setup buts;
	int ret;

	ret = copy_from_user(&buts, arg, sizeof(buts));
	if (ret)
		return -EFAULT;

	ret = do_blk_trace_setup(q, name, dev, bdev, &buts);
	if (ret)
		return ret;

	if (copy_to_user(arg, &buts, sizeof(buts))) {
		__blk_trace_remove(q);
		return -EFAULT;
	}
	return 0;
}

int blk_trace_setup(struct request_queue *q, char *name, dev_t dev,
		    struct block_device *bdev,
		    char __user *arg)
{
	int ret;

	mutex_lock(&q->debugfs_mutex);
	ret = __blk_trace_setup(q, name, dev, bdev, arg);
	mutex_unlock(&q->debugfs_mutex);

	return ret;
}
EXPORT_SYMBOL_GPL(blk_trace_setup);

#if defined(CONFIG_COMPAT) && defined(CONFIG_X86_64)
static int compat_blk_trace_setup(struct request_queue *q, char *name,
				  dev_t dev, struct block_device *bdev,
				  char __user *arg)
{
	struct blk_user_trace_setup buts;
	struct compat_blk_user_trace_setup cbuts;
	int ret;

	if (copy_from_user(&cbuts, arg, sizeof(cbuts)))
		return -EFAULT;

	buts = (struct blk_user_trace_setup) {
		.act_mask = cbuts.act_mask,
		.buf_size = cbuts.buf_size,
		.buf_nr = cbuts.buf_nr,
		.start_lba = cbuts.start_lba,
		.end_lba = cbuts.end_lba,
		.pid = cbuts.pid,
	};

	ret = do_blk_trace_setup(q, name, dev, bdev, &buts);
	if (ret)
		return ret;

	if (copy_to_user(arg, &buts.name, ARRAY_SIZE(buts.name))) {
		__blk_trace_remove(q);
		return -EFAULT;
	}

	return 0;
}
#endif

static int __blk_trace_startstop(struct request_queue *q, int start)
{
	int ret;
	struct blk_trace *bt;

	bt = rcu_dereference_protected(q->blk_trace,
<<<<<<< HEAD
				       lockdep_is_held(&q->blk_trace_mutex));
=======
				       lockdep_is_held(&q->debugfs_mutex));
>>>>>>> d1988041
	if (bt == NULL)
		return -EINVAL;

	/*
	 * For starting a trace, we can transition from a setup or stopped
	 * trace. For stopping a trace, the state must be running
	 */
	ret = -EINVAL;
	if (start) {
		if (bt->trace_state == Blktrace_setup ||
		    bt->trace_state == Blktrace_stopped) {
			blktrace_seq++;
			smp_mb();
			bt->trace_state = Blktrace_running;
			spin_lock_irq(&running_trace_lock);
			list_add(&bt->running_list, &running_trace_list);
			spin_unlock_irq(&running_trace_lock);

			trace_note_time(bt);
			ret = 0;
		}
	} else {
		if (bt->trace_state == Blktrace_running) {
			bt->trace_state = Blktrace_stopped;
			spin_lock_irq(&running_trace_lock);
			list_del_init(&bt->running_list);
			spin_unlock_irq(&running_trace_lock);
			relay_flush(bt->rchan);
			ret = 0;
		}
	}

	return ret;
}

int blk_trace_startstop(struct request_queue *q, int start)
{
	int ret;

	mutex_lock(&q->debugfs_mutex);
	ret = __blk_trace_startstop(q, start);
	mutex_unlock(&q->debugfs_mutex);

	return ret;
}
EXPORT_SYMBOL_GPL(blk_trace_startstop);

/*
 * When reading or writing the blktrace sysfs files, the references to the
 * opened sysfs or device files should prevent the underlying block device
 * from being removed. So no further delete protection is really needed.
 */

/**
 * blk_trace_ioctl: - handle the ioctls associated with tracing
 * @bdev:	the block device
 * @cmd:	the ioctl cmd
 * @arg:	the argument data, if any
 *
 **/
int blk_trace_ioctl(struct block_device *bdev, unsigned cmd, char __user *arg)
{
	struct request_queue *q;
	int ret, start = 0;
	char b[BDEVNAME_SIZE];

	q = bdev_get_queue(bdev);
	if (!q)
		return -ENXIO;

	mutex_lock(&q->debugfs_mutex);

	switch (cmd) {
	case BLKTRACESETUP:
		bdevname(bdev, b);
		ret = __blk_trace_setup(q, b, bdev->bd_dev, bdev, arg);
		break;
#if defined(CONFIG_COMPAT) && defined(CONFIG_X86_64)
	case BLKTRACESETUP32:
		bdevname(bdev, b);
		ret = compat_blk_trace_setup(q, b, bdev->bd_dev, bdev, arg);
		break;
#endif
	case BLKTRACESTART:
		start = 1;
		fallthrough;
	case BLKTRACESTOP:
		ret = __blk_trace_startstop(q, start);
		break;
	case BLKTRACETEARDOWN:
		ret = __blk_trace_remove(q);
		break;
	default:
		ret = -ENOTTY;
		break;
	}

	mutex_unlock(&q->debugfs_mutex);
	return ret;
}

/**
 * blk_trace_shutdown: - stop and cleanup trace structures
 * @q:    the request queue associated with the device
 *
 **/
void blk_trace_shutdown(struct request_queue *q)
{
<<<<<<< HEAD
	mutex_lock(&q->blk_trace_mutex);
	if (rcu_dereference_protected(q->blk_trace,
				      lockdep_is_held(&q->blk_trace_mutex))) {
=======
	mutex_lock(&q->debugfs_mutex);
	if (rcu_dereference_protected(q->blk_trace,
				      lockdep_is_held(&q->debugfs_mutex))) {
>>>>>>> d1988041
		__blk_trace_startstop(q, 0);
		__blk_trace_remove(q);
	}

	mutex_unlock(&q->debugfs_mutex);
}

#ifdef CONFIG_BLK_CGROUP
static u64 blk_trace_bio_get_cgid(struct request_queue *q, struct bio *bio)
{
	struct blk_trace *bt;

	/* We don't use the 'bt' value here except as an optimization... */
	bt = rcu_dereference_protected(q->blk_trace, 1);
	if (!bt || !(blk_tracer_flags.val & TRACE_BLK_OPT_CGROUP))
		return 0;

	if (!bio->bi_blkg)
		return 0;
	return cgroup_id(bio_blkcg(bio)->css.cgroup);
}
#else
static u64 blk_trace_bio_get_cgid(struct request_queue *q, struct bio *bio)
{
	return 0;
}
#endif

static u64
blk_trace_request_get_cgid(struct request_queue *q, struct request *rq)
{
	if (!rq->bio)
		return 0;
	/* Use the first bio */
	return blk_trace_bio_get_cgid(q, rq->bio);
}

/*
 * blktrace probes
 */

/**
 * blk_add_trace_rq - Add a trace for a request oriented action
 * @rq:		the source request
 * @error:	return status to log
 * @nr_bytes:	number of completed bytes
 * @what:	the action
 * @cgid:	the cgroup info
 *
 * Description:
 *     Records an action against a request. Will log the bio offset + size.
 *
 **/
static void blk_add_trace_rq(struct request *rq, int error,
			     unsigned int nr_bytes, u32 what, u64 cgid)
{
	struct blk_trace *bt;

	rcu_read_lock();
	bt = rcu_dereference(rq->q->blk_trace);
	if (likely(!bt)) {
		rcu_read_unlock();
		return;
	}

	if (blk_rq_is_passthrough(rq))
		what |= BLK_TC_ACT(BLK_TC_PC);
	else
		what |= BLK_TC_ACT(BLK_TC_FS);

	__blk_add_trace(bt, blk_rq_trace_sector(rq), nr_bytes, req_op(rq),
			rq->cmd_flags, what, error, 0, NULL, cgid);
	rcu_read_unlock();
}

static void blk_add_trace_rq_insert(void *ignore,
				    struct request_queue *q, struct request *rq)
{
	blk_add_trace_rq(rq, 0, blk_rq_bytes(rq), BLK_TA_INSERT,
			 blk_trace_request_get_cgid(q, rq));
}

static void blk_add_trace_rq_issue(void *ignore,
				   struct request_queue *q, struct request *rq)
{
	blk_add_trace_rq(rq, 0, blk_rq_bytes(rq), BLK_TA_ISSUE,
			 blk_trace_request_get_cgid(q, rq));
}

static void blk_add_trace_rq_merge(void *ignore,
				   struct request_queue *q, struct request *rq)
{
	blk_add_trace_rq(rq, 0, blk_rq_bytes(rq), BLK_TA_BACKMERGE,
			 blk_trace_request_get_cgid(q, rq));
}

static void blk_add_trace_rq_requeue(void *ignore,
				     struct request_queue *q,
				     struct request *rq)
{
	blk_add_trace_rq(rq, 0, blk_rq_bytes(rq), BLK_TA_REQUEUE,
			 blk_trace_request_get_cgid(q, rq));
}

static void blk_add_trace_rq_complete(void *ignore, struct request *rq,
			int error, unsigned int nr_bytes)
{
	blk_add_trace_rq(rq, error, nr_bytes, BLK_TA_COMPLETE,
			 blk_trace_request_get_cgid(rq->q, rq));
}

/**
 * blk_add_trace_bio - Add a trace for a bio oriented action
 * @q:		queue the io is for
 * @bio:	the source bio
 * @what:	the action
 * @error:	error, if any
 *
 * Description:
 *     Records an action against a bio. Will log the bio offset + size.
 *
 **/
static void blk_add_trace_bio(struct request_queue *q, struct bio *bio,
			      u32 what, int error)
{
	struct blk_trace *bt;

	rcu_read_lock();
	bt = rcu_dereference(q->blk_trace);
	if (likely(!bt)) {
		rcu_read_unlock();
		return;
	}

	__blk_add_trace(bt, bio->bi_iter.bi_sector, bio->bi_iter.bi_size,
			bio_op(bio), bio->bi_opf, what, error, 0, NULL,
			blk_trace_bio_get_cgid(q, bio));
	rcu_read_unlock();
}

static void blk_add_trace_bio_bounce(void *ignore,
				     struct request_queue *q, struct bio *bio)
{
	blk_add_trace_bio(q, bio, BLK_TA_BOUNCE, 0);
}

static void blk_add_trace_bio_complete(void *ignore,
				       struct request_queue *q, struct bio *bio)
{
	blk_add_trace_bio(q, bio, BLK_TA_COMPLETE,
			  blk_status_to_errno(bio->bi_status));
}

static void blk_add_trace_bio_backmerge(void *ignore,
					struct request_queue *q,
					struct request *rq,
					struct bio *bio)
{
	blk_add_trace_bio(q, bio, BLK_TA_BACKMERGE, 0);
}

static void blk_add_trace_bio_frontmerge(void *ignore,
					 struct request_queue *q,
					 struct request *rq,
					 struct bio *bio)
{
	blk_add_trace_bio(q, bio, BLK_TA_FRONTMERGE, 0);
}

static void blk_add_trace_bio_queue(void *ignore,
				    struct request_queue *q, struct bio *bio)
{
	blk_add_trace_bio(q, bio, BLK_TA_QUEUE, 0);
}

static void blk_add_trace_getrq(void *ignore,
				struct request_queue *q,
				struct bio *bio, int rw)
{
	if (bio)
		blk_add_trace_bio(q, bio, BLK_TA_GETRQ, 0);
	else {
		struct blk_trace *bt;

		rcu_read_lock();
		bt = rcu_dereference(q->blk_trace);
		if (bt)
			__blk_add_trace(bt, 0, 0, rw, 0, BLK_TA_GETRQ, 0, 0,
<<<<<<< HEAD
					NULL, NULL);
=======
					NULL, 0);
>>>>>>> d1988041
		rcu_read_unlock();
	}
}


static void blk_add_trace_sleeprq(void *ignore,
				  struct request_queue *q,
				  struct bio *bio, int rw)
{
	if (bio)
		blk_add_trace_bio(q, bio, BLK_TA_SLEEPRQ, 0);
	else {
		struct blk_trace *bt;

		rcu_read_lock();
		bt = rcu_dereference(q->blk_trace);
		if (bt)
			__blk_add_trace(bt, 0, 0, rw, 0, BLK_TA_SLEEPRQ,
<<<<<<< HEAD
					0, 0, NULL, NULL);
=======
					0, 0, NULL, 0);
>>>>>>> d1988041
		rcu_read_unlock();
	}
}

static void blk_add_trace_plug(void *ignore, struct request_queue *q)
{
	struct blk_trace *bt;

	rcu_read_lock();
	bt = rcu_dereference(q->blk_trace);
	if (bt)
<<<<<<< HEAD
		__blk_add_trace(bt, 0, 0, 0, 0, BLK_TA_PLUG, 0, 0, NULL, NULL);
=======
		__blk_add_trace(bt, 0, 0, 0, 0, BLK_TA_PLUG, 0, 0, NULL, 0);
>>>>>>> d1988041
	rcu_read_unlock();
}

static void blk_add_trace_unplug(void *ignore, struct request_queue *q,
				    unsigned int depth, bool explicit)
{
	struct blk_trace *bt;

	rcu_read_lock();
	bt = rcu_dereference(q->blk_trace);
	if (bt) {
		__be64 rpdu = cpu_to_be64(depth);
		u32 what;

		if (explicit)
			what = BLK_TA_UNPLUG_IO;
		else
			what = BLK_TA_UNPLUG_TIMER;

		__blk_add_trace(bt, 0, 0, 0, 0, what, 0, sizeof(rpdu), &rpdu, 0);
	}
	rcu_read_unlock();
}

static void blk_add_trace_split(void *ignore,
				struct request_queue *q, struct bio *bio,
				unsigned int pdu)
{
	struct blk_trace *bt;

	rcu_read_lock();
	bt = rcu_dereference(q->blk_trace);
	if (bt) {
		__be64 rpdu = cpu_to_be64(pdu);

		__blk_add_trace(bt, bio->bi_iter.bi_sector,
				bio->bi_iter.bi_size, bio_op(bio), bio->bi_opf,
				BLK_TA_SPLIT,
				blk_status_to_errno(bio->bi_status),
				sizeof(rpdu), &rpdu,
				blk_trace_bio_get_cgid(q, bio));
	}
	rcu_read_unlock();
}

/**
 * blk_add_trace_bio_remap - Add a trace for a bio-remap operation
 * @ignore:	trace callback data parameter (not used)
 * @q:		queue the io is for
 * @bio:	the source bio
 * @dev:	target device
 * @from:	source sector
 *
 * Description:
 *     Device mapper or raid target sometimes need to split a bio because
 *     it spans a stripe (or similar). Add a trace for that action.
 *
 **/
static void blk_add_trace_bio_remap(void *ignore,
				    struct request_queue *q, struct bio *bio,
				    dev_t dev, sector_t from)
{
	struct blk_trace *bt;
	struct blk_io_trace_remap r;

	rcu_read_lock();
	bt = rcu_dereference(q->blk_trace);
	if (likely(!bt)) {
		rcu_read_unlock();
		return;
	}

	r.device_from = cpu_to_be32(dev);
	r.device_to   = cpu_to_be32(bio_dev(bio));
	r.sector_from = cpu_to_be64(from);

	__blk_add_trace(bt, bio->bi_iter.bi_sector, bio->bi_iter.bi_size,
			bio_op(bio), bio->bi_opf, BLK_TA_REMAP,
			blk_status_to_errno(bio->bi_status),
			sizeof(r), &r, blk_trace_bio_get_cgid(q, bio));
	rcu_read_unlock();
}

/**
 * blk_add_trace_rq_remap - Add a trace for a request-remap operation
 * @ignore:	trace callback data parameter (not used)
 * @q:		queue the io is for
 * @rq:		the source request
 * @dev:	target device
 * @from:	source sector
 *
 * Description:
 *     Device mapper remaps request to other devices.
 *     Add a trace for that action.
 *
 **/
static void blk_add_trace_rq_remap(void *ignore,
				   struct request_queue *q,
				   struct request *rq, dev_t dev,
				   sector_t from)
{
	struct blk_trace *bt;
	struct blk_io_trace_remap r;

	rcu_read_lock();
	bt = rcu_dereference(q->blk_trace);
	if (likely(!bt)) {
		rcu_read_unlock();
		return;
	}

	r.device_from = cpu_to_be32(dev);
	r.device_to   = cpu_to_be32(disk_devt(rq->rq_disk));
	r.sector_from = cpu_to_be64(from);

	__blk_add_trace(bt, blk_rq_pos(rq), blk_rq_bytes(rq),
			rq_data_dir(rq), 0, BLK_TA_REMAP, 0,
			sizeof(r), &r, blk_trace_request_get_cgid(q, rq));
	rcu_read_unlock();
}

/**
 * blk_add_driver_data - Add binary message with driver-specific data
 * @q:		queue the io is for
 * @rq:		io request
 * @data:	driver-specific data
 * @len:	length of driver-specific data
 *
 * Description:
 *     Some drivers might want to write driver-specific data per request.
 *
 **/
void blk_add_driver_data(struct request_queue *q,
			 struct request *rq,
			 void *data, size_t len)
{
	struct blk_trace *bt;

	rcu_read_lock();
	bt = rcu_dereference(q->blk_trace);
	if (likely(!bt)) {
		rcu_read_unlock();
		return;
	}

	__blk_add_trace(bt, blk_rq_trace_sector(rq), blk_rq_bytes(rq), 0, 0,
				BLK_TA_DRV_DATA, 0, len, data,
				blk_trace_request_get_cgid(q, rq));
	rcu_read_unlock();
}
EXPORT_SYMBOL_GPL(blk_add_driver_data);

static void blk_register_tracepoints(void)
{
	int ret;

	ret = register_trace_block_rq_insert(blk_add_trace_rq_insert, NULL);
	WARN_ON(ret);
	ret = register_trace_block_rq_issue(blk_add_trace_rq_issue, NULL);
	WARN_ON(ret);
	ret = register_trace_block_rq_merge(blk_add_trace_rq_merge, NULL);
	WARN_ON(ret);
	ret = register_trace_block_rq_requeue(blk_add_trace_rq_requeue, NULL);
	WARN_ON(ret);
	ret = register_trace_block_rq_complete(blk_add_trace_rq_complete, NULL);
	WARN_ON(ret);
	ret = register_trace_block_bio_bounce(blk_add_trace_bio_bounce, NULL);
	WARN_ON(ret);
	ret = register_trace_block_bio_complete(blk_add_trace_bio_complete, NULL);
	WARN_ON(ret);
	ret = register_trace_block_bio_backmerge(blk_add_trace_bio_backmerge, NULL);
	WARN_ON(ret);
	ret = register_trace_block_bio_frontmerge(blk_add_trace_bio_frontmerge, NULL);
	WARN_ON(ret);
	ret = register_trace_block_bio_queue(blk_add_trace_bio_queue, NULL);
	WARN_ON(ret);
	ret = register_trace_block_getrq(blk_add_trace_getrq, NULL);
	WARN_ON(ret);
	ret = register_trace_block_sleeprq(blk_add_trace_sleeprq, NULL);
	WARN_ON(ret);
	ret = register_trace_block_plug(blk_add_trace_plug, NULL);
	WARN_ON(ret);
	ret = register_trace_block_unplug(blk_add_trace_unplug, NULL);
	WARN_ON(ret);
	ret = register_trace_block_split(blk_add_trace_split, NULL);
	WARN_ON(ret);
	ret = register_trace_block_bio_remap(blk_add_trace_bio_remap, NULL);
	WARN_ON(ret);
	ret = register_trace_block_rq_remap(blk_add_trace_rq_remap, NULL);
	WARN_ON(ret);
}

static void blk_unregister_tracepoints(void)
{
	unregister_trace_block_rq_remap(blk_add_trace_rq_remap, NULL);
	unregister_trace_block_bio_remap(blk_add_trace_bio_remap, NULL);
	unregister_trace_block_split(blk_add_trace_split, NULL);
	unregister_trace_block_unplug(blk_add_trace_unplug, NULL);
	unregister_trace_block_plug(blk_add_trace_plug, NULL);
	unregister_trace_block_sleeprq(blk_add_trace_sleeprq, NULL);
	unregister_trace_block_getrq(blk_add_trace_getrq, NULL);
	unregister_trace_block_bio_queue(blk_add_trace_bio_queue, NULL);
	unregister_trace_block_bio_frontmerge(blk_add_trace_bio_frontmerge, NULL);
	unregister_trace_block_bio_backmerge(blk_add_trace_bio_backmerge, NULL);
	unregister_trace_block_bio_complete(blk_add_trace_bio_complete, NULL);
	unregister_trace_block_bio_bounce(blk_add_trace_bio_bounce, NULL);
	unregister_trace_block_rq_complete(blk_add_trace_rq_complete, NULL);
	unregister_trace_block_rq_requeue(blk_add_trace_rq_requeue, NULL);
	unregister_trace_block_rq_merge(blk_add_trace_rq_merge, NULL);
	unregister_trace_block_rq_issue(blk_add_trace_rq_issue, NULL);
	unregister_trace_block_rq_insert(blk_add_trace_rq_insert, NULL);

	tracepoint_synchronize_unregister();
}

/*
 * struct blk_io_tracer formatting routines
 */

static void fill_rwbs(char *rwbs, const struct blk_io_trace *t)
{
	int i = 0;
	int tc = t->action >> BLK_TC_SHIFT;

	if ((t->action & ~__BLK_TN_CGROUP) == BLK_TN_MESSAGE) {
		rwbs[i++] = 'N';
		goto out;
	}

	if (tc & BLK_TC_FLUSH)
		rwbs[i++] = 'F';

	if (tc & BLK_TC_DISCARD)
		rwbs[i++] = 'D';
	else if (tc & BLK_TC_WRITE)
		rwbs[i++] = 'W';
	else if (t->bytes)
		rwbs[i++] = 'R';
	else
		rwbs[i++] = 'N';

	if (tc & BLK_TC_FUA)
		rwbs[i++] = 'F';
	if (tc & BLK_TC_AHEAD)
		rwbs[i++] = 'A';
	if (tc & BLK_TC_SYNC)
		rwbs[i++] = 'S';
	if (tc & BLK_TC_META)
		rwbs[i++] = 'M';
out:
	rwbs[i] = '\0';
}

static inline
const struct blk_io_trace *te_blk_io_trace(const struct trace_entry *ent)
{
	return (const struct blk_io_trace *)ent;
}

static inline const void *pdu_start(const struct trace_entry *ent, bool has_cg)
{
	return (void *)(te_blk_io_trace(ent) + 1) + (has_cg ? sizeof(u64) : 0);
}

static inline u64 t_cgid(const struct trace_entry *ent)
{
	return *(u64 *)(te_blk_io_trace(ent) + 1);
}

static inline int pdu_real_len(const struct trace_entry *ent, bool has_cg)
{
	return te_blk_io_trace(ent)->pdu_len - (has_cg ? sizeof(u64) : 0);
}

static inline u32 t_action(const struct trace_entry *ent)
{
	return te_blk_io_trace(ent)->action;
}

static inline u32 t_bytes(const struct trace_entry *ent)
{
	return te_blk_io_trace(ent)->bytes;
}

static inline u32 t_sec(const struct trace_entry *ent)
{
	return te_blk_io_trace(ent)->bytes >> 9;
}

static inline unsigned long long t_sector(const struct trace_entry *ent)
{
	return te_blk_io_trace(ent)->sector;
}

static inline __u16 t_error(const struct trace_entry *ent)
{
	return te_blk_io_trace(ent)->error;
}

static __u64 get_pdu_int(const struct trace_entry *ent, bool has_cg)
{
	const __be64 *val = pdu_start(ent, has_cg);
	return be64_to_cpu(*val);
}

typedef void (blk_log_action_t) (struct trace_iterator *iter, const char *act,
	bool has_cg);

static void blk_log_action_classic(struct trace_iterator *iter, const char *act,
	bool has_cg)
{
	char rwbs[RWBS_LEN];
	unsigned long long ts  = iter->ts;
	unsigned long nsec_rem = do_div(ts, NSEC_PER_SEC);
	unsigned secs	       = (unsigned long)ts;
	const struct blk_io_trace *t = te_blk_io_trace(iter->ent);

	fill_rwbs(rwbs, t);

	trace_seq_printf(&iter->seq,
			 "%3d,%-3d %2d %5d.%09lu %5u %2s %3s ",
			 MAJOR(t->device), MINOR(t->device), iter->cpu,
			 secs, nsec_rem, iter->ent->pid, act, rwbs);
}

static void blk_log_action(struct trace_iterator *iter, const char *act,
	bool has_cg)
{
	char rwbs[RWBS_LEN];
	const struct blk_io_trace *t = te_blk_io_trace(iter->ent);

	fill_rwbs(rwbs, t);
	if (has_cg) {
		u64 id = t_cgid(iter->ent);

		if (blk_tracer_flags.val & TRACE_BLK_OPT_CGNAME) {
			char blkcg_name_buf[NAME_MAX + 1] = "<...>";

			cgroup_path_from_kernfs_id(id, blkcg_name_buf,
				sizeof(blkcg_name_buf));
			trace_seq_printf(&iter->seq, "%3d,%-3d %s %2s %3s ",
				 MAJOR(t->device), MINOR(t->device),
				 blkcg_name_buf, act, rwbs);
		} else {
			/*
			 * The cgid portion used to be "INO,GEN".  Userland
			 * builds a FILEID_INO32_GEN fid out of them and
			 * opens the cgroup using open_by_handle_at(2).
			 * While 32bit ino setups are still the same, 64bit
			 * ones now use the 64bit ino as the whole ID and
			 * no longer use generation.
			 *
			 * Regarldess of the content, always output
			 * "LOW32,HIGH32" so that FILEID_INO32_GEN fid can
			 * be mapped back to @id on both 64 and 32bit ino
			 * setups.  See __kernfs_fh_to_dentry().
			 */
			trace_seq_printf(&iter->seq,
				 "%3d,%-3d %llx,%-llx %2s %3s ",
				 MAJOR(t->device), MINOR(t->device),
				 id & U32_MAX, id >> 32, act, rwbs);
		}
	} else
		trace_seq_printf(&iter->seq, "%3d,%-3d %2s %3s ",
				 MAJOR(t->device), MINOR(t->device), act, rwbs);
}

static void blk_log_dump_pdu(struct trace_seq *s,
	const struct trace_entry *ent, bool has_cg)
{
	const unsigned char *pdu_buf;
	int pdu_len;
	int i, end;

	pdu_buf = pdu_start(ent, has_cg);
	pdu_len = pdu_real_len(ent, has_cg);

	if (!pdu_len)
		return;

	/* find the last zero that needs to be printed */
	for (end = pdu_len - 1; end >= 0; end--)
		if (pdu_buf[end])
			break;
	end++;

	trace_seq_putc(s, '(');

	for (i = 0; i < pdu_len; i++) {

		trace_seq_printf(s, "%s%02x",
				 i == 0 ? "" : " ", pdu_buf[i]);

		/*
		 * stop when the rest is just zeroes and indicate so
		 * with a ".." appended
		 */
		if (i == end && end != pdu_len - 1) {
			trace_seq_puts(s, " ..) ");
			return;
		}
	}

	trace_seq_puts(s, ") ");
}

static void blk_log_generic(struct trace_seq *s, const struct trace_entry *ent, bool has_cg)
{
	char cmd[TASK_COMM_LEN];

	trace_find_cmdline(ent->pid, cmd);

	if (t_action(ent) & BLK_TC_ACT(BLK_TC_PC)) {
		trace_seq_printf(s, "%u ", t_bytes(ent));
		blk_log_dump_pdu(s, ent, has_cg);
		trace_seq_printf(s, "[%s]\n", cmd);
	} else {
		if (t_sec(ent))
			trace_seq_printf(s, "%llu + %u [%s]\n",
						t_sector(ent), t_sec(ent), cmd);
		else
			trace_seq_printf(s, "[%s]\n", cmd);
	}
}

static void blk_log_with_error(struct trace_seq *s,
			      const struct trace_entry *ent, bool has_cg)
{
	if (t_action(ent) & BLK_TC_ACT(BLK_TC_PC)) {
		blk_log_dump_pdu(s, ent, has_cg);
		trace_seq_printf(s, "[%d]\n", t_error(ent));
	} else {
		if (t_sec(ent))
			trace_seq_printf(s, "%llu + %u [%d]\n",
					 t_sector(ent),
					 t_sec(ent), t_error(ent));
		else
			trace_seq_printf(s, "%llu [%d]\n",
					 t_sector(ent), t_error(ent));
	}
}

static void blk_log_remap(struct trace_seq *s, const struct trace_entry *ent, bool has_cg)
{
	const struct blk_io_trace_remap *__r = pdu_start(ent, has_cg);

	trace_seq_printf(s, "%llu + %u <- (%d,%d) %llu\n",
			 t_sector(ent), t_sec(ent),
			 MAJOR(be32_to_cpu(__r->device_from)),
			 MINOR(be32_to_cpu(__r->device_from)),
			 be64_to_cpu(__r->sector_from));
}

static void blk_log_plug(struct trace_seq *s, const struct trace_entry *ent, bool has_cg)
{
	char cmd[TASK_COMM_LEN];

	trace_find_cmdline(ent->pid, cmd);

	trace_seq_printf(s, "[%s]\n", cmd);
}

static void blk_log_unplug(struct trace_seq *s, const struct trace_entry *ent, bool has_cg)
{
	char cmd[TASK_COMM_LEN];

	trace_find_cmdline(ent->pid, cmd);

	trace_seq_printf(s, "[%s] %llu\n", cmd, get_pdu_int(ent, has_cg));
}

static void blk_log_split(struct trace_seq *s, const struct trace_entry *ent, bool has_cg)
{
	char cmd[TASK_COMM_LEN];

	trace_find_cmdline(ent->pid, cmd);

	trace_seq_printf(s, "%llu / %llu [%s]\n", t_sector(ent),
			 get_pdu_int(ent, has_cg), cmd);
}

static void blk_log_msg(struct trace_seq *s, const struct trace_entry *ent,
			bool has_cg)
{

	trace_seq_putmem(s, pdu_start(ent, has_cg),
		pdu_real_len(ent, has_cg));
	trace_seq_putc(s, '\n');
}

/*
 * struct tracer operations
 */

static void blk_tracer_print_header(struct seq_file *m)
{
	if (!(blk_tracer_flags.val & TRACE_BLK_OPT_CLASSIC))
		return;
	seq_puts(m, "# DEV   CPU TIMESTAMP     PID ACT FLG\n"
		    "#  |     |     |           |   |   |\n");
}

static void blk_tracer_start(struct trace_array *tr)
{
	blk_tracer_enabled = true;
}

static int blk_tracer_init(struct trace_array *tr)
{
	blk_tr = tr;
	blk_tracer_start(tr);
	return 0;
}

static void blk_tracer_stop(struct trace_array *tr)
{
	blk_tracer_enabled = false;
}

static void blk_tracer_reset(struct trace_array *tr)
{
	blk_tracer_stop(tr);
}

static const struct {
	const char *act[2];
	void	   (*print)(struct trace_seq *s, const struct trace_entry *ent,
			    bool has_cg);
} what2act[] = {
	[__BLK_TA_QUEUE]	= {{  "Q", "queue" },	   blk_log_generic },
	[__BLK_TA_BACKMERGE]	= {{  "M", "backmerge" },  blk_log_generic },
	[__BLK_TA_FRONTMERGE]	= {{  "F", "frontmerge" }, blk_log_generic },
	[__BLK_TA_GETRQ]	= {{  "G", "getrq" },	   blk_log_generic },
	[__BLK_TA_SLEEPRQ]	= {{  "S", "sleeprq" },	   blk_log_generic },
	[__BLK_TA_REQUEUE]	= {{  "R", "requeue" },	   blk_log_with_error },
	[__BLK_TA_ISSUE]	= {{  "D", "issue" },	   blk_log_generic },
	[__BLK_TA_COMPLETE]	= {{  "C", "complete" },   blk_log_with_error },
	[__BLK_TA_PLUG]		= {{  "P", "plug" },	   blk_log_plug },
	[__BLK_TA_UNPLUG_IO]	= {{  "U", "unplug_io" },  blk_log_unplug },
	[__BLK_TA_UNPLUG_TIMER]	= {{ "UT", "unplug_timer" }, blk_log_unplug },
	[__BLK_TA_INSERT]	= {{  "I", "insert" },	   blk_log_generic },
	[__BLK_TA_SPLIT]	= {{  "X", "split" },	   blk_log_split },
	[__BLK_TA_BOUNCE]	= {{  "B", "bounce" },	   blk_log_generic },
	[__BLK_TA_REMAP]	= {{  "A", "remap" },	   blk_log_remap },
};

static enum print_line_t print_one_line(struct trace_iterator *iter,
					bool classic)
{
	struct trace_array *tr = iter->tr;
	struct trace_seq *s = &iter->seq;
	const struct blk_io_trace *t;
	u16 what;
	bool long_act;
	blk_log_action_t *log_action;
	bool has_cg;

	t	   = te_blk_io_trace(iter->ent);
	what	   = (t->action & ((1 << BLK_TC_SHIFT) - 1)) & ~__BLK_TA_CGROUP;
	long_act   = !!(tr->trace_flags & TRACE_ITER_VERBOSE);
	log_action = classic ? &blk_log_action_classic : &blk_log_action;
	has_cg	   = t->action & __BLK_TA_CGROUP;

	if ((t->action & ~__BLK_TN_CGROUP) == BLK_TN_MESSAGE) {
		log_action(iter, long_act ? "message" : "m", has_cg);
		blk_log_msg(s, iter->ent, has_cg);
		return trace_handle_return(s);
	}

	if (unlikely(what == 0 || what >= ARRAY_SIZE(what2act)))
		trace_seq_printf(s, "Unknown action %x\n", what);
	else {
		log_action(iter, what2act[what].act[long_act], has_cg);
		what2act[what].print(s, iter->ent, has_cg);
	}

	return trace_handle_return(s);
}

static enum print_line_t blk_trace_event_print(struct trace_iterator *iter,
					       int flags, struct trace_event *event)
{
	return print_one_line(iter, false);
}

static void blk_trace_synthesize_old_trace(struct trace_iterator *iter)
{
	struct trace_seq *s = &iter->seq;
	struct blk_io_trace *t = (struct blk_io_trace *)iter->ent;
	const int offset = offsetof(struct blk_io_trace, sector);
	struct blk_io_trace old = {
		.magic	  = BLK_IO_TRACE_MAGIC | BLK_IO_TRACE_VERSION,
		.time     = iter->ts,
	};

	trace_seq_putmem(s, &old, offset);
	trace_seq_putmem(s, &t->sector,
			 sizeof(old) - offset + t->pdu_len);
}

static enum print_line_t
blk_trace_event_print_binary(struct trace_iterator *iter, int flags,
			     struct trace_event *event)
{
	blk_trace_synthesize_old_trace(iter);

	return trace_handle_return(&iter->seq);
}

static enum print_line_t blk_tracer_print_line(struct trace_iterator *iter)
{
	if (!(blk_tracer_flags.val & TRACE_BLK_OPT_CLASSIC))
		return TRACE_TYPE_UNHANDLED;

	return print_one_line(iter, true);
}

static int
blk_tracer_set_flag(struct trace_array *tr, u32 old_flags, u32 bit, int set)
{
	/* don't output context-info for blk_classic output */
	if (bit == TRACE_BLK_OPT_CLASSIC) {
		if (set)
			tr->trace_flags &= ~TRACE_ITER_CONTEXT_INFO;
		else
			tr->trace_flags |= TRACE_ITER_CONTEXT_INFO;
	}
	return 0;
}

static struct tracer blk_tracer __read_mostly = {
	.name		= "blk",
	.init		= blk_tracer_init,
	.reset		= blk_tracer_reset,
	.start		= blk_tracer_start,
	.stop		= blk_tracer_stop,
	.print_header	= blk_tracer_print_header,
	.print_line	= blk_tracer_print_line,
	.flags		= &blk_tracer_flags,
	.set_flag	= blk_tracer_set_flag,
};

static struct trace_event_functions trace_blk_event_funcs = {
	.trace		= blk_trace_event_print,
	.binary		= blk_trace_event_print_binary,
};

static struct trace_event trace_blk_event = {
	.type		= TRACE_BLK,
	.funcs		= &trace_blk_event_funcs,
};

static int __init init_blk_tracer(void)
{
	if (!register_trace_event(&trace_blk_event)) {
		pr_warn("Warning: could not register block events\n");
		return 1;
	}

	if (register_tracer(&blk_tracer) != 0) {
		pr_warn("Warning: could not register the block tracer\n");
		unregister_trace_event(&trace_blk_event);
		return 1;
	}

	return 0;
}

device_initcall(init_blk_tracer);

static int blk_trace_remove_queue(struct request_queue *q)
{
	struct blk_trace *bt;

	bt = rcu_replace_pointer(q->blk_trace, NULL,
				 lockdep_is_held(&q->debugfs_mutex));
	if (bt == NULL)
		return -EINVAL;

	put_probe_ref();
	synchronize_rcu();
	blk_trace_free(bt);
	return 0;
}

/*
 * Setup everything required to start tracing
 */
static int blk_trace_setup_queue(struct request_queue *q,
				 struct block_device *bdev)
{
	struct blk_trace *bt = NULL;
	int ret = -ENOMEM;

	bt = kzalloc(sizeof(*bt), GFP_KERNEL);
	if (!bt)
		return -ENOMEM;

	bt->msg_data = __alloc_percpu(BLK_TN_MAX_MSG, __alignof__(char));
	if (!bt->msg_data)
		goto free_bt;

	bt->dev = bdev->bd_dev;
	bt->act_mask = (u16)-1;

	blk_trace_setup_lba(bt, bdev);

	rcu_assign_pointer(q->blk_trace, bt);
	get_probe_ref();
	return 0;

free_bt:
	blk_trace_free(bt);
	return ret;
}

/*
 * sysfs interface to enable and configure tracing
 */

static ssize_t sysfs_blk_trace_attr_show(struct device *dev,
					 struct device_attribute *attr,
					 char *buf);
static ssize_t sysfs_blk_trace_attr_store(struct device *dev,
					  struct device_attribute *attr,
					  const char *buf, size_t count);
#define BLK_TRACE_DEVICE_ATTR(_name) \
	DEVICE_ATTR(_name, S_IRUGO | S_IWUSR, \
		    sysfs_blk_trace_attr_show, \
		    sysfs_blk_trace_attr_store)

static BLK_TRACE_DEVICE_ATTR(enable);
static BLK_TRACE_DEVICE_ATTR(act_mask);
static BLK_TRACE_DEVICE_ATTR(pid);
static BLK_TRACE_DEVICE_ATTR(start_lba);
static BLK_TRACE_DEVICE_ATTR(end_lba);

static struct attribute *blk_trace_attrs[] = {
	&dev_attr_enable.attr,
	&dev_attr_act_mask.attr,
	&dev_attr_pid.attr,
	&dev_attr_start_lba.attr,
	&dev_attr_end_lba.attr,
	NULL
};

struct attribute_group blk_trace_attr_group = {
	.name  = "trace",
	.attrs = blk_trace_attrs,
};

static const struct {
	int mask;
	const char *str;
} mask_maps[] = {
	{ BLK_TC_READ,		"read"		},
	{ BLK_TC_WRITE,		"write"		},
	{ BLK_TC_FLUSH,		"flush"		},
	{ BLK_TC_SYNC,		"sync"		},
	{ BLK_TC_QUEUE,		"queue"		},
	{ BLK_TC_REQUEUE,	"requeue"	},
	{ BLK_TC_ISSUE,		"issue"		},
	{ BLK_TC_COMPLETE,	"complete"	},
	{ BLK_TC_FS,		"fs"		},
	{ BLK_TC_PC,		"pc"		},
	{ BLK_TC_NOTIFY,	"notify"	},
	{ BLK_TC_AHEAD,		"ahead"		},
	{ BLK_TC_META,		"meta"		},
	{ BLK_TC_DISCARD,	"discard"	},
	{ BLK_TC_DRV_DATA,	"drv_data"	},
	{ BLK_TC_FUA,		"fua"		},
};

static int blk_trace_str2mask(const char *str)
{
	int i;
	int mask = 0;
	char *buf, *s, *token;

	buf = kstrdup(str, GFP_KERNEL);
	if (buf == NULL)
		return -ENOMEM;
	s = strstrip(buf);

	while (1) {
		token = strsep(&s, ",");
		if (token == NULL)
			break;

		if (*token == '\0')
			continue;

		for (i = 0; i < ARRAY_SIZE(mask_maps); i++) {
			if (strcasecmp(token, mask_maps[i].str) == 0) {
				mask |= mask_maps[i].mask;
				break;
			}
		}
		if (i == ARRAY_SIZE(mask_maps)) {
			mask = -EINVAL;
			break;
		}
	}
	kfree(buf);

	return mask;
}

static ssize_t blk_trace_mask2str(char *buf, int mask)
{
	int i;
	char *p = buf;

	for (i = 0; i < ARRAY_SIZE(mask_maps); i++) {
		if (mask & mask_maps[i].mask) {
			p += sprintf(p, "%s%s",
				    (p == buf) ? "" : ",", mask_maps[i].str);
		}
	}
	*p++ = '\n';

	return p - buf;
}

static struct request_queue *blk_trace_get_queue(struct block_device *bdev)
{
	if (bdev->bd_disk == NULL)
		return NULL;

	return bdev_get_queue(bdev);
}

static ssize_t sysfs_blk_trace_attr_show(struct device *dev,
					 struct device_attribute *attr,
					 char *buf)
{
	struct block_device *bdev = bdget_part(dev_to_part(dev));
	struct request_queue *q;
<<<<<<< HEAD
	struct block_device *bdev;
=======
>>>>>>> d1988041
	struct blk_trace *bt;
	ssize_t ret = -ENXIO;

	if (bdev == NULL)
		goto out;

	q = blk_trace_get_queue(bdev);
	if (q == NULL)
		goto out_bdput;

	mutex_lock(&q->debugfs_mutex);

	bt = rcu_dereference_protected(q->blk_trace,
<<<<<<< HEAD
				       lockdep_is_held(&q->blk_trace_mutex));
=======
				       lockdep_is_held(&q->debugfs_mutex));
>>>>>>> d1988041
	if (attr == &dev_attr_enable) {
		ret = sprintf(buf, "%u\n", !!bt);
		goto out_unlock_bdev;
	}

	if (bt == NULL)
		ret = sprintf(buf, "disabled\n");
	else if (attr == &dev_attr_act_mask)
		ret = blk_trace_mask2str(buf, bt->act_mask);
	else if (attr == &dev_attr_pid)
		ret = sprintf(buf, "%u\n", bt->pid);
	else if (attr == &dev_attr_start_lba)
		ret = sprintf(buf, "%llu\n", bt->start_lba);
	else if (attr == &dev_attr_end_lba)
		ret = sprintf(buf, "%llu\n", bt->end_lba);

out_unlock_bdev:
	mutex_unlock(&q->debugfs_mutex);
out_bdput:
	bdput(bdev);
out:
	return ret;
}

static ssize_t sysfs_blk_trace_attr_store(struct device *dev,
					  struct device_attribute *attr,
					  const char *buf, size_t count)
{
	struct block_device *bdev;
	struct request_queue *q;
<<<<<<< HEAD
	struct hd_struct *p;
=======
>>>>>>> d1988041
	struct blk_trace *bt;
	u64 value;
	ssize_t ret = -EINVAL;

	if (count == 0)
		goto out;

	if (attr == &dev_attr_act_mask) {
		if (kstrtoull(buf, 0, &value)) {
			/* Assume it is a list of trace category names */
			ret = blk_trace_str2mask(buf);
			if (ret < 0)
				goto out;
			value = ret;
		}
	} else if (kstrtoull(buf, 0, &value))
		goto out;

	ret = -ENXIO;
	bdev = bdget_part(dev_to_part(dev));
	if (bdev == NULL)
		goto out;

	q = blk_trace_get_queue(bdev);
	if (q == NULL)
		goto out_bdput;

	mutex_lock(&q->debugfs_mutex);

	bt = rcu_dereference_protected(q->blk_trace,
<<<<<<< HEAD
				       lockdep_is_held(&q->blk_trace_mutex));
=======
				       lockdep_is_held(&q->debugfs_mutex));
>>>>>>> d1988041
	if (attr == &dev_attr_enable) {
		if (!!value == !!bt) {
			ret = 0;
			goto out_unlock_bdev;
		}
		if (value)
			ret = blk_trace_setup_queue(q, bdev);
		else
			ret = blk_trace_remove_queue(q);
		goto out_unlock_bdev;
	}

	ret = 0;
	if (bt == NULL) {
		ret = blk_trace_setup_queue(q, bdev);
		bt = rcu_dereference_protected(q->blk_trace,
<<<<<<< HEAD
				lockdep_is_held(&q->blk_trace_mutex));
=======
				lockdep_is_held(&q->debugfs_mutex));
>>>>>>> d1988041
	}

	if (ret == 0) {
		if (attr == &dev_attr_act_mask)
			bt->act_mask = value;
		else if (attr == &dev_attr_pid)
			bt->pid = value;
		else if (attr == &dev_attr_start_lba)
			bt->start_lba = value;
		else if (attr == &dev_attr_end_lba)
			bt->end_lba = value;
	}

out_unlock_bdev:
	mutex_unlock(&q->debugfs_mutex);
out_bdput:
	bdput(bdev);
out:
	return ret ? ret : count;
}

int blk_trace_init_sysfs(struct device *dev)
{
	return sysfs_create_group(&dev->kobj, &blk_trace_attr_group);
}

void blk_trace_remove_sysfs(struct device *dev)
{
	sysfs_remove_group(&dev->kobj, &blk_trace_attr_group);
}

#endif /* CONFIG_BLK_DEV_IO_TRACE */

#ifdef CONFIG_EVENT_TRACING

void blk_fill_rwbs(char *rwbs, unsigned int op, int bytes)
{
	int i = 0;

	if (op & REQ_PREFLUSH)
		rwbs[i++] = 'F';

	switch (op & REQ_OP_MASK) {
	case REQ_OP_WRITE:
	case REQ_OP_WRITE_SAME:
		rwbs[i++] = 'W';
		break;
	case REQ_OP_DISCARD:
		rwbs[i++] = 'D';
		break;
	case REQ_OP_SECURE_ERASE:
		rwbs[i++] = 'D';
		rwbs[i++] = 'E';
		break;
	case REQ_OP_FLUSH:
		rwbs[i++] = 'F';
		break;
	case REQ_OP_READ:
		rwbs[i++] = 'R';
		break;
	default:
		rwbs[i++] = 'N';
	}

	if (op & REQ_FUA)
		rwbs[i++] = 'F';
	if (op & REQ_RAHEAD)
		rwbs[i++] = 'A';
	if (op & REQ_SYNC)
		rwbs[i++] = 'S';
	if (op & REQ_META)
		rwbs[i++] = 'M';

	rwbs[i] = '\0';
}
EXPORT_SYMBOL_GPL(blk_fill_rwbs);

#endif /* CONFIG_EVENT_TRACING */
<|MERGE_RESOLUTION|>--- conflicted
+++ resolved
@@ -501,12 +501,8 @@
 	 * bdev can be NULL, as with scsi-generic, this is a helpful as
 	 * we can be.
 	 */
-<<<<<<< HEAD
-	if (q->blk_trace) {
-=======
 	if (rcu_dereference_protected(q->blk_trace,
 				      lockdep_is_held(&q->debugfs_mutex))) {
->>>>>>> d1988041
 		pr_warn("Concurrent blktraces are not allowed on %s\n",
 			buts->name);
 		return -EBUSY;
@@ -525,20 +521,6 @@
 	if (!bt->msg_data)
 		goto err;
 
-<<<<<<< HEAD
-#ifdef CONFIG_BLK_DEBUG_FS
-	/*
-	 * When tracing whole make_request drivers (multiqueue) block devices,
-	 * reuse the existing debugfs directory created by the block layer on
-	 * init. For request-based block devices, all partitions block devices,
-	 * and scsi-generic block devices we create a temporary new debugfs
-	 * directory that will be removed once the trace ends.
-	 */
-	if (queue_is_mq(q) && bdev && bdev == bdev->bd_contains)
-		dir = q->debugfs_dir;
-	else
-#endif
-=======
 	/*
 	 * When tracing the whole disk reuse the existing debugfs directory
 	 * created by the block layer on init. For partitions block devices,
@@ -548,7 +530,6 @@
 	if (bdev && !bdev_is_partition(bdev))
 		dir = q->debugfs_dir;
 	else
->>>>>>> d1988041
 		bt->dir = dir = debugfs_create_dir(buts->name, blk_debugfs_root);
 
 	/*
@@ -678,11 +659,7 @@
 	struct blk_trace *bt;
 
 	bt = rcu_dereference_protected(q->blk_trace,
-<<<<<<< HEAD
-				       lockdep_is_held(&q->blk_trace_mutex));
-=======
 				       lockdep_is_held(&q->debugfs_mutex));
->>>>>>> d1988041
 	if (bt == NULL)
 		return -EINVAL;
 
@@ -791,15 +768,9 @@
  **/
 void blk_trace_shutdown(struct request_queue *q)
 {
-<<<<<<< HEAD
-	mutex_lock(&q->blk_trace_mutex);
-	if (rcu_dereference_protected(q->blk_trace,
-				      lockdep_is_held(&q->blk_trace_mutex))) {
-=======
 	mutex_lock(&q->debugfs_mutex);
 	if (rcu_dereference_protected(q->blk_trace,
 				      lockdep_is_held(&q->debugfs_mutex))) {
->>>>>>> d1988041
 		__blk_trace_startstop(q, 0);
 		__blk_trace_remove(q);
 	}
@@ -988,11 +959,7 @@
 		bt = rcu_dereference(q->blk_trace);
 		if (bt)
 			__blk_add_trace(bt, 0, 0, rw, 0, BLK_TA_GETRQ, 0, 0,
-<<<<<<< HEAD
-					NULL, NULL);
-=======
 					NULL, 0);
->>>>>>> d1988041
 		rcu_read_unlock();
 	}
 }
@@ -1011,11 +978,7 @@
 		bt = rcu_dereference(q->blk_trace);
 		if (bt)
 			__blk_add_trace(bt, 0, 0, rw, 0, BLK_TA_SLEEPRQ,
-<<<<<<< HEAD
-					0, 0, NULL, NULL);
-=======
 					0, 0, NULL, 0);
->>>>>>> d1988041
 		rcu_read_unlock();
 	}
 }
@@ -1027,11 +990,7 @@
 	rcu_read_lock();
 	bt = rcu_dereference(q->blk_trace);
 	if (bt)
-<<<<<<< HEAD
-		__blk_add_trace(bt, 0, 0, 0, 0, BLK_TA_PLUG, 0, 0, NULL, NULL);
-=======
 		__blk_add_trace(bt, 0, 0, 0, 0, BLK_TA_PLUG, 0, 0, NULL, 0);
->>>>>>> d1988041
 	rcu_read_unlock();
 }
 
@@ -1870,10 +1829,6 @@
 {
 	struct block_device *bdev = bdget_part(dev_to_part(dev));
 	struct request_queue *q;
-<<<<<<< HEAD
-	struct block_device *bdev;
-=======
->>>>>>> d1988041
 	struct blk_trace *bt;
 	ssize_t ret = -ENXIO;
 
@@ -1887,11 +1842,7 @@
 	mutex_lock(&q->debugfs_mutex);
 
 	bt = rcu_dereference_protected(q->blk_trace,
-<<<<<<< HEAD
-				       lockdep_is_held(&q->blk_trace_mutex));
-=======
 				       lockdep_is_held(&q->debugfs_mutex));
->>>>>>> d1988041
 	if (attr == &dev_attr_enable) {
 		ret = sprintf(buf, "%u\n", !!bt);
 		goto out_unlock_bdev;
@@ -1922,10 +1873,6 @@
 {
 	struct block_device *bdev;
 	struct request_queue *q;
-<<<<<<< HEAD
-	struct hd_struct *p;
-=======
->>>>>>> d1988041
 	struct blk_trace *bt;
 	u64 value;
 	ssize_t ret = -EINVAL;
@@ -1956,11 +1903,7 @@
 	mutex_lock(&q->debugfs_mutex);
 
 	bt = rcu_dereference_protected(q->blk_trace,
-<<<<<<< HEAD
-				       lockdep_is_held(&q->blk_trace_mutex));
-=======
 				       lockdep_is_held(&q->debugfs_mutex));
->>>>>>> d1988041
 	if (attr == &dev_attr_enable) {
 		if (!!value == !!bt) {
 			ret = 0;
@@ -1977,11 +1920,7 @@
 	if (bt == NULL) {
 		ret = blk_trace_setup_queue(q, bdev);
 		bt = rcu_dereference_protected(q->blk_trace,
-<<<<<<< HEAD
-				lockdep_is_held(&q->blk_trace_mutex));
-=======
 				lockdep_is_held(&q->debugfs_mutex));
->>>>>>> d1988041
 	}
 
 	if (ret == 0) {
