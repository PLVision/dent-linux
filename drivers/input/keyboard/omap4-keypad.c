// SPDX-License-Identifier: GPL-2.0-or-later
/*
 * OMAP4 Keypad Driver
 *
 * Copyright (C) 2010 Texas Instruments
 *
 * Author: Abraham Arce <x0066660@ti.com>
 * Initial Code: Syed Rafiuddin <rafiuddin.syed@ti.com>
 */

#include <linux/module.h>
#include <linux/interrupt.h>
#include <linux/platform_device.h>
#include <linux/errno.h>
#include <linux/io.h>
#include <linux/of.h>
#include <linux/input.h>
#include <linux/input/matrix_keypad.h>
#include <linux/slab.h>
#include <linux/pm_runtime.h>
#include <linux/pm_wakeirq.h>

/* OMAP4 registers */
#define OMAP4_KBD_REVISION		0x00
#define OMAP4_KBD_SYSCONFIG		0x10
#define OMAP4_KBD_SYSSTATUS		0x14
#define OMAP4_KBD_IRQSTATUS		0x18
#define OMAP4_KBD_IRQENABLE		0x1C
#define OMAP4_KBD_WAKEUPENABLE		0x20
#define OMAP4_KBD_PENDING		0x24
#define OMAP4_KBD_CTRL			0x28
#define OMAP4_KBD_DEBOUNCINGTIME	0x2C
#define OMAP4_KBD_LONGKEYTIME		0x30
#define OMAP4_KBD_TIMEOUT		0x34
#define OMAP4_KBD_STATEMACHINE		0x38
#define OMAP4_KBD_ROWINPUTS		0x3C
#define OMAP4_KBD_COLUMNOUTPUTS		0x40
#define OMAP4_KBD_FULLCODE31_0		0x44
#define OMAP4_KBD_FULLCODE63_32		0x48

/* OMAP4 bit definitions */
#define OMAP4_DEF_IRQENABLE_EVENTEN	BIT(0)
#define OMAP4_DEF_IRQENABLE_LONGKEY	BIT(1)
#define OMAP4_DEF_WUP_EVENT_ENA		BIT(0)
#define OMAP4_DEF_WUP_LONG_KEY_ENA	BIT(1)
#define OMAP4_DEF_CTRL_NOSOFTMODE	BIT(1)
#define OMAP4_DEF_CTRL_PTV_SHIFT	2

/* OMAP4 values */
#define OMAP4_VAL_IRQDISABLE		0x0

/*
 * Errata i689: If a key is released for a time shorter than debounce time,
 * the keyboard will idle and never detect the key release. The workaround
 * is to use at least a 12ms debounce time. See omap5432 TRM chapter
 * "26.4.6.2 Keyboard Controller Timer" for more information.
 */
#define OMAP4_KEYPAD_PTV_DIV_128        0x6
#define OMAP4_KEYPAD_DEBOUNCINGTIME_MS(dbms, ptv)     \
	((((dbms) * 1000) / ((1 << ((ptv) + 1)) * (1000000 / 32768))) - 1)
#define OMAP4_VAL_DEBOUNCINGTIME_16MS					\
	OMAP4_KEYPAD_DEBOUNCINGTIME_MS(16, OMAP4_KEYPAD_PTV_DIV_128)

enum {
	KBD_REVISION_OMAP4 = 0,
	KBD_REVISION_OMAP5,
};

struct omap4_keypad {
	struct input_dev *input;

	void __iomem *base;
	unsigned int irq;

	unsigned int rows;
	unsigned int cols;
	u32 reg_offset;
	u32 irqreg_offset;
	unsigned int row_shift;
	bool no_autorepeat;
	unsigned char key_state[8];
	unsigned short *keymap;
};

static int kbd_readl(struct omap4_keypad *keypad_data, u32 offset)
{
	return __raw_readl(keypad_data->base +
				keypad_data->reg_offset + offset);
}

static void kbd_writel(struct omap4_keypad *keypad_data, u32 offset, u32 value)
{
	__raw_writel(value,
		     keypad_data->base + keypad_data->reg_offset + offset);
}

static int kbd_read_irqreg(struct omap4_keypad *keypad_data, u32 offset)
{
	return __raw_readl(keypad_data->base +
				keypad_data->irqreg_offset + offset);
}

static void kbd_write_irqreg(struct omap4_keypad *keypad_data,
			     u32 offset, u32 value)
{
	__raw_writel(value,
		     keypad_data->base + keypad_data->irqreg_offset + offset);
}


/* Interrupt handlers */
static irqreturn_t omap4_keypad_irq_handler(int irq, void *dev_id)
{
	struct omap4_keypad *keypad_data = dev_id;

	if (kbd_read_irqreg(keypad_data, OMAP4_KBD_IRQSTATUS))
		return IRQ_WAKE_THREAD;

	return IRQ_NONE;
}

static irqreturn_t omap4_keypad_irq_thread_fn(int irq, void *dev_id)
{
	struct omap4_keypad *keypad_data = dev_id;
	struct input_dev *input_dev = keypad_data->input;
	unsigned char key_state[ARRAY_SIZE(keypad_data->key_state)];
	unsigned int col, row, code, changed;
	u32 *new_state = (u32 *) key_state;

	*new_state = kbd_readl(keypad_data, OMAP4_KBD_FULLCODE31_0);
	*(new_state + 1) = kbd_readl(keypad_data, OMAP4_KBD_FULLCODE63_32);

	for (row = 0; row < keypad_data->rows; row++) {
		changed = key_state[row] ^ keypad_data->key_state[row];
		if (!changed)
			continue;

		for (col = 0; col < keypad_data->cols; col++) {
			if (changed & (1 << col)) {
				code = MATRIX_SCAN_CODE(row, col,
						keypad_data->row_shift);
				input_event(input_dev, EV_MSC, MSC_SCAN, code);
				input_report_key(input_dev,
						 keypad_data->keymap[code],
						 key_state[row] & (1 << col));
			}
		}
	}

	input_sync(input_dev);

	memcpy(keypad_data->key_state, key_state,
		sizeof(keypad_data->key_state));

	/* clear pending interrupts */
	kbd_write_irqreg(keypad_data, OMAP4_KBD_IRQSTATUS,
			 kbd_read_irqreg(keypad_data, OMAP4_KBD_IRQSTATUS));

	return IRQ_HANDLED;
}

static int omap4_keypad_open(struct input_dev *input)
{
	struct omap4_keypad *keypad_data = input_get_drvdata(input);

	pm_runtime_get_sync(input->dev.parent);

	disable_irq(keypad_data->irq);

	kbd_writel(keypad_data, OMAP4_KBD_CTRL,
			OMAP4_DEF_CTRL_NOSOFTMODE |
			(OMAP4_KEYPAD_PTV_DIV_128 << OMAP4_DEF_CTRL_PTV_SHIFT));
	kbd_writel(keypad_data, OMAP4_KBD_DEBOUNCINGTIME,
			OMAP4_VAL_DEBOUNCINGTIME_16MS);
	/* clear pending interrupts */
	kbd_write_irqreg(keypad_data, OMAP4_KBD_IRQSTATUS,
			 kbd_read_irqreg(keypad_data, OMAP4_KBD_IRQSTATUS));
	kbd_write_irqreg(keypad_data, OMAP4_KBD_IRQENABLE,
			OMAP4_DEF_IRQENABLE_EVENTEN |
				OMAP4_DEF_IRQENABLE_LONGKEY);
	kbd_writel(keypad_data, OMAP4_KBD_WAKEUPENABLE,
			OMAP4_DEF_WUP_EVENT_ENA | OMAP4_DEF_WUP_LONG_KEY_ENA);

	enable_irq(keypad_data->irq);

	return 0;
}

static void omap4_keypad_stop(struct omap4_keypad *keypad_data)
{
	/* Disable interrupts and wake-up events */
	kbd_write_irqreg(keypad_data, OMAP4_KBD_IRQENABLE,
			 OMAP4_VAL_IRQDISABLE);
	kbd_writel(keypad_data, OMAP4_KBD_WAKEUPENABLE, 0);

	/* clear pending interrupts */
	kbd_write_irqreg(keypad_data, OMAP4_KBD_IRQSTATUS,
			 kbd_read_irqreg(keypad_data, OMAP4_KBD_IRQSTATUS));
}
<<<<<<< HEAD

static void omap4_keypad_close(struct input_dev *input)
{
	struct omap4_keypad *keypad_data;

=======

static void omap4_keypad_close(struct input_dev *input)
{
	struct omap4_keypad *keypad_data;

>>>>>>> e0733463
	keypad_data = input_get_drvdata(input);
	disable_irq(keypad_data->irq);
	omap4_keypad_stop(keypad_data);
	enable_irq(keypad_data->irq);

	pm_runtime_put_sync(input->dev.parent);
}

static int omap4_keypad_parse_dt(struct device *dev,
				 struct omap4_keypad *keypad_data)
{
	struct device_node *np = dev->of_node;
	int err;

	err = matrix_keypad_parse_properties(dev, &keypad_data->rows,
					     &keypad_data->cols);
	if (err)
		return err;

	if (of_get_property(np, "linux,input-no-autorepeat", NULL))
		keypad_data->no_autorepeat = true;

	return 0;
}

static int omap4_keypad_check_revision(struct device *dev,
				       struct omap4_keypad *keypad_data)
{
	unsigned int rev;

	rev = __raw_readl(keypad_data->base + OMAP4_KBD_REVISION);
	rev &= 0x03 << 30;
	rev >>= 30;
	switch (rev) {
	case KBD_REVISION_OMAP4:
		keypad_data->reg_offset = 0x00;
		keypad_data->irqreg_offset = 0x00;
		break;
	case KBD_REVISION_OMAP5:
		keypad_data->reg_offset = 0x10;
		keypad_data->irqreg_offset = 0x0c;
		break;
	default:
		dev_err(dev, "Keypad reports unsupported revision %d", rev);
		return -EINVAL;
	}

	return 0;
}

static int omap4_keypad_probe(struct platform_device *pdev)
{
	struct omap4_keypad *keypad_data;
	struct input_dev *input_dev;
	struct resource *res;
	unsigned int max_keys;
	int irq;
	int error;

	res = platform_get_resource(pdev, IORESOURCE_MEM, 0);
	if (!res) {
		dev_err(&pdev->dev, "no base address specified\n");
		return -EINVAL;
	}

	irq = platform_get_irq(pdev, 0);
	if (irq < 0)
		return irq;

	keypad_data = kzalloc(sizeof(struct omap4_keypad), GFP_KERNEL);
	if (!keypad_data) {
		dev_err(&pdev->dev, "keypad_data memory allocation failed\n");
		return -ENOMEM;
	}

	keypad_data->irq = irq;

	error = omap4_keypad_parse_dt(&pdev->dev, keypad_data);
	if (error)
		goto err_free_keypad;

	res = request_mem_region(res->start, resource_size(res), pdev->name);
	if (!res) {
		dev_err(&pdev->dev, "can't request mem region\n");
		error = -EBUSY;
		goto err_free_keypad;
	}

	keypad_data->base = ioremap(res->start, resource_size(res));
	if (!keypad_data->base) {
		dev_err(&pdev->dev, "can't ioremap mem resource\n");
		error = -ENOMEM;
		goto err_release_mem;
	}

	pm_runtime_enable(&pdev->dev);

	/*
	 * Enable clocks for the keypad module so that we can read
	 * revision register.
	 */
	error = pm_runtime_get_sync(&pdev->dev);
	if (error) {
		dev_err(&pdev->dev, "pm_runtime_get_sync() failed\n");
		pm_runtime_put_noidle(&pdev->dev);
	} else {
		error = omap4_keypad_check_revision(&pdev->dev,
						    keypad_data);
		if (!error) {
			/* Ensure device does not raise interrupts */
			omap4_keypad_stop(keypad_data);
		}
		pm_runtime_put_sync(&pdev->dev);
	}
	if (error)
		goto err_pm_disable;

	/* input device allocation */
	keypad_data->input = input_dev = input_allocate_device();
	if (!input_dev) {
		error = -ENOMEM;
		goto err_pm_disable;
	}

	input_dev->name = pdev->name;
	input_dev->dev.parent = &pdev->dev;
	input_dev->id.bustype = BUS_HOST;
	input_dev->id.vendor = 0x0001;
	input_dev->id.product = 0x0001;
	input_dev->id.version = 0x0001;

	input_dev->open = omap4_keypad_open;
	input_dev->close = omap4_keypad_close;

	input_set_capability(input_dev, EV_MSC, MSC_SCAN);
	if (!keypad_data->no_autorepeat)
		__set_bit(EV_REP, input_dev->evbit);

	input_set_drvdata(input_dev, keypad_data);

	keypad_data->row_shift = get_count_order(keypad_data->cols);
	max_keys = keypad_data->rows << keypad_data->row_shift;
	keypad_data->keymap = kcalloc(max_keys,
				      sizeof(keypad_data->keymap[0]),
				      GFP_KERNEL);
	if (!keypad_data->keymap) {
		dev_err(&pdev->dev, "Not enough memory for keymap\n");
		error = -ENOMEM;
		goto err_free_input;
	}

	error = matrix_keypad_build_keymap(NULL, NULL,
					   keypad_data->rows, keypad_data->cols,
					   keypad_data->keymap, input_dev);
	if (error) {
		dev_err(&pdev->dev, "failed to build keymap\n");
		goto err_free_keymap;
	}

	error = request_threaded_irq(keypad_data->irq, omap4_keypad_irq_handler,
				     omap4_keypad_irq_thread_fn, IRQF_ONESHOT,
				     "omap4-keypad", keypad_data);
	if (error) {
		dev_err(&pdev->dev, "failed to register interrupt\n");
		goto err_free_keymap;
	}

	error = input_register_device(keypad_data->input);
	if (error < 0) {
		dev_err(&pdev->dev, "failed to register input device\n");
		goto err_free_irq;
	}

	device_init_wakeup(&pdev->dev, true);
<<<<<<< HEAD
=======
	error = dev_pm_set_wake_irq(&pdev->dev, keypad_data->irq);
	if (error)
		dev_warn(&pdev->dev,
			 "failed to set up wakeup irq: %d\n", error);

>>>>>>> e0733463
	platform_set_drvdata(pdev, keypad_data);

	return 0;

err_free_irq:
	free_irq(keypad_data->irq, keypad_data);
err_free_keymap:
	kfree(keypad_data->keymap);
err_free_input:
	input_free_device(input_dev);
err_pm_disable:
	pm_runtime_disable(&pdev->dev);
	iounmap(keypad_data->base);
err_release_mem:
	release_mem_region(res->start, resource_size(res));
err_free_keypad:
	kfree(keypad_data);
	return error;
}

static int omap4_keypad_remove(struct platform_device *pdev)
{
	struct omap4_keypad *keypad_data = platform_get_drvdata(pdev);
	struct resource *res;

	dev_pm_clear_wake_irq(&pdev->dev);

	free_irq(keypad_data->irq, keypad_data);

	pm_runtime_disable(&pdev->dev);

	input_unregister_device(keypad_data->input);

	iounmap(keypad_data->base);

	res = platform_get_resource(pdev, IORESOURCE_MEM, 0);
	release_mem_region(res->start, resource_size(res));

	kfree(keypad_data->keymap);
	kfree(keypad_data);

	return 0;
}

static const struct of_device_id omap_keypad_dt_match[] = {
	{ .compatible = "ti,omap4-keypad" },
	{},
};
MODULE_DEVICE_TABLE(of, omap_keypad_dt_match);

static struct platform_driver omap4_keypad_driver = {
	.probe		= omap4_keypad_probe,
	.remove		= omap4_keypad_remove,
	.driver		= {
		.name	= "omap4-keypad",
		.of_match_table = omap_keypad_dt_match,
	},
};
module_platform_driver(omap4_keypad_driver);

MODULE_AUTHOR("Texas Instruments");
MODULE_DESCRIPTION("OMAP4 Keypad Driver");
MODULE_LICENSE("GPL");
MODULE_ALIAS("platform:omap4-keypad");<|MERGE_RESOLUTION|>--- conflicted
+++ resolved
@@ -197,19 +197,11 @@
 	kbd_write_irqreg(keypad_data, OMAP4_KBD_IRQSTATUS,
 			 kbd_read_irqreg(keypad_data, OMAP4_KBD_IRQSTATUS));
 }
-<<<<<<< HEAD
 
 static void omap4_keypad_close(struct input_dev *input)
 {
 	struct omap4_keypad *keypad_data;
 
-=======
-
-static void omap4_keypad_close(struct input_dev *input)
-{
-	struct omap4_keypad *keypad_data;
-
->>>>>>> e0733463
 	keypad_data = input_get_drvdata(input);
 	disable_irq(keypad_data->irq);
 	omap4_keypad_stop(keypad_data);
@@ -384,14 +376,11 @@
 	}
 
 	device_init_wakeup(&pdev->dev, true);
-<<<<<<< HEAD
-=======
 	error = dev_pm_set_wake_irq(&pdev->dev, keypad_data->irq);
 	if (error)
 		dev_warn(&pdev->dev,
 			 "failed to set up wakeup irq: %d\n", error);
 
->>>>>>> e0733463
 	platform_set_drvdata(pdev, keypad_data);
 
 	return 0;
