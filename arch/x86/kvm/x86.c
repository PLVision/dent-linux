--- conflicted
+++ resolved
@@ -3101,16 +3101,6 @@
 
 	vcpu->hv_clock.flags = pvclock_flags;
 
-<<<<<<< HEAD
-	if (vcpu->pv_time_enabled)
-		kvm_setup_pvclock_page(v, &vcpu->pv_time, 0);
-	if (vcpu->xen.vcpu_info_set)
-		kvm_setup_pvclock_page(v, &vcpu->xen.vcpu_info_cache,
-				       offsetof(struct compat_vcpu_info, time));
-	if (vcpu->xen.vcpu_time_info_set)
-		kvm_setup_pvclock_page(v, &vcpu->xen.vcpu_time_info_cache, 0);
-	kvm_hv_setup_tsc_page(v->kvm, &vcpu->hv_clock);
-=======
 	if (vcpu->pv_time.active)
 		kvm_setup_guest_pvclock(v, &vcpu->pv_time, 0);
 	if (vcpu->xen.vcpu_info_cache.active)
@@ -3118,9 +3108,7 @@
 					offsetof(struct compat_vcpu_info, time));
 	if (vcpu->xen.vcpu_time_info_cache.active)
 		kvm_setup_guest_pvclock(v, &vcpu->xen.vcpu_time_info_cache, 0);
-	if (!v->vcpu_idx)
-		kvm_hv_setup_tsc_page(v->kvm, &vcpu->hv_clock);
->>>>>>> 8d5678a7
+	kvm_hv_setup_tsc_page(v->kvm, &vcpu->hv_clock);
 	return 0;
 }
 
