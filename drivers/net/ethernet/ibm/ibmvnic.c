--- conflicted
+++ resolved
@@ -5469,8 +5469,6 @@
 	unsigned long flags;
 
 	spin_lock_irqsave(&adapter->state_lock, flags);
-<<<<<<< HEAD
-=======
 
 	/* If ibmvnic_reset() is scheduling a reset, wait for it to
 	 * finish. Then, set the state to REMOVING to prevent it from
@@ -5480,7 +5478,6 @@
 	 * from the flush_work() below, can make progress.
 	 */
 	spin_lock_irqsave(&adapter->rwi_lock, flags);
->>>>>>> e0733463
 	adapter->state = VNIC_REMOVING;
 	spin_unlock_irqrestore(&adapter->rwi_lock, flags);
 
