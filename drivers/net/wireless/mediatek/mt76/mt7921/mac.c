// SPDX-License-Identifier: ISC
/* Copyright (C) 2020 MediaTek Inc. */

#include <linux/devcoredump.h>
#include <linux/etherdevice.h>
#include <linux/timekeeping.h>
#include "mt7921.h"
#include "../dma.h"
#include "mac.h"
#include "mcu.h"

#define HE_BITS(f)		cpu_to_le16(IEEE80211_RADIOTAP_HE_##f)
#define HE_PREP(f, m, v)	le16_encode_bits(le32_get_bits(v, MT_CRXV_HE_##m),\
						 IEEE80211_RADIOTAP_HE_##f)

static struct mt76_wcid *mt7921_rx_get_wcid(struct mt7921_dev *dev,
					    u16 idx, bool unicast)
{
	struct mt7921_sta *sta;
	struct mt76_wcid *wcid;

	if (idx >= ARRAY_SIZE(dev->mt76.wcid))
		return NULL;

	wcid = rcu_dereference(dev->mt76.wcid[idx]);
	if (unicast || !wcid)
		return wcid;

	if (!wcid->sta)
		return NULL;

	sta = container_of(wcid, struct mt7921_sta, wcid);
	if (!sta->vif)
		return NULL;

	return &sta->vif->sta.wcid;
}

void mt7921_sta_ps(struct mt76_dev *mdev, struct ieee80211_sta *sta, bool ps)
{
}

bool mt7921_mac_wtbl_update(struct mt7921_dev *dev, int idx, u32 mask)
{
	mt76_rmw(dev, MT_WTBL_UPDATE, MT_WTBL_UPDATE_WLAN_IDX,
		 FIELD_PREP(MT_WTBL_UPDATE_WLAN_IDX, idx) | mask);

	return mt76_poll(dev, MT_WTBL_UPDATE, MT_WTBL_UPDATE_BUSY,
			 0, 5000);
}

static void mt7921_mac_sta_poll(struct mt7921_dev *dev)
{
	static const u8 ac_to_tid[] = {
		[IEEE80211_AC_BE] = 0,
		[IEEE80211_AC_BK] = 1,
		[IEEE80211_AC_VI] = 4,
		[IEEE80211_AC_VO] = 6
	};
	struct ieee80211_sta *sta;
	struct mt7921_sta *msta;
	u32 tx_time[IEEE80211_NUM_ACS], rx_time[IEEE80211_NUM_ACS];
	LIST_HEAD(sta_poll_list);
	int i;

	spin_lock_bh(&dev->sta_poll_lock);
	list_splice_init(&dev->sta_poll_list, &sta_poll_list);
	spin_unlock_bh(&dev->sta_poll_lock);

	rcu_read_lock();

	while (true) {
		bool clear = false;
		u32 addr;
		u16 idx;

		spin_lock_bh(&dev->sta_poll_lock);
		if (list_empty(&sta_poll_list)) {
			spin_unlock_bh(&dev->sta_poll_lock);
			break;
		}
		msta = list_first_entry(&sta_poll_list,
					struct mt7921_sta, poll_list);
		list_del_init(&msta->poll_list);
		spin_unlock_bh(&dev->sta_poll_lock);

		idx = msta->wcid.idx;
		addr = MT_WTBL_LMAC_OFFS(idx, 0) + 20 * 4;

		for (i = 0; i < IEEE80211_NUM_ACS; i++) {
			u32 tx_last = msta->airtime_ac[i];
			u32 rx_last = msta->airtime_ac[i + 4];

			msta->airtime_ac[i] = mt76_rr(dev, addr);
			msta->airtime_ac[i + 4] = mt76_rr(dev, addr + 4);

			tx_time[i] = msta->airtime_ac[i] - tx_last;
			rx_time[i] = msta->airtime_ac[i + 4] - rx_last;

			if ((tx_last | rx_last) & BIT(30))
				clear = true;

			addr += 8;
		}

		if (clear) {
			mt7921_mac_wtbl_update(dev, idx,
					       MT_WTBL_UPDATE_ADM_COUNT_CLEAR);
			memset(msta->airtime_ac, 0, sizeof(msta->airtime_ac));
		}

		if (!msta->wcid.sta)
			continue;

		sta = container_of((void *)msta, struct ieee80211_sta,
				   drv_priv);
		for (i = 0; i < IEEE80211_NUM_ACS; i++) {
			u8 q = mt7921_lmac_mapping(dev, i);
			u32 tx_cur = tx_time[q];
			u32 rx_cur = rx_time[q];
			u8 tid = ac_to_tid[i];

			if (!tx_cur && !rx_cur)
				continue;

			ieee80211_sta_register_airtime(sta, tid, tx_cur,
						       rx_cur);
		}
	}

	rcu_read_unlock();
}

static void
mt7921_mac_decode_he_radiotap_ru(struct mt76_rx_status *status,
				 struct ieee80211_radiotap_he *he,
				 __le32 *rxv)
{
	u32 ru_h, ru_l;
	u8 ru, offs = 0;

	ru_l = FIELD_GET(MT_PRXV_HE_RU_ALLOC_L, le32_to_cpu(rxv[0]));
	ru_h = FIELD_GET(MT_PRXV_HE_RU_ALLOC_H, le32_to_cpu(rxv[1]));
	ru = (u8)(ru_l | ru_h << 4);

	status->bw = RATE_INFO_BW_HE_RU;

	switch (ru) {
	case 0 ... 36:
		status->he_ru = NL80211_RATE_INFO_HE_RU_ALLOC_26;
		offs = ru;
		break;
	case 37 ... 52:
		status->he_ru = NL80211_RATE_INFO_HE_RU_ALLOC_52;
		offs = ru - 37;
		break;
	case 53 ... 60:
		status->he_ru = NL80211_RATE_INFO_HE_RU_ALLOC_106;
		offs = ru - 53;
		break;
	case 61 ... 64:
		status->he_ru = NL80211_RATE_INFO_HE_RU_ALLOC_242;
		offs = ru - 61;
		break;
	case 65 ... 66:
		status->he_ru = NL80211_RATE_INFO_HE_RU_ALLOC_484;
		offs = ru - 65;
		break;
	case 67:
		status->he_ru = NL80211_RATE_INFO_HE_RU_ALLOC_996;
		break;
	case 68:
		status->he_ru = NL80211_RATE_INFO_HE_RU_ALLOC_2x996;
		break;
	}

	he->data1 |= HE_BITS(DATA1_BW_RU_ALLOC_KNOWN);
	he->data2 |= HE_BITS(DATA2_RU_OFFSET_KNOWN) |
		     le16_encode_bits(offs,
				      IEEE80211_RADIOTAP_HE_DATA2_RU_OFFSET);
}

static void
mt7921_mac_decode_he_radiotap(struct sk_buff *skb,
			      struct mt76_rx_status *status,
			      __le32 *rxv, u32 phy)
{
	/* TODO: struct ieee80211_radiotap_he_mu */
	static const struct ieee80211_radiotap_he known = {
		.data1 = HE_BITS(DATA1_DATA_MCS_KNOWN) |
			 HE_BITS(DATA1_DATA_DCM_KNOWN) |
			 HE_BITS(DATA1_STBC_KNOWN) |
			 HE_BITS(DATA1_CODING_KNOWN) |
			 HE_BITS(DATA1_LDPC_XSYMSEG_KNOWN) |
			 HE_BITS(DATA1_DOPPLER_KNOWN) |
			 HE_BITS(DATA1_BSS_COLOR_KNOWN),
		.data2 = HE_BITS(DATA2_GI_KNOWN) |
			 HE_BITS(DATA2_TXBF_KNOWN) |
			 HE_BITS(DATA2_PE_DISAMBIG_KNOWN) |
			 HE_BITS(DATA2_TXOP_KNOWN),
	};
	struct ieee80211_radiotap_he *he = NULL;
	u32 ltf_size = le32_get_bits(rxv[2], MT_CRXV_HE_LTF_SIZE) + 1;

	he = skb_push(skb, sizeof(known));
	memcpy(he, &known, sizeof(known));

	he->data3 = HE_PREP(DATA3_BSS_COLOR, BSS_COLOR, rxv[14]) |
		    HE_PREP(DATA3_LDPC_XSYMSEG, LDPC_EXT_SYM, rxv[2]);
	he->data5 = HE_PREP(DATA5_PE_DISAMBIG, PE_DISAMBIG, rxv[2]) |
		    le16_encode_bits(ltf_size,
				     IEEE80211_RADIOTAP_HE_DATA5_LTF_SIZE);
	he->data6 = HE_PREP(DATA6_TXOP, TXOP_DUR, rxv[14]) |
		    HE_PREP(DATA6_DOPPLER, DOPPLER, rxv[14]);

	switch (phy) {
	case MT_PHY_TYPE_HE_SU:
		he->data1 |= HE_BITS(DATA1_FORMAT_SU) |
			     HE_BITS(DATA1_UL_DL_KNOWN) |
			     HE_BITS(DATA1_BEAM_CHANGE_KNOWN) |
			     HE_BITS(DATA1_SPTL_REUSE_KNOWN);

		he->data3 |= HE_PREP(DATA3_BEAM_CHANGE, BEAM_CHNG, rxv[14]) |
			     HE_PREP(DATA3_UL_DL, UPLINK, rxv[2]);
		he->data4 |= HE_PREP(DATA4_SU_MU_SPTL_REUSE, SR_MASK, rxv[11]);
		break;
	case MT_PHY_TYPE_HE_EXT_SU:
		he->data1 |= HE_BITS(DATA1_FORMAT_EXT_SU) |
			     HE_BITS(DATA1_UL_DL_KNOWN);

		he->data3 |= HE_PREP(DATA3_UL_DL, UPLINK, rxv[2]);
		break;
	case MT_PHY_TYPE_HE_MU:
		he->data1 |= HE_BITS(DATA1_FORMAT_MU) |
			     HE_BITS(DATA1_UL_DL_KNOWN) |
			     HE_BITS(DATA1_SPTL_REUSE_KNOWN);

		he->data3 |= HE_PREP(DATA3_UL_DL, UPLINK, rxv[2]);
		he->data4 |= HE_PREP(DATA4_SU_MU_SPTL_REUSE, SR_MASK, rxv[11]);

		mt7921_mac_decode_he_radiotap_ru(status, he, rxv);
		break;
	case MT_PHY_TYPE_HE_TB:
		he->data1 |= HE_BITS(DATA1_FORMAT_TRIG) |
			     HE_BITS(DATA1_SPTL_REUSE_KNOWN) |
			     HE_BITS(DATA1_SPTL_REUSE2_KNOWN) |
			     HE_BITS(DATA1_SPTL_REUSE3_KNOWN) |
			     HE_BITS(DATA1_SPTL_REUSE4_KNOWN);

		he->data4 |= HE_PREP(DATA4_TB_SPTL_REUSE1, SR_MASK, rxv[11]) |
			     HE_PREP(DATA4_TB_SPTL_REUSE2, SR1_MASK, rxv[11]) |
			     HE_PREP(DATA4_TB_SPTL_REUSE3, SR2_MASK, rxv[11]) |
			     HE_PREP(DATA4_TB_SPTL_REUSE4, SR3_MASK, rxv[11]);

		mt7921_mac_decode_he_radiotap_ru(status, he, rxv);
		break;
	default:
		break;
	}
}

static void
mt7921_get_status_freq_info(struct mt7921_dev *dev, struct mt76_phy *mphy,
			    struct mt76_rx_status *status, u8 chfreq)
{
	if (!test_bit(MT76_HW_SCANNING, &mphy->state) &&
	    !test_bit(MT76_HW_SCHED_SCANNING, &mphy->state) &&
	    !test_bit(MT76_STATE_ROC, &mphy->state)) {
		status->freq = mphy->chandef.chan->center_freq;
		status->band = mphy->chandef.chan->band;
		return;
	}

	status->band = chfreq <= 14 ? NL80211_BAND_2GHZ : NL80211_BAND_5GHZ;
	status->freq = ieee80211_channel_to_frequency(chfreq, status->band);
}

static void
mt7921_mac_rssi_iter(void *priv, u8 *mac, struct ieee80211_vif *vif)
{
	struct sk_buff *skb = priv;
	struct mt76_rx_status *status = (struct mt76_rx_status *)skb->cb;
	struct mt7921_vif *mvif = (struct mt7921_vif *)vif->drv_priv;
	struct ieee80211_hdr *hdr = mt76_skb_get_hdr(skb);

	if (status->signal > 0)
		return;

	if (!ether_addr_equal(vif->addr, hdr->addr1))
		return;

	ewma_rssi_add(&mvif->rssi, -status->signal);
}

static void
mt7921_mac_assoc_rssi(struct mt7921_dev *dev, struct sk_buff *skb)
{
	struct ieee80211_hdr *hdr = mt76_skb_get_hdr(skb);

	if (!ieee80211_is_assoc_resp(hdr->frame_control) &&
	    !ieee80211_is_auth(hdr->frame_control))
		return;

	ieee80211_iterate_active_interfaces_atomic(mt76_hw(dev),
		IEEE80211_IFACE_ITER_RESUME_ALL,
		mt7921_mac_rssi_iter, skb);
}

int mt7921_mac_fill_rx(struct mt7921_dev *dev, struct sk_buff *skb)
{
	struct mt76_rx_status *status = (struct mt76_rx_status *)skb->cb;
	struct mt76_phy *mphy = &dev->mt76.phy;
	struct mt7921_phy *phy = &dev->phy;
	struct ieee80211_supported_band *sband;
	struct ieee80211_hdr *hdr;
	__le32 *rxd = (__le32 *)skb->data;
	__le32 *rxv = NULL;
	u32 mode = 0;
	u32 rxd1 = le32_to_cpu(rxd[1]);
	u32 rxd2 = le32_to_cpu(rxd[2]);
	u32 rxd3 = le32_to_cpu(rxd[3]);
	bool unicast, insert_ccmp_hdr = false;
	u8 remove_pad;
	int i, idx;
	u8 chfreq;

	memset(status, 0, sizeof(*status));

	if (rxd1 & MT_RXD1_NORMAL_BAND_IDX)
		return -EINVAL;

	if (!test_bit(MT76_STATE_RUNNING, &mphy->state))
		return -EINVAL;

	chfreq = FIELD_GET(MT_RXD3_NORMAL_CH_FREQ, rxd3);
	unicast = FIELD_GET(MT_RXD3_NORMAL_ADDR_TYPE, rxd3) == MT_RXD3_NORMAL_U2M;
	idx = FIELD_GET(MT_RXD1_NORMAL_WLAN_IDX, rxd1);
	status->wcid = mt7921_rx_get_wcid(dev, idx, unicast);

	if (status->wcid) {
		struct mt7921_sta *msta;

		msta = container_of(status->wcid, struct mt7921_sta, wcid);
		spin_lock_bh(&dev->sta_poll_lock);
		if (list_empty(&msta->poll_list))
			list_add_tail(&msta->poll_list, &dev->sta_poll_list);
		spin_unlock_bh(&dev->sta_poll_lock);
	}

	mt7921_get_status_freq_info(dev, mphy, status, chfreq);

	if (status->band == NL80211_BAND_5GHZ)
		sband = &mphy->sband_5g.sband;
	else
		sband = &mphy->sband_2g.sband;

	if (!sband->channels)
		return -EINVAL;

	if (rxd1 & MT_RXD1_NORMAL_FCS_ERR)
		status->flag |= RX_FLAG_FAILED_FCS_CRC;

	if (rxd1 & MT_RXD1_NORMAL_TKIP_MIC_ERR)
		status->flag |= RX_FLAG_MMIC_ERROR;

	if (FIELD_GET(MT_RXD1_NORMAL_SEC_MODE, rxd1) != 0 &&
	    !(rxd1 & (MT_RXD1_NORMAL_CLM | MT_RXD1_NORMAL_CM))) {
		status->flag |= RX_FLAG_DECRYPTED;
		status->flag |= RX_FLAG_IV_STRIPPED;
		status->flag |= RX_FLAG_MMIC_STRIPPED | RX_FLAG_MIC_STRIPPED;
	}

	remove_pad = FIELD_GET(MT_RXD2_NORMAL_HDR_OFFSET, rxd2);

	if (rxd2 & MT_RXD2_NORMAL_MAX_LEN_ERROR)
		return -EINVAL;

	rxd += 6;
	if (rxd1 & MT_RXD1_NORMAL_GROUP_4) {
		rxd += 4;
		if ((u8 *)rxd - skb->data >= skb->len)
			return -EINVAL;
	}

	if (rxd1 & MT_RXD1_NORMAL_GROUP_1) {
		u8 *data = (u8 *)rxd;

		if (status->flag & RX_FLAG_DECRYPTED) {
			switch (FIELD_GET(MT_RXD1_NORMAL_SEC_MODE, rxd1)) {
			case MT_CIPHER_AES_CCMP:
			case MT_CIPHER_CCMP_CCX:
			case MT_CIPHER_CCMP_256:
				insert_ccmp_hdr =
					FIELD_GET(MT_RXD2_NORMAL_FRAG, rxd2);
				fallthrough;
			case MT_CIPHER_TKIP:
			case MT_CIPHER_TKIP_NO_MIC:
			case MT_CIPHER_GCMP:
			case MT_CIPHER_GCMP_256:
				status->iv[0] = data[5];
				status->iv[1] = data[4];
				status->iv[2] = data[3];
				status->iv[3] = data[2];
				status->iv[4] = data[1];
				status->iv[5] = data[0];
				break;
			default:
				break;
			}
		}
		rxd += 4;
		if ((u8 *)rxd - skb->data >= skb->len)
			return -EINVAL;
	}

	if (rxd1 & MT_RXD1_NORMAL_GROUP_2) {
		status->timestamp = le32_to_cpu(rxd[0]);
		status->flag |= RX_FLAG_MACTIME_START;

		if (!(rxd2 & MT_RXD2_NORMAL_NON_AMPDU)) {
			status->flag |= RX_FLAG_AMPDU_DETAILS;

			/* all subframes of an A-MPDU have the same timestamp */
			if (phy->rx_ampdu_ts != status->timestamp) {
				if (!++phy->ampdu_ref)
					phy->ampdu_ref++;
			}
			phy->rx_ampdu_ts = status->timestamp;

			status->ampdu_ref = phy->ampdu_ref;
		}

		rxd += 2;
		if ((u8 *)rxd - skb->data >= skb->len)
			return -EINVAL;
	}

	/* RXD Group 3 - P-RXV */
	if (rxd1 & MT_RXD1_NORMAL_GROUP_3) {
		u8 stbc, gi;
		u32 v0, v1;
		bool cck;

		rxv = rxd;
		rxd += 2;
		if ((u8 *)rxd - skb->data >= skb->len)
			return -EINVAL;

		v0 = le32_to_cpu(rxv[0]);
		v1 = le32_to_cpu(rxv[1]);

		if (v0 & MT_PRXV_HT_AD_CODE)
			status->enc_flags |= RX_ENC_FLAG_LDPC;

		status->chains = mphy->antenna_mask;
		status->chain_signal[0] = to_rssi(MT_PRXV_RCPI0, v1);
		status->chain_signal[1] = to_rssi(MT_PRXV_RCPI1, v1);
		status->chain_signal[2] = to_rssi(MT_PRXV_RCPI2, v1);
		status->chain_signal[3] = to_rssi(MT_PRXV_RCPI3, v1);
		status->signal = -128;
		for (i = 0; i < hweight8(mphy->antenna_mask); i++) {
			if (!(status->chains & BIT(i)) ||
			    status->chain_signal[i] >= 0)
				continue;

			status->signal = max(status->signal,
					     status->chain_signal[i]);
		}

		if (status->signal == -128)
			status->flag |= RX_FLAG_NO_SIGNAL_VAL;

		stbc = FIELD_GET(MT_PRXV_STBC, v0);
		gi = FIELD_GET(MT_PRXV_SGI, v0);
		cck = false;

		idx = i = FIELD_GET(MT_PRXV_TX_RATE, v0);
		mode = FIELD_GET(MT_PRXV_TX_MODE, v0);

		switch (mode) {
		case MT_PHY_TYPE_CCK:
			cck = true;
			fallthrough;
		case MT_PHY_TYPE_OFDM:
			i = mt76_get_rate(&dev->mt76, sband, i, cck);
			break;
		case MT_PHY_TYPE_HT_GF:
		case MT_PHY_TYPE_HT:
			status->encoding = RX_ENC_HT;
			if (i > 31)
				return -EINVAL;
			break;
		case MT_PHY_TYPE_VHT:
			status->nss =
				FIELD_GET(MT_PRXV_NSTS, v0) + 1;
			status->encoding = RX_ENC_VHT;
			if (i > 9)
				return -EINVAL;
			break;
		case MT_PHY_TYPE_HE_MU:
			status->flag |= RX_FLAG_RADIOTAP_HE_MU;
			fallthrough;
		case MT_PHY_TYPE_HE_SU:
		case MT_PHY_TYPE_HE_EXT_SU:
		case MT_PHY_TYPE_HE_TB:
			status->nss =
				FIELD_GET(MT_PRXV_NSTS, v0) + 1;
			status->encoding = RX_ENC_HE;
			status->flag |= RX_FLAG_RADIOTAP_HE;
			i &= GENMASK(3, 0);

			if (gi <= NL80211_RATE_INFO_HE_GI_3_2)
				status->he_gi = gi;

			status->he_dcm = !!(idx & MT_PRXV_TX_DCM);
			break;
		default:
			return -EINVAL;
		}

		status->rate_idx = i;

		switch (FIELD_GET(MT_PRXV_FRAME_MODE, v0)) {
		case IEEE80211_STA_RX_BW_20:
			break;
		case IEEE80211_STA_RX_BW_40:
			if (mode & MT_PHY_TYPE_HE_EXT_SU &&
			    (idx & MT_PRXV_TX_ER_SU_106T)) {
				status->bw = RATE_INFO_BW_HE_RU;
				status->he_ru =
					NL80211_RATE_INFO_HE_RU_ALLOC_106;
			} else {
				status->bw = RATE_INFO_BW_40;
			}
			break;
		case IEEE80211_STA_RX_BW_80:
			status->bw = RATE_INFO_BW_80;
			break;
		case IEEE80211_STA_RX_BW_160:
			status->bw = RATE_INFO_BW_160;
			break;
		default:
			return -EINVAL;
		}
<<<<<<< HEAD

		status->enc_flags |= RX_ENC_FLAG_STBC_MASK * stbc;
		if (mode < MT_PHY_TYPE_HE_SU && gi)
			status->enc_flags |= RX_ENC_FLAG_SHORT_GI;

=======

		status->enc_flags |= RX_ENC_FLAG_STBC_MASK * stbc;
		if (mode < MT_PHY_TYPE_HE_SU && gi)
			status->enc_flags |= RX_ENC_FLAG_SHORT_GI;

>>>>>>> 25423f4b
		if (rxd1 & MT_RXD1_NORMAL_GROUP_5) {
			rxd += 18;
			if ((u8 *)rxd - skb->data >= skb->len)
				return -EINVAL;
		}
	}

	skb_pull(skb, (u8 *)rxd - skb->data + 2 * remove_pad);

	if (insert_ccmp_hdr) {
		u8 key_id = FIELD_GET(MT_RXD1_NORMAL_KEY_ID, rxd1);

		mt76_insert_ccmp_hdr(skb, key_id);
	}

	mt7921_mac_assoc_rssi(dev, skb);

	if (rxv && status->flag & RX_FLAG_RADIOTAP_HE)
		mt7921_mac_decode_he_radiotap(skb, status, rxv, mode);

	hdr = mt76_skb_get_hdr(skb);
	if (!status->wcid || !ieee80211_is_data_qos(hdr->frame_control))
		return 0;

	status->aggr = unicast &&
		       !ieee80211_is_qos_nullfunc(hdr->frame_control);
	status->qos_ctl = *ieee80211_get_qos_ctl(hdr);
	status->seqno = IEEE80211_SEQ_TO_SN(le16_to_cpu(hdr->seq_ctrl));

	return 0;
}

static void
mt7921_mac_write_txwi_8023(struct mt7921_dev *dev, __le32 *txwi,
			   struct sk_buff *skb, struct mt76_wcid *wcid)
{
	u8 tid = skb->priority & IEEE80211_QOS_CTL_TID_MASK;
	u8 fc_type, fc_stype;
	bool wmm = false;
	u32 val;

	if (wcid->sta) {
		struct ieee80211_sta *sta;

		sta = container_of((void *)wcid, struct ieee80211_sta, drv_priv);
		wmm = sta->wme;
	}

	val = FIELD_PREP(MT_TXD1_HDR_FORMAT, MT_HDR_FORMAT_802_3) |
	      FIELD_PREP(MT_TXD1_TID, tid);

	if (be16_to_cpu(skb->protocol) >= ETH_P_802_3_MIN)
		val |= MT_TXD1_ETH_802_3;

	txwi[1] |= cpu_to_le32(val);

	fc_type = IEEE80211_FTYPE_DATA >> 2;
	fc_stype = wmm ? IEEE80211_STYPE_QOS_DATA >> 4 : 0;

	val = FIELD_PREP(MT_TXD2_FRAME_TYPE, fc_type) |
	      FIELD_PREP(MT_TXD2_SUB_TYPE, fc_stype);

	txwi[2] |= cpu_to_le32(val);

	val = FIELD_PREP(MT_TXD7_TYPE, fc_type) |
	      FIELD_PREP(MT_TXD7_SUB_TYPE, fc_stype);
	txwi[7] |= cpu_to_le32(val);
}

static void
mt7921_mac_write_txwi_80211(struct mt7921_dev *dev, __le32 *txwi,
			    struct sk_buff *skb, struct ieee80211_key_conf *key)
{
	struct ieee80211_hdr *hdr = (struct ieee80211_hdr *)skb->data;
	struct ieee80211_mgmt *mgmt = (struct ieee80211_mgmt *)skb->data;
	struct ieee80211_tx_info *info = IEEE80211_SKB_CB(skb);
	bool multicast = is_multicast_ether_addr(hdr->addr1);
	u8 tid = skb->priority & IEEE80211_QOS_CTL_TID_MASK;
	__le16 fc = hdr->frame_control;
	u8 fc_type, fc_stype;
	u32 val;

	if (ieee80211_is_action(fc) &&
	    mgmt->u.action.category == WLAN_CATEGORY_BACK &&
	    mgmt->u.action.u.addba_req.action_code == WLAN_ACTION_ADDBA_REQ) {
		u16 capab = le16_to_cpu(mgmt->u.action.u.addba_req.capab);

		txwi[5] |= cpu_to_le32(MT_TXD5_ADD_BA);
		tid = (capab >> 2) & IEEE80211_QOS_CTL_TID_MASK;
	} else if (ieee80211_is_back_req(hdr->frame_control)) {
		struct ieee80211_bar *bar = (struct ieee80211_bar *)hdr;
		u16 control = le16_to_cpu(bar->control);

		tid = FIELD_GET(IEEE80211_BAR_CTRL_TID_INFO_MASK, control);
	}

	val = FIELD_PREP(MT_TXD1_HDR_FORMAT, MT_HDR_FORMAT_802_11) |
	      FIELD_PREP(MT_TXD1_HDR_INFO,
			 ieee80211_get_hdrlen_from_skb(skb) / 2) |
	      FIELD_PREP(MT_TXD1_TID, tid);
	txwi[1] |= cpu_to_le32(val);

	fc_type = (le16_to_cpu(fc) & IEEE80211_FCTL_FTYPE) >> 2;
	fc_stype = (le16_to_cpu(fc) & IEEE80211_FCTL_STYPE) >> 4;

	val = FIELD_PREP(MT_TXD2_FRAME_TYPE, fc_type) |
	      FIELD_PREP(MT_TXD2_SUB_TYPE, fc_stype) |
	      FIELD_PREP(MT_TXD2_MULTICAST, multicast);

	if (key && multicast && ieee80211_is_robust_mgmt_frame(skb) &&
	    key->cipher == WLAN_CIPHER_SUITE_AES_CMAC) {
		val |= MT_TXD2_BIP;
		txwi[3] &= ~cpu_to_le32(MT_TXD3_PROTECT_FRAME);
	}

	if (!ieee80211_is_data(fc) || multicast)
		val |= MT_TXD2_FIX_RATE;

	txwi[2] |= cpu_to_le32(val);

	if (ieee80211_is_beacon(fc)) {
		txwi[3] &= ~cpu_to_le32(MT_TXD3_SW_POWER_MGMT);
		txwi[3] |= cpu_to_le32(MT_TXD3_REM_TX_COUNT);
	}

	if (info->flags & IEEE80211_TX_CTL_INJECTED) {
		u16 seqno = le16_to_cpu(hdr->seq_ctrl);

		if (ieee80211_is_back_req(hdr->frame_control)) {
			struct ieee80211_bar *bar;

			bar = (struct ieee80211_bar *)skb->data;
			seqno = le16_to_cpu(bar->start_seq_num);
		}

		val = MT_TXD3_SN_VALID |
		      FIELD_PREP(MT_TXD3_SEQ, IEEE80211_SEQ_TO_SN(seqno));
		txwi[3] |= cpu_to_le32(val);
	}

	val = FIELD_PREP(MT_TXD7_TYPE, fc_type) |
	      FIELD_PREP(MT_TXD7_SUB_TYPE, fc_stype);
	txwi[7] |= cpu_to_le32(val);
}

void mt7921_mac_write_txwi(struct mt7921_dev *dev, __le32 *txwi,
			   struct sk_buff *skb, struct mt76_wcid *wcid,
			   struct ieee80211_key_conf *key, bool beacon)
{
	struct ieee80211_tx_info *info = IEEE80211_SKB_CB(skb);
	struct ieee80211_vif *vif = info->control.vif;
	struct mt76_phy *mphy = &dev->mphy;
	u8 p_fmt, q_idx, omac_idx = 0, wmm_idx = 0;
	bool is_8023 = info->flags & IEEE80211_TX_CTL_HW_80211_ENCAP;
	u16 tx_count = 15;
	u32 val;

	if (vif) {
		struct mt76_vif *mvif = (struct mt76_vif *)vif->drv_priv;

		omac_idx = mvif->omac_idx;
		wmm_idx = mvif->wmm_idx;
	}

	if (beacon) {
		p_fmt = MT_TX_TYPE_FW;
		q_idx = MT_LMAC_BCN0;
	} else if (skb_get_queue_mapping(skb) >= MT_TXQ_PSD) {
		p_fmt = MT_TX_TYPE_CT;
		q_idx = MT_LMAC_ALTX0;
	} else {
		p_fmt = MT_TX_TYPE_CT;
		q_idx = wmm_idx * MT7921_MAX_WMM_SETS +
			mt7921_lmac_mapping(dev, skb_get_queue_mapping(skb));
	}

	val = FIELD_PREP(MT_TXD0_TX_BYTES, skb->len + MT_TXD_SIZE) |
	      FIELD_PREP(MT_TXD0_PKT_FMT, p_fmt) |
	      FIELD_PREP(MT_TXD0_Q_IDX, q_idx);
	txwi[0] = cpu_to_le32(val);

	val = MT_TXD1_LONG_FORMAT |
	      FIELD_PREP(MT_TXD1_WLAN_IDX, wcid->idx) |
	      FIELD_PREP(MT_TXD1_OWN_MAC, omac_idx);

	txwi[1] = cpu_to_le32(val);
	txwi[2] = 0;

	val = FIELD_PREP(MT_TXD3_REM_TX_COUNT, tx_count);
	if (key)
		val |= MT_TXD3_PROTECT_FRAME;
	if (info->flags & IEEE80211_TX_CTL_NO_ACK)
		val |= MT_TXD3_NO_ACK;

	txwi[3] = cpu_to_le32(val);
	txwi[4] = 0;
	txwi[5] = 0;
	txwi[6] = 0;
	txwi[7] = wcid->amsdu ? cpu_to_le32(MT_TXD7_HW_AMSDU) : 0;

	if (is_8023)
		mt7921_mac_write_txwi_8023(dev, txwi, skb, wcid);
	else
		mt7921_mac_write_txwi_80211(dev, txwi, skb, key);

	if (txwi[2] & cpu_to_le32(MT_TXD2_FIX_RATE)) {
		u16 rate;

		/* hardware won't add HTC for mgmt/ctrl frame */
		txwi[2] |= cpu_to_le32(MT_TXD2_HTC_VLD);

		if (mphy->chandef.chan->band == NL80211_BAND_5GHZ)
			rate = MT7921_5G_RATE_DEFAULT;
		else
			rate = MT7921_2G_RATE_DEFAULT;

		val = MT_TXD6_FIXED_BW |
		      FIELD_PREP(MT_TXD6_TX_RATE, rate);
		txwi[6] |= cpu_to_le32(val);
		txwi[3] |= cpu_to_le32(MT_TXD3_BA_DISABLE);
	}
}

static void
mt7921_write_hw_txp(struct mt7921_dev *dev, struct mt76_tx_info *tx_info,
		    void *txp_ptr, u32 id)
{
	struct mt7921_hw_txp *txp = txp_ptr;
	struct mt7921_txp_ptr *ptr = &txp->ptr[0];
	int i, nbuf = tx_info->nbuf - 1;

	tx_info->buf[0].len = MT_TXD_SIZE + sizeof(*txp);
	tx_info->nbuf = 1;

	txp->msdu_id[0] = cpu_to_le16(id | MT_MSDU_ID_VALID);

	for (i = 0; i < nbuf; i++) {
		u16 len = tx_info->buf[i + 1].len & MT_TXD_LEN_MASK;
		u32 addr = tx_info->buf[i + 1].addr;

		if (i == nbuf - 1)
			len |= MT_TXD_LEN_LAST;

		if (i & 1) {
			ptr->buf1 = cpu_to_le32(addr);
			ptr->len1 = cpu_to_le16(len);
			ptr++;
		} else {
			ptr->buf0 = cpu_to_le32(addr);
			ptr->len0 = cpu_to_le16(len);
		}
	}
}

int mt7921_tx_prepare_skb(struct mt76_dev *mdev, void *txwi_ptr,
			  enum mt76_txq_id qid, struct mt76_wcid *wcid,
			  struct ieee80211_sta *sta,
			  struct mt76_tx_info *tx_info)
{
	struct mt7921_dev *dev = container_of(mdev, struct mt7921_dev, mt76);
	struct ieee80211_tx_info *info = IEEE80211_SKB_CB(tx_info->skb);
	struct ieee80211_key_conf *key = info->control.hw_key;
	struct mt76_tx_cb *cb = mt76_tx_skb_cb(tx_info->skb);
	struct mt76_txwi_cache *t;
	struct mt7921_txp_common *txp;
	int id;
	u8 *txwi = (u8 *)txwi_ptr;

	if (unlikely(tx_info->skb->len <= ETH_HLEN))
		return -EINVAL;

	if (!wcid)
		wcid = &dev->mt76.global_wcid;

	cb->wcid = wcid->idx;

	t = (struct mt76_txwi_cache *)(txwi + mdev->drv->txwi_size);
	t->skb = tx_info->skb;

	id = mt76_token_consume(mdev, &t);
	if (id < 0)
		return id;

	mt7921_mac_write_txwi(dev, txwi_ptr, tx_info->skb, wcid, key,
			      false);

	txp = (struct mt7921_txp_common *)(txwi + MT_TXD_SIZE);
	memset(txp, 0, sizeof(struct mt7921_txp_common));
	mt7921_write_hw_txp(dev, tx_info, txp, id);

	tx_info->skb = DMA_DUMMY_DATA;

	return 0;
}

static void
mt7921_tx_check_aggr(struct ieee80211_sta *sta, __le32 *txwi)
{
	struct mt7921_sta *msta;
	u16 fc, tid;
	u32 val;

	if (!sta || !sta->ht_cap.ht_supported)
		return;

	tid = FIELD_GET(MT_TXD1_TID, le32_to_cpu(txwi[1]));
	if (tid >= 6) /* skip VO queue */
		return;

	val = le32_to_cpu(txwi[2]);
	fc = FIELD_GET(MT_TXD2_FRAME_TYPE, val) << 2 |
	     FIELD_GET(MT_TXD2_SUB_TYPE, val) << 4;
	if (unlikely(fc != (IEEE80211_FTYPE_DATA | IEEE80211_STYPE_QOS_DATA)))
		return;

	msta = (struct mt7921_sta *)sta->drv_priv;
	if (!test_and_set_bit(tid, &msta->ampdu_state))
		ieee80211_start_tx_ba_session(sta, tid, 0);
}

static void
mt7921_tx_complete_status(struct mt76_dev *mdev, struct sk_buff *skb,
			  struct ieee80211_sta *sta, u8 stat,
			  struct list_head *free_list)
{
	struct ieee80211_tx_info *info = IEEE80211_SKB_CB(skb);
	struct ieee80211_tx_status status = {
		.sta = sta,
		.info = info,
		.skb = skb,
		.free_list = free_list,
	};
	struct ieee80211_hw *hw;

	if (sta) {
		struct mt7921_sta *msta;

		msta = (struct mt7921_sta *)sta->drv_priv;
		status.rate = &msta->stats.tx_rate;
	}

	hw = mt76_tx_status_get_hw(mdev, skb);

	if (info->flags & IEEE80211_TX_CTL_AMPDU)
		info->flags |= IEEE80211_TX_STAT_AMPDU;

	if (stat)
		ieee80211_tx_info_clear_status(info);

	if (!(info->flags & IEEE80211_TX_CTL_NO_ACK))
		info->flags |= IEEE80211_TX_STAT_ACK;

	info->status.tx_time = 0;
	ieee80211_tx_status_ext(hw, &status);
}

void mt7921_txp_skb_unmap(struct mt76_dev *dev,
			  struct mt76_txwi_cache *t)
{
	struct mt7921_txp_common *txp;
	int i;

	txp = mt7921_txwi_to_txp(dev, t);

	for (i = 0; i < ARRAY_SIZE(txp->hw.ptr); i++) {
		struct mt7921_txp_ptr *ptr = &txp->hw.ptr[i];
		bool last;
		u16 len;

		len = le16_to_cpu(ptr->len0);
		last = len & MT_TXD_LEN_LAST;
		len &= MT_TXD_LEN_MASK;
		dma_unmap_single(dev->dev, le32_to_cpu(ptr->buf0), len,
				 DMA_TO_DEVICE);
		if (last)
			break;

		len = le16_to_cpu(ptr->len1);
		last = len & MT_TXD_LEN_LAST;
		len &= MT_TXD_LEN_MASK;
		dma_unmap_single(dev->dev, le32_to_cpu(ptr->buf1), len,
				 DMA_TO_DEVICE);
		if (last)
			break;
	}
}

void mt7921_mac_tx_free(struct mt7921_dev *dev, struct sk_buff *skb)
{
	struct mt7921_tx_free *free = (struct mt7921_tx_free *)skb->data;
	struct mt76_dev *mdev = &dev->mt76;
	struct mt76_txwi_cache *txwi;
	struct ieee80211_sta *sta = NULL;
	LIST_HEAD(free_list);
	struct sk_buff *tmp;
	bool wake = false;
	u8 i, count;

	/* clean DMA queues and unmap buffers first */
	mt76_queue_tx_cleanup(dev, dev->mphy.q_tx[MT_TXQ_PSD], false);
	mt76_queue_tx_cleanup(dev, dev->mphy.q_tx[MT_TXQ_BE], false);

	/* TODO: MT_TX_FREE_LATENCY is msdu time from the TXD is queued into PLE,
	 * to the time ack is received or dropped by hw (air + hw queue time).
	 * Should avoid accessing WTBL to get Tx airtime, and use it instead.
	 */
	count = FIELD_GET(MT_TX_FREE_MSDU_CNT, le16_to_cpu(free->ctrl));
	for (i = 0; i < count; i++) {
		u32 msdu, info = le32_to_cpu(free->info[i]);
		u8 stat;

		/* 1'b1: new wcid pair.
		 * 1'b0: msdu_id with the same 'wcid pair' as above.
		 */
		if (info & MT_TX_FREE_PAIR) {
			struct mt7921_sta *msta;
			struct mt7921_phy *phy;
			struct mt76_wcid *wcid;
			u16 idx;

			count++;
			idx = FIELD_GET(MT_TX_FREE_WLAN_ID, info);
			wcid = rcu_dereference(dev->mt76.wcid[idx]);
			sta = wcid_to_sta(wcid);
			if (!sta)
				continue;

			msta = container_of(wcid, struct mt7921_sta, wcid);
			phy = msta->vif->phy;
			spin_lock_bh(&dev->sta_poll_lock);
			if (list_empty(&msta->stats_list))
				list_add_tail(&msta->stats_list, &phy->stats_list);
			if (list_empty(&msta->poll_list))
				list_add_tail(&msta->poll_list, &dev->sta_poll_list);
			spin_unlock_bh(&dev->sta_poll_lock);
			continue;
		}

		msdu = FIELD_GET(MT_TX_FREE_MSDU_ID, info);
		stat = FIELD_GET(MT_TX_FREE_STATUS, info);

		txwi = mt76_token_release(mdev, msdu, &wake);
		if (!txwi)
			continue;

		mt7921_txp_skb_unmap(mdev, txwi);
		if (txwi->skb) {
			struct ieee80211_tx_info *info = IEEE80211_SKB_CB(txwi->skb);
			void *txwi_ptr = mt76_get_txwi_ptr(mdev, txwi);

			if (likely(txwi->skb->protocol != cpu_to_be16(ETH_P_PAE)))
				mt7921_tx_check_aggr(sta, txwi_ptr);

			if (sta && !info->tx_time_est) {
				struct mt76_wcid *wcid = (struct mt76_wcid *)sta->drv_priv;
				int pending;

				pending = atomic_dec_return(&wcid->non_aql_packets);
				if (pending < 0)
					atomic_cmpxchg(&wcid->non_aql_packets, pending, 0);
			}

			mt7921_tx_complete_status(mdev, txwi->skb, sta, stat, &free_list);
			txwi->skb = NULL;
		}

		mt76_put_txwi(mdev, txwi);
	}

	if (wake)
		mt76_set_tx_blocked(&dev->mt76, false);

	napi_consume_skb(skb, 1);

	list_for_each_entry_safe(skb, tmp, &free_list, list) {
		skb_list_del_init(skb);
		napi_consume_skb(skb, 1);
	}

	mt7921_mac_sta_poll(dev);
	mt76_worker_schedule(&dev->mt76.tx_worker);
}

void mt7921_tx_complete_skb(struct mt76_dev *mdev, struct mt76_queue_entry *e)
{
	struct mt7921_dev *dev;

	if (!e->txwi) {
		dev_kfree_skb_any(e->skb);
		return;
	}

	dev = container_of(mdev, struct mt7921_dev, mt76);

	/* error path */
	if (e->skb == DMA_DUMMY_DATA) {
		struct mt76_txwi_cache *t;
		struct mt7921_txp_common *txp;
		u16 token;

		txp = mt7921_txwi_to_txp(mdev, e->txwi);
		token = le16_to_cpu(txp->hw.msdu_id[0]) & ~MT_MSDU_ID_VALID;
		t = mt76_token_put(mdev, token);
		e->skb = t ? t->skb : NULL;
	}

	if (e->skb) {
		struct mt76_tx_cb *cb = mt76_tx_skb_cb(e->skb);
		struct mt76_wcid *wcid;

		wcid = rcu_dereference(dev->mt76.wcid[cb->wcid]);

		mt7921_tx_complete_status(mdev, e->skb, wcid_to_sta(wcid), 0,
					  NULL);
	}
}

void mt7921_mac_reset_counters(struct mt7921_phy *phy)
{
	struct mt7921_dev *dev = phy->dev;
	int i;

	for (i = 0; i < 4; i++) {
		mt76_rr(dev, MT_TX_AGG_CNT(0, i));
		mt76_rr(dev, MT_TX_AGG_CNT2(0, i));
	}

	dev->mt76.phy.survey_time = ktime_get_boottime();
	memset(&dev->mt76.aggr_stats[0], 0, sizeof(dev->mt76.aggr_stats) / 2);

	/* reset airtime counters */
	mt76_rr(dev, MT_MIB_SDR9(0));
	mt76_rr(dev, MT_MIB_SDR36(0));
	mt76_rr(dev, MT_MIB_SDR37(0));

	mt76_set(dev, MT_WF_RMAC_MIB_TIME0(0), MT_WF_RMAC_MIB_RXTIME_CLR);
	mt76_set(dev, MT_WF_RMAC_MIB_AIRTIME0(0), MT_WF_RMAC_MIB_RXTIME_CLR);
}

void mt7921_mac_set_timing(struct mt7921_phy *phy)
{
	s16 coverage_class = phy->coverage_class;
	struct mt7921_dev *dev = phy->dev;
	u32 val, reg_offset;
	u32 cck = FIELD_PREP(MT_TIMEOUT_VAL_PLCP, 231) |
		  FIELD_PREP(MT_TIMEOUT_VAL_CCA, 48);
	u32 ofdm = FIELD_PREP(MT_TIMEOUT_VAL_PLCP, 60) |
		   FIELD_PREP(MT_TIMEOUT_VAL_CCA, 28);
	int sifs, offset;
	bool is_5ghz = phy->mt76->chandef.chan->band == NL80211_BAND_5GHZ;

	if (!test_bit(MT76_STATE_RUNNING, &phy->mt76->state))
		return;

	if (is_5ghz)
		sifs = 16;
	else
		sifs = 10;

	mt76_set(dev, MT_ARB_SCR(0),
		 MT_ARB_SCR_TX_DISABLE | MT_ARB_SCR_RX_DISABLE);
	udelay(1);

	offset = 3 * coverage_class;
	reg_offset = FIELD_PREP(MT_TIMEOUT_VAL_PLCP, offset) |
		     FIELD_PREP(MT_TIMEOUT_VAL_CCA, offset);

	mt76_wr(dev, MT_TMAC_CDTR(0), cck + reg_offset);
	mt76_wr(dev, MT_TMAC_ODTR(0), ofdm + reg_offset);
	mt76_wr(dev, MT_TMAC_ICR0(0),
		FIELD_PREP(MT_IFS_EIFS, 360) |
		FIELD_PREP(MT_IFS_RIFS, 2) |
		FIELD_PREP(MT_IFS_SIFS, sifs) |
		FIELD_PREP(MT_IFS_SLOT, phy->slottime));

	if (phy->slottime < 20 || is_5ghz)
		val = MT7921_CFEND_RATE_DEFAULT;
	else
		val = MT7921_CFEND_RATE_11B;

	mt76_rmw_field(dev, MT_AGG_ACR0(0), MT_AGG_ACR_CFEND_RATE, val);
	mt76_clear(dev, MT_ARB_SCR(0),
		   MT_ARB_SCR_TX_DISABLE | MT_ARB_SCR_RX_DISABLE);
}

static u8
mt7921_phy_get_nf(struct mt7921_phy *phy, int idx)
{
	return 0;
}

static void
mt7921_phy_update_channel(struct mt76_phy *mphy, int idx)
{
	struct mt7921_dev *dev = container_of(mphy->dev, struct mt7921_dev, mt76);
	struct mt7921_phy *phy = (struct mt7921_phy *)mphy->priv;
	struct mt76_channel_state *state;
	u64 busy_time, tx_time, rx_time, obss_time;
	int nf;

	busy_time = mt76_get_field(dev, MT_MIB_SDR9(idx),
				   MT_MIB_SDR9_BUSY_MASK);
	tx_time = mt76_get_field(dev, MT_MIB_SDR36(idx),
				 MT_MIB_SDR36_TXTIME_MASK);
	rx_time = mt76_get_field(dev, MT_MIB_SDR37(idx),
				 MT_MIB_SDR37_RXTIME_MASK);
	obss_time = mt76_get_field(dev, MT_WF_RMAC_MIB_AIRTIME14(idx),
				   MT_MIB_OBSSTIME_MASK);

	nf = mt7921_phy_get_nf(phy, idx);
	if (!phy->noise)
		phy->noise = nf << 4;
	else if (nf)
		phy->noise += nf - (phy->noise >> 4);

	state = mphy->chan_state;
	state->cc_busy += busy_time;
	state->cc_tx += tx_time;
	state->cc_rx += rx_time + obss_time;
	state->cc_bss_rx += rx_time;
	state->noise = -(phy->noise >> 4);
}

void mt7921_update_channel(struct mt76_dev *mdev)
{
	struct mt7921_dev *dev = container_of(mdev, struct mt7921_dev, mt76);

	if (mt76_connac_pm_wake(&dev->mphy, &dev->pm))
		return;

	mt7921_phy_update_channel(&mdev->phy, 0);
	/* reset obss airtime */
	mt76_set(dev, MT_WF_RMAC_MIB_TIME0(0), MT_WF_RMAC_MIB_RXTIME_CLR);

	mt76_connac_power_save_sched(&dev->mphy, &dev->pm);
}

<<<<<<< HEAD
static int
mt7921_wfsys_reset(struct mt7921_dev *dev)
{
	mt76_set(dev, 0x70002600, BIT(0));
	msleep(200);
	mt76_clear(dev, 0x70002600, BIT(0));

	return __mt76_poll_msec(&dev->mt76, MT_WFSYS_SW_RST_B,
				WFSYS_SW_INIT_DONE, WFSYS_SW_INIT_DONE, 500);
}

static void
mt7921_dma_reset(struct mt7921_dev *dev)
{
	int i;

	/* reset */
	mt76_clear(dev, MT_WFDMA0_RST,
		   MT_WFDMA0_RST_DMASHDL_ALL_RST | MT_WFDMA0_RST_LOGIC_RST);

	mt76_set(dev, MT_WFDMA0_RST,
		 MT_WFDMA0_RST_DMASHDL_ALL_RST | MT_WFDMA0_RST_LOGIC_RST);

	/* disable WFDMA0 */
	mt76_clear(dev, MT_WFDMA0_GLO_CFG,
		   MT_WFDMA0_GLO_CFG_TX_DMA_EN | MT_WFDMA0_GLO_CFG_RX_DMA_EN |
		   MT_WFDMA0_GLO_CFG_CSR_DISP_BASE_PTR_CHAIN_EN |
		   MT_WFDMA0_GLO_CFG_OMIT_TX_INFO |
		   MT_WFDMA0_GLO_CFG_OMIT_RX_INFO |
		   MT_WFDMA0_GLO_CFG_OMIT_RX_INFO_PFET2);

	mt76_poll(dev, MT_WFDMA0_GLO_CFG,
		  MT_WFDMA0_GLO_CFG_TX_DMA_BUSY |
		  MT_WFDMA0_GLO_CFG_RX_DMA_BUSY, 0, 1000);

	/* reset hw queues */
	for (i = 0; i < __MT_TXQ_MAX; i++)
		mt76_queue_reset(dev, dev->mphy.q_tx[i]);

	for (i = 0; i < __MT_MCUQ_MAX; i++)
		mt76_queue_reset(dev, dev->mt76.q_mcu[i]);

	mt76_for_each_q_rx(&dev->mt76, i)
		mt76_queue_reset(dev, &dev->mt76.q_rx[i]);

	/* configure perfetch settings */
	mt7921_dma_prefetch(dev);

	/* reset dma idx */
	mt76_wr(dev, MT_WFDMA0_RST_DTX_PTR, ~0);

	/* configure delay interrupt */
	mt76_wr(dev, MT_WFDMA0_PRI_DLY_INT_CFG0, 0);

	mt76_set(dev, MT_WFDMA0_GLO_CFG,
		 MT_WFDMA0_GLO_CFG_TX_WB_DDONE |
		 MT_WFDMA0_GLO_CFG_FIFO_LITTLE_ENDIAN |
		 MT_WFDMA0_GLO_CFG_CLK_GAT_DIS |
		 MT_WFDMA0_GLO_CFG_OMIT_TX_INFO |
		 MT_WFDMA0_GLO_CFG_CSR_DISP_BASE_PTR_CHAIN_EN |
		 MT_WFDMA0_GLO_CFG_OMIT_RX_INFO_PFET2);

	mt76_set(dev, MT_WFDMA0_GLO_CFG,
		 MT_WFDMA0_GLO_CFG_TX_DMA_EN | MT_WFDMA0_GLO_CFG_RX_DMA_EN);

	mt76_set(dev, 0x54000120, BIT(1));

	/* enable interrupts for TX/RX rings */
	mt7921_irq_enable(dev,
			  MT_INT_RX_DONE_ALL | MT_INT_TX_DONE_ALL |
			  MT_INT_MCU_CMD);
}

=======
>>>>>>> 25423f4b
void mt7921_tx_token_put(struct mt7921_dev *dev)
{
	struct mt76_txwi_cache *txwi;
	int id;

	spin_lock_bh(&dev->mt76.token_lock);
	idr_for_each_entry(&dev->mt76.token, txwi, id) {
		mt7921_txp_skb_unmap(&dev->mt76, txwi);
		if (txwi->skb) {
			struct ieee80211_hw *hw;

			hw = mt76_tx_status_get_hw(&dev->mt76, txwi->skb);
			ieee80211_free_txskb(hw, txwi->skb);
		}
		mt76_put_txwi(&dev->mt76, txwi);
		dev->mt76.token_count--;
	}
	spin_unlock_bh(&dev->mt76.token_lock);
	idr_destroy(&dev->mt76.token);
}

static void
mt7921_vif_connect_iter(void *priv, u8 *mac,
			struct ieee80211_vif *vif)
{
	struct mt7921_vif *mvif = (struct mt7921_vif *)vif->drv_priv;
	struct mt7921_dev *dev = mvif->phy->dev;

<<<<<<< HEAD
	ieee80211_disconnect(vif, true);
=======
	if (vif->type == NL80211_IFTYPE_STATION)
		ieee80211_disconnect(vif, true);
>>>>>>> 25423f4b

	mt76_connac_mcu_uni_add_dev(&dev->mphy, vif, &mvif->sta.wcid, true);
	mt7921_mcu_set_tx(dev, vif);
}
<<<<<<< HEAD

static int
mt7921_mac_reset(struct mt7921_dev *dev)
{
	int i, err;

=======

static int
mt7921_mac_reset(struct mt7921_dev *dev)
{
	int i, err;

>>>>>>> 25423f4b
	mt76_connac_free_pending_tx_skbs(&dev->pm, NULL);

	mt76_wr(dev, MT_WFDMA0_HOST_INT_ENA, 0);
	mt76_wr(dev, MT_PCIE_MAC_INT_ENABLE, 0x0);

	set_bit(MT76_MCU_RESET, &dev->mphy.state);
	wake_up(&dev->mt76.mcu.wait);
	skb_queue_purge(&dev->mt76.mcu.res_q);

	mt76_txq_schedule_all(&dev->mphy);

	mt76_worker_disable(&dev->mt76.tx_worker);
	napi_disable(&dev->mt76.napi[MT_RXQ_MAIN]);
	napi_disable(&dev->mt76.napi[MT_RXQ_MCU]);
	napi_disable(&dev->mt76.napi[MT_RXQ_MCU_WA]);
	napi_disable(&dev->mt76.tx_napi);

	mt7921_tx_token_put(dev);
	idr_init(&dev->mt76.token);

<<<<<<< HEAD
	/* clean up hw queues */
	for (i = 0; i < ARRAY_SIZE(dev->mt76.phy.q_tx); i++)
		mt76_queue_tx_cleanup(dev, dev->mphy.q_tx[i], true);

	for (i = 0; i < ARRAY_SIZE(dev->mt76.q_mcu); i++)
		mt76_queue_tx_cleanup(dev, dev->mt76.q_mcu[i], true);

	mt76_for_each_q_rx(&dev->mt76, i)
		mt76_queue_rx_cleanup(dev, &dev->mt76.q_rx[i]);

	mt7921_wfsys_reset(dev);
	mt7921_dma_reset(dev);

	mt76_for_each_q_rx(&dev->mt76, i) {
		mt76_queue_rx_reset(dev, i);
		napi_enable(&dev->mt76.napi[i]);
		napi_schedule(&dev->mt76.napi[i]);
	}

	napi_enable(&dev->mt76.tx_napi);
	napi_schedule(&dev->mt76.tx_napi);
	mt76_worker_enable(&dev->mt76.tx_worker);

	clear_bit(MT76_MCU_RESET, &dev->mphy.state);

	mt76_wr(dev, MT_WFDMA0_HOST_INT_ENA, 0);
	mt76_wr(dev, MT_PCIE_MAC_INT_ENABLE, 0xff);
	mt7921_irq_enable(dev,
			  MT_INT_RX_DONE_ALL | MT_INT_TX_DONE_ALL |
			  MT_INT_MCU_CMD);

	err = mt7921_run_firmware(dev);
	if (err)
		return err;

	err = mt7921_mcu_set_eeprom(dev);
	if (err)
		return err;

	mt7921_mac_init(dev);
	return __mt7921_start(&dev->phy);
}

/* system error recovery */
void mt7921_mac_reset_work(struct work_struct *work)
{
	struct ieee80211_hw *hw;
	struct mt7921_dev *dev;
	int i;

	dev = container_of(work, struct mt7921_dev, reset_work);
	hw = mt76_hw(dev);

	dev_err(dev->mt76.dev, "chip reset\n");
	ieee80211_stop_queues(hw);

	cancel_delayed_work_sync(&dev->mphy.mac_work);
	cancel_delayed_work_sync(&dev->pm.ps_work);
	cancel_work_sync(&dev->pm.wake_work);

	mutex_lock(&dev->mt76.mutex);
	for (i = 0; i < 10; i++) {
		if (!mt7921_mac_reset(dev))
			break;
	}
	mutex_unlock(&dev->mt76.mutex);

	if (i == 10)
		dev_err(dev->mt76.dev, "chip reset failed\n");

=======
	err = mt7921_wpdma_reset(dev, true);
	if (err)
		return err;

	mt76_for_each_q_rx(&dev->mt76, i) {
		napi_enable(&dev->mt76.napi[i]);
		napi_schedule(&dev->mt76.napi[i]);
	}

	napi_enable(&dev->mt76.tx_napi);
	napi_schedule(&dev->mt76.tx_napi);
	mt76_worker_enable(&dev->mt76.tx_worker);

	clear_bit(MT76_MCU_RESET, &dev->mphy.state);

	mt76_wr(dev, MT_WFDMA0_HOST_INT_ENA,
		MT_INT_RX_DONE_ALL | MT_INT_TX_DONE_ALL |
		MT_INT_MCU_CMD);
	mt76_wr(dev, MT_PCIE_MAC_INT_ENABLE, 0xff);

	err = mt7921_run_firmware(dev);
	if (err)
		return err;

	err = mt7921_mcu_set_eeprom(dev);
	if (err)
		return err;

	mt7921_mac_init(dev);
	return __mt7921_start(&dev->phy);
}

/* system error recovery */
void mt7921_mac_reset_work(struct work_struct *work)
{
	struct mt7921_dev *dev = container_of(work, struct mt7921_dev,
					      reset_work);
	struct ieee80211_hw *hw = mt76_hw(dev);
	struct mt76_connac_pm *pm = &dev->pm;
	int i;

	dev_err(dev->mt76.dev, "chip reset\n");
	dev->hw_full_reset = true;
	ieee80211_stop_queues(hw);

	cancel_delayed_work_sync(&dev->mphy.mac_work);
	cancel_delayed_work_sync(&pm->ps_work);
	cancel_work_sync(&pm->wake_work);

	mutex_lock(&dev->mt76.mutex);
	for (i = 0; i < 10; i++) {
		__mt7921_mcu_drv_pmctrl(dev);

		if (!mt7921_mac_reset(dev))
			break;
	}
	mutex_unlock(&dev->mt76.mutex);

	if (i == 10)
		dev_err(dev->mt76.dev, "chip reset failed\n");

>>>>>>> 25423f4b
	if (test_and_clear_bit(MT76_HW_SCANNING, &dev->mphy.state)) {
		struct cfg80211_scan_info info = {
			.aborted = true,
		};

		ieee80211_scan_completed(dev->mphy.hw, &info);
	}

<<<<<<< HEAD
	ieee80211_wake_queues(hw);
	ieee80211_iterate_active_interfaces(hw,
					    IEEE80211_IFACE_ITER_RESUME_ALL,
					    mt7921_vif_connect_iter, 0);
=======
	dev->hw_full_reset = false;
	ieee80211_wake_queues(hw);
	ieee80211_iterate_active_interfaces(hw,
					    IEEE80211_IFACE_ITER_RESUME_ALL,
					    mt7921_vif_connect_iter, NULL);
	mt76_connac_power_save_sched(&dev->mt76.phy, pm);
>>>>>>> 25423f4b
}

void mt7921_reset(struct mt76_dev *mdev)
{
	struct mt7921_dev *dev = container_of(mdev, struct mt7921_dev, mt76);

<<<<<<< HEAD
	queue_work(dev->mt76.wq, &dev->reset_work);
=======
	if (!test_bit(MT76_STATE_RUNNING, &dev->mphy.state))
		return;

	if (!dev->hw_full_reset)
		queue_work(dev->mt76.wq, &dev->reset_work);
>>>>>>> 25423f4b
}

static void
mt7921_mac_update_mib_stats(struct mt7921_phy *phy)
{
	struct mt7921_dev *dev = phy->dev;
	struct mib_stats *mib = &phy->mib;
	int i, aggr0 = 0, aggr1;

	mib->fcs_err_cnt += mt76_get_field(dev, MT_MIB_SDR3(0),
					   MT_MIB_SDR3_FCS_ERR_MASK);
	mib->ack_fail_cnt += mt76_get_field(dev, MT_MIB_MB_BSDR3(0),
					    MT_MIB_ACK_FAIL_COUNT_MASK);
	mib->ba_miss_cnt += mt76_get_field(dev, MT_MIB_MB_BSDR2(0),
					   MT_MIB_BA_FAIL_COUNT_MASK);
	mib->rts_cnt += mt76_get_field(dev, MT_MIB_MB_BSDR0(0),
				       MT_MIB_RTS_COUNT_MASK);
	mib->rts_retries_cnt += mt76_get_field(dev, MT_MIB_MB_BSDR1(0),
					       MT_MIB_RTS_FAIL_COUNT_MASK);

	for (i = 0, aggr1 = aggr0 + 4; i < 4; i++) {
		u32 val, val2;

		val = mt76_rr(dev, MT_TX_AGG_CNT(0, i));
		val2 = mt76_rr(dev, MT_TX_AGG_CNT2(0, i));

		dev->mt76.aggr_stats[aggr0++] += val & 0xffff;
		dev->mt76.aggr_stats[aggr0++] += val >> 16;
		dev->mt76.aggr_stats[aggr1++] += val2 & 0xffff;
		dev->mt76.aggr_stats[aggr1++] += val2 >> 16;
	}
}

static void
mt7921_mac_sta_stats_work(struct mt7921_phy *phy)
{
	struct mt7921_dev *dev = phy->dev;
	struct mt7921_sta *msta;
	LIST_HEAD(list);

	spin_lock_bh(&dev->sta_poll_lock);
	list_splice_init(&phy->stats_list, &list);

	while (!list_empty(&list)) {
		msta = list_first_entry(&list, struct mt7921_sta, stats_list);
		list_del_init(&msta->stats_list);
		spin_unlock_bh(&dev->sta_poll_lock);

		/* query wtbl info to report tx rate for further devices */
		mt7921_get_wtbl_info(dev, msta->wcid.idx);

		spin_lock_bh(&dev->sta_poll_lock);
	}

	spin_unlock_bh(&dev->sta_poll_lock);
}

void mt7921_mac_work(struct work_struct *work)
{
	struct mt7921_phy *phy;
	struct mt76_phy *mphy;

	mphy = (struct mt76_phy *)container_of(work, struct mt76_phy,
					       mac_work.work);
	phy = mphy->priv;

	mt7921_mutex_acquire(phy->dev);

	mt76_update_survey(mphy->dev);
	if (++mphy->mac_work_count == 2) {
		mphy->mac_work_count = 0;

		mt7921_mac_update_mib_stats(phy);
	}
	if (++phy->sta_work_count == 4) {
		phy->sta_work_count = 0;
		mt7921_mac_sta_stats_work(phy);
	}

	mt7921_mutex_release(phy->dev);
	ieee80211_queue_delayed_work(phy->mt76->hw, &mphy->mac_work,
				     MT7921_WATCHDOG_TIME);
}

void mt7921_pm_wake_work(struct work_struct *work)
{
	struct mt7921_dev *dev;
	struct mt76_phy *mphy;

	dev = (struct mt7921_dev *)container_of(work, struct mt7921_dev,
						pm.wake_work);
	mphy = dev->phy.mt76;

	if (!mt7921_mcu_drv_pmctrl(dev)) {
		int i;

		mt76_for_each_q_rx(&dev->mt76, i)
			napi_schedule(&dev->mt76.napi[i]);
		mt76_connac_pm_dequeue_skbs(mphy, &dev->pm);
		mt7921_tx_cleanup(dev);
		if (test_bit(MT76_STATE_RUNNING, &mphy->state))
			ieee80211_queue_delayed_work(mphy->hw, &mphy->mac_work,
						     MT7921_WATCHDOG_TIME);
	}

	ieee80211_wake_queues(mphy->hw);
	wake_up(&dev->pm.wait);
}

void mt7921_pm_power_save_work(struct work_struct *work)
{
	struct mt7921_dev *dev;
	unsigned long delta;

	dev = (struct mt7921_dev *)container_of(work, struct mt7921_dev,
						pm.ps_work.work);

	delta = dev->pm.idle_timeout;
	if (test_bit(MT76_HW_SCANNING, &dev->mphy.state) ||
	    test_bit(MT76_HW_SCHED_SCANNING, &dev->mphy.state))
		goto out;

	if (time_is_after_jiffies(dev->pm.last_activity + delta)) {
		delta = dev->pm.last_activity + delta - jiffies;
		goto out;
	}

	if (!mt7921_mcu_fw_pmctrl(dev))
		return;
out:
	queue_delayed_work(dev->mt76.wq, &dev->pm.ps_work, delta);
}

int mt7921_mac_set_beacon_filter(struct mt7921_phy *phy,
				 struct ieee80211_vif *vif,
				 bool enable)
{
	struct mt7921_dev *dev = phy->dev;
	bool ext_phy = phy != &dev->phy;
	int err;

	if (!dev->pm.enable)
		return -EOPNOTSUPP;

	err = mt7921_mcu_set_bss_pm(dev, vif, enable);
	if (err)
		return err;

	if (enable) {
		vif->driver_flags |= IEEE80211_VIF_BEACON_FILTER;
		mt76_set(dev, MT_WF_RFCR(ext_phy),
			 MT_WF_RFCR_DROP_OTHER_BEACON);
	} else {
		vif->driver_flags &= ~IEEE80211_VIF_BEACON_FILTER;
		mt76_clear(dev, MT_WF_RFCR(ext_phy),
			   MT_WF_RFCR_DROP_OTHER_BEACON);
	}

	return 0;
}

void mt7921_coredump_work(struct work_struct *work)
{
	struct mt7921_dev *dev;
	char *dump, *data;

	dev = (struct mt7921_dev *)container_of(work, struct mt7921_dev,
						coredump.work.work);

	if (time_is_after_jiffies(dev->coredump.last_activity +
				  4 * MT76_CONNAC_COREDUMP_TIMEOUT)) {
		queue_delayed_work(dev->mt76.wq, &dev->coredump.work,
				   MT76_CONNAC_COREDUMP_TIMEOUT);
		return;
	}

	dump = vzalloc(MT76_CONNAC_COREDUMP_SZ);
	data = dump;

	while (true) {
		struct sk_buff *skb;

		spin_lock_bh(&dev->mt76.lock);
		skb = __skb_dequeue(&dev->coredump.msg_list);
		spin_unlock_bh(&dev->mt76.lock);

		if (!skb)
			break;

		skb_pull(skb, sizeof(struct mt7921_mcu_rxd));
<<<<<<< HEAD
		if (data + skb->len - dump > MT76_CONNAC_COREDUMP_SZ) {
=======
		if (!dump || data + skb->len - dump > MT76_CONNAC_COREDUMP_SZ) {
>>>>>>> 25423f4b
			dev_kfree_skb(skb);
			continue;
		}

		memcpy(data, skb->data, skb->len);
		data += skb->len;

		dev_kfree_skb(skb);
	}
<<<<<<< HEAD
	dev_coredumpv(dev->mt76.dev, dump, MT76_CONNAC_COREDUMP_SZ,
		      GFP_KERNEL);
=======

	if (dump)
		dev_coredumpv(dev->mt76.dev, dump, MT76_CONNAC_COREDUMP_SZ,
			      GFP_KERNEL);

>>>>>>> 25423f4b
	mt7921_reset(&dev->mt76);
}<|MERGE_RESOLUTION|>--- conflicted
+++ resolved
@@ -542,19 +542,11 @@
 		default:
 			return -EINVAL;
 		}
-<<<<<<< HEAD
 
 		status->enc_flags |= RX_ENC_FLAG_STBC_MASK * stbc;
 		if (mode < MT_PHY_TYPE_HE_SU && gi)
 			status->enc_flags |= RX_ENC_FLAG_SHORT_GI;
 
-=======
-
-		status->enc_flags |= RX_ENC_FLAG_STBC_MASK * stbc;
-		if (mode < MT_PHY_TYPE_HE_SU && gi)
-			status->enc_flags |= RX_ENC_FLAG_SHORT_GI;
-
->>>>>>> 25423f4b
 		if (rxd1 & MT_RXD1_NORMAL_GROUP_5) {
 			rxd += 18;
 			if ((u8 *)rxd - skb->data >= skb->len)
@@ -1192,82 +1184,6 @@
 	mt76_connac_power_save_sched(&dev->mphy, &dev->pm);
 }
 
-<<<<<<< HEAD
-static int
-mt7921_wfsys_reset(struct mt7921_dev *dev)
-{
-	mt76_set(dev, 0x70002600, BIT(0));
-	msleep(200);
-	mt76_clear(dev, 0x70002600, BIT(0));
-
-	return __mt76_poll_msec(&dev->mt76, MT_WFSYS_SW_RST_B,
-				WFSYS_SW_INIT_DONE, WFSYS_SW_INIT_DONE, 500);
-}
-
-static void
-mt7921_dma_reset(struct mt7921_dev *dev)
-{
-	int i;
-
-	/* reset */
-	mt76_clear(dev, MT_WFDMA0_RST,
-		   MT_WFDMA0_RST_DMASHDL_ALL_RST | MT_WFDMA0_RST_LOGIC_RST);
-
-	mt76_set(dev, MT_WFDMA0_RST,
-		 MT_WFDMA0_RST_DMASHDL_ALL_RST | MT_WFDMA0_RST_LOGIC_RST);
-
-	/* disable WFDMA0 */
-	mt76_clear(dev, MT_WFDMA0_GLO_CFG,
-		   MT_WFDMA0_GLO_CFG_TX_DMA_EN | MT_WFDMA0_GLO_CFG_RX_DMA_EN |
-		   MT_WFDMA0_GLO_CFG_CSR_DISP_BASE_PTR_CHAIN_EN |
-		   MT_WFDMA0_GLO_CFG_OMIT_TX_INFO |
-		   MT_WFDMA0_GLO_CFG_OMIT_RX_INFO |
-		   MT_WFDMA0_GLO_CFG_OMIT_RX_INFO_PFET2);
-
-	mt76_poll(dev, MT_WFDMA0_GLO_CFG,
-		  MT_WFDMA0_GLO_CFG_TX_DMA_BUSY |
-		  MT_WFDMA0_GLO_CFG_RX_DMA_BUSY, 0, 1000);
-
-	/* reset hw queues */
-	for (i = 0; i < __MT_TXQ_MAX; i++)
-		mt76_queue_reset(dev, dev->mphy.q_tx[i]);
-
-	for (i = 0; i < __MT_MCUQ_MAX; i++)
-		mt76_queue_reset(dev, dev->mt76.q_mcu[i]);
-
-	mt76_for_each_q_rx(&dev->mt76, i)
-		mt76_queue_reset(dev, &dev->mt76.q_rx[i]);
-
-	/* configure perfetch settings */
-	mt7921_dma_prefetch(dev);
-
-	/* reset dma idx */
-	mt76_wr(dev, MT_WFDMA0_RST_DTX_PTR, ~0);
-
-	/* configure delay interrupt */
-	mt76_wr(dev, MT_WFDMA0_PRI_DLY_INT_CFG0, 0);
-
-	mt76_set(dev, MT_WFDMA0_GLO_CFG,
-		 MT_WFDMA0_GLO_CFG_TX_WB_DDONE |
-		 MT_WFDMA0_GLO_CFG_FIFO_LITTLE_ENDIAN |
-		 MT_WFDMA0_GLO_CFG_CLK_GAT_DIS |
-		 MT_WFDMA0_GLO_CFG_OMIT_TX_INFO |
-		 MT_WFDMA0_GLO_CFG_CSR_DISP_BASE_PTR_CHAIN_EN |
-		 MT_WFDMA0_GLO_CFG_OMIT_RX_INFO_PFET2);
-
-	mt76_set(dev, MT_WFDMA0_GLO_CFG,
-		 MT_WFDMA0_GLO_CFG_TX_DMA_EN | MT_WFDMA0_GLO_CFG_RX_DMA_EN);
-
-	mt76_set(dev, 0x54000120, BIT(1));
-
-	/* enable interrupts for TX/RX rings */
-	mt7921_irq_enable(dev,
-			  MT_INT_RX_DONE_ALL | MT_INT_TX_DONE_ALL |
-			  MT_INT_MCU_CMD);
-}
-
-=======
->>>>>>> 25423f4b
 void mt7921_tx_token_put(struct mt7921_dev *dev)
 {
 	struct mt76_txwi_cache *txwi;
@@ -1296,31 +1212,18 @@
 	struct mt7921_vif *mvif = (struct mt7921_vif *)vif->drv_priv;
 	struct mt7921_dev *dev = mvif->phy->dev;
 
-<<<<<<< HEAD
-	ieee80211_disconnect(vif, true);
-=======
 	if (vif->type == NL80211_IFTYPE_STATION)
 		ieee80211_disconnect(vif, true);
->>>>>>> 25423f4b
 
 	mt76_connac_mcu_uni_add_dev(&dev->mphy, vif, &mvif->sta.wcid, true);
 	mt7921_mcu_set_tx(dev, vif);
 }
-<<<<<<< HEAD
 
 static int
 mt7921_mac_reset(struct mt7921_dev *dev)
 {
 	int i, err;
 
-=======
-
-static int
-mt7921_mac_reset(struct mt7921_dev *dev)
-{
-	int i, err;
-
->>>>>>> 25423f4b
 	mt76_connac_free_pending_tx_skbs(&dev->pm, NULL);
 
 	mt76_wr(dev, MT_WFDMA0_HOST_INT_ENA, 0);
@@ -1341,78 +1244,6 @@
 	mt7921_tx_token_put(dev);
 	idr_init(&dev->mt76.token);
 
-<<<<<<< HEAD
-	/* clean up hw queues */
-	for (i = 0; i < ARRAY_SIZE(dev->mt76.phy.q_tx); i++)
-		mt76_queue_tx_cleanup(dev, dev->mphy.q_tx[i], true);
-
-	for (i = 0; i < ARRAY_SIZE(dev->mt76.q_mcu); i++)
-		mt76_queue_tx_cleanup(dev, dev->mt76.q_mcu[i], true);
-
-	mt76_for_each_q_rx(&dev->mt76, i)
-		mt76_queue_rx_cleanup(dev, &dev->mt76.q_rx[i]);
-
-	mt7921_wfsys_reset(dev);
-	mt7921_dma_reset(dev);
-
-	mt76_for_each_q_rx(&dev->mt76, i) {
-		mt76_queue_rx_reset(dev, i);
-		napi_enable(&dev->mt76.napi[i]);
-		napi_schedule(&dev->mt76.napi[i]);
-	}
-
-	napi_enable(&dev->mt76.tx_napi);
-	napi_schedule(&dev->mt76.tx_napi);
-	mt76_worker_enable(&dev->mt76.tx_worker);
-
-	clear_bit(MT76_MCU_RESET, &dev->mphy.state);
-
-	mt76_wr(dev, MT_WFDMA0_HOST_INT_ENA, 0);
-	mt76_wr(dev, MT_PCIE_MAC_INT_ENABLE, 0xff);
-	mt7921_irq_enable(dev,
-			  MT_INT_RX_DONE_ALL | MT_INT_TX_DONE_ALL |
-			  MT_INT_MCU_CMD);
-
-	err = mt7921_run_firmware(dev);
-	if (err)
-		return err;
-
-	err = mt7921_mcu_set_eeprom(dev);
-	if (err)
-		return err;
-
-	mt7921_mac_init(dev);
-	return __mt7921_start(&dev->phy);
-}
-
-/* system error recovery */
-void mt7921_mac_reset_work(struct work_struct *work)
-{
-	struct ieee80211_hw *hw;
-	struct mt7921_dev *dev;
-	int i;
-
-	dev = container_of(work, struct mt7921_dev, reset_work);
-	hw = mt76_hw(dev);
-
-	dev_err(dev->mt76.dev, "chip reset\n");
-	ieee80211_stop_queues(hw);
-
-	cancel_delayed_work_sync(&dev->mphy.mac_work);
-	cancel_delayed_work_sync(&dev->pm.ps_work);
-	cancel_work_sync(&dev->pm.wake_work);
-
-	mutex_lock(&dev->mt76.mutex);
-	for (i = 0; i < 10; i++) {
-		if (!mt7921_mac_reset(dev))
-			break;
-	}
-	mutex_unlock(&dev->mt76.mutex);
-
-	if (i == 10)
-		dev_err(dev->mt76.dev, "chip reset failed\n");
-
-=======
 	err = mt7921_wpdma_reset(dev, true);
 	if (err)
 		return err;
@@ -1474,7 +1305,6 @@
 	if (i == 10)
 		dev_err(dev->mt76.dev, "chip reset failed\n");
 
->>>>>>> 25423f4b
 	if (test_and_clear_bit(MT76_HW_SCANNING, &dev->mphy.state)) {
 		struct cfg80211_scan_info info = {
 			.aborted = true,
@@ -1483,34 +1313,23 @@
 		ieee80211_scan_completed(dev->mphy.hw, &info);
 	}
 
-<<<<<<< HEAD
-	ieee80211_wake_queues(hw);
-	ieee80211_iterate_active_interfaces(hw,
-					    IEEE80211_IFACE_ITER_RESUME_ALL,
-					    mt7921_vif_connect_iter, 0);
-=======
 	dev->hw_full_reset = false;
 	ieee80211_wake_queues(hw);
 	ieee80211_iterate_active_interfaces(hw,
 					    IEEE80211_IFACE_ITER_RESUME_ALL,
 					    mt7921_vif_connect_iter, NULL);
 	mt76_connac_power_save_sched(&dev->mt76.phy, pm);
->>>>>>> 25423f4b
 }
 
 void mt7921_reset(struct mt76_dev *mdev)
 {
 	struct mt7921_dev *dev = container_of(mdev, struct mt7921_dev, mt76);
 
-<<<<<<< HEAD
-	queue_work(dev->mt76.wq, &dev->reset_work);
-=======
 	if (!test_bit(MT76_STATE_RUNNING, &dev->mphy.state))
 		return;
 
 	if (!dev->hw_full_reset)
 		queue_work(dev->mt76.wq, &dev->reset_work);
->>>>>>> 25423f4b
 }
 
 static void
@@ -1701,11 +1520,7 @@
 			break;
 
 		skb_pull(skb, sizeof(struct mt7921_mcu_rxd));
-<<<<<<< HEAD
-		if (data + skb->len - dump > MT76_CONNAC_COREDUMP_SZ) {
-=======
 		if (!dump || data + skb->len - dump > MT76_CONNAC_COREDUMP_SZ) {
->>>>>>> 25423f4b
 			dev_kfree_skb(skb);
 			continue;
 		}
@@ -1715,15 +1530,10 @@
 
 		dev_kfree_skb(skb);
 	}
-<<<<<<< HEAD
-	dev_coredumpv(dev->mt76.dev, dump, MT76_CONNAC_COREDUMP_SZ,
-		      GFP_KERNEL);
-=======
 
 	if (dump)
 		dev_coredumpv(dev->mt76.dev, dump, MT76_CONNAC_COREDUMP_SZ,
 			      GFP_KERNEL);
 
->>>>>>> 25423f4b
 	mt7921_reset(&dev->mt76);
 }