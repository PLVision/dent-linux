// SPDX-License-Identifier: GPL-2.0-only
/*
 * Copyright (c) 2012 The Chromium OS Authors. All rights reserved.
 *
 * Test code for seccomp bpf.
 */

#define _GNU_SOURCE
#include <sys/types.h>

/*
 * glibc 2.26 and later have SIGSYS in siginfo_t. Before that,
 * we need to use the kernel's siginfo.h file and trick glibc
 * into accepting it.
 */
#if !__GLIBC_PREREQ(2, 26)
# include <asm/siginfo.h>
# define __have_siginfo_t 1
# define __have_sigval_t 1
# define __have_sigevent_t 1
#endif

#include <errno.h>
#include <linux/filter.h>
#include <sys/prctl.h>
#include <sys/ptrace.h>
#include <sys/user.h>
#include <linux/prctl.h>
#include <linux/ptrace.h>
#include <linux/seccomp.h>
#include <pthread.h>
#include <semaphore.h>
#include <signal.h>
#include <stddef.h>
#include <stdbool.h>
#include <string.h>
#include <time.h>
#include <limits.h>
#include <linux/elf.h>
#include <sys/uio.h>
#include <sys/utsname.h>
#include <sys/fcntl.h>
#include <sys/mman.h>
#include <sys/times.h>
#include <sys/socket.h>
#include <sys/ioctl.h>
#include <linux/kcmp.h>
#include <sys/resource.h>

#include <unistd.h>
#include <sys/syscall.h>
#include <poll.h>

#include "../kselftest_harness.h"
#include "../clone3/clone3_selftests.h"

/* Attempt to de-conflict with the selftests tree. */
#ifndef SKIP
#define SKIP(s, ...)	XFAIL(s, ##__VA_ARGS__)
#endif

#ifndef PR_SET_PTRACER
# define PR_SET_PTRACER 0x59616d61
#endif

#ifndef PR_SET_NO_NEW_PRIVS
#define PR_SET_NO_NEW_PRIVS 38
#define PR_GET_NO_NEW_PRIVS 39
#endif

#ifndef PR_SECCOMP_EXT
#define PR_SECCOMP_EXT 43
#endif

#ifndef SECCOMP_EXT_ACT
#define SECCOMP_EXT_ACT 1
#endif

#ifndef SECCOMP_EXT_ACT_TSYNC
#define SECCOMP_EXT_ACT_TSYNC 1
#endif

#ifndef SECCOMP_MODE_STRICT
#define SECCOMP_MODE_STRICT 1
#endif

#ifndef SECCOMP_MODE_FILTER
#define SECCOMP_MODE_FILTER 2
#endif

#ifndef SECCOMP_RET_ALLOW
struct seccomp_data {
	int nr;
	__u32 arch;
	__u64 instruction_pointer;
	__u64 args[6];
};
#endif

#ifndef SECCOMP_RET_KILL_PROCESS
#define SECCOMP_RET_KILL_PROCESS 0x80000000U /* kill the process */
#define SECCOMP_RET_KILL_THREAD	 0x00000000U /* kill the thread */
#endif
#ifndef SECCOMP_RET_KILL
#define SECCOMP_RET_KILL	 SECCOMP_RET_KILL_THREAD
#define SECCOMP_RET_TRAP	 0x00030000U /* disallow and force a SIGSYS */
#define SECCOMP_RET_ERRNO	 0x00050000U /* returns an errno */
#define SECCOMP_RET_TRACE	 0x7ff00000U /* pass to a tracer or disallow */
#define SECCOMP_RET_ALLOW	 0x7fff0000U /* allow */
#endif
#ifndef SECCOMP_RET_LOG
#define SECCOMP_RET_LOG		 0x7ffc0000U /* allow after logging */
#endif

#ifndef __NR_seccomp
# if defined(__i386__)
#  define __NR_seccomp 354
# elif defined(__x86_64__)
#  define __NR_seccomp 317
# elif defined(__arm__)
#  define __NR_seccomp 383
# elif defined(__aarch64__)
#  define __NR_seccomp 277
# elif defined(__riscv)
#  define __NR_seccomp 277
# elif defined(__csky__)
#  define __NR_seccomp 277
# elif defined(__hppa__)
#  define __NR_seccomp 338
# elif defined(__powerpc__)
#  define __NR_seccomp 358
# elif defined(__s390__)
#  define __NR_seccomp 348
# elif defined(__xtensa__)
#  define __NR_seccomp 337
# elif defined(__sh__)
#  define __NR_seccomp 372
# else
#  warning "seccomp syscall number unknown for this architecture"
#  define __NR_seccomp 0xffff
# endif
#endif

#ifndef SECCOMP_SET_MODE_STRICT
#define SECCOMP_SET_MODE_STRICT 0
#endif

#ifndef SECCOMP_SET_MODE_FILTER
#define SECCOMP_SET_MODE_FILTER 1
#endif

#ifndef SECCOMP_GET_ACTION_AVAIL
#define SECCOMP_GET_ACTION_AVAIL 2
#endif

#ifndef SECCOMP_GET_NOTIF_SIZES
#define SECCOMP_GET_NOTIF_SIZES 3
#endif

#ifndef SECCOMP_FILTER_FLAG_TSYNC
#define SECCOMP_FILTER_FLAG_TSYNC (1UL << 0)
#endif

#ifndef SECCOMP_FILTER_FLAG_LOG
#define SECCOMP_FILTER_FLAG_LOG (1UL << 1)
#endif

#ifndef SECCOMP_FILTER_FLAG_SPEC_ALLOW
#define SECCOMP_FILTER_FLAG_SPEC_ALLOW (1UL << 2)
#endif

#ifndef PTRACE_SECCOMP_GET_METADATA
#define PTRACE_SECCOMP_GET_METADATA	0x420d

struct seccomp_metadata {
	__u64 filter_off;       /* Input: which filter */
	__u64 flags;             /* Output: filter's flags */
};
#endif

#ifndef SECCOMP_FILTER_FLAG_NEW_LISTENER
#define SECCOMP_FILTER_FLAG_NEW_LISTENER	(1UL << 3)
#endif

#ifndef SECCOMP_RET_USER_NOTIF
#define SECCOMP_RET_USER_NOTIF 0x7fc00000U

#define SECCOMP_IOC_MAGIC		'!'
#define SECCOMP_IO(nr)			_IO(SECCOMP_IOC_MAGIC, nr)
#define SECCOMP_IOR(nr, type)		_IOR(SECCOMP_IOC_MAGIC, nr, type)
#define SECCOMP_IOW(nr, type)		_IOW(SECCOMP_IOC_MAGIC, nr, type)
#define SECCOMP_IOWR(nr, type)		_IOWR(SECCOMP_IOC_MAGIC, nr, type)

/* Flags for seccomp notification fd ioctl. */
#define SECCOMP_IOCTL_NOTIF_RECV	SECCOMP_IOWR(0, struct seccomp_notif)
#define SECCOMP_IOCTL_NOTIF_SEND	SECCOMP_IOWR(1,	\
						struct seccomp_notif_resp)
#define SECCOMP_IOCTL_NOTIF_ID_VALID	SECCOMP_IOW(2, __u64)

struct seccomp_notif {
	__u64 id;
	__u32 pid;
	__u32 flags;
	struct seccomp_data data;
};

struct seccomp_notif_resp {
	__u64 id;
	__s64 val;
	__s32 error;
	__u32 flags;
};

struct seccomp_notif_sizes {
	__u16 seccomp_notif;
	__u16 seccomp_notif_resp;
	__u16 seccomp_data;
};
#endif

#ifndef SECCOMP_IOCTL_NOTIF_ADDFD
/* On success, the return value is the remote process's added fd number */
#define SECCOMP_IOCTL_NOTIF_ADDFD	SECCOMP_IOW(3,	\
						struct seccomp_notif_addfd)

/* valid flags for seccomp_notif_addfd */
#define SECCOMP_ADDFD_FLAG_SETFD	(1UL << 0) /* Specify remote fd */

struct seccomp_notif_addfd {
	__u64 id;
	__u32 flags;
	__u32 srcfd;
	__u32 newfd;
	__u32 newfd_flags;
};
#endif

struct seccomp_notif_addfd_small {
	__u64 id;
	char weird[4];
};
#define SECCOMP_IOCTL_NOTIF_ADDFD_SMALL	\
	SECCOMP_IOW(3, struct seccomp_notif_addfd_small)

struct seccomp_notif_addfd_big {
	union {
		struct seccomp_notif_addfd addfd;
		char buf[sizeof(struct seccomp_notif_addfd) + 8];
	};
};
#define SECCOMP_IOCTL_NOTIF_ADDFD_BIG	\
	SECCOMP_IOWR(3, struct seccomp_notif_addfd_big)

#ifndef PTRACE_EVENTMSG_SYSCALL_ENTRY
#define PTRACE_EVENTMSG_SYSCALL_ENTRY	1
#define PTRACE_EVENTMSG_SYSCALL_EXIT	2
#endif

#ifndef SECCOMP_USER_NOTIF_FLAG_CONTINUE
#define SECCOMP_USER_NOTIF_FLAG_CONTINUE 0x00000001
#endif

#ifndef SECCOMP_FILTER_FLAG_TSYNC_ESRCH
#define SECCOMP_FILTER_FLAG_TSYNC_ESRCH (1UL << 4)
#endif

#ifndef seccomp
int seccomp(unsigned int op, unsigned int flags, void *args)
{
	errno = 0;
	return syscall(__NR_seccomp, op, flags, args);
}
#endif

#if __BYTE_ORDER == __LITTLE_ENDIAN
#define syscall_arg(_n) (offsetof(struct seccomp_data, args[_n]))
#elif __BYTE_ORDER == __BIG_ENDIAN
#define syscall_arg(_n) (offsetof(struct seccomp_data, args[_n]) + sizeof(__u32))
#else
#error "wut? Unknown __BYTE_ORDER?!"
#endif

#define SIBLING_EXIT_UNKILLED	0xbadbeef
#define SIBLING_EXIT_FAILURE	0xbadface
#define SIBLING_EXIT_NEWPRIVS	0xbadfeed

static int __filecmp(pid_t pid1, pid_t pid2, int fd1, int fd2)
{
#ifdef __NR_kcmp
	errno = 0;
	return syscall(__NR_kcmp, pid1, pid2, KCMP_FILE, fd1, fd2);
#else
	errno = ENOSYS;
	return -1;
#endif
}

/* Have TH_LOG report actual location filecmp() is used. */
#define filecmp(pid1, pid2, fd1, fd2)	({		\
	int _ret;					\
							\
	_ret = __filecmp(pid1, pid2, fd1, fd2);		\
	if (_ret != 0) {				\
		if (_ret < 0 && errno == ENOSYS) {	\
			TH_LOG("kcmp() syscall missing (test is less accurate)");\
			_ret = 0;			\
		}					\
	}						\
	_ret; })

TEST(kcmp)
{
	int ret;

	ret = __filecmp(getpid(), getpid(), 1, 1);
	EXPECT_EQ(ret, 0);
	if (ret != 0 && errno == ENOSYS)
		SKIP(return, "Kernel does not support kcmp() (missing CONFIG_CHECKPOINT_RESTORE?)");
}

TEST(mode_strict_support)
{
	long ret;

	ret = prctl(PR_SET_SECCOMP, SECCOMP_MODE_STRICT, NULL, NULL, NULL);
	ASSERT_EQ(0, ret) {
		TH_LOG("Kernel does not support CONFIG_SECCOMP");
	}
	syscall(__NR_exit, 0);
}

TEST_SIGNAL(mode_strict_cannot_call_prctl, SIGKILL)
{
	long ret;

	ret = prctl(PR_SET_SECCOMP, SECCOMP_MODE_STRICT, NULL, NULL, NULL);
	ASSERT_EQ(0, ret) {
		TH_LOG("Kernel does not support CONFIG_SECCOMP");
	}
	syscall(__NR_prctl, PR_SET_SECCOMP, SECCOMP_MODE_FILTER,
		NULL, NULL, NULL);
	EXPECT_FALSE(true) {
		TH_LOG("Unreachable!");
	}
}

/* Note! This doesn't test no new privs behavior */
TEST(no_new_privs_support)
{
	long ret;

	ret = prctl(PR_SET_NO_NEW_PRIVS, 1, 0, 0, 0);
	EXPECT_EQ(0, ret) {
		TH_LOG("Kernel does not support PR_SET_NO_NEW_PRIVS!");
	}
}

/* Tests kernel support by checking for a copy_from_user() fault on NULL. */
TEST(mode_filter_support)
{
	long ret;

	ret = prctl(PR_SET_NO_NEW_PRIVS, 1, NULL, 0, 0);
	ASSERT_EQ(0, ret) {
		TH_LOG("Kernel does not support PR_SET_NO_NEW_PRIVS!");
	}
	ret = prctl(PR_SET_SECCOMP, SECCOMP_MODE_FILTER, NULL, NULL, NULL);
	EXPECT_EQ(-1, ret);
	EXPECT_EQ(EFAULT, errno) {
		TH_LOG("Kernel does not support CONFIG_SECCOMP_FILTER!");
	}
}

TEST(mode_filter_without_nnp)
{
	struct sock_filter filter[] = {
		BPF_STMT(BPF_RET|BPF_K, SECCOMP_RET_ALLOW),
	};
	struct sock_fprog prog = {
		.len = (unsigned short)ARRAY_SIZE(filter),
		.filter = filter,
	};
	long ret;

	ret = prctl(PR_GET_NO_NEW_PRIVS, 0, NULL, 0, 0);
	ASSERT_LE(0, ret) {
		TH_LOG("Expected 0 or unsupported for NO_NEW_PRIVS");
	}
	errno = 0;
	ret = prctl(PR_SET_SECCOMP, SECCOMP_MODE_FILTER, &prog, 0, 0);
	/* Succeeds with CAP_SYS_ADMIN, fails without */
	/* TODO(wad) check caps not euid */
	if (geteuid()) {
		EXPECT_EQ(-1, ret);
		EXPECT_EQ(EACCES, errno);
	} else {
		EXPECT_EQ(0, ret);
	}
}

#define MAX_INSNS_PER_PATH 32768

TEST(filter_size_limits)
{
	int i;
	int count = BPF_MAXINSNS + 1;
	struct sock_filter allow[] = {
		BPF_STMT(BPF_RET|BPF_K, SECCOMP_RET_ALLOW),
	};
	struct sock_filter *filter;
	struct sock_fprog prog = { };
	long ret;

	filter = calloc(count, sizeof(*filter));
	ASSERT_NE(NULL, filter);

	for (i = 0; i < count; i++)
		filter[i] = allow[0];

	ret = prctl(PR_SET_NO_NEW_PRIVS, 1, 0, 0, 0);
	ASSERT_EQ(0, ret);

	prog.filter = filter;
	prog.len = count;

	/* Too many filter instructions in a single filter. */
	ret = prctl(PR_SET_SECCOMP, SECCOMP_MODE_FILTER, &prog, 0, 0);
	ASSERT_NE(0, ret) {
		TH_LOG("Installing %d insn filter was allowed", prog.len);
	}

	/* One less is okay, though. */
	prog.len -= 1;
	ret = prctl(PR_SET_SECCOMP, SECCOMP_MODE_FILTER, &prog, 0, 0);
	ASSERT_EQ(0, ret) {
		TH_LOG("Installing %d insn filter wasn't allowed", prog.len);
	}
}

TEST(filter_chain_limits)
{
	int i;
	int count = BPF_MAXINSNS;
	struct sock_filter allow[] = {
		BPF_STMT(BPF_RET|BPF_K, SECCOMP_RET_ALLOW),
	};
	struct sock_filter *filter;
	struct sock_fprog prog = { };
	long ret;

	filter = calloc(count, sizeof(*filter));
	ASSERT_NE(NULL, filter);

	for (i = 0; i < count; i++)
		filter[i] = allow[0];

	ret = prctl(PR_SET_NO_NEW_PRIVS, 1, 0, 0, 0);
	ASSERT_EQ(0, ret);

	prog.filter = filter;
	prog.len = 1;

	ret = prctl(PR_SET_SECCOMP, SECCOMP_MODE_FILTER, &prog, 0, 0);
	ASSERT_EQ(0, ret);

	prog.len = count;

	/* Too many total filter instructions. */
	for (i = 0; i < MAX_INSNS_PER_PATH; i++) {
		ret = prctl(PR_SET_SECCOMP, SECCOMP_MODE_FILTER, &prog, 0, 0);
		if (ret != 0)
			break;
	}
	ASSERT_NE(0, ret) {
		TH_LOG("Allowed %d %d-insn filters (total with penalties:%d)",
		       i, count, i * (count + 4));
	}
}

TEST(mode_filter_cannot_move_to_strict)
{
	struct sock_filter filter[] = {
		BPF_STMT(BPF_RET|BPF_K, SECCOMP_RET_ALLOW),
	};
	struct sock_fprog prog = {
		.len = (unsigned short)ARRAY_SIZE(filter),
		.filter = filter,
	};
	long ret;

	ret = prctl(PR_SET_NO_NEW_PRIVS, 1, 0, 0, 0);
	ASSERT_EQ(0, ret);

	ret = prctl(PR_SET_SECCOMP, SECCOMP_MODE_FILTER, &prog, 0, 0);
	ASSERT_EQ(0, ret);

	ret = prctl(PR_SET_SECCOMP, SECCOMP_MODE_STRICT, NULL, 0, 0);
	EXPECT_EQ(-1, ret);
	EXPECT_EQ(EINVAL, errno);
}


TEST(mode_filter_get_seccomp)
{
	struct sock_filter filter[] = {
		BPF_STMT(BPF_RET|BPF_K, SECCOMP_RET_ALLOW),
	};
	struct sock_fprog prog = {
		.len = (unsigned short)ARRAY_SIZE(filter),
		.filter = filter,
	};
	long ret;

	ret = prctl(PR_SET_NO_NEW_PRIVS, 1, 0, 0, 0);
	ASSERT_EQ(0, ret);

	ret = prctl(PR_GET_SECCOMP, 0, 0, 0, 0);
	EXPECT_EQ(0, ret);

	ret = prctl(PR_SET_SECCOMP, SECCOMP_MODE_FILTER, &prog, 0, 0);
	ASSERT_EQ(0, ret);

	ret = prctl(PR_GET_SECCOMP, 0, 0, 0, 0);
	EXPECT_EQ(2, ret);
}


TEST(ALLOW_all)
{
	struct sock_filter filter[] = {
		BPF_STMT(BPF_RET|BPF_K, SECCOMP_RET_ALLOW),
	};
	struct sock_fprog prog = {
		.len = (unsigned short)ARRAY_SIZE(filter),
		.filter = filter,
	};
	long ret;

	ret = prctl(PR_SET_NO_NEW_PRIVS, 1, 0, 0, 0);
	ASSERT_EQ(0, ret);

	ret = prctl(PR_SET_SECCOMP, SECCOMP_MODE_FILTER, &prog);
	ASSERT_EQ(0, ret);
}

TEST(empty_prog)
{
	struct sock_filter filter[] = {
	};
	struct sock_fprog prog = {
		.len = (unsigned short)ARRAY_SIZE(filter),
		.filter = filter,
	};
	long ret;

	ret = prctl(PR_SET_NO_NEW_PRIVS, 1, 0, 0, 0);
	ASSERT_EQ(0, ret);

	ret = prctl(PR_SET_SECCOMP, SECCOMP_MODE_FILTER, &prog);
	EXPECT_EQ(-1, ret);
	EXPECT_EQ(EINVAL, errno);
}

TEST(log_all)
{
	struct sock_filter filter[] = {
		BPF_STMT(BPF_RET|BPF_K, SECCOMP_RET_LOG),
	};
	struct sock_fprog prog = {
		.len = (unsigned short)ARRAY_SIZE(filter),
		.filter = filter,
	};
	long ret;
	pid_t parent = getppid();

	ret = prctl(PR_SET_NO_NEW_PRIVS, 1, 0, 0, 0);
	ASSERT_EQ(0, ret);

	ret = prctl(PR_SET_SECCOMP, SECCOMP_MODE_FILTER, &prog);
	ASSERT_EQ(0, ret);

	/* getppid() should succeed and be logged (no check for logging) */
	EXPECT_EQ(parent, syscall(__NR_getppid));
}

TEST_SIGNAL(unknown_ret_is_kill_inside, SIGSYS)
{
	struct sock_filter filter[] = {
		BPF_STMT(BPF_RET|BPF_K, 0x10000000U),
	};
	struct sock_fprog prog = {
		.len = (unsigned short)ARRAY_SIZE(filter),
		.filter = filter,
	};
	long ret;

	ret = prctl(PR_SET_NO_NEW_PRIVS, 1, 0, 0, 0);
	ASSERT_EQ(0, ret);

	ret = prctl(PR_SET_SECCOMP, SECCOMP_MODE_FILTER, &prog);
	ASSERT_EQ(0, ret);
	EXPECT_EQ(0, syscall(__NR_getpid)) {
		TH_LOG("getpid() shouldn't ever return");
	}
}

/* return code >= 0x80000000 is unused. */
TEST_SIGNAL(unknown_ret_is_kill_above_allow, SIGSYS)
{
	struct sock_filter filter[] = {
		BPF_STMT(BPF_RET|BPF_K, 0x90000000U),
	};
	struct sock_fprog prog = {
		.len = (unsigned short)ARRAY_SIZE(filter),
		.filter = filter,
	};
	long ret;

	ret = prctl(PR_SET_NO_NEW_PRIVS, 1, 0, 0, 0);
	ASSERT_EQ(0, ret);

	ret = prctl(PR_SET_SECCOMP, SECCOMP_MODE_FILTER, &prog);
	ASSERT_EQ(0, ret);
	EXPECT_EQ(0, syscall(__NR_getpid)) {
		TH_LOG("getpid() shouldn't ever return");
	}
}

TEST_SIGNAL(KILL_all, SIGSYS)
{
	struct sock_filter filter[] = {
		BPF_STMT(BPF_RET|BPF_K, SECCOMP_RET_KILL),
	};
	struct sock_fprog prog = {
		.len = (unsigned short)ARRAY_SIZE(filter),
		.filter = filter,
	};
	long ret;

	ret = prctl(PR_SET_NO_NEW_PRIVS, 1, 0, 0, 0);
	ASSERT_EQ(0, ret);

	ret = prctl(PR_SET_SECCOMP, SECCOMP_MODE_FILTER, &prog);
	ASSERT_EQ(0, ret);
}

TEST_SIGNAL(KILL_one, SIGSYS)
{
	struct sock_filter filter[] = {
		BPF_STMT(BPF_LD|BPF_W|BPF_ABS,
			offsetof(struct seccomp_data, nr)),
		BPF_JUMP(BPF_JMP|BPF_JEQ|BPF_K, __NR_getpid, 0, 1),
		BPF_STMT(BPF_RET|BPF_K, SECCOMP_RET_KILL),
		BPF_STMT(BPF_RET|BPF_K, SECCOMP_RET_ALLOW),
	};
	struct sock_fprog prog = {
		.len = (unsigned short)ARRAY_SIZE(filter),
		.filter = filter,
	};
	long ret;
	pid_t parent = getppid();

	ret = prctl(PR_SET_NO_NEW_PRIVS, 1, 0, 0, 0);
	ASSERT_EQ(0, ret);

	ret = prctl(PR_SET_SECCOMP, SECCOMP_MODE_FILTER, &prog);
	ASSERT_EQ(0, ret);

	EXPECT_EQ(parent, syscall(__NR_getppid));
	/* getpid() should never return. */
	EXPECT_EQ(0, syscall(__NR_getpid));
}

TEST_SIGNAL(KILL_one_arg_one, SIGSYS)
{
	void *fatal_address;
	struct sock_filter filter[] = {
		BPF_STMT(BPF_LD|BPF_W|BPF_ABS,
			offsetof(struct seccomp_data, nr)),
		BPF_JUMP(BPF_JMP|BPF_JEQ|BPF_K, __NR_times, 1, 0),
		BPF_STMT(BPF_RET|BPF_K, SECCOMP_RET_ALLOW),
		/* Only both with lower 32-bit for now. */
		BPF_STMT(BPF_LD|BPF_W|BPF_ABS, syscall_arg(0)),
		BPF_JUMP(BPF_JMP|BPF_JEQ|BPF_K,
			(unsigned long)&fatal_address, 0, 1),
		BPF_STMT(BPF_RET|BPF_K, SECCOMP_RET_KILL),
		BPF_STMT(BPF_RET|BPF_K, SECCOMP_RET_ALLOW),
	};
	struct sock_fprog prog = {
		.len = (unsigned short)ARRAY_SIZE(filter),
		.filter = filter,
	};
	long ret;
	pid_t parent = getppid();
	struct tms timebuf;
	clock_t clock = times(&timebuf);

	ret = prctl(PR_SET_NO_NEW_PRIVS, 1, 0, 0, 0);
	ASSERT_EQ(0, ret);

	ret = prctl(PR_SET_SECCOMP, SECCOMP_MODE_FILTER, &prog);
	ASSERT_EQ(0, ret);

	EXPECT_EQ(parent, syscall(__NR_getppid));
	EXPECT_LE(clock, syscall(__NR_times, &timebuf));
	/* times() should never return. */
	EXPECT_EQ(0, syscall(__NR_times, &fatal_address));
}

TEST_SIGNAL(KILL_one_arg_six, SIGSYS)
{
#ifndef __NR_mmap2
	int sysno = __NR_mmap;
#else
	int sysno = __NR_mmap2;
#endif
	struct sock_filter filter[] = {
		BPF_STMT(BPF_LD|BPF_W|BPF_ABS,
			offsetof(struct seccomp_data, nr)),
		BPF_JUMP(BPF_JMP|BPF_JEQ|BPF_K, sysno, 1, 0),
		BPF_STMT(BPF_RET|BPF_K, SECCOMP_RET_ALLOW),
		/* Only both with lower 32-bit for now. */
		BPF_STMT(BPF_LD|BPF_W|BPF_ABS, syscall_arg(5)),
		BPF_JUMP(BPF_JMP|BPF_JEQ|BPF_K, 0x0C0FFEE, 0, 1),
		BPF_STMT(BPF_RET|BPF_K, SECCOMP_RET_KILL),
		BPF_STMT(BPF_RET|BPF_K, SECCOMP_RET_ALLOW),
	};
	struct sock_fprog prog = {
		.len = (unsigned short)ARRAY_SIZE(filter),
		.filter = filter,
	};
	long ret;
	pid_t parent = getppid();
	int fd;
	void *map1, *map2;
	int page_size = sysconf(_SC_PAGESIZE);

	ASSERT_LT(0, page_size);

	ret = prctl(PR_SET_NO_NEW_PRIVS, 1, 0, 0, 0);
	ASSERT_EQ(0, ret);

	ret = prctl(PR_SET_SECCOMP, SECCOMP_MODE_FILTER, &prog);
	ASSERT_EQ(0, ret);

	fd = open("/dev/zero", O_RDONLY);
	ASSERT_NE(-1, fd);

	EXPECT_EQ(parent, syscall(__NR_getppid));
	map1 = (void *)syscall(sysno,
		NULL, page_size, PROT_READ, MAP_PRIVATE, fd, page_size);
	EXPECT_NE(MAP_FAILED, map1);
	/* mmap2() should never return. */
	map2 = (void *)syscall(sysno,
		 NULL, page_size, PROT_READ, MAP_PRIVATE, fd, 0x0C0FFEE);
	EXPECT_EQ(MAP_FAILED, map2);

	/* The test failed, so clean up the resources. */
	munmap(map1, page_size);
	munmap(map2, page_size);
	close(fd);
}

/* This is a thread task to die via seccomp filter violation. */
void *kill_thread(void *data)
{
	bool die = (bool)data;

	if (die) {
		prctl(PR_GET_SECCOMP, 0, 0, 0, 0);
		return (void *)SIBLING_EXIT_FAILURE;
	}

	return (void *)SIBLING_EXIT_UNKILLED;
}

enum kill_t {
	KILL_THREAD,
	KILL_PROCESS,
	RET_UNKNOWN
};

/* Prepare a thread that will kill itself or both of us. */
void kill_thread_or_group(struct __test_metadata *_metadata,
			  enum kill_t kill_how)
{
	pthread_t thread;
	void *status;
	/* Kill only when calling __NR_prctl. */
	struct sock_filter filter_thread[] = {
		BPF_STMT(BPF_LD|BPF_W|BPF_ABS,
			offsetof(struct seccomp_data, nr)),
		BPF_JUMP(BPF_JMP|BPF_JEQ|BPF_K, __NR_prctl, 0, 1),
		BPF_STMT(BPF_RET|BPF_K, SECCOMP_RET_KILL_THREAD),
		BPF_STMT(BPF_RET|BPF_K, SECCOMP_RET_ALLOW),
	};
	struct sock_fprog prog_thread = {
		.len = (unsigned short)ARRAY_SIZE(filter_thread),
		.filter = filter_thread,
	};
	int kill = kill_how == KILL_PROCESS ? SECCOMP_RET_KILL_PROCESS : 0xAAAAAAAAA;
	struct sock_filter filter_process[] = {
		BPF_STMT(BPF_LD|BPF_W|BPF_ABS,
			offsetof(struct seccomp_data, nr)),
		BPF_JUMP(BPF_JMP|BPF_JEQ|BPF_K, __NR_prctl, 0, 1),
		BPF_STMT(BPF_RET|BPF_K, kill),
		BPF_STMT(BPF_RET|BPF_K, SECCOMP_RET_ALLOW),
	};
	struct sock_fprog prog_process = {
		.len = (unsigned short)ARRAY_SIZE(filter_process),
		.filter = filter_process,
	};

	ASSERT_EQ(0, prctl(PR_SET_NO_NEW_PRIVS, 1, 0, 0, 0)) {
		TH_LOG("Kernel does not support PR_SET_NO_NEW_PRIVS!");
	}

	ASSERT_EQ(0, seccomp(SECCOMP_SET_MODE_FILTER, 0,
			     kill_how == KILL_THREAD ? &prog_thread
						     : &prog_process));

	/*
	 * Add the KILL_THREAD rule again to make sure that the KILL_PROCESS
	 * flag cannot be downgraded by a new filter.
	 */
	if (kill_how == KILL_PROCESS)
		ASSERT_EQ(0, seccomp(SECCOMP_SET_MODE_FILTER, 0, &prog_thread));

	/* Start a thread that will exit immediately. */
	ASSERT_EQ(0, pthread_create(&thread, NULL, kill_thread, (void *)false));
	ASSERT_EQ(0, pthread_join(thread, &status));
	ASSERT_EQ(SIBLING_EXIT_UNKILLED, (unsigned long)status);

	/* Start a thread that will die immediately. */
	ASSERT_EQ(0, pthread_create(&thread, NULL, kill_thread, (void *)true));
	ASSERT_EQ(0, pthread_join(thread, &status));
	ASSERT_NE(SIBLING_EXIT_FAILURE, (unsigned long)status);

	/*
	 * If we get here, only the spawned thread died. Let the parent know
	 * the whole process didn't die (i.e. this thread, the spawner,
	 * stayed running).
	 */
	exit(42);
}

TEST(KILL_thread)
{
	int status;
	pid_t child_pid;

	child_pid = fork();
	ASSERT_LE(0, child_pid);
	if (child_pid == 0) {
		kill_thread_or_group(_metadata, KILL_THREAD);
		_exit(38);
	}

	ASSERT_EQ(child_pid, waitpid(child_pid, &status, 0));

	/* If only the thread was killed, we'll see exit 42. */
	ASSERT_TRUE(WIFEXITED(status));
	ASSERT_EQ(42, WEXITSTATUS(status));
}

TEST(KILL_process)
{
	int status;
	pid_t child_pid;

	child_pid = fork();
	ASSERT_LE(0, child_pid);
	if (child_pid == 0) {
		kill_thread_or_group(_metadata, KILL_PROCESS);
		_exit(38);
	}

	ASSERT_EQ(child_pid, waitpid(child_pid, &status, 0));

	/* If the entire process was killed, we'll see SIGSYS. */
	ASSERT_TRUE(WIFSIGNALED(status));
	ASSERT_EQ(SIGSYS, WTERMSIG(status));
}

TEST(KILL_unknown)
{
	int status;
	pid_t child_pid;

	child_pid = fork();
	ASSERT_LE(0, child_pid);
	if (child_pid == 0) {
		kill_thread_or_group(_metadata, RET_UNKNOWN);
		_exit(38);
	}

	ASSERT_EQ(child_pid, waitpid(child_pid, &status, 0));

	/* If the entire process was killed, we'll see SIGSYS. */
	EXPECT_TRUE(WIFSIGNALED(status)) {
		TH_LOG("Unknown SECCOMP_RET is only killing the thread?");
	}
	ASSERT_EQ(SIGSYS, WTERMSIG(status));
}

/* TODO(wad) add 64-bit versus 32-bit arg tests. */
TEST(arg_out_of_range)
{
	struct sock_filter filter[] = {
		BPF_STMT(BPF_LD|BPF_W|BPF_ABS, syscall_arg(6)),
		BPF_STMT(BPF_RET|BPF_K, SECCOMP_RET_ALLOW),
	};
	struct sock_fprog prog = {
		.len = (unsigned short)ARRAY_SIZE(filter),
		.filter = filter,
	};
	long ret;

	ret = prctl(PR_SET_NO_NEW_PRIVS, 1, 0, 0, 0);
	ASSERT_EQ(0, ret);

	ret = prctl(PR_SET_SECCOMP, SECCOMP_MODE_FILTER, &prog);
	EXPECT_EQ(-1, ret);
	EXPECT_EQ(EINVAL, errno);
}

#define ERRNO_FILTER(name, errno)					\
	struct sock_filter _read_filter_##name[] = {			\
		BPF_STMT(BPF_LD|BPF_W|BPF_ABS,				\
			offsetof(struct seccomp_data, nr)),		\
		BPF_JUMP(BPF_JMP|BPF_JEQ|BPF_K, __NR_read, 0, 1),	\
		BPF_STMT(BPF_RET|BPF_K, SECCOMP_RET_ERRNO | errno),	\
		BPF_STMT(BPF_RET|BPF_K, SECCOMP_RET_ALLOW),		\
	};								\
	struct sock_fprog prog_##name = {				\
		.len = (unsigned short)ARRAY_SIZE(_read_filter_##name),	\
		.filter = _read_filter_##name,				\
	}

/* Make sure basic errno values are correctly passed through a filter. */
TEST(ERRNO_valid)
{
	ERRNO_FILTER(valid, E2BIG);
	long ret;
	pid_t parent = getppid();

	ret = prctl(PR_SET_NO_NEW_PRIVS, 1, 0, 0, 0);
	ASSERT_EQ(0, ret);

	ret = prctl(PR_SET_SECCOMP, SECCOMP_MODE_FILTER, &prog_valid);
	ASSERT_EQ(0, ret);

	EXPECT_EQ(parent, syscall(__NR_getppid));
	EXPECT_EQ(-1, read(0, NULL, 0));
	EXPECT_EQ(E2BIG, errno);
}

/* Make sure an errno of zero is correctly handled by the arch code. */
TEST(ERRNO_zero)
{
	ERRNO_FILTER(zero, 0);
	long ret;
	pid_t parent = getppid();

	ret = prctl(PR_SET_NO_NEW_PRIVS, 1, 0, 0, 0);
	ASSERT_EQ(0, ret);

	ret = prctl(PR_SET_SECCOMP, SECCOMP_MODE_FILTER, &prog_zero);
	ASSERT_EQ(0, ret);

	EXPECT_EQ(parent, syscall(__NR_getppid));
	/* "errno" of 0 is ok. */
	EXPECT_EQ(0, read(0, NULL, 0));
}

/*
 * The SECCOMP_RET_DATA mask is 16 bits wide, but errno is smaller.
 * This tests that the errno value gets capped correctly, fixed by
 * 580c57f10768 ("seccomp: cap SECCOMP_RET_ERRNO data to MAX_ERRNO").
 */
TEST(ERRNO_capped)
{
	ERRNO_FILTER(capped, 4096);
	long ret;
	pid_t parent = getppid();

	ret = prctl(PR_SET_NO_NEW_PRIVS, 1, 0, 0, 0);
	ASSERT_EQ(0, ret);

	ret = prctl(PR_SET_SECCOMP, SECCOMP_MODE_FILTER, &prog_capped);
	ASSERT_EQ(0, ret);

	EXPECT_EQ(parent, syscall(__NR_getppid));
	EXPECT_EQ(-1, read(0, NULL, 0));
	EXPECT_EQ(4095, errno);
}

/*
 * Filters are processed in reverse order: last applied is executed first.
 * Since only the SECCOMP_RET_ACTION mask is tested for return values, the
 * SECCOMP_RET_DATA mask results will follow the most recently applied
 * matching filter return (and not the lowest or highest value).
 */
TEST(ERRNO_order)
{
	ERRNO_FILTER(first,  11);
	ERRNO_FILTER(second, 13);
	ERRNO_FILTER(third,  12);
	long ret;
	pid_t parent = getppid();

	ret = prctl(PR_SET_NO_NEW_PRIVS, 1, 0, 0, 0);
	ASSERT_EQ(0, ret);

	ret = prctl(PR_SET_SECCOMP, SECCOMP_MODE_FILTER, &prog_first);
	ASSERT_EQ(0, ret);

	ret = prctl(PR_SET_SECCOMP, SECCOMP_MODE_FILTER, &prog_second);
	ASSERT_EQ(0, ret);

	ret = prctl(PR_SET_SECCOMP, SECCOMP_MODE_FILTER, &prog_third);
	ASSERT_EQ(0, ret);

	EXPECT_EQ(parent, syscall(__NR_getppid));
	EXPECT_EQ(-1, read(0, NULL, 0));
	EXPECT_EQ(12, errno);
}

FIXTURE(TRAP) {
	struct sock_fprog prog;
};

FIXTURE_SETUP(TRAP)
{
	struct sock_filter filter[] = {
		BPF_STMT(BPF_LD|BPF_W|BPF_ABS,
			offsetof(struct seccomp_data, nr)),
		BPF_JUMP(BPF_JMP|BPF_JEQ|BPF_K, __NR_getpid, 0, 1),
		BPF_STMT(BPF_RET|BPF_K, SECCOMP_RET_TRAP),
		BPF_STMT(BPF_RET|BPF_K, SECCOMP_RET_ALLOW),
	};

	memset(&self->prog, 0, sizeof(self->prog));
	self->prog.filter = malloc(sizeof(filter));
	ASSERT_NE(NULL, self->prog.filter);
	memcpy(self->prog.filter, filter, sizeof(filter));
	self->prog.len = (unsigned short)ARRAY_SIZE(filter);
}

FIXTURE_TEARDOWN(TRAP)
{
	if (self->prog.filter)
		free(self->prog.filter);
}

TEST_F_SIGNAL(TRAP, dfl, SIGSYS)
{
	long ret;

	ret = prctl(PR_SET_NO_NEW_PRIVS, 1, 0, 0, 0);
	ASSERT_EQ(0, ret);

	ret = prctl(PR_SET_SECCOMP, SECCOMP_MODE_FILTER, &self->prog);
	ASSERT_EQ(0, ret);
	syscall(__NR_getpid);
}

/* Ensure that SIGSYS overrides SIG_IGN */
TEST_F_SIGNAL(TRAP, ign, SIGSYS)
{
	long ret;

	ret = prctl(PR_SET_NO_NEW_PRIVS, 1, 0, 0, 0);
	ASSERT_EQ(0, ret);

	signal(SIGSYS, SIG_IGN);

	ret = prctl(PR_SET_SECCOMP, SECCOMP_MODE_FILTER, &self->prog);
	ASSERT_EQ(0, ret);
	syscall(__NR_getpid);
}

static siginfo_t TRAP_info;
static volatile int TRAP_nr;
static void TRAP_action(int nr, siginfo_t *info, void *void_context)
{
	memcpy(&TRAP_info, info, sizeof(TRAP_info));
	TRAP_nr = nr;
}

TEST_F(TRAP, handler)
{
	int ret, test;
	struct sigaction act;
	sigset_t mask;

	memset(&act, 0, sizeof(act));
	sigemptyset(&mask);
	sigaddset(&mask, SIGSYS);

	act.sa_sigaction = &TRAP_action;
	act.sa_flags = SA_SIGINFO;
	ret = sigaction(SIGSYS, &act, NULL);
	ASSERT_EQ(0, ret) {
		TH_LOG("sigaction failed");
	}
	ret = sigprocmask(SIG_UNBLOCK, &mask, NULL);
	ASSERT_EQ(0, ret) {
		TH_LOG("sigprocmask failed");
	}

	ret = prctl(PR_SET_NO_NEW_PRIVS, 1, 0, 0, 0);
	ASSERT_EQ(0, ret);
	ret = prctl(PR_SET_SECCOMP, SECCOMP_MODE_FILTER, &self->prog);
	ASSERT_EQ(0, ret);
	TRAP_nr = 0;
	memset(&TRAP_info, 0, sizeof(TRAP_info));
	/* Expect the registers to be rolled back. (nr = error) may vary
	 * based on arch. */
	ret = syscall(__NR_getpid);
	/* Silence gcc warning about volatile. */
	test = TRAP_nr;
	EXPECT_EQ(SIGSYS, test);
	struct local_sigsys {
		void *_call_addr;	/* calling user insn */
		int _syscall;		/* triggering system call number */
		unsigned int _arch;	/* AUDIT_ARCH_* of syscall */
	} *sigsys = (struct local_sigsys *)
#ifdef si_syscall
		&(TRAP_info.si_call_addr);
#else
		&TRAP_info.si_pid;
#endif
	EXPECT_EQ(__NR_getpid, sigsys->_syscall);
	/* Make sure arch is non-zero. */
	EXPECT_NE(0, sigsys->_arch);
	EXPECT_NE(0, (unsigned long)sigsys->_call_addr);
}

FIXTURE(precedence) {
	struct sock_fprog allow;
	struct sock_fprog log;
	struct sock_fprog trace;
	struct sock_fprog error;
	struct sock_fprog trap;
	struct sock_fprog kill;
};

FIXTURE_SETUP(precedence)
{
	struct sock_filter allow_insns[] = {
		BPF_STMT(BPF_RET|BPF_K, SECCOMP_RET_ALLOW),
	};
	struct sock_filter log_insns[] = {
		BPF_STMT(BPF_LD|BPF_W|BPF_ABS,
			offsetof(struct seccomp_data, nr)),
		BPF_JUMP(BPF_JMP|BPF_JEQ|BPF_K, __NR_getpid, 1, 0),
		BPF_STMT(BPF_RET|BPF_K, SECCOMP_RET_ALLOW),
		BPF_STMT(BPF_RET|BPF_K, SECCOMP_RET_LOG),
	};
	struct sock_filter trace_insns[] = {
		BPF_STMT(BPF_LD|BPF_W|BPF_ABS,
			offsetof(struct seccomp_data, nr)),
		BPF_JUMP(BPF_JMP|BPF_JEQ|BPF_K, __NR_getpid, 1, 0),
		BPF_STMT(BPF_RET|BPF_K, SECCOMP_RET_ALLOW),
		BPF_STMT(BPF_RET|BPF_K, SECCOMP_RET_TRACE),
	};
	struct sock_filter error_insns[] = {
		BPF_STMT(BPF_LD|BPF_W|BPF_ABS,
			offsetof(struct seccomp_data, nr)),
		BPF_JUMP(BPF_JMP|BPF_JEQ|BPF_K, __NR_getpid, 1, 0),
		BPF_STMT(BPF_RET|BPF_K, SECCOMP_RET_ALLOW),
		BPF_STMT(BPF_RET|BPF_K, SECCOMP_RET_ERRNO),
	};
	struct sock_filter trap_insns[] = {
		BPF_STMT(BPF_LD|BPF_W|BPF_ABS,
			offsetof(struct seccomp_data, nr)),
		BPF_JUMP(BPF_JMP|BPF_JEQ|BPF_K, __NR_getpid, 1, 0),
		BPF_STMT(BPF_RET|BPF_K, SECCOMP_RET_ALLOW),
		BPF_STMT(BPF_RET|BPF_K, SECCOMP_RET_TRAP),
	};
	struct sock_filter kill_insns[] = {
		BPF_STMT(BPF_LD|BPF_W|BPF_ABS,
			offsetof(struct seccomp_data, nr)),
		BPF_JUMP(BPF_JMP|BPF_JEQ|BPF_K, __NR_getpid, 1, 0),
		BPF_STMT(BPF_RET|BPF_K, SECCOMP_RET_ALLOW),
		BPF_STMT(BPF_RET|BPF_K, SECCOMP_RET_KILL),
	};

	memset(self, 0, sizeof(*self));
#define FILTER_ALLOC(_x) \
	self->_x.filter = malloc(sizeof(_x##_insns)); \
	ASSERT_NE(NULL, self->_x.filter); \
	memcpy(self->_x.filter, &_x##_insns, sizeof(_x##_insns)); \
	self->_x.len = (unsigned short)ARRAY_SIZE(_x##_insns)
	FILTER_ALLOC(allow);
	FILTER_ALLOC(log);
	FILTER_ALLOC(trace);
	FILTER_ALLOC(error);
	FILTER_ALLOC(trap);
	FILTER_ALLOC(kill);
}

FIXTURE_TEARDOWN(precedence)
{
#define FILTER_FREE(_x) if (self->_x.filter) free(self->_x.filter)
	FILTER_FREE(allow);
	FILTER_FREE(log);
	FILTER_FREE(trace);
	FILTER_FREE(error);
	FILTER_FREE(trap);
	FILTER_FREE(kill);
}

TEST_F(precedence, allow_ok)
{
	pid_t parent, res = 0;
	long ret;

	parent = getppid();
	ret = prctl(PR_SET_NO_NEW_PRIVS, 1, 0, 0, 0);
	ASSERT_EQ(0, ret);

	ret = prctl(PR_SET_SECCOMP, SECCOMP_MODE_FILTER, &self->allow);
	ASSERT_EQ(0, ret);
	ret = prctl(PR_SET_SECCOMP, SECCOMP_MODE_FILTER, &self->log);
	ASSERT_EQ(0, ret);
	ret = prctl(PR_SET_SECCOMP, SECCOMP_MODE_FILTER, &self->trace);
	ASSERT_EQ(0, ret);
	ret = prctl(PR_SET_SECCOMP, SECCOMP_MODE_FILTER, &self->error);
	ASSERT_EQ(0, ret);
	ret = prctl(PR_SET_SECCOMP, SECCOMP_MODE_FILTER, &self->trap);
	ASSERT_EQ(0, ret);
	ret = prctl(PR_SET_SECCOMP, SECCOMP_MODE_FILTER, &self->kill);
	ASSERT_EQ(0, ret);
	/* Should work just fine. */
	res = syscall(__NR_getppid);
	EXPECT_EQ(parent, res);
}

TEST_F_SIGNAL(precedence, kill_is_highest, SIGSYS)
{
	pid_t parent, res = 0;
	long ret;

	parent = getppid();
	ret = prctl(PR_SET_NO_NEW_PRIVS, 1, 0, 0, 0);
	ASSERT_EQ(0, ret);

	ret = prctl(PR_SET_SECCOMP, SECCOMP_MODE_FILTER, &self->allow);
	ASSERT_EQ(0, ret);
	ret = prctl(PR_SET_SECCOMP, SECCOMP_MODE_FILTER, &self->log);
	ASSERT_EQ(0, ret);
	ret = prctl(PR_SET_SECCOMP, SECCOMP_MODE_FILTER, &self->trace);
	ASSERT_EQ(0, ret);
	ret = prctl(PR_SET_SECCOMP, SECCOMP_MODE_FILTER, &self->error);
	ASSERT_EQ(0, ret);
	ret = prctl(PR_SET_SECCOMP, SECCOMP_MODE_FILTER, &self->trap);
	ASSERT_EQ(0, ret);
	ret = prctl(PR_SET_SECCOMP, SECCOMP_MODE_FILTER, &self->kill);
	ASSERT_EQ(0, ret);
	/* Should work just fine. */
	res = syscall(__NR_getppid);
	EXPECT_EQ(parent, res);
	/* getpid() should never return. */
	res = syscall(__NR_getpid);
	EXPECT_EQ(0, res);
}

TEST_F_SIGNAL(precedence, kill_is_highest_in_any_order, SIGSYS)
{
	pid_t parent;
	long ret;

	parent = getppid();
	ret = prctl(PR_SET_NO_NEW_PRIVS, 1, 0, 0, 0);
	ASSERT_EQ(0, ret);

	ret = prctl(PR_SET_SECCOMP, SECCOMP_MODE_FILTER, &self->allow);
	ASSERT_EQ(0, ret);
	ret = prctl(PR_SET_SECCOMP, SECCOMP_MODE_FILTER, &self->kill);
	ASSERT_EQ(0, ret);
	ret = prctl(PR_SET_SECCOMP, SECCOMP_MODE_FILTER, &self->error);
	ASSERT_EQ(0, ret);
	ret = prctl(PR_SET_SECCOMP, SECCOMP_MODE_FILTER, &self->log);
	ASSERT_EQ(0, ret);
	ret = prctl(PR_SET_SECCOMP, SECCOMP_MODE_FILTER, &self->trace);
	ASSERT_EQ(0, ret);
	ret = prctl(PR_SET_SECCOMP, SECCOMP_MODE_FILTER, &self->trap);
	ASSERT_EQ(0, ret);
	/* Should work just fine. */
	EXPECT_EQ(parent, syscall(__NR_getppid));
	/* getpid() should never return. */
	EXPECT_EQ(0, syscall(__NR_getpid));
}

TEST_F_SIGNAL(precedence, trap_is_second, SIGSYS)
{
	pid_t parent;
	long ret;

	parent = getppid();
	ret = prctl(PR_SET_NO_NEW_PRIVS, 1, 0, 0, 0);
	ASSERT_EQ(0, ret);

	ret = prctl(PR_SET_SECCOMP, SECCOMP_MODE_FILTER, &self->allow);
	ASSERT_EQ(0, ret);
	ret = prctl(PR_SET_SECCOMP, SECCOMP_MODE_FILTER, &self->log);
	ASSERT_EQ(0, ret);
	ret = prctl(PR_SET_SECCOMP, SECCOMP_MODE_FILTER, &self->trace);
	ASSERT_EQ(0, ret);
	ret = prctl(PR_SET_SECCOMP, SECCOMP_MODE_FILTER, &self->error);
	ASSERT_EQ(0, ret);
	ret = prctl(PR_SET_SECCOMP, SECCOMP_MODE_FILTER, &self->trap);
	ASSERT_EQ(0, ret);
	/* Should work just fine. */
	EXPECT_EQ(parent, syscall(__NR_getppid));
	/* getpid() should never return. */
	EXPECT_EQ(0, syscall(__NR_getpid));
}

TEST_F_SIGNAL(precedence, trap_is_second_in_any_order, SIGSYS)
{
	pid_t parent;
	long ret;

	parent = getppid();
	ret = prctl(PR_SET_NO_NEW_PRIVS, 1, 0, 0, 0);
	ASSERT_EQ(0, ret);

	ret = prctl(PR_SET_SECCOMP, SECCOMP_MODE_FILTER, &self->allow);
	ASSERT_EQ(0, ret);
	ret = prctl(PR_SET_SECCOMP, SECCOMP_MODE_FILTER, &self->trap);
	ASSERT_EQ(0, ret);
	ret = prctl(PR_SET_SECCOMP, SECCOMP_MODE_FILTER, &self->log);
	ASSERT_EQ(0, ret);
	ret = prctl(PR_SET_SECCOMP, SECCOMP_MODE_FILTER, &self->trace);
	ASSERT_EQ(0, ret);
	ret = prctl(PR_SET_SECCOMP, SECCOMP_MODE_FILTER, &self->error);
	ASSERT_EQ(0, ret);
	/* Should work just fine. */
	EXPECT_EQ(parent, syscall(__NR_getppid));
	/* getpid() should never return. */
	EXPECT_EQ(0, syscall(__NR_getpid));
}

TEST_F(precedence, errno_is_third)
{
	pid_t parent;
	long ret;

	parent = getppid();
	ret = prctl(PR_SET_NO_NEW_PRIVS, 1, 0, 0, 0);
	ASSERT_EQ(0, ret);

	ret = prctl(PR_SET_SECCOMP, SECCOMP_MODE_FILTER, &self->allow);
	ASSERT_EQ(0, ret);
	ret = prctl(PR_SET_SECCOMP, SECCOMP_MODE_FILTER, &self->log);
	ASSERT_EQ(0, ret);
	ret = prctl(PR_SET_SECCOMP, SECCOMP_MODE_FILTER, &self->trace);
	ASSERT_EQ(0, ret);
	ret = prctl(PR_SET_SECCOMP, SECCOMP_MODE_FILTER, &self->error);
	ASSERT_EQ(0, ret);
	/* Should work just fine. */
	EXPECT_EQ(parent, syscall(__NR_getppid));
	EXPECT_EQ(0, syscall(__NR_getpid));
}

TEST_F(precedence, errno_is_third_in_any_order)
{
	pid_t parent;
	long ret;

	parent = getppid();
	ret = prctl(PR_SET_NO_NEW_PRIVS, 1, 0, 0, 0);
	ASSERT_EQ(0, ret);

	ret = prctl(PR_SET_SECCOMP, SECCOMP_MODE_FILTER, &self->log);
	ASSERT_EQ(0, ret);
	ret = prctl(PR_SET_SECCOMP, SECCOMP_MODE_FILTER, &self->error);
	ASSERT_EQ(0, ret);
	ret = prctl(PR_SET_SECCOMP, SECCOMP_MODE_FILTER, &self->trace);
	ASSERT_EQ(0, ret);
	ret = prctl(PR_SET_SECCOMP, SECCOMP_MODE_FILTER, &self->allow);
	ASSERT_EQ(0, ret);
	/* Should work just fine. */
	EXPECT_EQ(parent, syscall(__NR_getppid));
	EXPECT_EQ(0, syscall(__NR_getpid));
}

TEST_F(precedence, trace_is_fourth)
{
	pid_t parent;
	long ret;

	parent = getppid();
	ret = prctl(PR_SET_NO_NEW_PRIVS, 1, 0, 0, 0);
	ASSERT_EQ(0, ret);

	ret = prctl(PR_SET_SECCOMP, SECCOMP_MODE_FILTER, &self->allow);
	ASSERT_EQ(0, ret);
	ret = prctl(PR_SET_SECCOMP, SECCOMP_MODE_FILTER, &self->log);
	ASSERT_EQ(0, ret);
	ret = prctl(PR_SET_SECCOMP, SECCOMP_MODE_FILTER, &self->trace);
	ASSERT_EQ(0, ret);
	/* Should work just fine. */
	EXPECT_EQ(parent, syscall(__NR_getppid));
	/* No ptracer */
	EXPECT_EQ(-1, syscall(__NR_getpid));
}

TEST_F(precedence, trace_is_fourth_in_any_order)
{
	pid_t parent;
	long ret;

	parent = getppid();
	ret = prctl(PR_SET_NO_NEW_PRIVS, 1, 0, 0, 0);
	ASSERT_EQ(0, ret);

	ret = prctl(PR_SET_SECCOMP, SECCOMP_MODE_FILTER, &self->trace);
	ASSERT_EQ(0, ret);
	ret = prctl(PR_SET_SECCOMP, SECCOMP_MODE_FILTER, &self->allow);
	ASSERT_EQ(0, ret);
	ret = prctl(PR_SET_SECCOMP, SECCOMP_MODE_FILTER, &self->log);
	ASSERT_EQ(0, ret);
	/* Should work just fine. */
	EXPECT_EQ(parent, syscall(__NR_getppid));
	/* No ptracer */
	EXPECT_EQ(-1, syscall(__NR_getpid));
}

TEST_F(precedence, log_is_fifth)
{
	pid_t mypid, parent;
	long ret;

	mypid = getpid();
	parent = getppid();
	ret = prctl(PR_SET_NO_NEW_PRIVS, 1, 0, 0, 0);
	ASSERT_EQ(0, ret);

	ret = prctl(PR_SET_SECCOMP, SECCOMP_MODE_FILTER, &self->allow);
	ASSERT_EQ(0, ret);
	ret = prctl(PR_SET_SECCOMP, SECCOMP_MODE_FILTER, &self->log);
	ASSERT_EQ(0, ret);
	/* Should work just fine. */
	EXPECT_EQ(parent, syscall(__NR_getppid));
	/* Should also work just fine */
	EXPECT_EQ(mypid, syscall(__NR_getpid));
}

TEST_F(precedence, log_is_fifth_in_any_order)
{
	pid_t mypid, parent;
	long ret;

	mypid = getpid();
	parent = getppid();
	ret = prctl(PR_SET_NO_NEW_PRIVS, 1, 0, 0, 0);
	ASSERT_EQ(0, ret);

	ret = prctl(PR_SET_SECCOMP, SECCOMP_MODE_FILTER, &self->log);
	ASSERT_EQ(0, ret);
	ret = prctl(PR_SET_SECCOMP, SECCOMP_MODE_FILTER, &self->allow);
	ASSERT_EQ(0, ret);
	/* Should work just fine. */
	EXPECT_EQ(parent, syscall(__NR_getppid));
	/* Should also work just fine */
	EXPECT_EQ(mypid, syscall(__NR_getpid));
}

#ifndef PTRACE_O_TRACESECCOMP
#define PTRACE_O_TRACESECCOMP	0x00000080
#endif

/* Catch the Ubuntu 12.04 value error. */
#if PTRACE_EVENT_SECCOMP != 7
#undef PTRACE_EVENT_SECCOMP
#endif

#ifndef PTRACE_EVENT_SECCOMP
#define PTRACE_EVENT_SECCOMP 7
#endif

#define IS_SECCOMP_EVENT(status) ((status >> 16) == PTRACE_EVENT_SECCOMP)
bool tracer_running;
void tracer_stop(int sig)
{
	tracer_running = false;
}

typedef void tracer_func_t(struct __test_metadata *_metadata,
			   pid_t tracee, int status, void *args);

void start_tracer(struct __test_metadata *_metadata, int fd, pid_t tracee,
	    tracer_func_t tracer_func, void *args, bool ptrace_syscall)
{
	int ret = -1;
	struct sigaction action = {
		.sa_handler = tracer_stop,
	};

	/* Allow external shutdown. */
	tracer_running = true;
	ASSERT_EQ(0, sigaction(SIGUSR1, &action, NULL));

	errno = 0;
	while (ret == -1 && errno != EINVAL)
		ret = ptrace(PTRACE_ATTACH, tracee, NULL, 0);
	ASSERT_EQ(0, ret) {
		kill(tracee, SIGKILL);
	}
	/* Wait for attach stop */
	wait(NULL);

	ret = ptrace(PTRACE_SETOPTIONS, tracee, NULL, ptrace_syscall ?
						      PTRACE_O_TRACESYSGOOD :
						      PTRACE_O_TRACESECCOMP);
	ASSERT_EQ(0, ret) {
		TH_LOG("Failed to set PTRACE_O_TRACESECCOMP");
		kill(tracee, SIGKILL);
	}
	ret = ptrace(ptrace_syscall ? PTRACE_SYSCALL : PTRACE_CONT,
		     tracee, NULL, 0);
	ASSERT_EQ(0, ret);

	/* Unblock the tracee */
	ASSERT_EQ(1, write(fd, "A", 1));
	ASSERT_EQ(0, close(fd));

	/* Run until we're shut down. Must assert to stop execution. */
	while (tracer_running) {
		int status;

		if (wait(&status) != tracee)
			continue;
		if (WIFSIGNALED(status) || WIFEXITED(status))
			/* Child is dead. Time to go. */
			return;

		/* Check if this is a seccomp event. */
		ASSERT_EQ(!ptrace_syscall, IS_SECCOMP_EVENT(status));

		tracer_func(_metadata, tracee, status, args);

		ret = ptrace(ptrace_syscall ? PTRACE_SYSCALL : PTRACE_CONT,
			     tracee, NULL, 0);
		ASSERT_EQ(0, ret);
	}
	/* Directly report the status of our test harness results. */
	syscall(__NR_exit, _metadata->passed ? EXIT_SUCCESS : EXIT_FAILURE);
}

/* Common tracer setup/teardown functions. */
void cont_handler(int num)
{ }
pid_t setup_trace_fixture(struct __test_metadata *_metadata,
			  tracer_func_t func, void *args, bool ptrace_syscall)
{
	char sync;
	int pipefd[2];
	pid_t tracer_pid;
	pid_t tracee = getpid();

	/* Setup a pipe for clean synchronization. */
	ASSERT_EQ(0, pipe(pipefd));

	/* Fork a child which we'll promote to tracer */
	tracer_pid = fork();
	ASSERT_LE(0, tracer_pid);
	signal(SIGALRM, cont_handler);
	if (tracer_pid == 0) {
		close(pipefd[0]);
		start_tracer(_metadata, pipefd[1], tracee, func, args,
			     ptrace_syscall);
		syscall(__NR_exit, 0);
	}
	close(pipefd[1]);
	prctl(PR_SET_PTRACER, tracer_pid, 0, 0, 0);
	read(pipefd[0], &sync, 1);
	close(pipefd[0]);

	return tracer_pid;
}

void teardown_trace_fixture(struct __test_metadata *_metadata,
			    pid_t tracer)
{
	if (tracer) {
		int status;
		/*
		 * Extract the exit code from the other process and
		 * adopt it for ourselves in case its asserts failed.
		 */
		ASSERT_EQ(0, kill(tracer, SIGUSR1));
		ASSERT_EQ(tracer, waitpid(tracer, &status, 0));
		if (WEXITSTATUS(status))
			_metadata->passed = 0;
	}
}

/* "poke" tracer arguments and function. */
struct tracer_args_poke_t {
	unsigned long poke_addr;
};

void tracer_poke(struct __test_metadata *_metadata, pid_t tracee, int status,
		 void *args)
{
	int ret;
	unsigned long msg;
	struct tracer_args_poke_t *info = (struct tracer_args_poke_t *)args;

	ret = ptrace(PTRACE_GETEVENTMSG, tracee, NULL, &msg);
	EXPECT_EQ(0, ret);
	/* If this fails, don't try to recover. */
	ASSERT_EQ(0x1001, msg) {
		kill(tracee, SIGKILL);
	}
	/*
	 * Poke in the message.
	 * Registers are not touched to try to keep this relatively arch
	 * agnostic.
	 */
	ret = ptrace(PTRACE_POKEDATA, tracee, info->poke_addr, 0x1001);
	EXPECT_EQ(0, ret);
}

FIXTURE(TRACE_poke) {
	struct sock_fprog prog;
	pid_t tracer;
	long poked;
	struct tracer_args_poke_t tracer_args;
};

FIXTURE_SETUP(TRACE_poke)
{
	struct sock_filter filter[] = {
		BPF_STMT(BPF_LD|BPF_W|BPF_ABS,
			offsetof(struct seccomp_data, nr)),
		BPF_JUMP(BPF_JMP|BPF_JEQ|BPF_K, __NR_read, 0, 1),
		BPF_STMT(BPF_RET|BPF_K, SECCOMP_RET_TRACE | 0x1001),
		BPF_STMT(BPF_RET|BPF_K, SECCOMP_RET_ALLOW),
	};

	self->poked = 0;
	memset(&self->prog, 0, sizeof(self->prog));
	self->prog.filter = malloc(sizeof(filter));
	ASSERT_NE(NULL, self->prog.filter);
	memcpy(self->prog.filter, filter, sizeof(filter));
	self->prog.len = (unsigned short)ARRAY_SIZE(filter);

	/* Set up tracer args. */
	self->tracer_args.poke_addr = (unsigned long)&self->poked;

	/* Launch tracer. */
	self->tracer = setup_trace_fixture(_metadata, tracer_poke,
					   &self->tracer_args, false);
}

FIXTURE_TEARDOWN(TRACE_poke)
{
	teardown_trace_fixture(_metadata, self->tracer);
	if (self->prog.filter)
		free(self->prog.filter);
}

TEST_F(TRACE_poke, read_has_side_effects)
{
	ssize_t ret;

	ret = prctl(PR_SET_NO_NEW_PRIVS, 1, 0, 0, 0);
	ASSERT_EQ(0, ret);

	ret = prctl(PR_SET_SECCOMP, SECCOMP_MODE_FILTER, &self->prog, 0, 0);
	ASSERT_EQ(0, ret);

	EXPECT_EQ(0, self->poked);
	ret = read(-1, NULL, 0);
	EXPECT_EQ(-1, ret);
	EXPECT_EQ(0x1001, self->poked);
}

TEST_F(TRACE_poke, getpid_runs_normally)
{
	long ret;

	ret = prctl(PR_SET_NO_NEW_PRIVS, 1, 0, 0, 0);
	ASSERT_EQ(0, ret);

	ret = prctl(PR_SET_SECCOMP, SECCOMP_MODE_FILTER, &self->prog, 0, 0);
	ASSERT_EQ(0, ret);

	EXPECT_EQ(0, self->poked);
	EXPECT_NE(0, syscall(__NR_getpid));
	EXPECT_EQ(0, self->poked);
}

#if defined(__x86_64__)
# define ARCH_REGS		struct user_regs_struct
# define SYSCALL_NUM(_regs)	(_regs).orig_rax
# define SYSCALL_RET(_regs)	(_regs).rax
#elif defined(__i386__)
# define ARCH_REGS		struct user_regs_struct
# define SYSCALL_NUM(_regs)	(_regs).orig_eax
# define SYSCALL_RET(_regs)	(_regs).eax
#elif defined(__arm__)
# define ARCH_REGS		struct pt_regs
# define SYSCALL_NUM(_regs)	(_regs).ARM_r7
<<<<<<< HEAD
=======
# ifndef PTRACE_SET_SYSCALL
#  define PTRACE_SET_SYSCALL   23
# endif
# define SYSCALL_NUM_SET(_regs, _nr)	\
		EXPECT_EQ(0, ptrace(PTRACE_SET_SYSCALL, tracee, NULL, _nr))
>>>>>>> d1988041
# define SYSCALL_RET(_regs)	(_regs).ARM_r0
#elif defined(__aarch64__)
# define ARCH_REGS		struct user_pt_regs
# define SYSCALL_NUM(_regs)	(_regs).regs[8]
<<<<<<< HEAD
=======
# ifndef NT_ARM_SYSTEM_CALL
#  define NT_ARM_SYSTEM_CALL 0x404
# endif
# define SYSCALL_NUM_SET(_regs, _nr)				\
	do {							\
		struct iovec __v;				\
		typeof(_nr) __nr = (_nr);			\
		__v.iov_base = &__nr;				\
		__v.iov_len = sizeof(__nr);			\
		EXPECT_EQ(0, ptrace(PTRACE_SETREGSET, tracee,	\
				    NT_ARM_SYSTEM_CALL, &__v));	\
	} while (0)
>>>>>>> d1988041
# define SYSCALL_RET(_regs)	(_regs).regs[0]
#elif defined(__riscv) && __riscv_xlen == 64
# define ARCH_REGS		struct user_regs_struct
# define SYSCALL_NUM(_regs)	(_regs).a7
# define SYSCALL_RET(_regs)	(_regs).a0
#elif defined(__csky__)
# define ARCH_REGS		struct pt_regs
#  if defined(__CSKYABIV2__)
#   define SYSCALL_NUM(_regs)	(_regs).regs[3]
#  else
#   define SYSCALL_NUM(_regs)	(_regs).regs[9]
#  endif
# define SYSCALL_RET(_regs)	(_regs).a0
#elif defined(__hppa__)
# define ARCH_REGS		struct user_regs_struct
# define SYSCALL_NUM(_regs)	(_regs).gr[20]
# define SYSCALL_RET(_regs)	(_regs).gr[28]
#elif defined(__powerpc__)
# define ARCH_REGS		struct pt_regs
# define SYSCALL_NUM(_regs)	(_regs).gpr[0]
# define SYSCALL_RET(_regs)	(_regs).gpr[3]
# define SYSCALL_RET_SET(_regs, _val)				\
	do {							\
		typeof(_val) _result = (_val);			\
		/*						\
		 * A syscall error is signaled by CR0 SO bit	\
		 * and the code is stored as a positive value.	\
		 */						\
		if (_result < 0) {				\
			SYSCALL_RET(_regs) = -_result;		\
			(_regs).ccr |= 0x10000000;		\
		} else {					\
			SYSCALL_RET(_regs) = _result;		\
			(_regs).ccr &= ~0x10000000;		\
		}						\
	} while (0)
<<<<<<< HEAD
#elif defined(__s390__)
# define ARCH_REGS		s390_regs
# define SYSCALL_NUM(_regs)	(_regs).gprs[2]
# define SYSCALL_RET(_regs)	(_regs).gprs[2]
# define SYSCALL_NUM_RET_SHARE_REG
#elif defined(__mips__)
# define ARCH_REGS		struct pt_regs
# define SYSCALL_NUM(_regs)	(_regs).regs[2]
# define SYSCALL_SYSCALL_NUM	regs[4]
# define SYSCALL_RET(_regs)	(_regs).regs[2]
# define SYSCALL_NUM_RET_SHARE_REG
=======
# define SYSCALL_RET_SET_ON_PTRACE_EXIT
#elif defined(__s390__)
# define ARCH_REGS		s390_regs
# define SYSCALL_NUM(_regs)	(_regs).gprs[2]
# define SYSCALL_RET_SET(_regs, _val)			\
		TH_LOG("Can't modify syscall return on this architecture")
#elif defined(__mips__)
# include <asm/unistd_nr_n32.h>
# include <asm/unistd_nr_n64.h>
# include <asm/unistd_nr_o32.h>
# define ARCH_REGS		struct pt_regs
# define SYSCALL_NUM(_regs)				\
	({						\
		typeof((_regs).regs[2]) _nr;		\
		if ((_regs).regs[2] == __NR_O32_Linux)	\
			_nr = (_regs).regs[4];		\
		else					\
			_nr = (_regs).regs[2];		\
		_nr;					\
	})
# define SYSCALL_NUM_SET(_regs, _nr)			\
	do {						\
		if ((_regs).regs[2] == __NR_O32_Linux)	\
			(_regs).regs[4] = _nr;		\
		else					\
			(_regs).regs[2] = _nr;		\
	} while (0)
# define SYSCALL_RET_SET(_regs, _val)			\
		TH_LOG("Can't modify syscall return on this architecture")
>>>>>>> d1988041
#elif defined(__xtensa__)
# define ARCH_REGS		struct user_pt_regs
# define SYSCALL_NUM(_regs)	(_regs).syscall
/*
 * On xtensa syscall return value is in the register
 * a2 of the current window which is not fixed.
 */
#define SYSCALL_RET(_regs)	(_regs).a[(_regs).windowbase * 4 + 2]
#elif defined(__sh__)
# define ARCH_REGS		struct pt_regs
# define SYSCALL_NUM(_regs)	(_regs).regs[3]
# define SYSCALL_RET(_regs)	(_regs).regs[0]
#else
# error "Do not know how to find your architecture's registers and syscalls"
#endif

/*
 * Most architectures can change the syscall by just updating the
 * associated register. This is the default if not defined above.
 */
#ifndef SYSCALL_NUM_SET
# define SYSCALL_NUM_SET(_regs, _nr)		\
	do {					\
		SYSCALL_NUM(_regs) = (_nr);	\
	} while (0)
#endif
/*
 * Most architectures can change the syscall return value by just
 * writing to the SYSCALL_RET register. This is the default if not
 * defined above. If an architecture cannot set the return value
 * (for example when the syscall and return value register is
 * shared), report it with TH_LOG() in an arch-specific definition
 * of SYSCALL_RET_SET() above, and leave SYSCALL_RET undefined.
 */
#if !defined(SYSCALL_RET) && !defined(SYSCALL_RET_SET)
# error "One of SYSCALL_RET or SYSCALL_RET_SET is needed for this arch"
#endif
#ifndef SYSCALL_RET_SET
# define SYSCALL_RET_SET(_regs, _val)		\
	do {					\
		SYSCALL_RET(_regs) = (_val);	\
	} while (0)
#endif

/* When the syscall return can't be changed, stub out the tests for it. */
#ifndef SYSCALL_RET
# define EXPECT_SYSCALL_RETURN(val, action)	EXPECT_EQ(-1, action)
#else
# define EXPECT_SYSCALL_RETURN(val, action)		\
	do {						\
		errno = 0;				\
		if (val < 0) {				\
			EXPECT_EQ(-1, action);		\
			EXPECT_EQ(-(val), errno);	\
		} else {				\
			EXPECT_EQ(val, action);		\
		}					\
	} while (0)
#endif

/*
 * Some architectures (e.g. powerpc) can only set syscall
 * return values on syscall exit during ptrace.
 */
const bool ptrace_entry_set_syscall_nr = true;
const bool ptrace_entry_set_syscall_ret =
#ifndef SYSCALL_RET_SET_ON_PTRACE_EXIT
	true;
#else
	false;
#endif

/*
 * Use PTRACE_GETREGS and PTRACE_SETREGS when available. This is useful for
 * architectures without HAVE_ARCH_TRACEHOOK (e.g. User-mode Linux).
 */
#if defined(__x86_64__) || defined(__i386__) || defined(__mips__)
# define ARCH_GETREGS(_regs)	ptrace(PTRACE_GETREGS, tracee, 0, &(_regs))
# define ARCH_SETREGS(_regs)	ptrace(PTRACE_SETREGS, tracee, 0, &(_regs))
#else
# define ARCH_GETREGS(_regs)	({					\
		struct iovec __v;					\
		__v.iov_base = &(_regs);				\
		__v.iov_len = sizeof(_regs);				\
		ptrace(PTRACE_GETREGSET, tracee, NT_PRSTATUS, &__v);	\
	})
# define ARCH_SETREGS(_regs)	({					\
		struct iovec __v;					\
		__v.iov_base = &(_regs);				\
		__v.iov_len = sizeof(_regs);				\
		ptrace(PTRACE_SETREGSET, tracee, NT_PRSTATUS, &__v);	\
	})
#endif

/* Architecture-specific syscall fetching routine. */
int get_syscall(struct __test_metadata *_metadata, pid_t tracee)
{
	ARCH_REGS regs;

	EXPECT_EQ(0, ARCH_GETREGS(regs)) {
		return -1;
	}

<<<<<<< HEAD
#if defined(__mips__)
	if (SYSCALL_NUM(regs) == __NR_O32_Linux)
		return regs.SYSCALL_SYSCALL_NUM;
#endif
=======
>>>>>>> d1988041
	return SYSCALL_NUM(regs);
}

/* Architecture-specific syscall changing routine. */
void __change_syscall(struct __test_metadata *_metadata,
		    pid_t tracee, long *syscall, long *ret)
{
	ARCH_REGS orig, regs;

<<<<<<< HEAD
#if defined(__x86_64__) || defined(__i386__) || defined(__powerpc__) || \
	defined(__s390__) || defined(__hppa__) || defined(__riscv) || \
	defined(__xtensa__) || defined(__csky__) || defined(__sh__)
	{
		SYSCALL_NUM(regs) = syscall;
	}
#elif defined(__mips__)
	{
		if (SYSCALL_NUM(regs) == __NR_O32_Linux)
			regs.SYSCALL_SYSCALL_NUM = syscall;
		else
			SYSCALL_NUM(regs) = syscall;
	}
=======
	/* Do not get/set registers if we have nothing to do. */
	if (!syscall && !ret)
		return;
>>>>>>> d1988041

	EXPECT_EQ(0, ARCH_GETREGS(regs)) {
		return;
	}
	orig = regs;

	if (syscall)
		SYSCALL_NUM_SET(regs, *syscall);

	if (ret)
		SYSCALL_RET_SET(regs, *ret);

<<<<<<< HEAD
	/* If syscall is skipped, change return value. */
	if (syscall == -1)
#ifdef SYSCALL_NUM_RET_SHARE_REG
		TH_LOG("Can't modify syscall return on this architecture");
#else
		SYSCALL_RET(regs) = result;
#endif
=======
	/* Flush any register changes made. */
	if (memcmp(&orig, &regs, sizeof(orig)) != 0)
		EXPECT_EQ(0, ARCH_SETREGS(regs));
}

/* Change only syscall number. */
void change_syscall_nr(struct __test_metadata *_metadata,
		       pid_t tracee, long syscall)
{
	__change_syscall(_metadata, tracee, &syscall, NULL);
}
>>>>>>> d1988041

/* Change syscall return value (and set syscall number to -1). */
void change_syscall_ret(struct __test_metadata *_metadata,
			pid_t tracee, long ret)
{
	long syscall = -1;

	__change_syscall(_metadata, tracee, &syscall, &ret);
}

void tracer_seccomp(struct __test_metadata *_metadata, pid_t tracee,
		    int status, void *args)
{
	int ret;
	unsigned long msg;

	/* Make sure we got the right message. */
	ret = ptrace(PTRACE_GETEVENTMSG, tracee, NULL, &msg);
	EXPECT_EQ(0, ret);

	/* Validate and take action on expected syscalls. */
	switch (msg) {
	case 0x1002:
		/* change getpid to getppid. */
		EXPECT_EQ(__NR_getpid, get_syscall(_metadata, tracee));
		change_syscall_nr(_metadata, tracee, __NR_getppid);
		break;
	case 0x1003:
		/* skip gettid with valid return code. */
		EXPECT_EQ(__NR_gettid, get_syscall(_metadata, tracee));
		change_syscall_ret(_metadata, tracee, 45000);
		break;
	case 0x1004:
		/* skip openat with error. */
		EXPECT_EQ(__NR_openat, get_syscall(_metadata, tracee));
		change_syscall_ret(_metadata, tracee, -ESRCH);
		break;
	case 0x1005:
		/* do nothing (allow getppid) */
		EXPECT_EQ(__NR_getppid, get_syscall(_metadata, tracee));
		break;
	default:
		EXPECT_EQ(0, msg) {
			TH_LOG("Unknown PTRACE_GETEVENTMSG: 0x%lx", msg);
			kill(tracee, SIGKILL);
		}
	}

}

FIXTURE(TRACE_syscall) {
	struct sock_fprog prog;
	pid_t tracer, mytid, mypid, parent;
	long syscall_nr;
};

void tracer_ptrace(struct __test_metadata *_metadata, pid_t tracee,
		   int status, void *args)
{
	int ret;
	unsigned long msg;
	static bool entry;
	long syscall_nr_val, syscall_ret_val;
	long *syscall_nr = NULL, *syscall_ret = NULL;
	FIXTURE_DATA(TRACE_syscall) *self = args;

	/*
	 * The traditional way to tell PTRACE_SYSCALL entry/exit
	 * is by counting.
	 */
	entry = !entry;

	/* Make sure we got an appropriate message. */
	ret = ptrace(PTRACE_GETEVENTMSG, tracee, NULL, &msg);
	EXPECT_EQ(0, ret);
	EXPECT_EQ(entry ? PTRACE_EVENTMSG_SYSCALL_ENTRY
			: PTRACE_EVENTMSG_SYSCALL_EXIT, msg);

	/*
	 * Some architectures only support setting return values during
	 * syscall exit under ptrace, and on exit the syscall number may
	 * no longer be available. Therefore, save the initial sycall
	 * number here, so it can be examined during both entry and exit
	 * phases.
	 */
	if (entry)
		self->syscall_nr = get_syscall(_metadata, tracee);

	/*
	 * Depending on the architecture's syscall setting abilities, we
	 * pick which things to set during this phase (entry or exit).
	 */
	if (entry == ptrace_entry_set_syscall_nr)
		syscall_nr = &syscall_nr_val;
	if (entry == ptrace_entry_set_syscall_ret)
		syscall_ret = &syscall_ret_val;

	/* Now handle the actual rewriting cases. */
	switch (self->syscall_nr) {
	case __NR_getpid:
		syscall_nr_val = __NR_getppid;
		/* Never change syscall return for this case. */
		syscall_ret = NULL;
		break;
	case __NR_gettid:
		syscall_nr_val = -1;
		syscall_ret_val = 45000;
		break;
	case __NR_openat:
		syscall_nr_val = -1;
		syscall_ret_val = -ESRCH;
		break;
	default:
		/* Unhandled, do nothing. */
		return;
	}

	__change_syscall(_metadata, tracee, syscall_nr, syscall_ret);
}

FIXTURE_VARIANT(TRACE_syscall) {
	/*
	 * All of the SECCOMP_RET_TRACE behaviors can be tested with either
	 * SECCOMP_RET_TRACE+PTRACE_CONT or plain ptrace()+PTRACE_SYSCALL.
	 * This indicates if we should use SECCOMP_RET_TRACE (false), or
	 * ptrace (true).
	 */
	bool use_ptrace;
};

FIXTURE_VARIANT_ADD(TRACE_syscall, ptrace) {
	.use_ptrace = true,
};

FIXTURE_VARIANT_ADD(TRACE_syscall, seccomp) {
	.use_ptrace = false,
};

FIXTURE_SETUP(TRACE_syscall)
{
	struct sock_filter filter[] = {
		BPF_STMT(BPF_LD|BPF_W|BPF_ABS,
			offsetof(struct seccomp_data, nr)),
		BPF_JUMP(BPF_JMP|BPF_JEQ|BPF_K, __NR_getpid, 0, 1),
		BPF_STMT(BPF_RET|BPF_K, SECCOMP_RET_TRACE | 0x1002),
		BPF_JUMP(BPF_JMP|BPF_JEQ|BPF_K, __NR_gettid, 0, 1),
		BPF_STMT(BPF_RET|BPF_K, SECCOMP_RET_TRACE | 0x1003),
		BPF_JUMP(BPF_JMP|BPF_JEQ|BPF_K, __NR_openat, 0, 1),
		BPF_STMT(BPF_RET|BPF_K, SECCOMP_RET_TRACE | 0x1004),
		BPF_JUMP(BPF_JMP|BPF_JEQ|BPF_K, __NR_getppid, 0, 1),
		BPF_STMT(BPF_RET|BPF_K, SECCOMP_RET_TRACE | 0x1005),
		BPF_STMT(BPF_RET|BPF_K, SECCOMP_RET_ALLOW),
	};
	struct sock_fprog prog = {
		.len = (unsigned short)ARRAY_SIZE(filter),
		.filter = filter,
	};
	long ret;

	/* Prepare some testable syscall results. */
	self->mytid = syscall(__NR_gettid);
	ASSERT_GT(self->mytid, 0);
	ASSERT_NE(self->mytid, 1) {
		TH_LOG("Running this test as init is not supported. :)");
	}

	self->mypid = getpid();
	ASSERT_GT(self->mypid, 0);
	ASSERT_EQ(self->mytid, self->mypid);

	self->parent = getppid();
	ASSERT_GT(self->parent, 0);
	ASSERT_NE(self->parent, self->mypid);

	/* Launch tracer. */
	self->tracer = setup_trace_fixture(_metadata,
					   variant->use_ptrace ? tracer_ptrace
							       : tracer_seccomp,
					   self, variant->use_ptrace);

	ret = prctl(PR_SET_NO_NEW_PRIVS, 1, 0, 0, 0);
	ASSERT_EQ(0, ret);

	if (variant->use_ptrace)
		return;

	ret = prctl(PR_SET_SECCOMP, SECCOMP_MODE_FILTER, &prog, 0, 0);
	ASSERT_EQ(0, ret);
}

FIXTURE_TEARDOWN(TRACE_syscall)
{
	teardown_trace_fixture(_metadata, self->tracer);
}

TEST(negative_ENOSYS)
{
	/*
	 * There should be no difference between an "internal" skip
	 * and userspace asking for syscall "-1".
	 */
	errno = 0;
	EXPECT_EQ(-1, syscall(-1));
	EXPECT_EQ(errno, ENOSYS);
	/* And no difference for "still not valid but not -1". */
	errno = 0;
	EXPECT_EQ(-1, syscall(-101));
	EXPECT_EQ(errno, ENOSYS);
}

TEST_F(TRACE_syscall, negative_ENOSYS)
{
	negative_ENOSYS(_metadata);
}

TEST_F(TRACE_syscall, syscall_allowed)
{
	/* getppid works as expected (no changes). */
	EXPECT_EQ(self->parent, syscall(__NR_getppid));
	EXPECT_NE(self->mypid, syscall(__NR_getppid));
}

TEST_F(TRACE_syscall, syscall_redirected)
{
	/* getpid has been redirected to getppid as expected. */
	EXPECT_EQ(self->parent, syscall(__NR_getpid));
	EXPECT_NE(self->mypid, syscall(__NR_getpid));
}

TEST_F(TRACE_syscall, syscall_errno)
{
	/* Tracer should skip the open syscall, resulting in ESRCH. */
	EXPECT_SYSCALL_RETURN(-ESRCH, syscall(__NR_openat));
}

TEST_F(TRACE_syscall, syscall_faked)
{
	/* Tracer skips the gettid syscall and store altered return value. */
	EXPECT_SYSCALL_RETURN(45000, syscall(__NR_gettid));
}

TEST_F(TRACE_syscall, skip_after)
{
	struct sock_filter filter[] = {
		BPF_STMT(BPF_LD|BPF_W|BPF_ABS,
			offsetof(struct seccomp_data, nr)),
		BPF_JUMP(BPF_JMP|BPF_JEQ|BPF_K, __NR_getppid, 0, 1),
		BPF_STMT(BPF_RET|BPF_K, SECCOMP_RET_ERRNO | EPERM),
		BPF_STMT(BPF_RET|BPF_K, SECCOMP_RET_ALLOW),
	};
	struct sock_fprog prog = {
		.len = (unsigned short)ARRAY_SIZE(filter),
		.filter = filter,
	};
	long ret;

	/* Install additional "errno on getppid" filter. */
	ret = prctl(PR_SET_SECCOMP, SECCOMP_MODE_FILTER, &prog, 0, 0);
	ASSERT_EQ(0, ret);

	/* Tracer will redirect getpid to getppid, and we should see EPERM. */
	errno = 0;
	EXPECT_EQ(-1, syscall(__NR_getpid));
	EXPECT_EQ(EPERM, errno);
}

TEST_F_SIGNAL(TRACE_syscall, kill_after, SIGSYS)
{
	struct sock_filter filter[] = {
		BPF_STMT(BPF_LD|BPF_W|BPF_ABS,
			offsetof(struct seccomp_data, nr)),
		BPF_JUMP(BPF_JMP|BPF_JEQ|BPF_K, __NR_getppid, 0, 1),
		BPF_STMT(BPF_RET|BPF_K, SECCOMP_RET_KILL),
		BPF_STMT(BPF_RET|BPF_K, SECCOMP_RET_ALLOW),
	};
	struct sock_fprog prog = {
		.len = (unsigned short)ARRAY_SIZE(filter),
		.filter = filter,
	};
	long ret;

	/* Install additional "death on getppid" filter. */
	ret = prctl(PR_SET_SECCOMP, SECCOMP_MODE_FILTER, &prog, 0, 0);
	ASSERT_EQ(0, ret);

	/* Tracer will redirect getpid to getppid, and we should die. */
	EXPECT_NE(self->mypid, syscall(__NR_getpid));
}

TEST(seccomp_syscall)
{
	struct sock_filter filter[] = {
		BPF_STMT(BPF_RET|BPF_K, SECCOMP_RET_ALLOW),
	};
	struct sock_fprog prog = {
		.len = (unsigned short)ARRAY_SIZE(filter),
		.filter = filter,
	};
	long ret;

	ret = prctl(PR_SET_NO_NEW_PRIVS, 1, 0, 0, 0);
	ASSERT_EQ(0, ret) {
		TH_LOG("Kernel does not support PR_SET_NO_NEW_PRIVS!");
	}

	/* Reject insane operation. */
	ret = seccomp(-1, 0, &prog);
	ASSERT_NE(ENOSYS, errno) {
		TH_LOG("Kernel does not support seccomp syscall!");
	}
	EXPECT_EQ(EINVAL, errno) {
		TH_LOG("Did not reject crazy op value!");
	}

	/* Reject strict with flags or pointer. */
	ret = seccomp(SECCOMP_SET_MODE_STRICT, -1, NULL);
	EXPECT_EQ(EINVAL, errno) {
		TH_LOG("Did not reject mode strict with flags!");
	}
	ret = seccomp(SECCOMP_SET_MODE_STRICT, 0, &prog);
	EXPECT_EQ(EINVAL, errno) {
		TH_LOG("Did not reject mode strict with uargs!");
	}

	/* Reject insane args for filter. */
	ret = seccomp(SECCOMP_SET_MODE_FILTER, -1, &prog);
	EXPECT_EQ(EINVAL, errno) {
		TH_LOG("Did not reject crazy filter flags!");
	}
	ret = seccomp(SECCOMP_SET_MODE_FILTER, 0, NULL);
	EXPECT_EQ(EFAULT, errno) {
		TH_LOG("Did not reject NULL filter!");
	}

	ret = seccomp(SECCOMP_SET_MODE_FILTER, 0, &prog);
	EXPECT_EQ(0, errno) {
		TH_LOG("Kernel does not support SECCOMP_SET_MODE_FILTER: %s",
			strerror(errno));
	}
}

TEST(seccomp_syscall_mode_lock)
{
	struct sock_filter filter[] = {
		BPF_STMT(BPF_RET|BPF_K, SECCOMP_RET_ALLOW),
	};
	struct sock_fprog prog = {
		.len = (unsigned short)ARRAY_SIZE(filter),
		.filter = filter,
	};
	long ret;

	ret = prctl(PR_SET_NO_NEW_PRIVS, 1, NULL, 0, 0);
	ASSERT_EQ(0, ret) {
		TH_LOG("Kernel does not support PR_SET_NO_NEW_PRIVS!");
	}

	ret = seccomp(SECCOMP_SET_MODE_FILTER, 0, &prog);
	ASSERT_NE(ENOSYS, errno) {
		TH_LOG("Kernel does not support seccomp syscall!");
	}
	EXPECT_EQ(0, ret) {
		TH_LOG("Could not install filter!");
	}

	/* Make sure neither entry point will switch to strict. */
	ret = prctl(PR_SET_SECCOMP, SECCOMP_MODE_STRICT, 0, 0, 0);
	EXPECT_EQ(EINVAL, errno) {
		TH_LOG("Switched to mode strict!");
	}

	ret = seccomp(SECCOMP_SET_MODE_STRICT, 0, NULL);
	EXPECT_EQ(EINVAL, errno) {
		TH_LOG("Switched to mode strict!");
	}
}

/*
 * Test detection of known and unknown filter flags. Userspace needs to be able
 * to check if a filter flag is supported by the current kernel and a good way
 * of doing that is by attempting to enter filter mode, with the flag bit in
 * question set, and a NULL pointer for the _args_ parameter. EFAULT indicates
 * that the flag is valid and EINVAL indicates that the flag is invalid.
 */
TEST(detect_seccomp_filter_flags)
{
	unsigned int flags[] = { SECCOMP_FILTER_FLAG_TSYNC,
				 SECCOMP_FILTER_FLAG_LOG,
				 SECCOMP_FILTER_FLAG_SPEC_ALLOW,
				 SECCOMP_FILTER_FLAG_NEW_LISTENER,
				 SECCOMP_FILTER_FLAG_TSYNC_ESRCH };
	unsigned int exclusive[] = {
				SECCOMP_FILTER_FLAG_TSYNC,
				SECCOMP_FILTER_FLAG_NEW_LISTENER };
	unsigned int flag, all_flags, exclusive_mask;
	int i;
	long ret;

	/* Test detection of individual known-good filter flags */
	for (i = 0, all_flags = 0; i < ARRAY_SIZE(flags); i++) {
		int bits = 0;

		flag = flags[i];
		/* Make sure the flag is a single bit! */
		while (flag) {
			if (flag & 0x1)
				bits ++;
			flag >>= 1;
		}
		ASSERT_EQ(1, bits);
		flag = flags[i];

		ret = seccomp(SECCOMP_SET_MODE_FILTER, flag, NULL);
		ASSERT_NE(ENOSYS, errno) {
			TH_LOG("Kernel does not support seccomp syscall!");
		}
		EXPECT_EQ(-1, ret);
		EXPECT_EQ(EFAULT, errno) {
			TH_LOG("Failed to detect that a known-good filter flag (0x%X) is supported!",
			       flag);
		}

		all_flags |= flag;
	}

	/*
	 * Test detection of all known-good filter flags combined. But
	 * for the exclusive flags we need to mask them out and try them
	 * individually for the "all flags" testing.
	 */
	exclusive_mask = 0;
	for (i = 0; i < ARRAY_SIZE(exclusive); i++)
		exclusive_mask |= exclusive[i];
	for (i = 0; i < ARRAY_SIZE(exclusive); i++) {
		flag = all_flags & ~exclusive_mask;
		flag |= exclusive[i];

		ret = seccomp(SECCOMP_SET_MODE_FILTER, flag, NULL);
		EXPECT_EQ(-1, ret);
		EXPECT_EQ(EFAULT, errno) {
			TH_LOG("Failed to detect that all known-good filter flags (0x%X) are supported!",
			       flag);
		}
	}

	/* Test detection of an unknown filter flags, without exclusives. */
	flag = -1;
	flag &= ~exclusive_mask;
	ret = seccomp(SECCOMP_SET_MODE_FILTER, flag, NULL);
	EXPECT_EQ(-1, ret);
	EXPECT_EQ(EINVAL, errno) {
		TH_LOG("Failed to detect that an unknown filter flag (0x%X) is unsupported!",
		       flag);
	}

	/*
	 * Test detection of an unknown filter flag that may simply need to be
	 * added to this test
	 */
	flag = flags[ARRAY_SIZE(flags) - 1] << 1;
	ret = seccomp(SECCOMP_SET_MODE_FILTER, flag, NULL);
	EXPECT_EQ(-1, ret);
	EXPECT_EQ(EINVAL, errno) {
		TH_LOG("Failed to detect that an unknown filter flag (0x%X) is unsupported! Does a new flag need to be added to this test?",
		       flag);
	}
}

TEST(TSYNC_first)
{
	struct sock_filter filter[] = {
		BPF_STMT(BPF_RET|BPF_K, SECCOMP_RET_ALLOW),
	};
	struct sock_fprog prog = {
		.len = (unsigned short)ARRAY_SIZE(filter),
		.filter = filter,
	};
	long ret;

	ret = prctl(PR_SET_NO_NEW_PRIVS, 1, NULL, 0, 0);
	ASSERT_EQ(0, ret) {
		TH_LOG("Kernel does not support PR_SET_NO_NEW_PRIVS!");
	}

	ret = seccomp(SECCOMP_SET_MODE_FILTER, SECCOMP_FILTER_FLAG_TSYNC,
		      &prog);
	ASSERT_NE(ENOSYS, errno) {
		TH_LOG("Kernel does not support seccomp syscall!");
	}
	EXPECT_EQ(0, ret) {
		TH_LOG("Could not install initial filter with TSYNC!");
	}
}

#define TSYNC_SIBLINGS 2
struct tsync_sibling {
	pthread_t tid;
	pid_t system_tid;
	sem_t *started;
	pthread_cond_t *cond;
	pthread_mutex_t *mutex;
	int diverge;
	int num_waits;
	struct sock_fprog *prog;
	struct __test_metadata *metadata;
};

/*
 * To avoid joining joined threads (which is not allowed by Bionic),
 * make sure we both successfully join and clear the tid to skip a
 * later join attempt during fixture teardown. Any remaining threads
 * will be directly killed during teardown.
 */
#define PTHREAD_JOIN(tid, status)					\
	do {								\
		int _rc = pthread_join(tid, status);			\
		if (_rc) {						\
			TH_LOG("pthread_join of tid %u failed: %d\n",	\
				(unsigned int)tid, _rc);		\
		} else {						\
			tid = 0;					\
		}							\
	} while (0)

FIXTURE(TSYNC) {
	struct sock_fprog root_prog, apply_prog;
	struct tsync_sibling sibling[TSYNC_SIBLINGS];
	sem_t started;
	pthread_cond_t cond;
	pthread_mutex_t mutex;
	int sibling_count;
};

FIXTURE_SETUP(TSYNC)
{
	struct sock_filter root_filter[] = {
		BPF_STMT(BPF_RET|BPF_K, SECCOMP_RET_ALLOW),
	};
	struct sock_filter apply_filter[] = {
		BPF_STMT(BPF_LD|BPF_W|BPF_ABS,
			offsetof(struct seccomp_data, nr)),
		BPF_JUMP(BPF_JMP|BPF_JEQ|BPF_K, __NR_read, 0, 1),
		BPF_STMT(BPF_RET|BPF_K, SECCOMP_RET_KILL),
		BPF_STMT(BPF_RET|BPF_K, SECCOMP_RET_ALLOW),
	};

	memset(&self->root_prog, 0, sizeof(self->root_prog));
	memset(&self->apply_prog, 0, sizeof(self->apply_prog));
	memset(&self->sibling, 0, sizeof(self->sibling));
	self->root_prog.filter = malloc(sizeof(root_filter));
	ASSERT_NE(NULL, self->root_prog.filter);
	memcpy(self->root_prog.filter, &root_filter, sizeof(root_filter));
	self->root_prog.len = (unsigned short)ARRAY_SIZE(root_filter);

	self->apply_prog.filter = malloc(sizeof(apply_filter));
	ASSERT_NE(NULL, self->apply_prog.filter);
	memcpy(self->apply_prog.filter, &apply_filter, sizeof(apply_filter));
	self->apply_prog.len = (unsigned short)ARRAY_SIZE(apply_filter);

	self->sibling_count = 0;
	pthread_mutex_init(&self->mutex, NULL);
	pthread_cond_init(&self->cond, NULL);
	sem_init(&self->started, 0, 0);
	self->sibling[0].tid = 0;
	self->sibling[0].cond = &self->cond;
	self->sibling[0].started = &self->started;
	self->sibling[0].mutex = &self->mutex;
	self->sibling[0].diverge = 0;
	self->sibling[0].num_waits = 1;
	self->sibling[0].prog = &self->root_prog;
	self->sibling[0].metadata = _metadata;
	self->sibling[1].tid = 0;
	self->sibling[1].cond = &self->cond;
	self->sibling[1].started = &self->started;
	self->sibling[1].mutex = &self->mutex;
	self->sibling[1].diverge = 0;
	self->sibling[1].prog = &self->root_prog;
	self->sibling[1].num_waits = 1;
	self->sibling[1].metadata = _metadata;
}

FIXTURE_TEARDOWN(TSYNC)
{
	int sib = 0;

	if (self->root_prog.filter)
		free(self->root_prog.filter);
	if (self->apply_prog.filter)
		free(self->apply_prog.filter);

	for ( ; sib < self->sibling_count; ++sib) {
		struct tsync_sibling *s = &self->sibling[sib];

		if (!s->tid)
			continue;
		/*
		 * If a thread is still running, it may be stuck, so hit
		 * it over the head really hard.
		 */
		pthread_kill(s->tid, 9);
	}
	pthread_mutex_destroy(&self->mutex);
	pthread_cond_destroy(&self->cond);
	sem_destroy(&self->started);
}

void *tsync_sibling(void *data)
{
	long ret = 0;
	struct tsync_sibling *me = data;

	me->system_tid = syscall(__NR_gettid);

	pthread_mutex_lock(me->mutex);
	if (me->diverge) {
		/* Just re-apply the root prog to fork the tree */
		ret = prctl(PR_SET_SECCOMP, SECCOMP_MODE_FILTER,
				me->prog, 0, 0);
	}
	sem_post(me->started);
	/* Return outside of started so parent notices failures. */
	if (ret) {
		pthread_mutex_unlock(me->mutex);
		return (void *)SIBLING_EXIT_FAILURE;
	}
	do {
		pthread_cond_wait(me->cond, me->mutex);
		me->num_waits = me->num_waits - 1;
	} while (me->num_waits);
	pthread_mutex_unlock(me->mutex);

	ret = prctl(PR_GET_NO_NEW_PRIVS, 0, 0, 0, 0);
	if (!ret)
		return (void *)SIBLING_EXIT_NEWPRIVS;
	read(0, NULL, 0);
	return (void *)SIBLING_EXIT_UNKILLED;
}

void tsync_start_sibling(struct tsync_sibling *sibling)
{
	pthread_create(&sibling->tid, NULL, tsync_sibling, (void *)sibling);
}

TEST_F(TSYNC, siblings_fail_prctl)
{
	long ret;
	void *status;
	struct sock_filter filter[] = {
		BPF_STMT(BPF_LD|BPF_W|BPF_ABS,
			offsetof(struct seccomp_data, nr)),
		BPF_JUMP(BPF_JMP|BPF_JEQ|BPF_K, __NR_prctl, 0, 1),
		BPF_STMT(BPF_RET|BPF_K, SECCOMP_RET_ERRNO | EINVAL),
		BPF_STMT(BPF_RET|BPF_K, SECCOMP_RET_ALLOW),
	};
	struct sock_fprog prog = {
		.len = (unsigned short)ARRAY_SIZE(filter),
		.filter = filter,
	};

	ASSERT_EQ(0, prctl(PR_SET_NO_NEW_PRIVS, 1, 0, 0, 0)) {
		TH_LOG("Kernel does not support PR_SET_NO_NEW_PRIVS!");
	}

	/* Check prctl failure detection by requesting sib 0 diverge. */
	ret = seccomp(SECCOMP_SET_MODE_FILTER, 0, &prog);
	ASSERT_NE(ENOSYS, errno) {
		TH_LOG("Kernel does not support seccomp syscall!");
	}
	ASSERT_EQ(0, ret) {
		TH_LOG("setting filter failed");
	}

	self->sibling[0].diverge = 1;
	tsync_start_sibling(&self->sibling[0]);
	tsync_start_sibling(&self->sibling[1]);

	while (self->sibling_count < TSYNC_SIBLINGS) {
		sem_wait(&self->started);
		self->sibling_count++;
	}

	/* Signal the threads to clean up*/
	pthread_mutex_lock(&self->mutex);
	ASSERT_EQ(0, pthread_cond_broadcast(&self->cond)) {
		TH_LOG("cond broadcast non-zero");
	}
	pthread_mutex_unlock(&self->mutex);

	/* Ensure diverging sibling failed to call prctl. */
	PTHREAD_JOIN(self->sibling[0].tid, &status);
	EXPECT_EQ(SIBLING_EXIT_FAILURE, (long)status);
	PTHREAD_JOIN(self->sibling[1].tid, &status);
	EXPECT_EQ(SIBLING_EXIT_UNKILLED, (long)status);
}

TEST_F(TSYNC, two_siblings_with_ancestor)
{
	long ret;
	void *status;

	ASSERT_EQ(0, prctl(PR_SET_NO_NEW_PRIVS, 1, 0, 0, 0)) {
		TH_LOG("Kernel does not support PR_SET_NO_NEW_PRIVS!");
	}

	ret = seccomp(SECCOMP_SET_MODE_FILTER, 0, &self->root_prog);
	ASSERT_NE(ENOSYS, errno) {
		TH_LOG("Kernel does not support seccomp syscall!");
	}
	ASSERT_EQ(0, ret) {
		TH_LOG("Kernel does not support SECCOMP_SET_MODE_FILTER!");
	}
	tsync_start_sibling(&self->sibling[0]);
	tsync_start_sibling(&self->sibling[1]);

	while (self->sibling_count < TSYNC_SIBLINGS) {
		sem_wait(&self->started);
		self->sibling_count++;
	}

	ret = seccomp(SECCOMP_SET_MODE_FILTER, SECCOMP_FILTER_FLAG_TSYNC,
		      &self->apply_prog);
	ASSERT_EQ(0, ret) {
		TH_LOG("Could install filter on all threads!");
	}
	/* Tell the siblings to test the policy */
	pthread_mutex_lock(&self->mutex);
	ASSERT_EQ(0, pthread_cond_broadcast(&self->cond)) {
		TH_LOG("cond broadcast non-zero");
	}
	pthread_mutex_unlock(&self->mutex);
	/* Ensure they are both killed and don't exit cleanly. */
	PTHREAD_JOIN(self->sibling[0].tid, &status);
	EXPECT_EQ(0x0, (long)status);
	PTHREAD_JOIN(self->sibling[1].tid, &status);
	EXPECT_EQ(0x0, (long)status);
}

TEST_F(TSYNC, two_sibling_want_nnp)
{
	void *status;

	/* start siblings before any prctl() operations */
	tsync_start_sibling(&self->sibling[0]);
	tsync_start_sibling(&self->sibling[1]);
	while (self->sibling_count < TSYNC_SIBLINGS) {
		sem_wait(&self->started);
		self->sibling_count++;
	}

	/* Tell the siblings to test no policy */
	pthread_mutex_lock(&self->mutex);
	ASSERT_EQ(0, pthread_cond_broadcast(&self->cond)) {
		TH_LOG("cond broadcast non-zero");
	}
	pthread_mutex_unlock(&self->mutex);

	/* Ensure they are both upset about lacking nnp. */
	PTHREAD_JOIN(self->sibling[0].tid, &status);
	EXPECT_EQ(SIBLING_EXIT_NEWPRIVS, (long)status);
	PTHREAD_JOIN(self->sibling[1].tid, &status);
	EXPECT_EQ(SIBLING_EXIT_NEWPRIVS, (long)status);
}

TEST_F(TSYNC, two_siblings_with_no_filter)
{
	long ret;
	void *status;

	/* start siblings before any prctl() operations */
	tsync_start_sibling(&self->sibling[0]);
	tsync_start_sibling(&self->sibling[1]);
	while (self->sibling_count < TSYNC_SIBLINGS) {
		sem_wait(&self->started);
		self->sibling_count++;
	}

	ASSERT_EQ(0, prctl(PR_SET_NO_NEW_PRIVS, 1, 0, 0, 0)) {
		TH_LOG("Kernel does not support PR_SET_NO_NEW_PRIVS!");
	}

	ret = seccomp(SECCOMP_SET_MODE_FILTER, SECCOMP_FILTER_FLAG_TSYNC,
		      &self->apply_prog);
	ASSERT_NE(ENOSYS, errno) {
		TH_LOG("Kernel does not support seccomp syscall!");
	}
	ASSERT_EQ(0, ret) {
		TH_LOG("Could install filter on all threads!");
	}

	/* Tell the siblings to test the policy */
	pthread_mutex_lock(&self->mutex);
	ASSERT_EQ(0, pthread_cond_broadcast(&self->cond)) {
		TH_LOG("cond broadcast non-zero");
	}
	pthread_mutex_unlock(&self->mutex);

	/* Ensure they are both killed and don't exit cleanly. */
	PTHREAD_JOIN(self->sibling[0].tid, &status);
	EXPECT_EQ(0x0, (long)status);
	PTHREAD_JOIN(self->sibling[1].tid, &status);
	EXPECT_EQ(0x0, (long)status);
}

TEST_F(TSYNC, two_siblings_with_one_divergence)
{
	long ret;
	void *status;

	ASSERT_EQ(0, prctl(PR_SET_NO_NEW_PRIVS, 1, 0, 0, 0)) {
		TH_LOG("Kernel does not support PR_SET_NO_NEW_PRIVS!");
	}

	ret = seccomp(SECCOMP_SET_MODE_FILTER, 0, &self->root_prog);
	ASSERT_NE(ENOSYS, errno) {
		TH_LOG("Kernel does not support seccomp syscall!");
	}
	ASSERT_EQ(0, ret) {
		TH_LOG("Kernel does not support SECCOMP_SET_MODE_FILTER!");
	}
	self->sibling[0].diverge = 1;
	tsync_start_sibling(&self->sibling[0]);
	tsync_start_sibling(&self->sibling[1]);

	while (self->sibling_count < TSYNC_SIBLINGS) {
		sem_wait(&self->started);
		self->sibling_count++;
	}

	ret = seccomp(SECCOMP_SET_MODE_FILTER, SECCOMP_FILTER_FLAG_TSYNC,
		      &self->apply_prog);
	ASSERT_EQ(self->sibling[0].system_tid, ret) {
		TH_LOG("Did not fail on diverged sibling.");
	}

	/* Wake the threads */
	pthread_mutex_lock(&self->mutex);
	ASSERT_EQ(0, pthread_cond_broadcast(&self->cond)) {
		TH_LOG("cond broadcast non-zero");
	}
	pthread_mutex_unlock(&self->mutex);

	/* Ensure they are both unkilled. */
	PTHREAD_JOIN(self->sibling[0].tid, &status);
	EXPECT_EQ(SIBLING_EXIT_UNKILLED, (long)status);
	PTHREAD_JOIN(self->sibling[1].tid, &status);
	EXPECT_EQ(SIBLING_EXIT_UNKILLED, (long)status);
}

TEST_F(TSYNC, two_siblings_with_one_divergence_no_tid_in_err)
{
	long ret, flags;
	void *status;

	ASSERT_EQ(0, prctl(PR_SET_NO_NEW_PRIVS, 1, 0, 0, 0)) {
		TH_LOG("Kernel does not support PR_SET_NO_NEW_PRIVS!");
	}

	ret = seccomp(SECCOMP_SET_MODE_FILTER, 0, &self->root_prog);
	ASSERT_NE(ENOSYS, errno) {
		TH_LOG("Kernel does not support seccomp syscall!");
	}
	ASSERT_EQ(0, ret) {
		TH_LOG("Kernel does not support SECCOMP_SET_MODE_FILTER!");
	}
	self->sibling[0].diverge = 1;
	tsync_start_sibling(&self->sibling[0]);
	tsync_start_sibling(&self->sibling[1]);

	while (self->sibling_count < TSYNC_SIBLINGS) {
		sem_wait(&self->started);
		self->sibling_count++;
	}

	flags = SECCOMP_FILTER_FLAG_TSYNC | \
		SECCOMP_FILTER_FLAG_TSYNC_ESRCH;
	ret = seccomp(SECCOMP_SET_MODE_FILTER, flags, &self->apply_prog);
	ASSERT_EQ(ESRCH, errno) {
		TH_LOG("Did not return ESRCH for diverged sibling.");
	}
	ASSERT_EQ(-1, ret) {
		TH_LOG("Did not fail on diverged sibling.");
	}

	/* Wake the threads */
	pthread_mutex_lock(&self->mutex);
	ASSERT_EQ(0, pthread_cond_broadcast(&self->cond)) {
		TH_LOG("cond broadcast non-zero");
	}
	pthread_mutex_unlock(&self->mutex);

	/* Ensure they are both unkilled. */
	PTHREAD_JOIN(self->sibling[0].tid, &status);
	EXPECT_EQ(SIBLING_EXIT_UNKILLED, (long)status);
	PTHREAD_JOIN(self->sibling[1].tid, &status);
	EXPECT_EQ(SIBLING_EXIT_UNKILLED, (long)status);
}

TEST_F(TSYNC, two_siblings_not_under_filter)
{
	long ret, sib;
	void *status;
	struct timespec delay = { .tv_nsec = 100000000 };

	ASSERT_EQ(0, prctl(PR_SET_NO_NEW_PRIVS, 1, 0, 0, 0)) {
		TH_LOG("Kernel does not support PR_SET_NO_NEW_PRIVS!");
	}

	/*
	 * Sibling 0 will have its own seccomp policy
	 * and Sibling 1 will not be under seccomp at
	 * all. Sibling 1 will enter seccomp and 0
	 * will cause failure.
	 */
	self->sibling[0].diverge = 1;
	tsync_start_sibling(&self->sibling[0]);
	tsync_start_sibling(&self->sibling[1]);

	while (self->sibling_count < TSYNC_SIBLINGS) {
		sem_wait(&self->started);
		self->sibling_count++;
	}

	ret = seccomp(SECCOMP_SET_MODE_FILTER, 0, &self->root_prog);
	ASSERT_NE(ENOSYS, errno) {
		TH_LOG("Kernel does not support seccomp syscall!");
	}
	ASSERT_EQ(0, ret) {
		TH_LOG("Kernel does not support SECCOMP_SET_MODE_FILTER!");
	}

	ret = seccomp(SECCOMP_SET_MODE_FILTER, SECCOMP_FILTER_FLAG_TSYNC,
		      &self->apply_prog);
	ASSERT_EQ(ret, self->sibling[0].system_tid) {
		TH_LOG("Did not fail on diverged sibling.");
	}
	sib = 1;
	if (ret == self->sibling[0].system_tid)
		sib = 0;

	pthread_mutex_lock(&self->mutex);

	/* Increment the other siblings num_waits so we can clean up
	 * the one we just saw.
	 */
	self->sibling[!sib].num_waits += 1;

	/* Signal the thread to clean up*/
	ASSERT_EQ(0, pthread_cond_broadcast(&self->cond)) {
		TH_LOG("cond broadcast non-zero");
	}
	pthread_mutex_unlock(&self->mutex);
	PTHREAD_JOIN(self->sibling[sib].tid, &status);
	EXPECT_EQ(SIBLING_EXIT_UNKILLED, (long)status);
	/* Poll for actual task death. pthread_join doesn't guarantee it. */
	while (!kill(self->sibling[sib].system_tid, 0))
		nanosleep(&delay, NULL);
	/* Switch to the remaining sibling */
	sib = !sib;

	ret = seccomp(SECCOMP_SET_MODE_FILTER, SECCOMP_FILTER_FLAG_TSYNC,
		      &self->apply_prog);
	ASSERT_EQ(0, ret) {
		TH_LOG("Expected the remaining sibling to sync");
	};

	pthread_mutex_lock(&self->mutex);

	/* If remaining sibling didn't have a chance to wake up during
	 * the first broadcast, manually reduce the num_waits now.
	 */
	if (self->sibling[sib].num_waits > 1)
		self->sibling[sib].num_waits = 1;
	ASSERT_EQ(0, pthread_cond_broadcast(&self->cond)) {
		TH_LOG("cond broadcast non-zero");
	}
	pthread_mutex_unlock(&self->mutex);
	PTHREAD_JOIN(self->sibling[sib].tid, &status);
	EXPECT_EQ(0, (long)status);
	/* Poll for actual task death. pthread_join doesn't guarantee it. */
	while (!kill(self->sibling[sib].system_tid, 0))
		nanosleep(&delay, NULL);

	ret = seccomp(SECCOMP_SET_MODE_FILTER, SECCOMP_FILTER_FLAG_TSYNC,
		      &self->apply_prog);
	ASSERT_EQ(0, ret);  /* just us chickens */
}

/* Make sure restarted syscalls are seen directly as "restart_syscall". */
TEST(syscall_restart)
{
	long ret;
	unsigned long msg;
	pid_t child_pid;
	int pipefd[2];
	int status;
	siginfo_t info = { };
	struct sock_filter filter[] = {
		BPF_STMT(BPF_LD|BPF_W|BPF_ABS,
			 offsetof(struct seccomp_data, nr)),

#ifdef __NR_sigreturn
		BPF_JUMP(BPF_JMP|BPF_JEQ|BPF_K, __NR_sigreturn, 7, 0),
#endif
		BPF_JUMP(BPF_JMP|BPF_JEQ|BPF_K, __NR_read, 6, 0),
		BPF_JUMP(BPF_JMP|BPF_JEQ|BPF_K, __NR_exit, 5, 0),
		BPF_JUMP(BPF_JMP|BPF_JEQ|BPF_K, __NR_rt_sigreturn, 4, 0),
		BPF_JUMP(BPF_JMP|BPF_JEQ|BPF_K, __NR_nanosleep, 5, 0),
		BPF_JUMP(BPF_JMP|BPF_JEQ|BPF_K, __NR_clock_nanosleep, 4, 0),
		BPF_JUMP(BPF_JMP|BPF_JEQ|BPF_K, __NR_restart_syscall, 4, 0),

		/* Allow __NR_write for easy logging. */
		BPF_JUMP(BPF_JMP|BPF_JEQ|BPF_K, __NR_write, 0, 1),
		BPF_STMT(BPF_RET|BPF_K, SECCOMP_RET_ALLOW),
		BPF_STMT(BPF_RET|BPF_K, SECCOMP_RET_KILL),
		/* The nanosleep jump target. */
		BPF_STMT(BPF_RET|BPF_K, SECCOMP_RET_TRACE|0x100),
		/* The restart_syscall jump target. */
		BPF_STMT(BPF_RET|BPF_K, SECCOMP_RET_TRACE|0x200),
	};
	struct sock_fprog prog = {
		.len = (unsigned short)ARRAY_SIZE(filter),
		.filter = filter,
	};
#if defined(__arm__)
	struct utsname utsbuf;
#endif

	ASSERT_EQ(0, pipe(pipefd));

	child_pid = fork();
	ASSERT_LE(0, child_pid);
	if (child_pid == 0) {
		/* Child uses EXPECT not ASSERT to deliver status correctly. */
		char buf = ' ';
		struct timespec timeout = { };

		/* Attach parent as tracer and stop. */
		EXPECT_EQ(0, ptrace(PTRACE_TRACEME));
		EXPECT_EQ(0, raise(SIGSTOP));

		EXPECT_EQ(0, close(pipefd[1]));

		EXPECT_EQ(0, prctl(PR_SET_NO_NEW_PRIVS, 1, 0, 0, 0)) {
			TH_LOG("Kernel does not support PR_SET_NO_NEW_PRIVS!");
		}

		ret = prctl(PR_SET_SECCOMP, SECCOMP_MODE_FILTER, &prog, 0, 0);
		EXPECT_EQ(0, ret) {
			TH_LOG("Failed to install filter!");
		}

		EXPECT_EQ(1, read(pipefd[0], &buf, 1)) {
			TH_LOG("Failed to read() sync from parent");
		}
		EXPECT_EQ('.', buf) {
			TH_LOG("Failed to get sync data from read()");
		}

		/* Start nanosleep to be interrupted. */
		timeout.tv_sec = 1;
		errno = 0;
		EXPECT_EQ(0, nanosleep(&timeout, NULL)) {
			TH_LOG("Call to nanosleep() failed (errno %d)", errno);
		}

		/* Read final sync from parent. */
		EXPECT_EQ(1, read(pipefd[0], &buf, 1)) {
			TH_LOG("Failed final read() from parent");
		}
		EXPECT_EQ('!', buf) {
			TH_LOG("Failed to get final data from read()");
		}

		/* Directly report the status of our test harness results. */
		syscall(__NR_exit, _metadata->passed ? EXIT_SUCCESS
						     : EXIT_FAILURE);
	}
	EXPECT_EQ(0, close(pipefd[0]));

	/* Attach to child, setup options, and release. */
	ASSERT_EQ(child_pid, waitpid(child_pid, &status, 0));
	ASSERT_EQ(true, WIFSTOPPED(status));
	ASSERT_EQ(0, ptrace(PTRACE_SETOPTIONS, child_pid, NULL,
			    PTRACE_O_TRACESECCOMP));
	ASSERT_EQ(0, ptrace(PTRACE_CONT, child_pid, NULL, 0));
	ASSERT_EQ(1, write(pipefd[1], ".", 1));

	/* Wait for nanosleep() to start. */
	ASSERT_EQ(child_pid, waitpid(child_pid, &status, 0));
	ASSERT_EQ(true, WIFSTOPPED(status));
	ASSERT_EQ(SIGTRAP, WSTOPSIG(status));
	ASSERT_EQ(PTRACE_EVENT_SECCOMP, (status >> 16));
	ASSERT_EQ(0, ptrace(PTRACE_GETEVENTMSG, child_pid, NULL, &msg));
	ASSERT_EQ(0x100, msg);
	ret = get_syscall(_metadata, child_pid);
	EXPECT_TRUE(ret == __NR_nanosleep || ret == __NR_clock_nanosleep);

	/* Might as well check siginfo for sanity while we're here. */
	ASSERT_EQ(0, ptrace(PTRACE_GETSIGINFO, child_pid, NULL, &info));
	ASSERT_EQ(SIGTRAP, info.si_signo);
	ASSERT_EQ(SIGTRAP | (PTRACE_EVENT_SECCOMP << 8), info.si_code);
	EXPECT_EQ(0, info.si_errno);
	EXPECT_EQ(getuid(), info.si_uid);
	/* Verify signal delivery came from child (seccomp-triggered). */
	EXPECT_EQ(child_pid, info.si_pid);

	/* Interrupt nanosleep with SIGSTOP (which we'll need to handle). */
	ASSERT_EQ(0, kill(child_pid, SIGSTOP));
	ASSERT_EQ(0, ptrace(PTRACE_CONT, child_pid, NULL, 0));
	ASSERT_EQ(child_pid, waitpid(child_pid, &status, 0));
	ASSERT_EQ(true, WIFSTOPPED(status));
	ASSERT_EQ(SIGSTOP, WSTOPSIG(status));
	ASSERT_EQ(0, ptrace(PTRACE_GETSIGINFO, child_pid, NULL, &info));
	/*
	 * There is no siginfo on SIGSTOP any more, so we can't verify
	 * signal delivery came from parent now (getpid() == info.si_pid).
	 * https://lkml.kernel.org/r/CAGXu5jJaZAOzP1qFz66tYrtbuywqb+UN2SOA1VLHpCCOiYvYeg@mail.gmail.com
	 * At least verify the SIGSTOP via PTRACE_GETSIGINFO.
	 */
	EXPECT_EQ(SIGSTOP, info.si_signo);

	/* Restart nanosleep with SIGCONT, which triggers restart_syscall. */
	ASSERT_EQ(0, kill(child_pid, SIGCONT));
	ASSERT_EQ(0, ptrace(PTRACE_CONT, child_pid, NULL, 0));
	ASSERT_EQ(child_pid, waitpid(child_pid, &status, 0));
	ASSERT_EQ(true, WIFSTOPPED(status));
	ASSERT_EQ(SIGCONT, WSTOPSIG(status));
	ASSERT_EQ(0, ptrace(PTRACE_CONT, child_pid, NULL, 0));

	/* Wait for restart_syscall() to start. */
	ASSERT_EQ(child_pid, waitpid(child_pid, &status, 0));
	ASSERT_EQ(true, WIFSTOPPED(status));
	ASSERT_EQ(SIGTRAP, WSTOPSIG(status));
	ASSERT_EQ(PTRACE_EVENT_SECCOMP, (status >> 16));
	ASSERT_EQ(0, ptrace(PTRACE_GETEVENTMSG, child_pid, NULL, &msg));

	ASSERT_EQ(0x200, msg);
	ret = get_syscall(_metadata, child_pid);
#if defined(__arm__)
	/*
	 * FIXME:
	 * - native ARM registers do NOT expose true syscall.
	 * - compat ARM registers on ARM64 DO expose true syscall.
	 */
	ASSERT_EQ(0, uname(&utsbuf));
	if (strncmp(utsbuf.machine, "arm", 3) == 0) {
		EXPECT_EQ(__NR_nanosleep, ret);
	} else
#endif
	{
		EXPECT_EQ(__NR_restart_syscall, ret);
	}

	/* Write again to end test. */
	ASSERT_EQ(0, ptrace(PTRACE_CONT, child_pid, NULL, 0));
	ASSERT_EQ(1, write(pipefd[1], "!", 1));
	EXPECT_EQ(0, close(pipefd[1]));

	ASSERT_EQ(child_pid, waitpid(child_pid, &status, 0));
	if (WIFSIGNALED(status) || WEXITSTATUS(status))
		_metadata->passed = 0;
}

TEST_SIGNAL(filter_flag_log, SIGSYS)
{
	struct sock_filter allow_filter[] = {
		BPF_STMT(BPF_RET|BPF_K, SECCOMP_RET_ALLOW),
	};
	struct sock_filter kill_filter[] = {
		BPF_STMT(BPF_LD|BPF_W|BPF_ABS,
			offsetof(struct seccomp_data, nr)),
		BPF_JUMP(BPF_JMP|BPF_JEQ|BPF_K, __NR_getpid, 0, 1),
		BPF_STMT(BPF_RET|BPF_K, SECCOMP_RET_KILL),
		BPF_STMT(BPF_RET|BPF_K, SECCOMP_RET_ALLOW),
	};
	struct sock_fprog allow_prog = {
		.len = (unsigned short)ARRAY_SIZE(allow_filter),
		.filter = allow_filter,
	};
	struct sock_fprog kill_prog = {
		.len = (unsigned short)ARRAY_SIZE(kill_filter),
		.filter = kill_filter,
	};
	long ret;
	pid_t parent = getppid();

	ret = prctl(PR_SET_NO_NEW_PRIVS, 1, 0, 0, 0);
	ASSERT_EQ(0, ret);

	/* Verify that the FILTER_FLAG_LOG flag isn't accepted in strict mode */
	ret = seccomp(SECCOMP_SET_MODE_STRICT, SECCOMP_FILTER_FLAG_LOG,
		      &allow_prog);
	ASSERT_NE(ENOSYS, errno) {
		TH_LOG("Kernel does not support seccomp syscall!");
	}
	EXPECT_NE(0, ret) {
		TH_LOG("Kernel accepted FILTER_FLAG_LOG flag in strict mode!");
	}
	EXPECT_EQ(EINVAL, errno) {
		TH_LOG("Kernel returned unexpected errno for FILTER_FLAG_LOG flag in strict mode!");
	}

	/* Verify that a simple, permissive filter can be added with no flags */
	ret = seccomp(SECCOMP_SET_MODE_FILTER, 0, &allow_prog);
	EXPECT_EQ(0, ret);

	/* See if the same filter can be added with the FILTER_FLAG_LOG flag */
	ret = seccomp(SECCOMP_SET_MODE_FILTER, SECCOMP_FILTER_FLAG_LOG,
		      &allow_prog);
	ASSERT_NE(EINVAL, errno) {
		TH_LOG("Kernel does not support the FILTER_FLAG_LOG flag!");
	}
	EXPECT_EQ(0, ret);

	/* Ensure that the kill filter works with the FILTER_FLAG_LOG flag */
	ret = seccomp(SECCOMP_SET_MODE_FILTER, SECCOMP_FILTER_FLAG_LOG,
		      &kill_prog);
	EXPECT_EQ(0, ret);

	EXPECT_EQ(parent, syscall(__NR_getppid));
	/* getpid() should never return. */
	EXPECT_EQ(0, syscall(__NR_getpid));
}

TEST(get_action_avail)
{
	__u32 actions[] = { SECCOMP_RET_KILL_THREAD, SECCOMP_RET_TRAP,
			    SECCOMP_RET_ERRNO, SECCOMP_RET_TRACE,
			    SECCOMP_RET_LOG,   SECCOMP_RET_ALLOW };
	__u32 unknown_action = 0x10000000U;
	int i;
	long ret;

	ret = seccomp(SECCOMP_GET_ACTION_AVAIL, 0, &actions[0]);
	ASSERT_NE(ENOSYS, errno) {
		TH_LOG("Kernel does not support seccomp syscall!");
	}
	ASSERT_NE(EINVAL, errno) {
		TH_LOG("Kernel does not support SECCOMP_GET_ACTION_AVAIL operation!");
	}
	EXPECT_EQ(ret, 0);

	for (i = 0; i < ARRAY_SIZE(actions); i++) {
		ret = seccomp(SECCOMP_GET_ACTION_AVAIL, 0, &actions[i]);
		EXPECT_EQ(ret, 0) {
			TH_LOG("Expected action (0x%X) not available!",
			       actions[i]);
		}
	}

	/* Check that an unknown action is handled properly (EOPNOTSUPP) */
	ret = seccomp(SECCOMP_GET_ACTION_AVAIL, 0, &unknown_action);
	EXPECT_EQ(ret, -1);
	EXPECT_EQ(errno, EOPNOTSUPP);
}

TEST(get_metadata)
{
	pid_t pid;
	int pipefd[2];
	char buf;
	struct seccomp_metadata md;
	long ret;

	/* Only real root can get metadata. */
	if (geteuid()) {
		SKIP(return, "get_metadata requires real root");
		return;
	}

	ASSERT_EQ(0, pipe(pipefd));

	pid = fork();
	ASSERT_GE(pid, 0);
	if (pid == 0) {
		struct sock_filter filter[] = {
			BPF_STMT(BPF_RET|BPF_K, SECCOMP_RET_ALLOW),
		};
		struct sock_fprog prog = {
			.len = (unsigned short)ARRAY_SIZE(filter),
			.filter = filter,
		};

		/* one with log, one without */
		EXPECT_EQ(0, seccomp(SECCOMP_SET_MODE_FILTER,
				     SECCOMP_FILTER_FLAG_LOG, &prog));
		EXPECT_EQ(0, seccomp(SECCOMP_SET_MODE_FILTER, 0, &prog));

		EXPECT_EQ(0, close(pipefd[0]));
		ASSERT_EQ(1, write(pipefd[1], "1", 1));
		ASSERT_EQ(0, close(pipefd[1]));

		while (1)
			sleep(100);
	}

	ASSERT_EQ(0, close(pipefd[1]));
	ASSERT_EQ(1, read(pipefd[0], &buf, 1));

	ASSERT_EQ(0, ptrace(PTRACE_ATTACH, pid));
	ASSERT_EQ(pid, waitpid(pid, NULL, 0));

	/* Past here must not use ASSERT or child process is never killed. */

	md.filter_off = 0;
	errno = 0;
	ret = ptrace(PTRACE_SECCOMP_GET_METADATA, pid, sizeof(md), &md);
	EXPECT_EQ(sizeof(md), ret) {
		if (errno == EINVAL)
			SKIP(goto skip, "Kernel does not support PTRACE_SECCOMP_GET_METADATA (missing CONFIG_CHECKPOINT_RESTORE?)");
	}

	EXPECT_EQ(md.flags, SECCOMP_FILTER_FLAG_LOG);
	EXPECT_EQ(md.filter_off, 0);

	md.filter_off = 1;
	ret = ptrace(PTRACE_SECCOMP_GET_METADATA, pid, sizeof(md), &md);
	EXPECT_EQ(sizeof(md), ret);
	EXPECT_EQ(md.flags, 0);
	EXPECT_EQ(md.filter_off, 1);

skip:
	ASSERT_EQ(0, kill(pid, SIGKILL));
}

static int user_notif_syscall(int nr, unsigned int flags)
{
	struct sock_filter filter[] = {
		BPF_STMT(BPF_LD|BPF_W|BPF_ABS,
			offsetof(struct seccomp_data, nr)),
		BPF_JUMP(BPF_JMP|BPF_JEQ|BPF_K, nr, 0, 1),
		BPF_STMT(BPF_RET|BPF_K, SECCOMP_RET_USER_NOTIF),
		BPF_STMT(BPF_RET|BPF_K, SECCOMP_RET_ALLOW),
	};

	struct sock_fprog prog = {
		.len = (unsigned short)ARRAY_SIZE(filter),
		.filter = filter,
	};

	return seccomp(SECCOMP_SET_MODE_FILTER, flags, &prog);
}

#define USER_NOTIF_MAGIC INT_MAX
TEST(user_notification_basic)
{
	pid_t pid;
	long ret;
	int status, listener;
	struct seccomp_notif req = {};
	struct seccomp_notif_resp resp = {};
	struct pollfd pollfd;

	struct sock_filter filter[] = {
		BPF_STMT(BPF_RET|BPF_K, SECCOMP_RET_ALLOW),
	};
	struct sock_fprog prog = {
		.len = (unsigned short)ARRAY_SIZE(filter),
		.filter = filter,
	};

	ret = prctl(PR_SET_NO_NEW_PRIVS, 1, 0, 0, 0);
	ASSERT_EQ(0, ret) {
		TH_LOG("Kernel does not support PR_SET_NO_NEW_PRIVS!");
	}

	pid = fork();
	ASSERT_GE(pid, 0);

	/* Check that we get -ENOSYS with no listener attached */
	if (pid == 0) {
		if (user_notif_syscall(__NR_getppid, 0) < 0)
			exit(1);
		ret = syscall(__NR_getppid);
		exit(ret >= 0 || errno != ENOSYS);
	}

	EXPECT_EQ(waitpid(pid, &status, 0), pid);
	EXPECT_EQ(true, WIFEXITED(status));
	EXPECT_EQ(0, WEXITSTATUS(status));

	/* Add some no-op filters for grins. */
	EXPECT_EQ(seccomp(SECCOMP_SET_MODE_FILTER, 0, &prog), 0);
	EXPECT_EQ(seccomp(SECCOMP_SET_MODE_FILTER, 0, &prog), 0);
	EXPECT_EQ(seccomp(SECCOMP_SET_MODE_FILTER, 0, &prog), 0);
	EXPECT_EQ(seccomp(SECCOMP_SET_MODE_FILTER, 0, &prog), 0);

	/* Check that the basic notification machinery works */
	listener = user_notif_syscall(__NR_getppid,
				      SECCOMP_FILTER_FLAG_NEW_LISTENER);
	ASSERT_GE(listener, 0);

	/* Installing a second listener in the chain should EBUSY */
	EXPECT_EQ(user_notif_syscall(__NR_getppid,
				     SECCOMP_FILTER_FLAG_NEW_LISTENER),
		  -1);
	EXPECT_EQ(errno, EBUSY);

	pid = fork();
	ASSERT_GE(pid, 0);

	if (pid == 0) {
		ret = syscall(__NR_getppid);
		exit(ret != USER_NOTIF_MAGIC);
	}

	pollfd.fd = listener;
	pollfd.events = POLLIN | POLLOUT;

	EXPECT_GT(poll(&pollfd, 1, -1), 0);
	EXPECT_EQ(pollfd.revents, POLLIN);

	/* Test that we can't pass garbage to the kernel. */
	memset(&req, 0, sizeof(req));
	req.pid = -1;
	errno = 0;
	ret = ioctl(listener, SECCOMP_IOCTL_NOTIF_RECV, &req);
	EXPECT_EQ(-1, ret);
	EXPECT_EQ(EINVAL, errno);

	if (ret) {
		req.pid = 0;
		EXPECT_EQ(ioctl(listener, SECCOMP_IOCTL_NOTIF_RECV, &req), 0);
	}

	pollfd.fd = listener;
	pollfd.events = POLLIN | POLLOUT;

	EXPECT_GT(poll(&pollfd, 1, -1), 0);
	EXPECT_EQ(pollfd.revents, POLLOUT);

	EXPECT_EQ(req.data.nr,  __NR_getppid);

	resp.id = req.id;
	resp.error = 0;
	resp.val = USER_NOTIF_MAGIC;

	/* check that we make sure flags == 0 */
	resp.flags = 1;
	EXPECT_EQ(ioctl(listener, SECCOMP_IOCTL_NOTIF_SEND, &resp), -1);
	EXPECT_EQ(errno, EINVAL);

	resp.flags = 0;
	EXPECT_EQ(ioctl(listener, SECCOMP_IOCTL_NOTIF_SEND, &resp), 0);

	EXPECT_EQ(waitpid(pid, &status, 0), pid);
	EXPECT_EQ(true, WIFEXITED(status));
	EXPECT_EQ(0, WEXITSTATUS(status));
}

TEST(user_notification_with_tsync)
{
	int ret;
	unsigned int flags;

	ret = prctl(PR_SET_NO_NEW_PRIVS, 1, 0, 0, 0);
	ASSERT_EQ(0, ret) {
		TH_LOG("Kernel does not support PR_SET_NO_NEW_PRIVS!");
	}

	/* these were exclusive */
	flags = SECCOMP_FILTER_FLAG_NEW_LISTENER |
		SECCOMP_FILTER_FLAG_TSYNC;
	ASSERT_EQ(-1, user_notif_syscall(__NR_getppid, flags));
	ASSERT_EQ(EINVAL, errno);

	/* but now they're not */
	flags |= SECCOMP_FILTER_FLAG_TSYNC_ESRCH;
	ret = user_notif_syscall(__NR_getppid, flags);
	close(ret);
	ASSERT_LE(0, ret);
}

TEST(user_notification_kill_in_middle)
{
	pid_t pid;
	long ret;
	int listener;
	struct seccomp_notif req = {};
	struct seccomp_notif_resp resp = {};

	ret = prctl(PR_SET_NO_NEW_PRIVS, 1, 0, 0, 0);
	ASSERT_EQ(0, ret) {
		TH_LOG("Kernel does not support PR_SET_NO_NEW_PRIVS!");
	}

	listener = user_notif_syscall(__NR_getppid,
				      SECCOMP_FILTER_FLAG_NEW_LISTENER);
	ASSERT_GE(listener, 0);

	/*
	 * Check that nothing bad happens when we kill the task in the middle
	 * of a syscall.
	 */
	pid = fork();
	ASSERT_GE(pid, 0);

	if (pid == 0) {
		ret = syscall(__NR_getppid);
		exit(ret != USER_NOTIF_MAGIC);
	}

	EXPECT_EQ(ioctl(listener, SECCOMP_IOCTL_NOTIF_RECV, &req), 0);
	EXPECT_EQ(ioctl(listener, SECCOMP_IOCTL_NOTIF_ID_VALID, &req.id), 0);

	EXPECT_EQ(kill(pid, SIGKILL), 0);
	EXPECT_EQ(waitpid(pid, NULL, 0), pid);

	EXPECT_EQ(ioctl(listener, SECCOMP_IOCTL_NOTIF_ID_VALID, &req.id), -1);

	resp.id = req.id;
	ret = ioctl(listener, SECCOMP_IOCTL_NOTIF_SEND, &resp);
	EXPECT_EQ(ret, -1);
	EXPECT_EQ(errno, ENOENT);
}

static int handled = -1;

static void signal_handler(int signal)
{
	if (write(handled, "c", 1) != 1)
		perror("write from signal");
}

TEST(user_notification_signal)
{
	pid_t pid;
	long ret;
	int status, listener, sk_pair[2];
	struct seccomp_notif req = {};
	struct seccomp_notif_resp resp = {};
	char c;

	ret = prctl(PR_SET_NO_NEW_PRIVS, 1, 0, 0, 0);
	ASSERT_EQ(0, ret) {
		TH_LOG("Kernel does not support PR_SET_NO_NEW_PRIVS!");
	}

	ASSERT_EQ(socketpair(PF_LOCAL, SOCK_SEQPACKET, 0, sk_pair), 0);

	listener = user_notif_syscall(__NR_gettid,
				      SECCOMP_FILTER_FLAG_NEW_LISTENER);
	ASSERT_GE(listener, 0);

	pid = fork();
	ASSERT_GE(pid, 0);

	if (pid == 0) {
		close(sk_pair[0]);
		handled = sk_pair[1];
		if (signal(SIGUSR1, signal_handler) == SIG_ERR) {
			perror("signal");
			exit(1);
		}
		/*
		 * ERESTARTSYS behavior is a bit hard to test, because we need
		 * to rely on a signal that has not yet been handled. Let's at
		 * least check that the error code gets propagated through, and
		 * hope that it doesn't break when there is actually a signal :)
		 */
		ret = syscall(__NR_gettid);
		exit(!(ret == -1 && errno == 512));
	}

	close(sk_pair[1]);

	memset(&req, 0, sizeof(req));
	EXPECT_EQ(ioctl(listener, SECCOMP_IOCTL_NOTIF_RECV, &req), 0);

	EXPECT_EQ(kill(pid, SIGUSR1), 0);

	/*
	 * Make sure the signal really is delivered, which means we're not
	 * stuck in the user notification code any more and the notification
	 * should be dead.
	 */
	EXPECT_EQ(read(sk_pair[0], &c, 1), 1);

	resp.id = req.id;
	resp.error = -EPERM;
	resp.val = 0;

	EXPECT_EQ(ioctl(listener, SECCOMP_IOCTL_NOTIF_SEND, &resp), -1);
	EXPECT_EQ(errno, ENOENT);

	memset(&req, 0, sizeof(req));
	EXPECT_EQ(ioctl(listener, SECCOMP_IOCTL_NOTIF_RECV, &req), 0);

	resp.id = req.id;
	resp.error = -512; /* -ERESTARTSYS */
	resp.val = 0;

	EXPECT_EQ(ioctl(listener, SECCOMP_IOCTL_NOTIF_SEND, &resp), 0);

	EXPECT_EQ(waitpid(pid, &status, 0), pid);
	EXPECT_EQ(true, WIFEXITED(status));
	EXPECT_EQ(0, WEXITSTATUS(status));
}

TEST(user_notification_closed_listener)
{
	pid_t pid;
	long ret;
	int status, listener;

	ret = prctl(PR_SET_NO_NEW_PRIVS, 1, 0, 0, 0);
	ASSERT_EQ(0, ret) {
		TH_LOG("Kernel does not support PR_SET_NO_NEW_PRIVS!");
	}

	listener = user_notif_syscall(__NR_getppid,
				      SECCOMP_FILTER_FLAG_NEW_LISTENER);
	ASSERT_GE(listener, 0);

	/*
	 * Check that we get an ENOSYS when the listener is closed.
	 */
	pid = fork();
	ASSERT_GE(pid, 0);
	if (pid == 0) {
		close(listener);
		ret = syscall(__NR_getppid);
		exit(ret != -1 && errno != ENOSYS);
	}

	close(listener);

	EXPECT_EQ(waitpid(pid, &status, 0), pid);
	EXPECT_EQ(true, WIFEXITED(status));
	EXPECT_EQ(0, WEXITSTATUS(status));
}

/*
 * Check that a pid in a child namespace still shows up as valid in ours.
 */
TEST(user_notification_child_pid_ns)
{
	pid_t pid;
	int status, listener;
	struct seccomp_notif req = {};
	struct seccomp_notif_resp resp = {};

	ASSERT_EQ(unshare(CLONE_NEWUSER | CLONE_NEWPID), 0) {
		if (errno == EINVAL)
			SKIP(return, "kernel missing CLONE_NEWUSER support");
	};

	listener = user_notif_syscall(__NR_getppid,
				      SECCOMP_FILTER_FLAG_NEW_LISTENER);
	ASSERT_GE(listener, 0);

	pid = fork();
	ASSERT_GE(pid, 0);

	if (pid == 0)
		exit(syscall(__NR_getppid) != USER_NOTIF_MAGIC);

	EXPECT_EQ(ioctl(listener, SECCOMP_IOCTL_NOTIF_RECV, &req), 0);
	EXPECT_EQ(req.pid, pid);

	resp.id = req.id;
	resp.error = 0;
	resp.val = USER_NOTIF_MAGIC;

	EXPECT_EQ(ioctl(listener, SECCOMP_IOCTL_NOTIF_SEND, &resp), 0);

	EXPECT_EQ(waitpid(pid, &status, 0), pid);
	EXPECT_EQ(true, WIFEXITED(status));
	EXPECT_EQ(0, WEXITSTATUS(status));
	close(listener);
}

/*
 * Check that a pid in a sibling (i.e. unrelated) namespace shows up as 0, i.e.
 * invalid.
 */
TEST(user_notification_sibling_pid_ns)
{
	pid_t pid, pid2;
	int status, listener;
	struct seccomp_notif req = {};
	struct seccomp_notif_resp resp = {};

	ASSERT_EQ(prctl(PR_SET_NO_NEW_PRIVS, 1, 0, 0, 0), 0) {
		TH_LOG("Kernel does not support PR_SET_NO_NEW_PRIVS!");
	}

	listener = user_notif_syscall(__NR_getppid,
				      SECCOMP_FILTER_FLAG_NEW_LISTENER);
	ASSERT_GE(listener, 0);

	pid = fork();
	ASSERT_GE(pid, 0);

	if (pid == 0) {
		ASSERT_EQ(unshare(CLONE_NEWPID), 0);

		pid2 = fork();
		ASSERT_GE(pid2, 0);

		if (pid2 == 0)
			exit(syscall(__NR_getppid) != USER_NOTIF_MAGIC);

		EXPECT_EQ(waitpid(pid2, &status, 0), pid2);
		EXPECT_EQ(true, WIFEXITED(status));
		EXPECT_EQ(0, WEXITSTATUS(status));
		exit(WEXITSTATUS(status));
	}

	/* Create the sibling ns, and sibling in it. */
	ASSERT_EQ(unshare(CLONE_NEWPID), 0) {
		if (errno == EPERM)
			SKIP(return, "CLONE_NEWPID requires CAP_SYS_ADMIN");
	}
	ASSERT_EQ(errno, 0);

	pid2 = fork();
	ASSERT_GE(pid2, 0);

	if (pid2 == 0) {
		ASSERT_EQ(ioctl(listener, SECCOMP_IOCTL_NOTIF_RECV, &req), 0);
		/*
		 * The pid should be 0, i.e. the task is in some namespace that
		 * we can't "see".
		 */
		EXPECT_EQ(req.pid, 0);

		resp.id = req.id;
		resp.error = 0;
		resp.val = USER_NOTIF_MAGIC;

		ASSERT_EQ(ioctl(listener, SECCOMP_IOCTL_NOTIF_SEND, &resp), 0);
		exit(0);
	}

	close(listener);

	EXPECT_EQ(waitpid(pid, &status, 0), pid);
	EXPECT_EQ(true, WIFEXITED(status));
	EXPECT_EQ(0, WEXITSTATUS(status));

	EXPECT_EQ(waitpid(pid2, &status, 0), pid2);
	EXPECT_EQ(true, WIFEXITED(status));
	EXPECT_EQ(0, WEXITSTATUS(status));
}

TEST(user_notification_fault_recv)
{
	pid_t pid;
	int status, listener;
	struct seccomp_notif req = {};
	struct seccomp_notif_resp resp = {};

	ASSERT_EQ(unshare(CLONE_NEWUSER), 0);

	listener = user_notif_syscall(__NR_getppid,
				      SECCOMP_FILTER_FLAG_NEW_LISTENER);
	ASSERT_GE(listener, 0);

	pid = fork();
	ASSERT_GE(pid, 0);

	if (pid == 0)
		exit(syscall(__NR_getppid) != USER_NOTIF_MAGIC);

	/* Do a bad recv() */
	EXPECT_EQ(ioctl(listener, SECCOMP_IOCTL_NOTIF_RECV, NULL), -1);
	EXPECT_EQ(errno, EFAULT);

	/* We should still be able to receive this notification, though. */
	EXPECT_EQ(ioctl(listener, SECCOMP_IOCTL_NOTIF_RECV, &req), 0);
	EXPECT_EQ(req.pid, pid);

	resp.id = req.id;
	resp.error = 0;
	resp.val = USER_NOTIF_MAGIC;

	EXPECT_EQ(ioctl(listener, SECCOMP_IOCTL_NOTIF_SEND, &resp), 0);

	EXPECT_EQ(waitpid(pid, &status, 0), pid);
	EXPECT_EQ(true, WIFEXITED(status));
	EXPECT_EQ(0, WEXITSTATUS(status));
}

TEST(seccomp_get_notif_sizes)
{
	struct seccomp_notif_sizes sizes;

	ASSERT_EQ(seccomp(SECCOMP_GET_NOTIF_SIZES, 0, &sizes), 0);
	EXPECT_EQ(sizes.seccomp_notif, sizeof(struct seccomp_notif));
	EXPECT_EQ(sizes.seccomp_notif_resp, sizeof(struct seccomp_notif_resp));
}

TEST(user_notification_continue)
{
	pid_t pid;
	long ret;
	int status, listener;
	struct seccomp_notif req = {};
	struct seccomp_notif_resp resp = {};
	struct pollfd pollfd;

	ret = prctl(PR_SET_NO_NEW_PRIVS, 1, 0, 0, 0);
	ASSERT_EQ(0, ret) {
		TH_LOG("Kernel does not support PR_SET_NO_NEW_PRIVS!");
	}

	listener = user_notif_syscall(__NR_dup, SECCOMP_FILTER_FLAG_NEW_LISTENER);
	ASSERT_GE(listener, 0);

	pid = fork();
	ASSERT_GE(pid, 0);

	if (pid == 0) {
		int dup_fd, pipe_fds[2];
		pid_t self;

		ASSERT_GE(pipe(pipe_fds), 0);

		dup_fd = dup(pipe_fds[0]);
		ASSERT_GE(dup_fd, 0);
		EXPECT_NE(pipe_fds[0], dup_fd);

		self = getpid();
		ASSERT_EQ(filecmp(self, self, pipe_fds[0], dup_fd), 0);
		exit(0);
	}

	pollfd.fd = listener;
	pollfd.events = POLLIN | POLLOUT;

	EXPECT_GT(poll(&pollfd, 1, -1), 0);
	EXPECT_EQ(pollfd.revents, POLLIN);

	EXPECT_EQ(ioctl(listener, SECCOMP_IOCTL_NOTIF_RECV, &req), 0);

	pollfd.fd = listener;
	pollfd.events = POLLIN | POLLOUT;

	EXPECT_GT(poll(&pollfd, 1, -1), 0);
	EXPECT_EQ(pollfd.revents, POLLOUT);

	EXPECT_EQ(req.data.nr, __NR_dup);

	resp.id = req.id;
	resp.flags = SECCOMP_USER_NOTIF_FLAG_CONTINUE;

	/*
	 * Verify that setting SECCOMP_USER_NOTIF_FLAG_CONTINUE enforces other
	 * args be set to 0.
	 */
	resp.error = 0;
	resp.val = USER_NOTIF_MAGIC;
	EXPECT_EQ(ioctl(listener, SECCOMP_IOCTL_NOTIF_SEND, &resp), -1);
	EXPECT_EQ(errno, EINVAL);

	resp.error = USER_NOTIF_MAGIC;
	resp.val = 0;
	EXPECT_EQ(ioctl(listener, SECCOMP_IOCTL_NOTIF_SEND, &resp), -1);
	EXPECT_EQ(errno, EINVAL);

	resp.error = 0;
	resp.val = 0;
	EXPECT_EQ(ioctl(listener, SECCOMP_IOCTL_NOTIF_SEND, &resp), 0) {
		if (errno == EINVAL)
			SKIP(goto skip, "Kernel does not support SECCOMP_USER_NOTIF_FLAG_CONTINUE");
	}

skip:
	EXPECT_EQ(waitpid(pid, &status, 0), pid);
	EXPECT_EQ(true, WIFEXITED(status));
	EXPECT_EQ(0, WEXITSTATUS(status)) {
		if (WEXITSTATUS(status) == 2) {
			SKIP(return, "Kernel does not support kcmp() syscall");
			return;
		}
	}
}

TEST(user_notification_filter_empty)
{
	pid_t pid;
	long ret;
	int status;
	struct pollfd pollfd;
	struct __clone_args args = {
		.flags = CLONE_FILES,
		.exit_signal = SIGCHLD,
	};

	ret = prctl(PR_SET_NO_NEW_PRIVS, 1, 0, 0, 0);
	ASSERT_EQ(0, ret) {
		TH_LOG("Kernel does not support PR_SET_NO_NEW_PRIVS!");
	}

	pid = sys_clone3(&args, sizeof(args));
	ASSERT_GE(pid, 0);

	if (pid == 0) {
		int listener;

		listener = user_notif_syscall(__NR_mknodat, SECCOMP_FILTER_FLAG_NEW_LISTENER);
		if (listener < 0)
			_exit(EXIT_FAILURE);

		if (dup2(listener, 200) != 200)
			_exit(EXIT_FAILURE);

		close(listener);

		_exit(EXIT_SUCCESS);
	}

	EXPECT_EQ(waitpid(pid, &status, 0), pid);
	EXPECT_EQ(true, WIFEXITED(status));
	EXPECT_EQ(0, WEXITSTATUS(status));

	/*
	 * The seccomp filter has become unused so we should be notified once
	 * the kernel gets around to cleaning up task struct.
	 */
	pollfd.fd = 200;
	pollfd.events = POLLHUP;

	EXPECT_GT(poll(&pollfd, 1, 2000), 0);
	EXPECT_GT((pollfd.revents & POLLHUP) ?: 0, 0);
}

static void *do_thread(void *data)
{
	return NULL;
}

TEST(user_notification_filter_empty_threaded)
{
	pid_t pid;
	long ret;
	int status;
	struct pollfd pollfd;
	struct __clone_args args = {
		.flags = CLONE_FILES,
		.exit_signal = SIGCHLD,
	};

	ret = prctl(PR_SET_NO_NEW_PRIVS, 1, 0, 0, 0);
	ASSERT_EQ(0, ret) {
		TH_LOG("Kernel does not support PR_SET_NO_NEW_PRIVS!");
	}

	pid = sys_clone3(&args, sizeof(args));
	ASSERT_GE(pid, 0);

	if (pid == 0) {
		pid_t pid1, pid2;
		int listener, status;
		pthread_t thread;

		listener = user_notif_syscall(__NR_dup, SECCOMP_FILTER_FLAG_NEW_LISTENER);
		if (listener < 0)
			_exit(EXIT_FAILURE);

		if (dup2(listener, 200) != 200)
			_exit(EXIT_FAILURE);

		close(listener);

		pid1 = fork();
		if (pid1 < 0)
			_exit(EXIT_FAILURE);

		if (pid1 == 0)
			_exit(EXIT_SUCCESS);

		pid2 = fork();
		if (pid2 < 0)
			_exit(EXIT_FAILURE);

		if (pid2 == 0)
			_exit(EXIT_SUCCESS);

		if (pthread_create(&thread, NULL, do_thread, NULL) ||
		    pthread_join(thread, NULL))
			_exit(EXIT_FAILURE);

		if (pthread_create(&thread, NULL, do_thread, NULL) ||
		    pthread_join(thread, NULL))
			_exit(EXIT_FAILURE);

		if (waitpid(pid1, &status, 0) != pid1 || !WIFEXITED(status) ||
		    WEXITSTATUS(status))
			_exit(EXIT_FAILURE);

		if (waitpid(pid2, &status, 0) != pid2 || !WIFEXITED(status) ||
		    WEXITSTATUS(status))
			_exit(EXIT_FAILURE);

		exit(EXIT_SUCCESS);
	}

	EXPECT_EQ(waitpid(pid, &status, 0), pid);
	EXPECT_EQ(true, WIFEXITED(status));
	EXPECT_EQ(0, WEXITSTATUS(status));

	/*
	 * The seccomp filter has become unused so we should be notified once
	 * the kernel gets around to cleaning up task struct.
	 */
	pollfd.fd = 200;
	pollfd.events = POLLHUP;

	EXPECT_GT(poll(&pollfd, 1, 2000), 0);
	EXPECT_GT((pollfd.revents & POLLHUP) ?: 0, 0);
}

TEST(user_notification_addfd)
{
	pid_t pid;
	long ret;
	int status, listener, memfd, fd;
	struct seccomp_notif_addfd addfd = {};
	struct seccomp_notif_addfd_small small = {};
	struct seccomp_notif_addfd_big big = {};
	struct seccomp_notif req = {};
	struct seccomp_notif_resp resp = {};
	/* 100 ms */
	struct timespec delay = { .tv_nsec = 100000000 };

	memfd = memfd_create("test", 0);
	ASSERT_GE(memfd, 0);

	ret = prctl(PR_SET_NO_NEW_PRIVS, 1, 0, 0, 0);
	ASSERT_EQ(0, ret) {
		TH_LOG("Kernel does not support PR_SET_NO_NEW_PRIVS!");
	}

	/* Check that the basic notification machinery works */
	listener = user_notif_syscall(__NR_getppid,
				      SECCOMP_FILTER_FLAG_NEW_LISTENER);
	ASSERT_GE(listener, 0);

	pid = fork();
	ASSERT_GE(pid, 0);

	if (pid == 0) {
		if (syscall(__NR_getppid) != USER_NOTIF_MAGIC)
			exit(1);
		exit(syscall(__NR_getppid) != USER_NOTIF_MAGIC);
	}

	ASSERT_EQ(ioctl(listener, SECCOMP_IOCTL_NOTIF_RECV, &req), 0);

	addfd.srcfd = memfd;
	addfd.newfd = 0;
	addfd.id = req.id;
	addfd.flags = 0x0;

	/* Verify bad newfd_flags cannot be set */
	addfd.newfd_flags = ~O_CLOEXEC;
	EXPECT_EQ(ioctl(listener, SECCOMP_IOCTL_NOTIF_ADDFD, &addfd), -1);
	EXPECT_EQ(errno, EINVAL);
	addfd.newfd_flags = O_CLOEXEC;

	/* Verify bad flags cannot be set */
	addfd.flags = 0xff;
	EXPECT_EQ(ioctl(listener, SECCOMP_IOCTL_NOTIF_ADDFD, &addfd), -1);
	EXPECT_EQ(errno, EINVAL);
	addfd.flags = 0;

	/* Verify that remote_fd cannot be set without setting flags */
	addfd.newfd = 1;
	EXPECT_EQ(ioctl(listener, SECCOMP_IOCTL_NOTIF_ADDFD, &addfd), -1);
	EXPECT_EQ(errno, EINVAL);
	addfd.newfd = 0;

	/* Verify small size cannot be set */
	EXPECT_EQ(ioctl(listener, SECCOMP_IOCTL_NOTIF_ADDFD_SMALL, &small), -1);
	EXPECT_EQ(errno, EINVAL);

	/* Verify we can't send bits filled in unknown buffer area */
	memset(&big, 0xAA, sizeof(big));
	big.addfd = addfd;
	EXPECT_EQ(ioctl(listener, SECCOMP_IOCTL_NOTIF_ADDFD_BIG, &big), -1);
	EXPECT_EQ(errno, E2BIG);


	/* Verify we can set an arbitrary remote fd */
	fd = ioctl(listener, SECCOMP_IOCTL_NOTIF_ADDFD, &addfd);
	/*
	 * The child has fds 0(stdin), 1(stdout), 2(stderr), 3(memfd),
	 * 4(listener), so the newly allocated fd should be 5.
	 */
	EXPECT_EQ(fd, 5);
	EXPECT_EQ(filecmp(getpid(), pid, memfd, fd), 0);

	/* Verify we can set an arbitrary remote fd with large size */
	memset(&big, 0x0, sizeof(big));
	big.addfd = addfd;
	fd = ioctl(listener, SECCOMP_IOCTL_NOTIF_ADDFD_BIG, &big);
	EXPECT_EQ(fd, 6);

	/* Verify we can set a specific remote fd */
	addfd.newfd = 42;
	addfd.flags = SECCOMP_ADDFD_FLAG_SETFD;
	fd = ioctl(listener, SECCOMP_IOCTL_NOTIF_ADDFD, &addfd);
	EXPECT_EQ(fd, 42);
	EXPECT_EQ(filecmp(getpid(), pid, memfd, fd), 0);

	/* Resume syscall */
	resp.id = req.id;
	resp.error = 0;
	resp.val = USER_NOTIF_MAGIC;
	EXPECT_EQ(ioctl(listener, SECCOMP_IOCTL_NOTIF_SEND, &resp), 0);

	/*
	 * This sets the ID of the ADD FD to the last request plus 1. The
	 * notification ID increments 1 per notification.
	 */
	addfd.id = req.id + 1;

	/* This spins until the underlying notification is generated */
	while (ioctl(listener, SECCOMP_IOCTL_NOTIF_ADDFD, &addfd) != -1 &&
	       errno != -EINPROGRESS)
		nanosleep(&delay, NULL);

	memset(&req, 0, sizeof(req));
	ASSERT_EQ(ioctl(listener, SECCOMP_IOCTL_NOTIF_RECV, &req), 0);
	ASSERT_EQ(addfd.id, req.id);

	resp.id = req.id;
	resp.error = 0;
	resp.val = USER_NOTIF_MAGIC;
	EXPECT_EQ(ioctl(listener, SECCOMP_IOCTL_NOTIF_SEND, &resp), 0);

	/* Wait for child to finish. */
	EXPECT_EQ(waitpid(pid, &status, 0), pid);
	EXPECT_EQ(true, WIFEXITED(status));
	EXPECT_EQ(0, WEXITSTATUS(status));

	close(memfd);
}

TEST(user_notification_addfd_rlimit)
{
	pid_t pid;
	long ret;
	int status, listener, memfd;
	struct seccomp_notif_addfd addfd = {};
	struct seccomp_notif req = {};
	struct seccomp_notif_resp resp = {};
	const struct rlimit lim = {
		.rlim_cur	= 0,
		.rlim_max	= 0,
	};

	memfd = memfd_create("test", 0);
	ASSERT_GE(memfd, 0);

	ret = prctl(PR_SET_NO_NEW_PRIVS, 1, 0, 0, 0);
	ASSERT_EQ(0, ret) {
		TH_LOG("Kernel does not support PR_SET_NO_NEW_PRIVS!");
	}

	/* Check that the basic notification machinery works */
	listener = user_notif_syscall(__NR_getppid,
				      SECCOMP_FILTER_FLAG_NEW_LISTENER);
	ASSERT_GE(listener, 0);

	pid = fork();
	ASSERT_GE(pid, 0);

	if (pid == 0)
		exit(syscall(__NR_getppid) != USER_NOTIF_MAGIC);


	ASSERT_EQ(ioctl(listener, SECCOMP_IOCTL_NOTIF_RECV, &req), 0);

	ASSERT_EQ(prlimit(pid, RLIMIT_NOFILE, &lim, NULL), 0);

	addfd.srcfd = memfd;
	addfd.newfd_flags = O_CLOEXEC;
	addfd.newfd = 0;
	addfd.id = req.id;
	addfd.flags = 0;

	/* Should probably spot check /proc/sys/fs/file-nr */
	EXPECT_EQ(ioctl(listener, SECCOMP_IOCTL_NOTIF_ADDFD, &addfd), -1);
	EXPECT_EQ(errno, EMFILE);

	addfd.newfd = 100;
	addfd.flags = SECCOMP_ADDFD_FLAG_SETFD;
	EXPECT_EQ(ioctl(listener, SECCOMP_IOCTL_NOTIF_ADDFD, &addfd), -1);
	EXPECT_EQ(errno, EBADF);

	resp.id = req.id;
	resp.error = 0;
	resp.val = USER_NOTIF_MAGIC;

	EXPECT_EQ(ioctl(listener, SECCOMP_IOCTL_NOTIF_SEND, &resp), 0);

	/* Wait for child to finish. */
	EXPECT_EQ(waitpid(pid, &status, 0), pid);
	EXPECT_EQ(true, WIFEXITED(status));
	EXPECT_EQ(0, WEXITSTATUS(status));

	close(memfd);
}

/*
 * TODO:
 * - expand NNP testing
 * - better arch-specific TRACE and TRAP handlers.
 * - endianness checking when appropriate
 * - 64-bit arg prodding
 * - arch value testing (x86 modes especially)
 * - verify that FILTER_FLAG_LOG filters generate log messages
 * - verify that RET_LOG generates log messages
 */

TEST_HARNESS_MAIN<|MERGE_RESOLUTION|>--- conflicted
+++ resolved
@@ -1708,20 +1708,15 @@
 #elif defined(__arm__)
 # define ARCH_REGS		struct pt_regs
 # define SYSCALL_NUM(_regs)	(_regs).ARM_r7
-<<<<<<< HEAD
-=======
 # ifndef PTRACE_SET_SYSCALL
 #  define PTRACE_SET_SYSCALL   23
 # endif
 # define SYSCALL_NUM_SET(_regs, _nr)	\
 		EXPECT_EQ(0, ptrace(PTRACE_SET_SYSCALL, tracee, NULL, _nr))
->>>>>>> d1988041
 # define SYSCALL_RET(_regs)	(_regs).ARM_r0
 #elif defined(__aarch64__)
 # define ARCH_REGS		struct user_pt_regs
 # define SYSCALL_NUM(_regs)	(_regs).regs[8]
-<<<<<<< HEAD
-=======
 # ifndef NT_ARM_SYSTEM_CALL
 #  define NT_ARM_SYSTEM_CALL 0x404
 # endif
@@ -1734,7 +1729,6 @@
 		EXPECT_EQ(0, ptrace(PTRACE_SETREGSET, tracee,	\
 				    NT_ARM_SYSTEM_CALL, &__v));	\
 	} while (0)
->>>>>>> d1988041
 # define SYSCALL_RET(_regs)	(_regs).regs[0]
 #elif defined(__riscv) && __riscv_xlen == 64
 # define ARCH_REGS		struct user_regs_struct
@@ -1771,19 +1765,6 @@
 			(_regs).ccr &= ~0x10000000;		\
 		}						\
 	} while (0)
-<<<<<<< HEAD
-#elif defined(__s390__)
-# define ARCH_REGS		s390_regs
-# define SYSCALL_NUM(_regs)	(_regs).gprs[2]
-# define SYSCALL_RET(_regs)	(_regs).gprs[2]
-# define SYSCALL_NUM_RET_SHARE_REG
-#elif defined(__mips__)
-# define ARCH_REGS		struct pt_regs
-# define SYSCALL_NUM(_regs)	(_regs).regs[2]
-# define SYSCALL_SYSCALL_NUM	regs[4]
-# define SYSCALL_RET(_regs)	(_regs).regs[2]
-# define SYSCALL_NUM_RET_SHARE_REG
-=======
 # define SYSCALL_RET_SET_ON_PTRACE_EXIT
 #elif defined(__s390__)
 # define ARCH_REGS		s390_regs
@@ -1813,7 +1794,6 @@
 	} while (0)
 # define SYSCALL_RET_SET(_regs, _val)			\
 		TH_LOG("Can't modify syscall return on this architecture")
->>>>>>> d1988041
 #elif defined(__xtensa__)
 # define ARCH_REGS		struct user_pt_regs
 # define SYSCALL_NUM(_regs)	(_regs).syscall
@@ -1917,13 +1897,6 @@
 		return -1;
 	}
 
-<<<<<<< HEAD
-#if defined(__mips__)
-	if (SYSCALL_NUM(regs) == __NR_O32_Linux)
-		return regs.SYSCALL_SYSCALL_NUM;
-#endif
-=======
->>>>>>> d1988041
 	return SYSCALL_NUM(regs);
 }
 
@@ -1933,25 +1906,9 @@
 {
 	ARCH_REGS orig, regs;
 
-<<<<<<< HEAD
-#if defined(__x86_64__) || defined(__i386__) || defined(__powerpc__) || \
-	defined(__s390__) || defined(__hppa__) || defined(__riscv) || \
-	defined(__xtensa__) || defined(__csky__) || defined(__sh__)
-	{
-		SYSCALL_NUM(regs) = syscall;
-	}
-#elif defined(__mips__)
-	{
-		if (SYSCALL_NUM(regs) == __NR_O32_Linux)
-			regs.SYSCALL_SYSCALL_NUM = syscall;
-		else
-			SYSCALL_NUM(regs) = syscall;
-	}
-=======
 	/* Do not get/set registers if we have nothing to do. */
 	if (!syscall && !ret)
 		return;
->>>>>>> d1988041
 
 	EXPECT_EQ(0, ARCH_GETREGS(regs)) {
 		return;
@@ -1964,15 +1921,6 @@
 	if (ret)
 		SYSCALL_RET_SET(regs, *ret);
 
-<<<<<<< HEAD
-	/* If syscall is skipped, change return value. */
-	if (syscall == -1)
-#ifdef SYSCALL_NUM_RET_SHARE_REG
-		TH_LOG("Can't modify syscall return on this architecture");
-#else
-		SYSCALL_RET(regs) = result;
-#endif
-=======
 	/* Flush any register changes made. */
 	if (memcmp(&orig, &regs, sizeof(orig)) != 0)
 		EXPECT_EQ(0, ARCH_SETREGS(regs));
@@ -1984,7 +1932,6 @@
 {
 	__change_syscall(_metadata, tracee, &syscall, NULL);
 }
->>>>>>> d1988041
 
 /* Change syscall return value (and set syscall number to -1). */
 void change_syscall_ret(struct __test_metadata *_metadata,
