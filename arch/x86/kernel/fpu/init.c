--- conflicted
+++ resolved
@@ -237,62 +237,6 @@
 }
 
 /*
-<<<<<<< HEAD
- * We parse fpu parameters early because fpu__init_system() is executed
- * before parse_early_param().
- */
-static void __init fpu__init_parse_early_param(void)
-{
-	char arg[128];
-	char *argptr = arg;
-	int arglen, res, bit;
-
-#ifdef CONFIG_X86_32
-	if (cmdline_find_option_bool(boot_command_line, "no387"))
-#ifdef CONFIG_MATH_EMULATION
-		setup_clear_cpu_cap(X86_FEATURE_FPU);
-#else
-		pr_err("Option 'no387' required CONFIG_MATH_EMULATION enabled.\n");
-#endif
-
-	if (cmdline_find_option_bool(boot_command_line, "nofxsr"))
-		setup_clear_cpu_cap(X86_FEATURE_FXSR);
-#endif
-
-	if (cmdline_find_option_bool(boot_command_line, "noxsave"))
-		setup_clear_cpu_cap(X86_FEATURE_XSAVE);
-
-	if (cmdline_find_option_bool(boot_command_line, "noxsaveopt"))
-		setup_clear_cpu_cap(X86_FEATURE_XSAVEOPT);
-
-	if (cmdline_find_option_bool(boot_command_line, "noxsaves"))
-		setup_clear_cpu_cap(X86_FEATURE_XSAVES);
-
-	arglen = cmdline_find_option(boot_command_line, "clearcpuid", arg, sizeof(arg));
-	if (arglen <= 0)
-		return;
-
-	pr_info("Clearing CPUID bits:");
-	do {
-		res = get_option(&argptr, &bit);
-		if (res == 0 || res == 3)
-			break;
-
-		/* If the argument was too long, the last bit may be cut off */
-		if (res == 1 && arglen >= sizeof(arg))
-			break;
-
-		if (bit >= 0 && bit < NCAPINTS * 32) {
-			pr_cont(" " X86_CAP_FMT, x86_cap_flag(bit));
-			setup_clear_cpu_cap(bit);
-		}
-	} while (res == 2);
-	pr_cont("\n");
-}
-
-/*
-=======
->>>>>>> d1988041
  * Called on the boot CPU once per system bootup, to set up the initial
  * FPU state that is later cloned into all processes:
  */
