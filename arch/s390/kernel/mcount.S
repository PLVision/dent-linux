--- conflicted
+++ resolved
@@ -42,12 +42,9 @@
 	.globl	ftrace_regs_caller
 	.set	ftrace_regs_caller,ftrace_caller
 	stg	%r14,(__SF_GPRS+8*8)(%r15)	# save traced function caller
-<<<<<<< HEAD
-=======
 	lghi	%r14,0				# save condition code
 	ipm	%r14				# don't put any instructions
 	sllg	%r14,%r14,16			# clobbering CC before this point
->>>>>>> d1988041
 	lgr	%r1,%r15
 #if !(defined(CC_USING_HOTPATCH) || defined(CC_USING_NOP_MCOUNT))
 	aghi	%r0,MCOUNT_RETURN_FIXUP
@@ -60,12 +57,9 @@
 	# allocate pt_regs and stack frame for ftrace_trace_function
 	aghi	%r15,-STACK_FRAME_SIZE
 	stg	%r1,(STACK_PTREGS_GPRS+15*8)(%r15)
-<<<<<<< HEAD
-=======
 	stg	%r14,(STACK_PTREGS_PSW)(%r15)
 	lg	%r14,(__SF_GPRS+8*8)(%r1)	# restore original return address
 	stosm	(STACK_PTREGS_PSW)(%r15),0
->>>>>>> d1988041
 	aghi	%r1,-TRACED_FUNC_FRAME_SIZE
 	stg	%r1,__SF_BACKCHAIN(%r15)
 	stg	%r0,(STACK_PTREGS_PSW+8)(%r15)
