--- conflicted
+++ resolved
@@ -3,13 +3,5 @@
 #define _ASM_CLOCKSOURCE_H
 
 #include <asm/vdso/clocksource.h>
-<<<<<<< HEAD
-
-struct arch_clocksource_data {
-	/* Usable for direct VDSO access? */
-	enum vdso_arch_clockmode clock_mode;
-};
-=======
->>>>>>> d1988041
 
 #endif