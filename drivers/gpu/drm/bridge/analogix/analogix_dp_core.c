--- conflicted
+++ resolved
@@ -978,23 +978,12 @@
 	if (ret)
 		return ret;
 
-<<<<<<< HEAD
-	/* Check whether panel supports fast training */
-	ret = analogix_dp_fast_link_train_detection(dp);
-	if (ret)
-		dp->psr_enable = false;
-
-	if (dp->psr_enable) {
-=======
 	if (analogix_dp_detect_sink_psr(dp)) {
->>>>>>> f7688b48
 		ret = analogix_dp_enable_sink_psr(dp);
 		if (ret)
 			return ret;
 	}
 
-<<<<<<< HEAD
-=======
 	return ret;
 }
 
@@ -1022,7 +1011,6 @@
 	ret = analogix_dp_send_psr_spd(dp, &psr_vsc, true);
 	if (!ret)
 		analogix_dp_set_analog_power_down(dp, POWER_ALL, true);
->>>>>>> f7688b48
 
 	return ret;
 }
