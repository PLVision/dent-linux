/*
 * Copyright 2016 Advanced Micro Devices, Inc.
 *
 * Permission is hereby granted, free of charge, to any person obtaining a
 * copy of this software and associated documentation files (the "Software"),
 * to deal in the Software without restriction, including without limitation
 * the rights to use, copy, modify, merge, publish, distribute, sublicense,
 * and/or sell copies of the Software, and to permit persons to whom the
 * Software is furnished to do so, subject to the following conditions:
 *
 * The above copyright notice and this permission notice shall be included in
 * all copies or substantial portions of the Software.
 *
 * THE SOFTWARE IS PROVIDED "AS IS", WITHOUT WARRANTY OF ANY KIND, EXPRESS OR
 * IMPLIED, INCLUDING BUT NOT LIMITED TO THE WARRANTIES OF MERCHANTABILITY,
 * FITNESS FOR A PARTICULAR PURPOSE AND NONINFRINGEMENT.  IN NO EVENT SHALL
 * THE COPYRIGHT HOLDER(S) OR AUTHOR(S) BE LIABLE FOR ANY CLAIM, DAMAGES OR
 * OTHER LIABILITY, WHETHER IN AN ACTION OF CONTRACT, TORT OR OTHERWISE,
 * ARISING FROM, OUT OF OR IN CONNECTION WITH THE SOFTWARE OR THE USE OR
 * OTHER DEALINGS IN THE SOFTWARE.
 *
 */
#include <linux/firmware.h>
#include <linux/slab.h>
#include <linux/module.h>
#include <linux/pci.h>

#include <drm/amdgpu_drm.h>

#include "amdgpu.h"
#include "amdgpu_atombios.h"
#include "amdgpu_ih.h"
#include "amdgpu_uvd.h"
#include "amdgpu_vce.h"
#include "amdgpu_ucode.h"
#include "amdgpu_psp.h"
#include "atom.h"
#include "amd_pcie.h"

#include "uvd/uvd_7_0_offset.h"
#include "gc/gc_9_0_offset.h"
#include "gc/gc_9_0_sh_mask.h"
#include "sdma0/sdma0_4_0_offset.h"
#include "sdma1/sdma1_4_0_offset.h"
#include "nbio/nbio_7_0_default.h"
#include "nbio/nbio_7_0_offset.h"
#include "nbio/nbio_7_0_sh_mask.h"
#include "nbio/nbio_7_0_smn.h"
#include "mp/mp_9_0_offset.h"

#include "soc15.h"
#include "soc15_common.h"
#include "gfx_v9_0.h"
#include "gmc_v9_0.h"
#include "gfxhub_v1_0.h"
#include "mmhub_v1_0.h"
#include "df_v1_7.h"
#include "df_v3_6.h"
#include "nbio_v6_1.h"
#include "nbio_v7_0.h"
#include "nbio_v7_4.h"
#include "hdp_v4_0.h"
#include "vega10_ih.h"
#include "vega20_ih.h"
#include "navi10_ih.h"
#include "sdma_v4_0.h"
#include "uvd_v7_0.h"
#include "vce_v4_0.h"
#include "vcn_v1_0.h"
#include "vcn_v2_0.h"
#include "jpeg_v2_0.h"
#include "vcn_v2_5.h"
#include "jpeg_v2_5.h"
#include "smuio_v9_0.h"
#include "smuio_v11_0.h"
#include "smuio_v13_0.h"
#include "amdgpu_vkms.h"
#include "mxgpu_ai.h"
#include "amdgpu_ras.h"
#include "amdgpu_xgmi.h"
#include <uapi/linux/kfd_ioctl.h>

#define mmMP0_MISC_CGTT_CTRL0                                                                   0x01b9
#define mmMP0_MISC_CGTT_CTRL0_BASE_IDX                                                          0
#define mmMP0_MISC_LIGHT_SLEEP_CTRL                                                             0x01ba
#define mmMP0_MISC_LIGHT_SLEEP_CTRL_BASE_IDX                                                    0

static const struct amd_ip_funcs soc15_common_ip_funcs;

/* Vega, Raven, Arcturus */
static const struct amdgpu_video_codec_info vega_video_codecs_encode_array[] =
{
	{codec_info_build(AMDGPU_INFO_VIDEO_CAPS_CODEC_IDX_MPEG4_AVC, 4096, 2304, 0)},
	{codec_info_build(AMDGPU_INFO_VIDEO_CAPS_CODEC_IDX_HEVC, 4096, 2304, 0)},
};

static const struct amdgpu_video_codecs vega_video_codecs_encode =
{
	.codec_count = ARRAY_SIZE(vega_video_codecs_encode_array),
	.codec_array = vega_video_codecs_encode_array,
};

/* Vega */
static const struct amdgpu_video_codec_info vega_video_codecs_decode_array[] =
{
	{codec_info_build(AMDGPU_INFO_VIDEO_CAPS_CODEC_IDX_MPEG2, 4096, 4906, 3)},
	{codec_info_build(AMDGPU_INFO_VIDEO_CAPS_CODEC_IDX_MPEG4, 4096, 4906, 5)},
	{codec_info_build(AMDGPU_INFO_VIDEO_CAPS_CODEC_IDX_MPEG4_AVC, 4096, 4906, 52)},
	{codec_info_build(AMDGPU_INFO_VIDEO_CAPS_CODEC_IDX_VC1, 4096, 4906, 4)},
	{codec_info_build(AMDGPU_INFO_VIDEO_CAPS_CODEC_IDX_HEVC, 4096, 4096, 186)},
	{codec_info_build(AMDGPU_INFO_VIDEO_CAPS_CODEC_IDX_JPEG, 4096, 4096, 0)},
};

static const struct amdgpu_video_codecs vega_video_codecs_decode =
{
	.codec_count = ARRAY_SIZE(vega_video_codecs_decode_array),
	.codec_array = vega_video_codecs_decode_array,
};

/* Raven */
static const struct amdgpu_video_codec_info rv_video_codecs_decode_array[] =
{
	{codec_info_build(AMDGPU_INFO_VIDEO_CAPS_CODEC_IDX_MPEG2, 4096, 4906, 3)},
	{codec_info_build(AMDGPU_INFO_VIDEO_CAPS_CODEC_IDX_MPEG4, 4096, 4906, 5)},
	{codec_info_build(AMDGPU_INFO_VIDEO_CAPS_CODEC_IDX_MPEG4_AVC, 4096, 4906, 52)},
	{codec_info_build(AMDGPU_INFO_VIDEO_CAPS_CODEC_IDX_VC1, 4096, 4906, 4)},
	{codec_info_build(AMDGPU_INFO_VIDEO_CAPS_CODEC_IDX_HEVC, 4096, 4096, 186)},
	{codec_info_build(AMDGPU_INFO_VIDEO_CAPS_CODEC_IDX_JPEG, 4096, 4096, 0)},
	{codec_info_build(AMDGPU_INFO_VIDEO_CAPS_CODEC_IDX_VP9, 4096, 4096, 0)},
};

static const struct amdgpu_video_codecs rv_video_codecs_decode =
{
	.codec_count = ARRAY_SIZE(rv_video_codecs_decode_array),
	.codec_array = rv_video_codecs_decode_array,
};

/* Renoir, Arcturus */
static const struct amdgpu_video_codec_info rn_video_codecs_decode_array[] =
{
	{codec_info_build(AMDGPU_INFO_VIDEO_CAPS_CODEC_IDX_MPEG2, 4096, 4906, 3)},
	{codec_info_build(AMDGPU_INFO_VIDEO_CAPS_CODEC_IDX_MPEG4, 4096, 4906, 5)},
	{codec_info_build(AMDGPU_INFO_VIDEO_CAPS_CODEC_IDX_MPEG4_AVC, 4096, 4906, 52)},
	{codec_info_build(AMDGPU_INFO_VIDEO_CAPS_CODEC_IDX_VC1, 4096, 4906, 4)},
	{codec_info_build(AMDGPU_INFO_VIDEO_CAPS_CODEC_IDX_HEVC, 8192, 4352, 186)},
	{codec_info_build(AMDGPU_INFO_VIDEO_CAPS_CODEC_IDX_JPEG, 4096, 4096, 0)},
	{codec_info_build(AMDGPU_INFO_VIDEO_CAPS_CODEC_IDX_VP9, 8192, 4352, 0)},
};

static const struct amdgpu_video_codecs rn_video_codecs_decode =
{
	.codec_count = ARRAY_SIZE(rn_video_codecs_decode_array),
	.codec_array = rn_video_codecs_decode_array,
};

static int soc15_query_video_codecs(struct amdgpu_device *adev, bool encode,
				    const struct amdgpu_video_codecs **codecs)
{
	if (adev->ip_versions[VCE_HWIP][0]) {
		switch (adev->ip_versions[VCE_HWIP][0]) {
		case IP_VERSION(4, 0, 0):
		case IP_VERSION(4, 1, 0):
			if (encode)
				*codecs = &vega_video_codecs_encode;
			else
				*codecs = &vega_video_codecs_decode;
			return 0;
		default:
			return -EINVAL;
		}
	} else {
		switch (adev->ip_versions[UVD_HWIP][0]) {
		case IP_VERSION(1, 0, 0):
		case IP_VERSION(1, 0, 1):
			if (encode)
				*codecs = &vega_video_codecs_encode;
			else
				*codecs = &rv_video_codecs_decode;
			return 0;
		case IP_VERSION(2, 5, 0):
		case IP_VERSION(2, 6, 0):
		case IP_VERSION(2, 2, 0):
			if (encode)
				*codecs = &vega_video_codecs_encode;
			else
				*codecs = &rn_video_codecs_decode;
			return 0;
		default:
			return -EINVAL;
		}
	}
}

/*
 * Indirect registers accessor
 */
static u32 soc15_pcie_rreg(struct amdgpu_device *adev, u32 reg)
{
	unsigned long address, data;
	address = adev->nbio.funcs->get_pcie_index_offset(adev);
	data = adev->nbio.funcs->get_pcie_data_offset(adev);

	return amdgpu_device_indirect_rreg(adev, address, data, reg);
}

static void soc15_pcie_wreg(struct amdgpu_device *adev, u32 reg, u32 v)
{
	unsigned long address, data;

	address = adev->nbio.funcs->get_pcie_index_offset(adev);
	data = adev->nbio.funcs->get_pcie_data_offset(adev);

	amdgpu_device_indirect_wreg(adev, address, data, reg, v);
}

static u64 soc15_pcie_rreg64(struct amdgpu_device *adev, u32 reg)
{
	unsigned long address, data;
	address = adev->nbio.funcs->get_pcie_index_offset(adev);
	data = adev->nbio.funcs->get_pcie_data_offset(adev);

	return amdgpu_device_indirect_rreg64(adev, address, data, reg);
}

static void soc15_pcie_wreg64(struct amdgpu_device *adev, u32 reg, u64 v)
{
	unsigned long address, data;

	address = adev->nbio.funcs->get_pcie_index_offset(adev);
	data = adev->nbio.funcs->get_pcie_data_offset(adev);

	amdgpu_device_indirect_wreg64(adev, address, data, reg, v);
}

static u32 soc15_uvd_ctx_rreg(struct amdgpu_device *adev, u32 reg)
{
	unsigned long flags, address, data;
	u32 r;

	address = SOC15_REG_OFFSET(UVD, 0, mmUVD_CTX_INDEX);
	data = SOC15_REG_OFFSET(UVD, 0, mmUVD_CTX_DATA);

	spin_lock_irqsave(&adev->uvd_ctx_idx_lock, flags);
	WREG32(address, ((reg) & 0x1ff));
	r = RREG32(data);
	spin_unlock_irqrestore(&adev->uvd_ctx_idx_lock, flags);
	return r;
}

static void soc15_uvd_ctx_wreg(struct amdgpu_device *adev, u32 reg, u32 v)
{
	unsigned long flags, address, data;

	address = SOC15_REG_OFFSET(UVD, 0, mmUVD_CTX_INDEX);
	data = SOC15_REG_OFFSET(UVD, 0, mmUVD_CTX_DATA);

	spin_lock_irqsave(&adev->uvd_ctx_idx_lock, flags);
	WREG32(address, ((reg) & 0x1ff));
	WREG32(data, (v));
	spin_unlock_irqrestore(&adev->uvd_ctx_idx_lock, flags);
}

static u32 soc15_didt_rreg(struct amdgpu_device *adev, u32 reg)
{
	unsigned long flags, address, data;
	u32 r;

	address = SOC15_REG_OFFSET(GC, 0, mmDIDT_IND_INDEX);
	data = SOC15_REG_OFFSET(GC, 0, mmDIDT_IND_DATA);

	spin_lock_irqsave(&adev->didt_idx_lock, flags);
	WREG32(address, (reg));
	r = RREG32(data);
	spin_unlock_irqrestore(&adev->didt_idx_lock, flags);
	return r;
}

static void soc15_didt_wreg(struct amdgpu_device *adev, u32 reg, u32 v)
{
	unsigned long flags, address, data;

	address = SOC15_REG_OFFSET(GC, 0, mmDIDT_IND_INDEX);
	data = SOC15_REG_OFFSET(GC, 0, mmDIDT_IND_DATA);

	spin_lock_irqsave(&adev->didt_idx_lock, flags);
	WREG32(address, (reg));
	WREG32(data, (v));
	spin_unlock_irqrestore(&adev->didt_idx_lock, flags);
}

static u32 soc15_gc_cac_rreg(struct amdgpu_device *adev, u32 reg)
{
	unsigned long flags;
	u32 r;

	spin_lock_irqsave(&adev->gc_cac_idx_lock, flags);
	WREG32_SOC15(GC, 0, mmGC_CAC_IND_INDEX, (reg));
	r = RREG32_SOC15(GC, 0, mmGC_CAC_IND_DATA);
	spin_unlock_irqrestore(&adev->gc_cac_idx_lock, flags);
	return r;
}

static void soc15_gc_cac_wreg(struct amdgpu_device *adev, u32 reg, u32 v)
{
	unsigned long flags;

	spin_lock_irqsave(&adev->gc_cac_idx_lock, flags);
	WREG32_SOC15(GC, 0, mmGC_CAC_IND_INDEX, (reg));
	WREG32_SOC15(GC, 0, mmGC_CAC_IND_DATA, (v));
	spin_unlock_irqrestore(&adev->gc_cac_idx_lock, flags);
}

static u32 soc15_se_cac_rreg(struct amdgpu_device *adev, u32 reg)
{
	unsigned long flags;
	u32 r;

	spin_lock_irqsave(&adev->se_cac_idx_lock, flags);
	WREG32_SOC15(GC, 0, mmSE_CAC_IND_INDEX, (reg));
	r = RREG32_SOC15(GC, 0, mmSE_CAC_IND_DATA);
	spin_unlock_irqrestore(&adev->se_cac_idx_lock, flags);
	return r;
}

static void soc15_se_cac_wreg(struct amdgpu_device *adev, u32 reg, u32 v)
{
	unsigned long flags;

	spin_lock_irqsave(&adev->se_cac_idx_lock, flags);
	WREG32_SOC15(GC, 0, mmSE_CAC_IND_INDEX, (reg));
	WREG32_SOC15(GC, 0, mmSE_CAC_IND_DATA, (v));
	spin_unlock_irqrestore(&adev->se_cac_idx_lock, flags);
}

static u32 soc15_get_config_memsize(struct amdgpu_device *adev)
{
	return adev->nbio.funcs->get_memsize(adev);
}

static u32 soc15_get_xclk(struct amdgpu_device *adev)
{
	u32 reference_clock = adev->clock.spll.reference_freq;

	if (adev->ip_versions[MP1_HWIP][0] == IP_VERSION(12, 0, 0) ||
	    adev->ip_versions[MP1_HWIP][0] == IP_VERSION(12, 0, 1))
		return 10000;
	if (adev->ip_versions[MP1_HWIP][0] == IP_VERSION(10, 0, 0) ||
	    adev->ip_versions[MP1_HWIP][0] == IP_VERSION(10, 0, 1))
		return reference_clock / 4;

	return reference_clock;
}


void soc15_grbm_select(struct amdgpu_device *adev,
		     u32 me, u32 pipe, u32 queue, u32 vmid)
{
	u32 grbm_gfx_cntl = 0;
	grbm_gfx_cntl = REG_SET_FIELD(grbm_gfx_cntl, GRBM_GFX_CNTL, PIPEID, pipe);
	grbm_gfx_cntl = REG_SET_FIELD(grbm_gfx_cntl, GRBM_GFX_CNTL, MEID, me);
	grbm_gfx_cntl = REG_SET_FIELD(grbm_gfx_cntl, GRBM_GFX_CNTL, VMID, vmid);
	grbm_gfx_cntl = REG_SET_FIELD(grbm_gfx_cntl, GRBM_GFX_CNTL, QUEUEID, queue);

	WREG32_SOC15_RLC_SHADOW(GC, 0, mmGRBM_GFX_CNTL, grbm_gfx_cntl);
}

static void soc15_vga_set_state(struct amdgpu_device *adev, bool state)
{
	/* todo */
}

static bool soc15_read_disabled_bios(struct amdgpu_device *adev)
{
	/* todo */
	return false;
}

static bool soc15_read_bios_from_rom(struct amdgpu_device *adev,
				     u8 *bios, u32 length_bytes)
{
	u32 *dw_ptr;
	u32 i, length_dw;
	uint32_t rom_index_offset;
	uint32_t rom_data_offset;

	if (bios == NULL)
		return false;
	if (length_bytes == 0)
		return false;
	/* APU vbios image is part of sbios image */
	if (adev->flags & AMD_IS_APU)
		return false;

	dw_ptr = (u32 *)bios;
	length_dw = ALIGN(length_bytes, 4) / 4;

	rom_index_offset =
		adev->smuio.funcs->get_rom_index_offset(adev);
	rom_data_offset =
		adev->smuio.funcs->get_rom_data_offset(adev);

	/* set rom index to 0 */
	WREG32(rom_index_offset, 0);
	/* read out the rom data */
	for (i = 0; i < length_dw; i++)
		dw_ptr[i] = RREG32(rom_data_offset);

	return true;
}

static struct soc15_allowed_register_entry soc15_allowed_read_registers[] = {
	{ SOC15_REG_ENTRY(GC, 0, mmGRBM_STATUS)},
	{ SOC15_REG_ENTRY(GC, 0, mmGRBM_STATUS2)},
	{ SOC15_REG_ENTRY(GC, 0, mmGRBM_STATUS_SE0)},
	{ SOC15_REG_ENTRY(GC, 0, mmGRBM_STATUS_SE1)},
	{ SOC15_REG_ENTRY(GC, 0, mmGRBM_STATUS_SE2)},
	{ SOC15_REG_ENTRY(GC, 0, mmGRBM_STATUS_SE3)},
	{ SOC15_REG_ENTRY(SDMA0, 0, mmSDMA0_STATUS_REG)},
	{ SOC15_REG_ENTRY(SDMA1, 0, mmSDMA1_STATUS_REG)},
	{ SOC15_REG_ENTRY(GC, 0, mmCP_STAT)},
	{ SOC15_REG_ENTRY(GC, 0, mmCP_STALLED_STAT1)},
	{ SOC15_REG_ENTRY(GC, 0, mmCP_STALLED_STAT2)},
	{ SOC15_REG_ENTRY(GC, 0, mmCP_STALLED_STAT3)},
	{ SOC15_REG_ENTRY(GC, 0, mmCP_CPF_BUSY_STAT)},
	{ SOC15_REG_ENTRY(GC, 0, mmCP_CPF_STALLED_STAT1)},
	{ SOC15_REG_ENTRY(GC, 0, mmCP_CPF_STATUS)},
	{ SOC15_REG_ENTRY(GC, 0, mmCP_CPC_BUSY_STAT)},
	{ SOC15_REG_ENTRY(GC, 0, mmCP_CPC_STALLED_STAT1)},
	{ SOC15_REG_ENTRY(GC, 0, mmCP_CPC_STATUS)},
	{ SOC15_REG_ENTRY(GC, 0, mmGB_ADDR_CONFIG)},
	{ SOC15_REG_ENTRY(GC, 0, mmDB_DEBUG2)},
};

static uint32_t soc15_read_indexed_register(struct amdgpu_device *adev, u32 se_num,
					 u32 sh_num, u32 reg_offset)
{
	uint32_t val;

	mutex_lock(&adev->grbm_idx_mutex);
	if (se_num != 0xffffffff || sh_num != 0xffffffff)
		amdgpu_gfx_select_se_sh(adev, se_num, sh_num, 0xffffffff);

	val = RREG32(reg_offset);

	if (se_num != 0xffffffff || sh_num != 0xffffffff)
		amdgpu_gfx_select_se_sh(adev, 0xffffffff, 0xffffffff, 0xffffffff);
	mutex_unlock(&adev->grbm_idx_mutex);
	return val;
}

static uint32_t soc15_get_register_value(struct amdgpu_device *adev,
					 bool indexed, u32 se_num,
					 u32 sh_num, u32 reg_offset)
{
	if (indexed) {
		return soc15_read_indexed_register(adev, se_num, sh_num, reg_offset);
	} else {
		if (reg_offset == SOC15_REG_OFFSET(GC, 0, mmGB_ADDR_CONFIG))
			return adev->gfx.config.gb_addr_config;
		else if (reg_offset == SOC15_REG_OFFSET(GC, 0, mmDB_DEBUG2))
			return adev->gfx.config.db_debug2;
		return RREG32(reg_offset);
	}
}

static int soc15_read_register(struct amdgpu_device *adev, u32 se_num,
			    u32 sh_num, u32 reg_offset, u32 *value)
{
	uint32_t i;
	struct soc15_allowed_register_entry  *en;

	*value = 0;
	for (i = 0; i < ARRAY_SIZE(soc15_allowed_read_registers); i++) {
		en = &soc15_allowed_read_registers[i];
		if (adev->reg_offset[en->hwip][en->inst] &&
			reg_offset != (adev->reg_offset[en->hwip][en->inst][en->seg]
					+ en->reg_offset))
			continue;

		*value = soc15_get_register_value(adev,
						  soc15_allowed_read_registers[i].grbm_indexed,
						  se_num, sh_num, reg_offset);
		return 0;
	}
	return -EINVAL;
}


/**
 * soc15_program_register_sequence - program an array of registers.
 *
 * @adev: amdgpu_device pointer
 * @regs: pointer to the register array
 * @array_size: size of the register array
 *
 * Programs an array or registers with and and or masks.
 * This is a helper for setting golden registers.
 */

void soc15_program_register_sequence(struct amdgpu_device *adev,
					     const struct soc15_reg_golden *regs,
					     const u32 array_size)
{
	const struct soc15_reg_golden *entry;
	u32 tmp, reg;
	int i;

	for (i = 0; i < array_size; ++i) {
		entry = &regs[i];
		reg =  adev->reg_offset[entry->hwip][entry->instance][entry->segment] + entry->reg;

		if (entry->and_mask == 0xffffffff) {
			tmp = entry->or_mask;
		} else {
			tmp = (entry->hwip == GC_HWIP) ?
				RREG32_SOC15_IP(GC, reg) : RREG32(reg);

			tmp &= ~(entry->and_mask);
			tmp |= (entry->or_mask & entry->and_mask);
		}

		if (reg == SOC15_REG_OFFSET(GC, 0, mmPA_SC_BINNER_EVENT_CNTL_3) ||
			reg == SOC15_REG_OFFSET(GC, 0, mmPA_SC_ENHANCE) ||
			reg == SOC15_REG_OFFSET(GC, 0, mmPA_SC_ENHANCE_1) ||
			reg == SOC15_REG_OFFSET(GC, 0, mmSH_MEM_CONFIG))
			WREG32_RLC(reg, tmp);
		else
			(entry->hwip == GC_HWIP) ?
				WREG32_SOC15_IP(GC, reg, tmp) : WREG32(reg, tmp);

	}

}

static int soc15_asic_baco_reset(struct amdgpu_device *adev)
{
	struct amdgpu_ras *ras = amdgpu_ras_get_context(adev);
	int ret = 0;

	/* avoid NBIF got stuck when do RAS recovery in BACO reset */
	if (ras && adev->ras_enabled)
		adev->nbio.funcs->enable_doorbell_interrupt(adev, false);

	ret = amdgpu_dpm_baco_reset(adev);
	if (ret)
		return ret;

	/* re-enable doorbell interrupt after BACO exit */
	if (ras && adev->ras_enabled)
		adev->nbio.funcs->enable_doorbell_interrupt(adev, true);

	return 0;
}

static enum amd_reset_method
soc15_asic_reset_method(struct amdgpu_device *adev)
{
	bool baco_reset = false;
	bool connected_to_cpu = false;
	struct amdgpu_ras *ras = amdgpu_ras_get_context(adev);

        if (adev->gmc.xgmi.supported && adev->gmc.xgmi.connected_to_cpu)
                connected_to_cpu = true;

	if (amdgpu_reset_method == AMD_RESET_METHOD_MODE1 ||
	    amdgpu_reset_method == AMD_RESET_METHOD_MODE2 ||
	    amdgpu_reset_method == AMD_RESET_METHOD_BACO ||
	    amdgpu_reset_method == AMD_RESET_METHOD_PCI) {
		/* If connected to cpu, driver only support mode2 */
                if (connected_to_cpu)
                        return AMD_RESET_METHOD_MODE2;
                return amdgpu_reset_method;
        }

	if (amdgpu_reset_method != -1)
		dev_warn(adev->dev, "Specified reset method:%d isn't supported, using AUTO instead.\n",
				  amdgpu_reset_method);

	switch (adev->ip_versions[MP1_HWIP][0]) {
	case IP_VERSION(10, 0, 0):
	case IP_VERSION(10, 0, 1):
	case IP_VERSION(12, 0, 0):
	case IP_VERSION(12, 0, 1):
		return AMD_RESET_METHOD_MODE2;
<<<<<<< HEAD
	case CHIP_VEGA10:
	case CHIP_VEGA12:
	case CHIP_ARCTURUS:
		baco_reset = amdgpu_dpm_is_baco_supported(adev);
		break;
	case CHIP_VEGA20:
		if (adev->psp.sos.fw_version >= 0x80067)
			baco_reset = amdgpu_dpm_is_baco_supported(adev);

		/*
		 * 1. PMFW version > 0x284300: all cases use baco
		 * 2. PMFW version <= 0x284300: only sGPU w/o RAS use baco
		 */
		if (ras && adev->ras_enabled &&
		    adev->pm.fw_version <= 0x283400)
			baco_reset = false;
=======
	case IP_VERSION(9, 0, 0):
	case IP_VERSION(11, 0, 2):
		if (adev->asic_type == CHIP_VEGA20) {
			if (adev->psp.sos.fw_version >= 0x80067)
				baco_reset = amdgpu_dpm_is_baco_supported(adev);
			/*
			 * 1. PMFW version > 0x284300: all cases use baco
			 * 2. PMFW version <= 0x284300: only sGPU w/o RAS use baco
			 */
			if (ras && adev->ras_enabled &&
			    adev->pm.fw_version <= 0x283400)
				baco_reset = false;
		} else {
			baco_reset = amdgpu_dpm_is_baco_supported(adev);
		}
>>>>>>> df0cc57e
		break;
	case IP_VERSION(13, 0, 2):
		 /*
		 * 1.connected to cpu: driver issue mode2 reset
		 * 2.discret gpu: driver issue mode1 reset
		 */
		if (connected_to_cpu)
			return AMD_RESET_METHOD_MODE2;
		break;
	default:
		break;
	}

	if (baco_reset)
		return AMD_RESET_METHOD_BACO;
	else
		return AMD_RESET_METHOD_MODE1;
}

static int soc15_asic_reset(struct amdgpu_device *adev)
{
	/* original raven doesn't have full asic reset */
	if ((adev->apu_flags & AMD_APU_IS_RAVEN) &&
	    !(adev->apu_flags & AMD_APU_IS_RAVEN2))
		return 0;

	switch (soc15_asic_reset_method(adev)) {
	case AMD_RESET_METHOD_PCI:
		dev_info(adev->dev, "PCI reset\n");
		return amdgpu_device_pci_reset(adev);
	case AMD_RESET_METHOD_BACO:
		dev_info(adev->dev, "BACO reset\n");
		return soc15_asic_baco_reset(adev);
	case AMD_RESET_METHOD_MODE2:
		dev_info(adev->dev, "MODE2 reset\n");
		return amdgpu_dpm_mode2_reset(adev);
	default:
		dev_info(adev->dev, "MODE1 reset\n");
		return amdgpu_device_mode1_reset(adev);
	}
}

static bool soc15_supports_baco(struct amdgpu_device *adev)
{
<<<<<<< HEAD
	switch (adev->asic_type) {
	case CHIP_VEGA10:
	case CHIP_VEGA12:
	case CHIP_ARCTURUS:
		return amdgpu_dpm_is_baco_supported(adev);
	case CHIP_VEGA20:
		if (adev->psp.sos.fw_version >= 0x80067)
=======
	switch (adev->ip_versions[MP1_HWIP][0]) {
	case IP_VERSION(9, 0, 0):
	case IP_VERSION(11, 0, 2):
		if (adev->asic_type == CHIP_VEGA20) {
			if (adev->psp.sos.fw_version >= 0x80067)
				return amdgpu_dpm_is_baco_supported(adev);
			return false;
		} else {
>>>>>>> df0cc57e
			return amdgpu_dpm_is_baco_supported(adev);
		}
		break;
	default:
		return false;
	}
}

/*static int soc15_set_uvd_clock(struct amdgpu_device *adev, u32 clock,
			u32 cntl_reg, u32 status_reg)
{
	return 0;
}*/

static int soc15_set_uvd_clocks(struct amdgpu_device *adev, u32 vclk, u32 dclk)
{
	/*int r;

	r = soc15_set_uvd_clock(adev, vclk, ixCG_VCLK_CNTL, ixCG_VCLK_STATUS);
	if (r)
		return r;

	r = soc15_set_uvd_clock(adev, dclk, ixCG_DCLK_CNTL, ixCG_DCLK_STATUS);
	*/
	return 0;
}

static int soc15_set_vce_clocks(struct amdgpu_device *adev, u32 evclk, u32 ecclk)
{
	/* todo */

	return 0;
}

static void soc15_pcie_gen3_enable(struct amdgpu_device *adev)
{
	if (pci_is_root_bus(adev->pdev->bus))
		return;

	if (amdgpu_pcie_gen2 == 0)
		return;

	if (adev->flags & AMD_IS_APU)
		return;

	if (!(adev->pm.pcie_gen_mask & (CAIL_PCIE_LINK_SPEED_SUPPORT_GEN2 |
					CAIL_PCIE_LINK_SPEED_SUPPORT_GEN3)))
		return;

	/* todo */
}

static void soc15_program_aspm(struct amdgpu_device *adev)
{
	if (!amdgpu_aspm)
		return;

	if (!(adev->flags & AMD_IS_APU) &&
	    (adev->nbio.funcs->program_aspm))
		adev->nbio.funcs->program_aspm(adev);
}

static void soc15_enable_doorbell_aperture(struct amdgpu_device *adev,
					   bool enable)
{
	adev->nbio.funcs->enable_doorbell_aperture(adev, enable);
	adev->nbio.funcs->enable_doorbell_selfring_aperture(adev, enable);
}

const struct amdgpu_ip_block_version vega10_common_ip_block =
{
	.type = AMD_IP_BLOCK_TYPE_COMMON,
	.major = 2,
	.minor = 0,
	.rev = 0,
	.funcs = &soc15_common_ip_funcs,
};

static uint32_t soc15_get_rev_id(struct amdgpu_device *adev)
{
	return adev->nbio.funcs->get_rev_id(adev);
}

static void soc15_reg_base_init(struct amdgpu_device *adev)
{
	int r;

	/* Set IP register base before any HW register access */
	switch (adev->asic_type) {
	case CHIP_VEGA10:
	case CHIP_VEGA12:
	case CHIP_RAVEN:
		vega10_reg_base_init(adev);
		break;
	case CHIP_RENOIR:
		/* It's safe to do ip discovery here for Renior,
		 * it doesn't support SRIOV. */
		if (amdgpu_discovery) {
			r = amdgpu_discovery_reg_base_init(adev);
			if (r == 0)
				break;
			DRM_WARN("failed to init reg base from ip discovery table, "
				 "fallback to legacy init method\n");
		}
		vega10_reg_base_init(adev);
		break;
	case CHIP_VEGA20:
		vega20_reg_base_init(adev);
		break;
	case CHIP_ARCTURUS:
		arct_reg_base_init(adev);
		break;
	case CHIP_ALDEBARAN:
		aldebaran_reg_base_init(adev);
		break;
	default:
		DRM_ERROR("Unsupported asic type: %d!\n", adev->asic_type);
		break;
	}
}

void soc15_set_virt_ops(struct amdgpu_device *adev)
{
	adev->virt.ops = &xgpu_ai_virt_ops;

	/* init soc15 reg base early enough so we can
	 * request request full access for sriov before
	 * set_ip_blocks. */
	soc15_reg_base_init(adev);
}

<<<<<<< HEAD
int soc15_set_ip_blocks(struct amdgpu_device *adev)
{
	/* for bare metal case */
	if (!amdgpu_sriov_vf(adev))
		soc15_reg_base_init(adev);

	if (adev->flags & AMD_IS_APU) {
		adev->nbio.funcs = &nbio_v7_0_funcs;
		adev->nbio.hdp_flush_reg = &nbio_v7_0_hdp_flush_reg;
	} else if (adev->asic_type == CHIP_VEGA20 ||
		   adev->asic_type == CHIP_ARCTURUS ||
		   adev->asic_type == CHIP_ALDEBARAN) {
		adev->nbio.funcs = &nbio_v7_4_funcs;
		adev->nbio.hdp_flush_reg = &nbio_v7_4_hdp_flush_reg;
	} else {
		adev->nbio.funcs = &nbio_v6_1_funcs;
		adev->nbio.hdp_flush_reg = &nbio_v6_1_hdp_flush_reg;
	}
	adev->hdp.funcs = &hdp_v4_0_funcs;

	if (adev->asic_type == CHIP_VEGA20 ||
	    adev->asic_type == CHIP_ARCTURUS ||
	    adev->asic_type == CHIP_ALDEBARAN)
		adev->df.funcs = &df_v3_6_funcs;
	else
		adev->df.funcs = &df_v1_7_funcs;

	if (adev->asic_type == CHIP_VEGA20 ||
	    adev->asic_type == CHIP_ARCTURUS)
		adev->smuio.funcs = &smuio_v11_0_funcs;
	else if (adev->asic_type == CHIP_ALDEBARAN)
		adev->smuio.funcs = &smuio_v13_0_funcs;
	else
		adev->smuio.funcs = &smuio_v9_0_funcs;

	adev->rev_id = soc15_get_rev_id(adev);

	switch (adev->asic_type) {
	case CHIP_VEGA10:
	case CHIP_VEGA12:
	case CHIP_VEGA20:
		amdgpu_device_ip_block_add(adev, &vega10_common_ip_block);
		amdgpu_device_ip_block_add(adev, &gmc_v9_0_ip_block);

		/* For Vega10 SR-IOV, PSP need to be initialized before IH */
		if (amdgpu_sriov_vf(adev)) {
			if (likely(adev->firmware.load_type == AMDGPU_FW_LOAD_PSP)) {
				if (adev->asic_type == CHIP_VEGA20)
					amdgpu_device_ip_block_add(adev, &psp_v11_0_ip_block);
				else
					amdgpu_device_ip_block_add(adev, &psp_v3_1_ip_block);
			}
			if (adev->asic_type == CHIP_VEGA20)
				amdgpu_device_ip_block_add(adev, &vega20_ih_ip_block);
			else
				amdgpu_device_ip_block_add(adev, &vega10_ih_ip_block);
		} else {
			if (adev->asic_type == CHIP_VEGA20)
				amdgpu_device_ip_block_add(adev, &vega20_ih_ip_block);
			else
				amdgpu_device_ip_block_add(adev, &vega10_ih_ip_block);
			if (likely(adev->firmware.load_type == AMDGPU_FW_LOAD_PSP)) {
				if (adev->asic_type == CHIP_VEGA20)
					amdgpu_device_ip_block_add(adev, &psp_v11_0_ip_block);
				else
					amdgpu_device_ip_block_add(adev, &psp_v3_1_ip_block);
			}
		}
		amdgpu_device_ip_block_add(adev, &gfx_v9_0_ip_block);
		amdgpu_device_ip_block_add(adev, &sdma_v4_0_ip_block);
		if (is_support_sw_smu(adev)) {
			if (!amdgpu_sriov_vf(adev))
				amdgpu_device_ip_block_add(adev, &smu_v11_0_ip_block);
		} else {
			amdgpu_device_ip_block_add(adev, &pp_smu_ip_block);
		}
		if (adev->enable_virtual_display || amdgpu_sriov_vf(adev))
			amdgpu_device_ip_block_add(adev, &amdgpu_vkms_ip_block);
#if defined(CONFIG_DRM_AMD_DC)
		else if (amdgpu_device_has_dc_support(adev))
			amdgpu_device_ip_block_add(adev, &dm_ip_block);
#endif
		if (!(adev->asic_type == CHIP_VEGA20 && amdgpu_sriov_vf(adev))) {
			amdgpu_device_ip_block_add(adev, &uvd_v7_0_ip_block);
			amdgpu_device_ip_block_add(adev, &vce_v4_0_ip_block);
		}
		break;
	case CHIP_RAVEN:
		amdgpu_device_ip_block_add(adev, &vega10_common_ip_block);
		amdgpu_device_ip_block_add(adev, &gmc_v9_0_ip_block);
		amdgpu_device_ip_block_add(adev, &vega10_ih_ip_block);
		if (likely(adev->firmware.load_type == AMDGPU_FW_LOAD_PSP))
			amdgpu_device_ip_block_add(adev, &psp_v10_0_ip_block);
		amdgpu_device_ip_block_add(adev, &gfx_v9_0_ip_block);
		amdgpu_device_ip_block_add(adev, &sdma_v4_0_ip_block);
		amdgpu_device_ip_block_add(adev, &pp_smu_ip_block);
		if (adev->enable_virtual_display || amdgpu_sriov_vf(adev))
			amdgpu_device_ip_block_add(adev, &amdgpu_vkms_ip_block);
#if defined(CONFIG_DRM_AMD_DC)
		else if (amdgpu_device_has_dc_support(adev))
			amdgpu_device_ip_block_add(adev, &dm_ip_block);
#endif
		amdgpu_device_ip_block_add(adev, &vcn_v1_0_ip_block);
		break;
	case CHIP_ARCTURUS:
		amdgpu_device_ip_block_add(adev, &vega10_common_ip_block);
		amdgpu_device_ip_block_add(adev, &gmc_v9_0_ip_block);

		if (amdgpu_sriov_vf(adev)) {
			if (likely(adev->firmware.load_type == AMDGPU_FW_LOAD_PSP))
				amdgpu_device_ip_block_add(adev, &psp_v11_0_ip_block);
			amdgpu_device_ip_block_add(adev, &vega20_ih_ip_block);
		} else {
			amdgpu_device_ip_block_add(adev, &vega20_ih_ip_block);
			if (likely(adev->firmware.load_type == AMDGPU_FW_LOAD_PSP))
				amdgpu_device_ip_block_add(adev, &psp_v11_0_ip_block);
		}

		if (adev->enable_virtual_display || amdgpu_sriov_vf(adev))
			amdgpu_device_ip_block_add(adev, &amdgpu_vkms_ip_block);
		amdgpu_device_ip_block_add(adev, &gfx_v9_0_ip_block);
		amdgpu_device_ip_block_add(adev, &sdma_v4_0_ip_block);
		amdgpu_device_ip_block_add(adev, &smu_v11_0_ip_block);

		if (amdgpu_sriov_vf(adev)) {
			if (likely(adev->firmware.load_type == AMDGPU_FW_LOAD_PSP))
				amdgpu_device_ip_block_add(adev, &vcn_v2_5_ip_block);
		} else {
			amdgpu_device_ip_block_add(adev, &vcn_v2_5_ip_block);
		}
		if (!amdgpu_sriov_vf(adev))
			amdgpu_device_ip_block_add(adev, &jpeg_v2_5_ip_block);
		break;
	case CHIP_RENOIR:
		amdgpu_device_ip_block_add(adev, &vega10_common_ip_block);
		amdgpu_device_ip_block_add(adev, &gmc_v9_0_ip_block);
		amdgpu_device_ip_block_add(adev, &vega10_ih_ip_block);
		if (likely(adev->firmware.load_type == AMDGPU_FW_LOAD_PSP))
			amdgpu_device_ip_block_add(adev, &psp_v12_0_ip_block);
		amdgpu_device_ip_block_add(adev, &smu_v12_0_ip_block);
		amdgpu_device_ip_block_add(adev, &gfx_v9_0_ip_block);
		amdgpu_device_ip_block_add(adev, &sdma_v4_0_ip_block);
		if (adev->enable_virtual_display || amdgpu_sriov_vf(adev))
			amdgpu_device_ip_block_add(adev, &amdgpu_vkms_ip_block);
#if defined(CONFIG_DRM_AMD_DC)
                else if (amdgpu_device_has_dc_support(adev))
			amdgpu_device_ip_block_add(adev, &dm_ip_block);
#endif
		amdgpu_device_ip_block_add(adev, &vcn_v2_0_ip_block);
		amdgpu_device_ip_block_add(adev, &jpeg_v2_0_ip_block);
		break;
	case CHIP_ALDEBARAN:
		amdgpu_device_ip_block_add(adev, &vega10_common_ip_block);
		amdgpu_device_ip_block_add(adev, &gmc_v9_0_ip_block);

		if (amdgpu_sriov_vf(adev)) {
			if (likely(adev->firmware.load_type == AMDGPU_FW_LOAD_PSP))
				amdgpu_device_ip_block_add(adev, &psp_v13_0_ip_block);
			amdgpu_device_ip_block_add(adev, &vega20_ih_ip_block);
		} else {
			amdgpu_device_ip_block_add(adev, &vega20_ih_ip_block);
			if (likely(adev->firmware.load_type == AMDGPU_FW_LOAD_PSP))
				amdgpu_device_ip_block_add(adev, &psp_v13_0_ip_block);
		}

		amdgpu_device_ip_block_add(adev, &gfx_v9_0_ip_block);
		amdgpu_device_ip_block_add(adev, &sdma_v4_0_ip_block);

		amdgpu_device_ip_block_add(adev, &smu_v13_0_ip_block);
		amdgpu_device_ip_block_add(adev, &vcn_v2_6_ip_block);
		amdgpu_device_ip_block_add(adev, &jpeg_v2_6_ip_block);
		break;
	default:
		return -EINVAL;
	}

	return 0;
}

=======
>>>>>>> df0cc57e
static bool soc15_need_full_reset(struct amdgpu_device *adev)
{
	/* change this when we implement soft reset */
	return true;
}

static void soc15_get_pcie_usage(struct amdgpu_device *adev, uint64_t *count0,
				 uint64_t *count1)
{
	uint32_t perfctr = 0;
	uint64_t cnt0_of, cnt1_of;
	int tmp;

	/* This reports 0 on APUs, so return to avoid writing/reading registers
	 * that may or may not be different from their GPU counterparts
	 */
	if (adev->flags & AMD_IS_APU)
		return;

	/* Set the 2 events that we wish to watch, defined above */
	/* Reg 40 is # received msgs */
	/* Reg 104 is # of posted requests sent */
	perfctr = REG_SET_FIELD(perfctr, PCIE_PERF_CNTL_TXCLK, EVENT0_SEL, 40);
	perfctr = REG_SET_FIELD(perfctr, PCIE_PERF_CNTL_TXCLK, EVENT1_SEL, 104);

	/* Write to enable desired perf counters */
	WREG32_PCIE(smnPCIE_PERF_CNTL_TXCLK, perfctr);
	/* Zero out and enable the perf counters
	 * Write 0x5:
	 * Bit 0 = Start all counters(1)
	 * Bit 2 = Global counter reset enable(1)
	 */
	WREG32_PCIE(smnPCIE_PERF_COUNT_CNTL, 0x00000005);

	msleep(1000);

	/* Load the shadow and disable the perf counters
	 * Write 0x2:
	 * Bit 0 = Stop counters(0)
	 * Bit 1 = Load the shadow counters(1)
	 */
	WREG32_PCIE(smnPCIE_PERF_COUNT_CNTL, 0x00000002);

	/* Read register values to get any >32bit overflow */
	tmp = RREG32_PCIE(smnPCIE_PERF_CNTL_TXCLK);
	cnt0_of = REG_GET_FIELD(tmp, PCIE_PERF_CNTL_TXCLK, COUNTER0_UPPER);
	cnt1_of = REG_GET_FIELD(tmp, PCIE_PERF_CNTL_TXCLK, COUNTER1_UPPER);

	/* Get the values and add the overflow */
	*count0 = RREG32_PCIE(smnPCIE_PERF_COUNT0_TXCLK) | (cnt0_of << 32);
	*count1 = RREG32_PCIE(smnPCIE_PERF_COUNT1_TXCLK) | (cnt1_of << 32);
}

static void vega20_get_pcie_usage(struct amdgpu_device *adev, uint64_t *count0,
				 uint64_t *count1)
{
	uint32_t perfctr = 0;
	uint64_t cnt0_of, cnt1_of;
	int tmp;

	/* This reports 0 on APUs, so return to avoid writing/reading registers
	 * that may or may not be different from their GPU counterparts
	 */
	if (adev->flags & AMD_IS_APU)
		return;

	/* Set the 2 events that we wish to watch, defined above */
	/* Reg 40 is # received msgs */
	/* Reg 108 is # of posted requests sent on VG20 */
	perfctr = REG_SET_FIELD(perfctr, PCIE_PERF_CNTL_TXCLK3,
				EVENT0_SEL, 40);
	perfctr = REG_SET_FIELD(perfctr, PCIE_PERF_CNTL_TXCLK3,
				EVENT1_SEL, 108);

	/* Write to enable desired perf counters */
	WREG32_PCIE(smnPCIE_PERF_CNTL_TXCLK3, perfctr);
	/* Zero out and enable the perf counters
	 * Write 0x5:
	 * Bit 0 = Start all counters(1)
	 * Bit 2 = Global counter reset enable(1)
	 */
	WREG32_PCIE(smnPCIE_PERF_COUNT_CNTL, 0x00000005);

	msleep(1000);

	/* Load the shadow and disable the perf counters
	 * Write 0x2:
	 * Bit 0 = Stop counters(0)
	 * Bit 1 = Load the shadow counters(1)
	 */
	WREG32_PCIE(smnPCIE_PERF_COUNT_CNTL, 0x00000002);

	/* Read register values to get any >32bit overflow */
	tmp = RREG32_PCIE(smnPCIE_PERF_CNTL_TXCLK3);
	cnt0_of = REG_GET_FIELD(tmp, PCIE_PERF_CNTL_TXCLK3, COUNTER0_UPPER);
	cnt1_of = REG_GET_FIELD(tmp, PCIE_PERF_CNTL_TXCLK3, COUNTER1_UPPER);

	/* Get the values and add the overflow */
	*count0 = RREG32_PCIE(smnPCIE_PERF_COUNT0_TXCLK3) | (cnt0_of << 32);
	*count1 = RREG32_PCIE(smnPCIE_PERF_COUNT1_TXCLK3) | (cnt1_of << 32);
}

static bool soc15_need_reset_on_init(struct amdgpu_device *adev)
{
	u32 sol_reg;

	/* Just return false for soc15 GPUs.  Reset does not seem to
	 * be necessary.
	 */
	if (!amdgpu_passthrough(adev))
		return false;

	if (adev->flags & AMD_IS_APU)
		return false;

	/* Check sOS sign of life register to confirm sys driver and sOS
	 * are already been loaded.
	 */
	sol_reg = RREG32_SOC15(MP0, 0, mmMP0_SMN_C2PMSG_81);
	if (sol_reg)
		return true;

	return false;
}

static uint64_t soc15_get_pcie_replay_count(struct amdgpu_device *adev)
{
	uint64_t nak_r, nak_g;

	/* Get the number of NAKs received and generated */
	nak_r = RREG32_PCIE(smnPCIE_RX_NUM_NAK);
	nak_g = RREG32_PCIE(smnPCIE_RX_NUM_NAK_GENERATED);

	/* Add the total number of NAKs, i.e the number of replays */
	return (nak_r + nak_g);
}

static void soc15_pre_asic_init(struct amdgpu_device *adev)
{
	gmc_v9_0_restore_registers(adev);
}

static const struct amdgpu_asic_funcs soc15_asic_funcs =
{
	.read_disabled_bios = &soc15_read_disabled_bios,
	.read_bios_from_rom = &soc15_read_bios_from_rom,
	.read_register = &soc15_read_register,
	.reset = &soc15_asic_reset,
	.reset_method = &soc15_asic_reset_method,
	.set_vga_state = &soc15_vga_set_state,
	.get_xclk = &soc15_get_xclk,
	.set_uvd_clocks = &soc15_set_uvd_clocks,
	.set_vce_clocks = &soc15_set_vce_clocks,
	.get_config_memsize = &soc15_get_config_memsize,
	.need_full_reset = &soc15_need_full_reset,
	.init_doorbell_index = &vega10_doorbell_index_init,
	.get_pcie_usage = &soc15_get_pcie_usage,
	.need_reset_on_init = &soc15_need_reset_on_init,
	.get_pcie_replay_count = &soc15_get_pcie_replay_count,
	.supports_baco = &soc15_supports_baco,
	.pre_asic_init = &soc15_pre_asic_init,
	.query_video_codecs = &soc15_query_video_codecs,
};

static const struct amdgpu_asic_funcs vega20_asic_funcs =
{
	.read_disabled_bios = &soc15_read_disabled_bios,
	.read_bios_from_rom = &soc15_read_bios_from_rom,
	.read_register = &soc15_read_register,
	.reset = &soc15_asic_reset,
	.reset_method = &soc15_asic_reset_method,
	.set_vga_state = &soc15_vga_set_state,
	.get_xclk = &soc15_get_xclk,
	.set_uvd_clocks = &soc15_set_uvd_clocks,
	.set_vce_clocks = &soc15_set_vce_clocks,
	.get_config_memsize = &soc15_get_config_memsize,
	.need_full_reset = &soc15_need_full_reset,
	.init_doorbell_index = &vega20_doorbell_index_init,
	.get_pcie_usage = &vega20_get_pcie_usage,
	.need_reset_on_init = &soc15_need_reset_on_init,
	.get_pcie_replay_count = &soc15_get_pcie_replay_count,
	.supports_baco = &soc15_supports_baco,
	.pre_asic_init = &soc15_pre_asic_init,
	.query_video_codecs = &soc15_query_video_codecs,
};

static int soc15_common_early_init(void *handle)
{
#define MMIO_REG_HOLE_OFFSET (0x80000 - PAGE_SIZE)
	struct amdgpu_device *adev = (struct amdgpu_device *)handle;

	if (!amdgpu_sriov_vf(adev)) {
		adev->rmmio_remap.reg_offset = MMIO_REG_HOLE_OFFSET;
		adev->rmmio_remap.bus_addr = adev->rmmio_base + MMIO_REG_HOLE_OFFSET;
	}
	adev->smc_rreg = NULL;
	adev->smc_wreg = NULL;
	adev->pcie_rreg = &soc15_pcie_rreg;
	adev->pcie_wreg = &soc15_pcie_wreg;
	adev->pcie_rreg64 = &soc15_pcie_rreg64;
	adev->pcie_wreg64 = &soc15_pcie_wreg64;
	adev->uvd_ctx_rreg = &soc15_uvd_ctx_rreg;
	adev->uvd_ctx_wreg = &soc15_uvd_ctx_wreg;
	adev->didt_rreg = &soc15_didt_rreg;
	adev->didt_wreg = &soc15_didt_wreg;
	adev->gc_cac_rreg = &soc15_gc_cac_rreg;
	adev->gc_cac_wreg = &soc15_gc_cac_wreg;
	adev->se_cac_rreg = &soc15_se_cac_rreg;
	adev->se_cac_wreg = &soc15_se_cac_wreg;

	adev->rev_id = soc15_get_rev_id(adev);
	adev->external_rev_id = 0xFF;
	/* TODO: split the GC and PG flags based on the relevant IP version for which
	 * they are relevant.
	 */
	switch (adev->ip_versions[GC_HWIP][0]) {
	case IP_VERSION(9, 0, 1):
		adev->asic_funcs = &soc15_asic_funcs;
		adev->cg_flags = AMD_CG_SUPPORT_GFX_MGCG |
			AMD_CG_SUPPORT_GFX_MGLS |
			AMD_CG_SUPPORT_GFX_RLC_LS |
			AMD_CG_SUPPORT_GFX_CP_LS |
			AMD_CG_SUPPORT_GFX_3D_CGCG |
			AMD_CG_SUPPORT_GFX_3D_CGLS |
			AMD_CG_SUPPORT_GFX_CGCG |
			AMD_CG_SUPPORT_GFX_CGLS |
			AMD_CG_SUPPORT_BIF_MGCG |
			AMD_CG_SUPPORT_BIF_LS |
			AMD_CG_SUPPORT_HDP_LS |
			AMD_CG_SUPPORT_DRM_MGCG |
			AMD_CG_SUPPORT_DRM_LS |
			AMD_CG_SUPPORT_ROM_MGCG |
			AMD_CG_SUPPORT_DF_MGCG |
			AMD_CG_SUPPORT_SDMA_MGCG |
			AMD_CG_SUPPORT_SDMA_LS |
			AMD_CG_SUPPORT_MC_MGCG |
			AMD_CG_SUPPORT_MC_LS;
		adev->pg_flags = 0;
		adev->external_rev_id = 0x1;
		break;
	case IP_VERSION(9, 2, 1):
		adev->asic_funcs = &soc15_asic_funcs;
		adev->cg_flags = AMD_CG_SUPPORT_GFX_MGCG |
			AMD_CG_SUPPORT_GFX_MGLS |
			AMD_CG_SUPPORT_GFX_CGCG |
			AMD_CG_SUPPORT_GFX_CGLS |
			AMD_CG_SUPPORT_GFX_3D_CGCG |
			AMD_CG_SUPPORT_GFX_3D_CGLS |
			AMD_CG_SUPPORT_GFX_CP_LS |
			AMD_CG_SUPPORT_MC_LS |
			AMD_CG_SUPPORT_MC_MGCG |
			AMD_CG_SUPPORT_SDMA_MGCG |
			AMD_CG_SUPPORT_SDMA_LS |
			AMD_CG_SUPPORT_BIF_MGCG |
			AMD_CG_SUPPORT_BIF_LS |
			AMD_CG_SUPPORT_HDP_MGCG |
			AMD_CG_SUPPORT_HDP_LS |
			AMD_CG_SUPPORT_ROM_MGCG |
			AMD_CG_SUPPORT_VCE_MGCG |
			AMD_CG_SUPPORT_UVD_MGCG;
		adev->pg_flags = 0;
		adev->external_rev_id = adev->rev_id + 0x14;
		break;
	case IP_VERSION(9, 4, 0):
		adev->asic_funcs = &vega20_asic_funcs;
		adev->cg_flags = AMD_CG_SUPPORT_GFX_MGCG |
			AMD_CG_SUPPORT_GFX_MGLS |
			AMD_CG_SUPPORT_GFX_CGCG |
			AMD_CG_SUPPORT_GFX_CGLS |
			AMD_CG_SUPPORT_GFX_3D_CGCG |
			AMD_CG_SUPPORT_GFX_3D_CGLS |
			AMD_CG_SUPPORT_GFX_CP_LS |
			AMD_CG_SUPPORT_MC_LS |
			AMD_CG_SUPPORT_MC_MGCG |
			AMD_CG_SUPPORT_SDMA_MGCG |
			AMD_CG_SUPPORT_SDMA_LS |
			AMD_CG_SUPPORT_BIF_MGCG |
			AMD_CG_SUPPORT_BIF_LS |
			AMD_CG_SUPPORT_HDP_MGCG |
			AMD_CG_SUPPORT_HDP_LS |
			AMD_CG_SUPPORT_ROM_MGCG |
			AMD_CG_SUPPORT_VCE_MGCG |
			AMD_CG_SUPPORT_UVD_MGCG;
		adev->pg_flags = 0;
		adev->external_rev_id = adev->rev_id + 0x28;
		break;
	case IP_VERSION(9, 1, 0):
	case IP_VERSION(9, 2, 2):
		adev->asic_funcs = &soc15_asic_funcs;

		if (adev->rev_id >= 0x8)
			adev->apu_flags |= AMD_APU_IS_RAVEN2;

		if (adev->apu_flags & AMD_APU_IS_RAVEN2)
			adev->external_rev_id = adev->rev_id + 0x79;
		else if (adev->apu_flags & AMD_APU_IS_PICASSO)
			adev->external_rev_id = adev->rev_id + 0x41;
		else if (adev->rev_id == 1)
			adev->external_rev_id = adev->rev_id + 0x20;
		else
			adev->external_rev_id = adev->rev_id + 0x01;

		if (adev->apu_flags & AMD_APU_IS_RAVEN2) {
			adev->cg_flags = AMD_CG_SUPPORT_GFX_MGCG |
				AMD_CG_SUPPORT_GFX_MGLS |
				AMD_CG_SUPPORT_GFX_CP_LS |
				AMD_CG_SUPPORT_GFX_3D_CGCG |
				AMD_CG_SUPPORT_GFX_3D_CGLS |
				AMD_CG_SUPPORT_GFX_CGCG |
				AMD_CG_SUPPORT_GFX_CGLS |
				AMD_CG_SUPPORT_BIF_LS |
				AMD_CG_SUPPORT_HDP_LS |
				AMD_CG_SUPPORT_MC_MGCG |
				AMD_CG_SUPPORT_MC_LS |
				AMD_CG_SUPPORT_SDMA_MGCG |
				AMD_CG_SUPPORT_SDMA_LS |
				AMD_CG_SUPPORT_VCN_MGCG;

			adev->pg_flags = AMD_PG_SUPPORT_SDMA | AMD_PG_SUPPORT_VCN;
		} else if (adev->apu_flags & AMD_APU_IS_PICASSO) {
			adev->cg_flags = AMD_CG_SUPPORT_GFX_MGCG |
				AMD_CG_SUPPORT_GFX_MGLS |
				AMD_CG_SUPPORT_GFX_CP_LS |
				AMD_CG_SUPPORT_GFX_3D_CGLS |
				AMD_CG_SUPPORT_GFX_CGCG |
				AMD_CG_SUPPORT_GFX_CGLS |
				AMD_CG_SUPPORT_BIF_LS |
				AMD_CG_SUPPORT_HDP_LS |
				AMD_CG_SUPPORT_MC_MGCG |
				AMD_CG_SUPPORT_MC_LS |
				AMD_CG_SUPPORT_SDMA_MGCG |
				AMD_CG_SUPPORT_SDMA_LS |
				AMD_CG_SUPPORT_VCN_MGCG;

			adev->pg_flags = AMD_PG_SUPPORT_SDMA |
				AMD_PG_SUPPORT_MMHUB |
				AMD_PG_SUPPORT_VCN;
		} else {
			adev->cg_flags = AMD_CG_SUPPORT_GFX_MGCG |
				AMD_CG_SUPPORT_GFX_MGLS |
				AMD_CG_SUPPORT_GFX_RLC_LS |
				AMD_CG_SUPPORT_GFX_CP_LS |
				AMD_CG_SUPPORT_GFX_3D_CGLS |
				AMD_CG_SUPPORT_GFX_CGCG |
				AMD_CG_SUPPORT_GFX_CGLS |
				AMD_CG_SUPPORT_BIF_MGCG |
				AMD_CG_SUPPORT_BIF_LS |
				AMD_CG_SUPPORT_HDP_MGCG |
				AMD_CG_SUPPORT_HDP_LS |
				AMD_CG_SUPPORT_DRM_MGCG |
				AMD_CG_SUPPORT_DRM_LS |
				AMD_CG_SUPPORT_MC_MGCG |
				AMD_CG_SUPPORT_MC_LS |
				AMD_CG_SUPPORT_SDMA_MGCG |
				AMD_CG_SUPPORT_SDMA_LS |
				AMD_CG_SUPPORT_VCN_MGCG;

			adev->pg_flags = AMD_PG_SUPPORT_SDMA | AMD_PG_SUPPORT_VCN;
		}
		break;
	case IP_VERSION(9, 4, 1):
		adev->asic_funcs = &vega20_asic_funcs;
		adev->cg_flags = AMD_CG_SUPPORT_GFX_MGCG |
			AMD_CG_SUPPORT_GFX_MGLS |
			AMD_CG_SUPPORT_GFX_CGCG |
			AMD_CG_SUPPORT_GFX_CGLS |
			AMD_CG_SUPPORT_GFX_CP_LS |
			AMD_CG_SUPPORT_HDP_MGCG |
			AMD_CG_SUPPORT_HDP_LS |
			AMD_CG_SUPPORT_SDMA_MGCG |
			AMD_CG_SUPPORT_SDMA_LS |
			AMD_CG_SUPPORT_MC_MGCG |
			AMD_CG_SUPPORT_MC_LS |
			AMD_CG_SUPPORT_IH_CG |
			AMD_CG_SUPPORT_VCN_MGCG |
			AMD_CG_SUPPORT_JPEG_MGCG;
		adev->pg_flags = AMD_PG_SUPPORT_VCN | AMD_PG_SUPPORT_VCN_DPG;
		adev->external_rev_id = adev->rev_id + 0x32;
		break;
	case IP_VERSION(9, 3, 0):
		adev->asic_funcs = &soc15_asic_funcs;

		if (adev->apu_flags & AMD_APU_IS_RENOIR)
			adev->external_rev_id = adev->rev_id + 0x91;
		else
			adev->external_rev_id = adev->rev_id + 0xa1;
		adev->cg_flags = AMD_CG_SUPPORT_GFX_MGCG |
				 AMD_CG_SUPPORT_GFX_MGLS |
				 AMD_CG_SUPPORT_GFX_3D_CGCG |
				 AMD_CG_SUPPORT_GFX_3D_CGLS |
				 AMD_CG_SUPPORT_GFX_CGCG |
				 AMD_CG_SUPPORT_GFX_CGLS |
				 AMD_CG_SUPPORT_GFX_CP_LS |
				 AMD_CG_SUPPORT_MC_MGCG |
				 AMD_CG_SUPPORT_MC_LS |
				 AMD_CG_SUPPORT_SDMA_MGCG |
				 AMD_CG_SUPPORT_SDMA_LS |
				 AMD_CG_SUPPORT_BIF_LS |
				 AMD_CG_SUPPORT_HDP_LS |
				 AMD_CG_SUPPORT_VCN_MGCG |
				 AMD_CG_SUPPORT_JPEG_MGCG |
				 AMD_CG_SUPPORT_IH_CG |
				 AMD_CG_SUPPORT_ATHUB_LS |
				 AMD_CG_SUPPORT_ATHUB_MGCG |
				 AMD_CG_SUPPORT_DF_MGCG;
		adev->pg_flags = AMD_PG_SUPPORT_SDMA |
				 AMD_PG_SUPPORT_VCN |
				 AMD_PG_SUPPORT_JPEG |
				 AMD_PG_SUPPORT_VCN_DPG;
		break;
	case IP_VERSION(9, 4, 2):
		adev->asic_funcs = &vega20_asic_funcs;
		adev->cg_flags = AMD_CG_SUPPORT_GFX_MGCG |
			AMD_CG_SUPPORT_GFX_MGLS |
			AMD_CG_SUPPORT_GFX_CP_LS |
			AMD_CG_SUPPORT_HDP_LS |
			AMD_CG_SUPPORT_SDMA_MGCG |
			AMD_CG_SUPPORT_SDMA_LS |
			AMD_CG_SUPPORT_IH_CG |
			AMD_CG_SUPPORT_VCN_MGCG | AMD_CG_SUPPORT_JPEG_MGCG;
		adev->pg_flags = AMD_PG_SUPPORT_VCN_DPG;
		adev->external_rev_id = adev->rev_id + 0x3c;
		break;
	default:
		/* FIXME: not supported yet */
		return -EINVAL;
	}

	if (amdgpu_sriov_vf(adev)) {
		amdgpu_virt_init_setting(adev);
		xgpu_ai_mailbox_set_irq_funcs(adev);
	}

	return 0;
}

static int soc15_common_late_init(void *handle)
{
	struct amdgpu_device *adev = (struct amdgpu_device *)handle;
	int r = 0;

	if (amdgpu_sriov_vf(adev))
		xgpu_ai_mailbox_get_irq(adev);

	if (adev->nbio.ras_funcs &&
	    adev->nbio.ras_funcs->ras_late_init)
		r = adev->nbio.ras_funcs->ras_late_init(adev);

	return r;
}

static int soc15_common_sw_init(void *handle)
{
	struct amdgpu_device *adev = (struct amdgpu_device *)handle;

	if (amdgpu_sriov_vf(adev))
		xgpu_ai_mailbox_add_irq_id(adev);

	adev->df.funcs->sw_init(adev);

	return 0;
}

static int soc15_common_sw_fini(void *handle)
{
	struct amdgpu_device *adev = (struct amdgpu_device *)handle;

	if (adev->nbio.ras_funcs &&
	    adev->nbio.ras_funcs->ras_fini)
		adev->nbio.ras_funcs->ras_fini(adev);
	adev->df.funcs->sw_fini(adev);
	return 0;
}

static void soc15_doorbell_range_init(struct amdgpu_device *adev)
{
	int i;
	struct amdgpu_ring *ring;

	/* sdma/ih doorbell range are programed by hypervisor */
	if (!amdgpu_sriov_vf(adev)) {
		for (i = 0; i < adev->sdma.num_instances; i++) {
			ring = &adev->sdma.instance[i].ring;
			adev->nbio.funcs->sdma_doorbell_range(adev, i,
				ring->use_doorbell, ring->doorbell_index,
				adev->doorbell_index.sdma_doorbell_range);
		}

		adev->nbio.funcs->ih_doorbell_range(adev, adev->irq.ih.use_doorbell,
						adev->irq.ih.doorbell_index);
	}
}

static int soc15_common_hw_init(void *handle)
{
	struct amdgpu_device *adev = (struct amdgpu_device *)handle;

	/* enable pcie gen2/3 link */
	soc15_pcie_gen3_enable(adev);
	/* enable aspm */
	soc15_program_aspm(adev);
	/* setup nbio registers */
	adev->nbio.funcs->init_registers(adev);
	/* remap HDP registers to a hole in mmio space,
	 * for the purpose of expose those registers
	 * to process space
	 */
	if (adev->nbio.funcs->remap_hdp_registers && !amdgpu_sriov_vf(adev))
		adev->nbio.funcs->remap_hdp_registers(adev);

	/* enable the doorbell aperture */
	soc15_enable_doorbell_aperture(adev, true);
	/* HW doorbell routing policy: doorbell writing not
	 * in SDMA/IH/MM/ACV range will be routed to CP. So
	 * we need to init SDMA/IH/MM/ACV doorbell range prior
	 * to CP ip block init and ring test.
	 */
	soc15_doorbell_range_init(adev);

	return 0;
}

static int soc15_common_hw_fini(void *handle)
{
	struct amdgpu_device *adev = (struct amdgpu_device *)handle;

	/* disable the doorbell aperture */
	soc15_enable_doorbell_aperture(adev, false);
	if (amdgpu_sriov_vf(adev))
		xgpu_ai_mailbox_put_irq(adev);

	if (adev->nbio.ras_if &&
	    amdgpu_ras_is_supported(adev, adev->nbio.ras_if->block)) {
		if (adev->nbio.ras_funcs &&
		    adev->nbio.ras_funcs->init_ras_controller_interrupt)
			amdgpu_irq_put(adev, &adev->nbio.ras_controller_irq, 0);
		if (adev->nbio.ras_funcs &&
		    adev->nbio.ras_funcs->init_ras_err_event_athub_interrupt)
			amdgpu_irq_put(adev, &adev->nbio.ras_err_event_athub_irq, 0);
	}

	return 0;
}

static int soc15_common_suspend(void *handle)
{
	struct amdgpu_device *adev = (struct amdgpu_device *)handle;

	return soc15_common_hw_fini(adev);
}

static int soc15_common_resume(void *handle)
{
	struct amdgpu_device *adev = (struct amdgpu_device *)handle;

	return soc15_common_hw_init(adev);
}

static bool soc15_common_is_idle(void *handle)
{
	return true;
}

static int soc15_common_wait_for_idle(void *handle)
{
	return 0;
}

static int soc15_common_soft_reset(void *handle)
{
	return 0;
}

static void soc15_update_drm_clock_gating(struct amdgpu_device *adev, bool enable)
{
	uint32_t def, data;

	def = data = RREG32(SOC15_REG_OFFSET(MP0, 0, mmMP0_MISC_CGTT_CTRL0));

	if (enable && (adev->cg_flags & AMD_CG_SUPPORT_DRM_MGCG))
		data &= ~(0x01000000 |
			  0x02000000 |
			  0x04000000 |
			  0x08000000 |
			  0x10000000 |
			  0x20000000 |
			  0x40000000 |
			  0x80000000);
	else
		data |= (0x01000000 |
			 0x02000000 |
			 0x04000000 |
			 0x08000000 |
			 0x10000000 |
			 0x20000000 |
			 0x40000000 |
			 0x80000000);

	if (def != data)
		WREG32(SOC15_REG_OFFSET(MP0, 0, mmMP0_MISC_CGTT_CTRL0), data);
}

static void soc15_update_drm_light_sleep(struct amdgpu_device *adev, bool enable)
{
	uint32_t def, data;

	def = data = RREG32(SOC15_REG_OFFSET(MP0, 0, mmMP0_MISC_LIGHT_SLEEP_CTRL));

	if (enable && (adev->cg_flags & AMD_CG_SUPPORT_DRM_LS))
		data |= 1;
	else
		data &= ~1;

	if (def != data)
		WREG32(SOC15_REG_OFFSET(MP0, 0, mmMP0_MISC_LIGHT_SLEEP_CTRL), data);
}

static int soc15_common_set_clockgating_state(void *handle,
					    enum amd_clockgating_state state)
{
	struct amdgpu_device *adev = (struct amdgpu_device *)handle;

	if (amdgpu_sriov_vf(adev))
		return 0;

	switch (adev->ip_versions[NBIO_HWIP][0]) {
	case IP_VERSION(6, 1, 0):
	case IP_VERSION(6, 2, 0):
	case IP_VERSION(7, 4, 0):
		adev->nbio.funcs->update_medium_grain_clock_gating(adev,
				state == AMD_CG_STATE_GATE);
		adev->nbio.funcs->update_medium_grain_light_sleep(adev,
				state == AMD_CG_STATE_GATE);
		adev->hdp.funcs->update_clock_gating(adev,
				state == AMD_CG_STATE_GATE);
		soc15_update_drm_clock_gating(adev,
				state == AMD_CG_STATE_GATE);
		soc15_update_drm_light_sleep(adev,
				state == AMD_CG_STATE_GATE);
		adev->smuio.funcs->update_rom_clock_gating(adev,
				state == AMD_CG_STATE_GATE);
		adev->df.funcs->update_medium_grain_clock_gating(adev,
				state == AMD_CG_STATE_GATE);
		break;
	case IP_VERSION(7, 0, 0):
	case IP_VERSION(7, 0, 1):
	case IP_VERSION(2, 5, 0):
		adev->nbio.funcs->update_medium_grain_clock_gating(adev,
				state == AMD_CG_STATE_GATE);
		adev->nbio.funcs->update_medium_grain_light_sleep(adev,
				state == AMD_CG_STATE_GATE);
		adev->hdp.funcs->update_clock_gating(adev,
				state == AMD_CG_STATE_GATE);
		soc15_update_drm_clock_gating(adev,
				state == AMD_CG_STATE_GATE);
		soc15_update_drm_light_sleep(adev,
				state == AMD_CG_STATE_GATE);
		break;
	case IP_VERSION(7, 4, 1):
	case IP_VERSION(7, 4, 4):
		adev->hdp.funcs->update_clock_gating(adev,
				state == AMD_CG_STATE_GATE);
		break;
	default:
		break;
	}
	return 0;
}

static void soc15_common_get_clockgating_state(void *handle, u32 *flags)
{
	struct amdgpu_device *adev = (struct amdgpu_device *)handle;
	int data;

	if (amdgpu_sriov_vf(adev))
		*flags = 0;

	adev->nbio.funcs->get_clockgating_state(adev, flags);

	adev->hdp.funcs->get_clock_gating_state(adev, flags);

	if (adev->ip_versions[MP0_HWIP][0] != IP_VERSION(13, 0, 2)) {

		/* AMD_CG_SUPPORT_DRM_MGCG */
		data = RREG32(SOC15_REG_OFFSET(MP0, 0, mmMP0_MISC_CGTT_CTRL0));
		if (!(data & 0x01000000))
			*flags |= AMD_CG_SUPPORT_DRM_MGCG;

		/* AMD_CG_SUPPORT_DRM_LS */
		data = RREG32(SOC15_REG_OFFSET(MP0, 0, mmMP0_MISC_LIGHT_SLEEP_CTRL));
		if (data & 0x1)
			*flags |= AMD_CG_SUPPORT_DRM_LS;
	}

	/* AMD_CG_SUPPORT_ROM_MGCG */
	adev->smuio.funcs->get_clock_gating_state(adev, flags);

	adev->df.funcs->get_clockgating_state(adev, flags);
}

static int soc15_common_set_powergating_state(void *handle,
					    enum amd_powergating_state state)
{
	/* todo */
	return 0;
}

static const struct amd_ip_funcs soc15_common_ip_funcs = {
	.name = "soc15_common",
	.early_init = soc15_common_early_init,
	.late_init = soc15_common_late_init,
	.sw_init = soc15_common_sw_init,
	.sw_fini = soc15_common_sw_fini,
	.hw_init = soc15_common_hw_init,
	.hw_fini = soc15_common_hw_fini,
	.suspend = soc15_common_suspend,
	.resume = soc15_common_resume,
	.is_idle = soc15_common_is_idle,
	.wait_for_idle = soc15_common_wait_for_idle,
	.soft_reset = soc15_common_soft_reset,
	.set_clockgating_state = soc15_common_set_clockgating_state,
	.set_powergating_state = soc15_common_set_powergating_state,
	.get_clockgating_state= soc15_common_get_clockgating_state,
};<|MERGE_RESOLUTION|>--- conflicted
+++ resolved
@@ -582,24 +582,6 @@
 	case IP_VERSION(12, 0, 0):
 	case IP_VERSION(12, 0, 1):
 		return AMD_RESET_METHOD_MODE2;
-<<<<<<< HEAD
-	case CHIP_VEGA10:
-	case CHIP_VEGA12:
-	case CHIP_ARCTURUS:
-		baco_reset = amdgpu_dpm_is_baco_supported(adev);
-		break;
-	case CHIP_VEGA20:
-		if (adev->psp.sos.fw_version >= 0x80067)
-			baco_reset = amdgpu_dpm_is_baco_supported(adev);
-
-		/*
-		 * 1. PMFW version > 0x284300: all cases use baco
-		 * 2. PMFW version <= 0x284300: only sGPU w/o RAS use baco
-		 */
-		if (ras && adev->ras_enabled &&
-		    adev->pm.fw_version <= 0x283400)
-			baco_reset = false;
-=======
 	case IP_VERSION(9, 0, 0):
 	case IP_VERSION(11, 0, 2):
 		if (adev->asic_type == CHIP_VEGA20) {
@@ -615,7 +597,6 @@
 		} else {
 			baco_reset = amdgpu_dpm_is_baco_supported(adev);
 		}
->>>>>>> df0cc57e
 		break;
 	case IP_VERSION(13, 0, 2):
 		 /*
@@ -660,15 +641,6 @@
 
 static bool soc15_supports_baco(struct amdgpu_device *adev)
 {
-<<<<<<< HEAD
-	switch (adev->asic_type) {
-	case CHIP_VEGA10:
-	case CHIP_VEGA12:
-	case CHIP_ARCTURUS:
-		return amdgpu_dpm_is_baco_supported(adev);
-	case CHIP_VEGA20:
-		if (adev->psp.sos.fw_version >= 0x80067)
-=======
 	switch (adev->ip_versions[MP1_HWIP][0]) {
 	case IP_VERSION(9, 0, 0):
 	case IP_VERSION(11, 0, 2):
@@ -677,7 +649,6 @@
 				return amdgpu_dpm_is_baco_supported(adev);
 			return false;
 		} else {
->>>>>>> df0cc57e
 			return amdgpu_dpm_is_baco_supported(adev);
 		}
 		break;
@@ -809,188 +780,6 @@
 	soc15_reg_base_init(adev);
 }
 
-<<<<<<< HEAD
-int soc15_set_ip_blocks(struct amdgpu_device *adev)
-{
-	/* for bare metal case */
-	if (!amdgpu_sriov_vf(adev))
-		soc15_reg_base_init(adev);
-
-	if (adev->flags & AMD_IS_APU) {
-		adev->nbio.funcs = &nbio_v7_0_funcs;
-		adev->nbio.hdp_flush_reg = &nbio_v7_0_hdp_flush_reg;
-	} else if (adev->asic_type == CHIP_VEGA20 ||
-		   adev->asic_type == CHIP_ARCTURUS ||
-		   adev->asic_type == CHIP_ALDEBARAN) {
-		adev->nbio.funcs = &nbio_v7_4_funcs;
-		adev->nbio.hdp_flush_reg = &nbio_v7_4_hdp_flush_reg;
-	} else {
-		adev->nbio.funcs = &nbio_v6_1_funcs;
-		adev->nbio.hdp_flush_reg = &nbio_v6_1_hdp_flush_reg;
-	}
-	adev->hdp.funcs = &hdp_v4_0_funcs;
-
-	if (adev->asic_type == CHIP_VEGA20 ||
-	    adev->asic_type == CHIP_ARCTURUS ||
-	    adev->asic_type == CHIP_ALDEBARAN)
-		adev->df.funcs = &df_v3_6_funcs;
-	else
-		adev->df.funcs = &df_v1_7_funcs;
-
-	if (adev->asic_type == CHIP_VEGA20 ||
-	    adev->asic_type == CHIP_ARCTURUS)
-		adev->smuio.funcs = &smuio_v11_0_funcs;
-	else if (adev->asic_type == CHIP_ALDEBARAN)
-		adev->smuio.funcs = &smuio_v13_0_funcs;
-	else
-		adev->smuio.funcs = &smuio_v9_0_funcs;
-
-	adev->rev_id = soc15_get_rev_id(adev);
-
-	switch (adev->asic_type) {
-	case CHIP_VEGA10:
-	case CHIP_VEGA12:
-	case CHIP_VEGA20:
-		amdgpu_device_ip_block_add(adev, &vega10_common_ip_block);
-		amdgpu_device_ip_block_add(adev, &gmc_v9_0_ip_block);
-
-		/* For Vega10 SR-IOV, PSP need to be initialized before IH */
-		if (amdgpu_sriov_vf(adev)) {
-			if (likely(adev->firmware.load_type == AMDGPU_FW_LOAD_PSP)) {
-				if (adev->asic_type == CHIP_VEGA20)
-					amdgpu_device_ip_block_add(adev, &psp_v11_0_ip_block);
-				else
-					amdgpu_device_ip_block_add(adev, &psp_v3_1_ip_block);
-			}
-			if (adev->asic_type == CHIP_VEGA20)
-				amdgpu_device_ip_block_add(adev, &vega20_ih_ip_block);
-			else
-				amdgpu_device_ip_block_add(adev, &vega10_ih_ip_block);
-		} else {
-			if (adev->asic_type == CHIP_VEGA20)
-				amdgpu_device_ip_block_add(adev, &vega20_ih_ip_block);
-			else
-				amdgpu_device_ip_block_add(adev, &vega10_ih_ip_block);
-			if (likely(adev->firmware.load_type == AMDGPU_FW_LOAD_PSP)) {
-				if (adev->asic_type == CHIP_VEGA20)
-					amdgpu_device_ip_block_add(adev, &psp_v11_0_ip_block);
-				else
-					amdgpu_device_ip_block_add(adev, &psp_v3_1_ip_block);
-			}
-		}
-		amdgpu_device_ip_block_add(adev, &gfx_v9_0_ip_block);
-		amdgpu_device_ip_block_add(adev, &sdma_v4_0_ip_block);
-		if (is_support_sw_smu(adev)) {
-			if (!amdgpu_sriov_vf(adev))
-				amdgpu_device_ip_block_add(adev, &smu_v11_0_ip_block);
-		} else {
-			amdgpu_device_ip_block_add(adev, &pp_smu_ip_block);
-		}
-		if (adev->enable_virtual_display || amdgpu_sriov_vf(adev))
-			amdgpu_device_ip_block_add(adev, &amdgpu_vkms_ip_block);
-#if defined(CONFIG_DRM_AMD_DC)
-		else if (amdgpu_device_has_dc_support(adev))
-			amdgpu_device_ip_block_add(adev, &dm_ip_block);
-#endif
-		if (!(adev->asic_type == CHIP_VEGA20 && amdgpu_sriov_vf(adev))) {
-			amdgpu_device_ip_block_add(adev, &uvd_v7_0_ip_block);
-			amdgpu_device_ip_block_add(adev, &vce_v4_0_ip_block);
-		}
-		break;
-	case CHIP_RAVEN:
-		amdgpu_device_ip_block_add(adev, &vega10_common_ip_block);
-		amdgpu_device_ip_block_add(adev, &gmc_v9_0_ip_block);
-		amdgpu_device_ip_block_add(adev, &vega10_ih_ip_block);
-		if (likely(adev->firmware.load_type == AMDGPU_FW_LOAD_PSP))
-			amdgpu_device_ip_block_add(adev, &psp_v10_0_ip_block);
-		amdgpu_device_ip_block_add(adev, &gfx_v9_0_ip_block);
-		amdgpu_device_ip_block_add(adev, &sdma_v4_0_ip_block);
-		amdgpu_device_ip_block_add(adev, &pp_smu_ip_block);
-		if (adev->enable_virtual_display || amdgpu_sriov_vf(adev))
-			amdgpu_device_ip_block_add(adev, &amdgpu_vkms_ip_block);
-#if defined(CONFIG_DRM_AMD_DC)
-		else if (amdgpu_device_has_dc_support(adev))
-			amdgpu_device_ip_block_add(adev, &dm_ip_block);
-#endif
-		amdgpu_device_ip_block_add(adev, &vcn_v1_0_ip_block);
-		break;
-	case CHIP_ARCTURUS:
-		amdgpu_device_ip_block_add(adev, &vega10_common_ip_block);
-		amdgpu_device_ip_block_add(adev, &gmc_v9_0_ip_block);
-
-		if (amdgpu_sriov_vf(adev)) {
-			if (likely(adev->firmware.load_type == AMDGPU_FW_LOAD_PSP))
-				amdgpu_device_ip_block_add(adev, &psp_v11_0_ip_block);
-			amdgpu_device_ip_block_add(adev, &vega20_ih_ip_block);
-		} else {
-			amdgpu_device_ip_block_add(adev, &vega20_ih_ip_block);
-			if (likely(adev->firmware.load_type == AMDGPU_FW_LOAD_PSP))
-				amdgpu_device_ip_block_add(adev, &psp_v11_0_ip_block);
-		}
-
-		if (adev->enable_virtual_display || amdgpu_sriov_vf(adev))
-			amdgpu_device_ip_block_add(adev, &amdgpu_vkms_ip_block);
-		amdgpu_device_ip_block_add(adev, &gfx_v9_0_ip_block);
-		amdgpu_device_ip_block_add(adev, &sdma_v4_0_ip_block);
-		amdgpu_device_ip_block_add(adev, &smu_v11_0_ip_block);
-
-		if (amdgpu_sriov_vf(adev)) {
-			if (likely(adev->firmware.load_type == AMDGPU_FW_LOAD_PSP))
-				amdgpu_device_ip_block_add(adev, &vcn_v2_5_ip_block);
-		} else {
-			amdgpu_device_ip_block_add(adev, &vcn_v2_5_ip_block);
-		}
-		if (!amdgpu_sriov_vf(adev))
-			amdgpu_device_ip_block_add(adev, &jpeg_v2_5_ip_block);
-		break;
-	case CHIP_RENOIR:
-		amdgpu_device_ip_block_add(adev, &vega10_common_ip_block);
-		amdgpu_device_ip_block_add(adev, &gmc_v9_0_ip_block);
-		amdgpu_device_ip_block_add(adev, &vega10_ih_ip_block);
-		if (likely(adev->firmware.load_type == AMDGPU_FW_LOAD_PSP))
-			amdgpu_device_ip_block_add(adev, &psp_v12_0_ip_block);
-		amdgpu_device_ip_block_add(adev, &smu_v12_0_ip_block);
-		amdgpu_device_ip_block_add(adev, &gfx_v9_0_ip_block);
-		amdgpu_device_ip_block_add(adev, &sdma_v4_0_ip_block);
-		if (adev->enable_virtual_display || amdgpu_sriov_vf(adev))
-			amdgpu_device_ip_block_add(adev, &amdgpu_vkms_ip_block);
-#if defined(CONFIG_DRM_AMD_DC)
-                else if (amdgpu_device_has_dc_support(adev))
-			amdgpu_device_ip_block_add(adev, &dm_ip_block);
-#endif
-		amdgpu_device_ip_block_add(adev, &vcn_v2_0_ip_block);
-		amdgpu_device_ip_block_add(adev, &jpeg_v2_0_ip_block);
-		break;
-	case CHIP_ALDEBARAN:
-		amdgpu_device_ip_block_add(adev, &vega10_common_ip_block);
-		amdgpu_device_ip_block_add(adev, &gmc_v9_0_ip_block);
-
-		if (amdgpu_sriov_vf(adev)) {
-			if (likely(adev->firmware.load_type == AMDGPU_FW_LOAD_PSP))
-				amdgpu_device_ip_block_add(adev, &psp_v13_0_ip_block);
-			amdgpu_device_ip_block_add(adev, &vega20_ih_ip_block);
-		} else {
-			amdgpu_device_ip_block_add(adev, &vega20_ih_ip_block);
-			if (likely(adev->firmware.load_type == AMDGPU_FW_LOAD_PSP))
-				amdgpu_device_ip_block_add(adev, &psp_v13_0_ip_block);
-		}
-
-		amdgpu_device_ip_block_add(adev, &gfx_v9_0_ip_block);
-		amdgpu_device_ip_block_add(adev, &sdma_v4_0_ip_block);
-
-		amdgpu_device_ip_block_add(adev, &smu_v13_0_ip_block);
-		amdgpu_device_ip_block_add(adev, &vcn_v2_6_ip_block);
-		amdgpu_device_ip_block_add(adev, &jpeg_v2_6_ip_block);
-		break;
-	default:
-		return -EINVAL;
-	}
-
-	return 0;
-}
-
-=======
->>>>>>> df0cc57e
 static bool soc15_need_full_reset(struct amdgpu_device *adev)
 {
 	/* change this when we implement soft reset */
