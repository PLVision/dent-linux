/* SPDX-License-Identifier: GPL-2.0-or-later */
/*
 * Copyright (C) 2017 Josh Poimboeuf <jpoimboe@redhat.com>
 */

#ifndef _CHECK_H
#define _CHECK_H

#include <stdbool.h>
#include "elf.h"
#include "cfi.h"
#include "arch.h"
#include "orc.h"
#include <linux/hashtable.h>

struct insn_state {
	struct cfi_reg cfa;
	struct cfi_reg regs[CFI_NUM_REGS];
	int stack_size;
	unsigned char type;
	bool bp_scratch;
	bool drap, end, uaccess, df;
	unsigned int uaccess_stack;
	int drap_reg, drap_offset;
	struct cfi_reg vals[CFI_NUM_REGS];
};

struct instruction {
	struct list_head list;
	struct hlist_node hash;
	struct section *sec;
	unsigned long offset;
	unsigned int len;
	enum insn_type type;
	unsigned long immediate;
	bool alt_group, dead_end, ignore, hint, save, restore, ignore_alts;
	bool retpoline_safe;
	u8 visited;
	struct symbol *call_dest;
	struct instruction *jump_dest;
	struct instruction *first_jump_src;
	struct rela *jump_table;
	struct list_head alts;
	struct symbol *func;
	struct stack_op stack_op;
	struct insn_state state;
	struct orc_entry orc;
};

struct objtool_file {
	struct elf *elf;
	struct list_head insn_list;
	DECLARE_HASHTABLE(insn_hash, 16);
<<<<<<< HEAD
	struct section *whitelist;
=======
>>>>>>> f7688b48
	bool ignore_unreachables, c_file, hints, rodata;
};

int check(const char *objname, bool orc);

struct instruction *find_insn(struct objtool_file *file,
			      struct section *sec, unsigned long offset);

#define for_each_insn(file, insn)					\
	list_for_each_entry(insn, &file->insn_list, list)

#define sec_for_each_insn(file, sec, insn)				\
	for (insn = find_insn(file, sec, 0);				\
	     insn && &insn->list != &file->insn_list &&			\
			insn->sec == sec;				\
	     insn = list_next_entry(insn, list))


#endif /* _CHECK_H */<|MERGE_RESOLUTION|>--- conflicted
+++ resolved
@@ -51,10 +51,6 @@
 	struct elf *elf;
 	struct list_head insn_list;
 	DECLARE_HASHTABLE(insn_hash, 16);
-<<<<<<< HEAD
-	struct section *whitelist;
-=======
->>>>>>> f7688b48
 	bool ignore_unreachables, c_file, hints, rodata;
 };
 
