--- conflicted
+++ resolved
@@ -1504,17 +1504,9 @@
 	if (ret)
 		return ret;
 
-<<<<<<< HEAD
-	if (gpu->clk_bus) {
-		ret = clk_prepare_enable(gpu->clk_bus);
-		if (ret)
-			goto disable_clk_reg;
-	}
-=======
 	ret = clk_prepare_enable(gpu->clk_bus);
 	if (ret)
 		goto disable_clk_reg;
->>>>>>> 85b047c6
 
 	ret = clk_prepare_enable(gpu->clk_core);
 	if (ret)
@@ -1529,17 +1521,9 @@
 disable_clk_core:
 	clk_disable_unprepare(gpu->clk_core);
 disable_clk_bus:
-<<<<<<< HEAD
-	if (gpu->clk_bus)
-		clk_disable_unprepare(gpu->clk_bus);
-disable_clk_reg:
-	if (gpu->clk_reg)
-		clk_disable_unprepare(gpu->clk_reg);
-=======
 	clk_disable_unprepare(gpu->clk_bus);
 disable_clk_reg:
 	clk_disable_unprepare(gpu->clk_reg);
->>>>>>> 85b047c6
 
 	return ret;
 }
