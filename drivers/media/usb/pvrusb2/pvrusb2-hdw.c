// SPDX-License-Identifier: GPL-2.0-only
/*
 *
 *  Copyright (C) 2005 Mike Isely <isely@pobox.com>
 */

#include <linux/errno.h>
#include <linux/string.h>
#include <linux/slab.h>
#include <linux/module.h>
#include <linux/firmware.h>
#include <linux/videodev2.h>
#include <media/v4l2-common.h>
#include <media/tuner.h>
#include "pvrusb2.h"
#include "pvrusb2-std.h"
#include "pvrusb2-util.h"
#include "pvrusb2-hdw.h"
#include "pvrusb2-i2c-core.h"
#include "pvrusb2-eeprom.h"
#include "pvrusb2-hdw-internal.h"
#include "pvrusb2-encoder.h"
#include "pvrusb2-debug.h"
#include "pvrusb2-fx2-cmd.h"
#include "pvrusb2-wm8775.h"
#include "pvrusb2-video-v4l.h"
#include "pvrusb2-cx2584x-v4l.h"
#include "pvrusb2-cs53l32a.h"
#include "pvrusb2-audio.h"

#define TV_MIN_FREQ     55250000L
#define TV_MAX_FREQ    850000000L

/* This defines a minimum interval that the decoder must remain quiet
   before we are allowed to start it running. */
#define TIME_MSEC_DECODER_WAIT 50

/* This defines a minimum interval that the decoder must be allowed to run
   before we can safely begin using its streaming output. */
#define TIME_MSEC_DECODER_STABILIZATION_WAIT 300

/* This defines a minimum interval that the encoder must remain quiet
   before we are allowed to configure it. */
#define TIME_MSEC_ENCODER_WAIT 50

/* This defines the minimum interval that the encoder must successfully run
   before we consider that the encoder has run at least once since its
   firmware has been loaded.  This measurement is in important for cases
   where we can't do something until we know that the encoder has been run
   at least once. */
#define TIME_MSEC_ENCODER_OK 250

static struct pvr2_hdw *unit_pointers[PVR_NUM] = {[ 0 ... PVR_NUM-1 ] = NULL};
static DEFINE_MUTEX(pvr2_unit_mtx);

static int ctlchg;
static int procreload;
static int tuner[PVR_NUM] = { [0 ... PVR_NUM-1] = -1 };
static int tolerance[PVR_NUM] = { [0 ... PVR_NUM-1] = 0 };
static int video_std[PVR_NUM] = { [0 ... PVR_NUM-1] = 0 };
static int init_pause_msec;

module_param(ctlchg, int, S_IRUGO|S_IWUSR);
MODULE_PARM_DESC(ctlchg, "0=optimize ctl change 1=always accept new ctl value");
module_param(init_pause_msec, int, S_IRUGO|S_IWUSR);
MODULE_PARM_DESC(init_pause_msec, "hardware initialization settling delay");
module_param(procreload, int, S_IRUGO|S_IWUSR);
MODULE_PARM_DESC(procreload,
		 "Attempt init failure recovery with firmware reload");
module_param_array(tuner,    int, NULL, 0444);
MODULE_PARM_DESC(tuner,"specify installed tuner type");
module_param_array(video_std,    int, NULL, 0444);
MODULE_PARM_DESC(video_std,"specify initial video standard");
module_param_array(tolerance,    int, NULL, 0444);
MODULE_PARM_DESC(tolerance,"specify stream error tolerance");

/* US Broadcast channel 3 (61.25 MHz), to help with testing */
static int default_tv_freq    = 61250000L;
/* 104.3 MHz, a usable FM station for my area */
static int default_radio_freq = 104300000L;

module_param_named(tv_freq, default_tv_freq, int, 0444);
MODULE_PARM_DESC(tv_freq, "specify initial television frequency");
module_param_named(radio_freq, default_radio_freq, int, 0444);
MODULE_PARM_DESC(radio_freq, "specify initial radio frequency");

#define PVR2_CTL_WRITE_ENDPOINT  0x01
#define PVR2_CTL_READ_ENDPOINT   0x81

#define PVR2_GPIO_IN 0x9008
#define PVR2_GPIO_OUT 0x900c
#define PVR2_GPIO_DIR 0x9020

#define trace_firmware(...) pvr2_trace(PVR2_TRACE_FIRMWARE,__VA_ARGS__)

#define PVR2_FIRMWARE_ENDPOINT   0x02

/* size of a firmware chunk */
#define FIRMWARE_CHUNK_SIZE 0x2000

typedef void (*pvr2_subdev_update_func)(struct pvr2_hdw *,
					struct v4l2_subdev *);

static const pvr2_subdev_update_func pvr2_module_update_functions[] = {
	[PVR2_CLIENT_ID_WM8775] = pvr2_wm8775_subdev_update,
	[PVR2_CLIENT_ID_SAA7115] = pvr2_saa7115_subdev_update,
	[PVR2_CLIENT_ID_MSP3400] = pvr2_msp3400_subdev_update,
	[PVR2_CLIENT_ID_CX25840] = pvr2_cx25840_subdev_update,
	[PVR2_CLIENT_ID_CS53L32A] = pvr2_cs53l32a_subdev_update,
};

static const char *module_names[] = {
	[PVR2_CLIENT_ID_MSP3400] = "msp3400",
	[PVR2_CLIENT_ID_CX25840] = "cx25840",
	[PVR2_CLIENT_ID_SAA7115] = "saa7115",
	[PVR2_CLIENT_ID_TUNER] = "tuner",
	[PVR2_CLIENT_ID_DEMOD] = "tuner",
	[PVR2_CLIENT_ID_CS53L32A] = "cs53l32a",
	[PVR2_CLIENT_ID_WM8775] = "wm8775",
};


static const unsigned char *module_i2c_addresses[] = {
	[PVR2_CLIENT_ID_TUNER] = "\x60\x61\x62\x63",
	[PVR2_CLIENT_ID_DEMOD] = "\x43",
	[PVR2_CLIENT_ID_MSP3400] = "\x40",
	[PVR2_CLIENT_ID_SAA7115] = "\x21",
	[PVR2_CLIENT_ID_WM8775] = "\x1b",
	[PVR2_CLIENT_ID_CX25840] = "\x44",
	[PVR2_CLIENT_ID_CS53L32A] = "\x11",
};


static const char *ir_scheme_names[] = {
	[PVR2_IR_SCHEME_NONE] = "none",
	[PVR2_IR_SCHEME_29XXX] = "29xxx",
	[PVR2_IR_SCHEME_24XXX] = "24xxx (29xxx emulation)",
	[PVR2_IR_SCHEME_24XXX_MCE] = "24xxx (MCE device)",
	[PVR2_IR_SCHEME_ZILOG] = "Zilog",
};


/* Define the list of additional controls we'll dynamically construct based
   on query of the cx2341x module. */
struct pvr2_mpeg_ids {
	const char *strid;
	int id;
};
static const struct pvr2_mpeg_ids mpeg_ids[] = {
	{
		.strid = "audio_layer",
		.id = V4L2_CID_MPEG_AUDIO_ENCODING,
	},{
		.strid = "audio_bitrate",
		.id = V4L2_CID_MPEG_AUDIO_L2_BITRATE,
	},{
		/* Already using audio_mode elsewhere :-( */
		.strid = "mpeg_audio_mode",
		.id = V4L2_CID_MPEG_AUDIO_MODE,
	},{
		.strid = "mpeg_audio_mode_extension",
		.id = V4L2_CID_MPEG_AUDIO_MODE_EXTENSION,
	},{
		.strid = "audio_emphasis",
		.id = V4L2_CID_MPEG_AUDIO_EMPHASIS,
	},{
		.strid = "audio_crc",
		.id = V4L2_CID_MPEG_AUDIO_CRC,
	},{
		.strid = "video_aspect",
		.id = V4L2_CID_MPEG_VIDEO_ASPECT,
	},{
		.strid = "video_b_frames",
		.id = V4L2_CID_MPEG_VIDEO_B_FRAMES,
	},{
		.strid = "video_gop_size",
		.id = V4L2_CID_MPEG_VIDEO_GOP_SIZE,
	},{
		.strid = "video_gop_closure",
		.id = V4L2_CID_MPEG_VIDEO_GOP_CLOSURE,
	},{
		.strid = "video_bitrate_mode",
		.id = V4L2_CID_MPEG_VIDEO_BITRATE_MODE,
	},{
		.strid = "video_bitrate",
		.id = V4L2_CID_MPEG_VIDEO_BITRATE,
	},{
		.strid = "video_bitrate_peak",
		.id = V4L2_CID_MPEG_VIDEO_BITRATE_PEAK,
	},{
		.strid = "video_temporal_decimation",
		.id = V4L2_CID_MPEG_VIDEO_TEMPORAL_DECIMATION,
	},{
		.strid = "stream_type",
		.id = V4L2_CID_MPEG_STREAM_TYPE,
	},{
		.strid = "video_spatial_filter_mode",
		.id = V4L2_CID_MPEG_CX2341X_VIDEO_SPATIAL_FILTER_MODE,
	},{
		.strid = "video_spatial_filter",
		.id = V4L2_CID_MPEG_CX2341X_VIDEO_SPATIAL_FILTER,
	},{
		.strid = "video_luma_spatial_filter_type",
		.id = V4L2_CID_MPEG_CX2341X_VIDEO_LUMA_SPATIAL_FILTER_TYPE,
	},{
		.strid = "video_chroma_spatial_filter_type",
		.id = V4L2_CID_MPEG_CX2341X_VIDEO_CHROMA_SPATIAL_FILTER_TYPE,
	},{
		.strid = "video_temporal_filter_mode",
		.id = V4L2_CID_MPEG_CX2341X_VIDEO_TEMPORAL_FILTER_MODE,
	},{
		.strid = "video_temporal_filter",
		.id = V4L2_CID_MPEG_CX2341X_VIDEO_TEMPORAL_FILTER,
	},{
		.strid = "video_median_filter_type",
		.id = V4L2_CID_MPEG_CX2341X_VIDEO_MEDIAN_FILTER_TYPE,
	},{
		.strid = "video_luma_median_filter_top",
		.id = V4L2_CID_MPEG_CX2341X_VIDEO_LUMA_MEDIAN_FILTER_TOP,
	},{
		.strid = "video_luma_median_filter_bottom",
		.id = V4L2_CID_MPEG_CX2341X_VIDEO_LUMA_MEDIAN_FILTER_BOTTOM,
	},{
		.strid = "video_chroma_median_filter_top",
		.id = V4L2_CID_MPEG_CX2341X_VIDEO_CHROMA_MEDIAN_FILTER_TOP,
	},{
		.strid = "video_chroma_median_filter_bottom",
		.id = V4L2_CID_MPEG_CX2341X_VIDEO_CHROMA_MEDIAN_FILTER_BOTTOM,
	}
};
#define MPEGDEF_COUNT ARRAY_SIZE(mpeg_ids)


static const char *control_values_srate[] = {
	[V4L2_MPEG_AUDIO_SAMPLING_FREQ_44100]   = "44.1 kHz",
	[V4L2_MPEG_AUDIO_SAMPLING_FREQ_48000]   = "48 kHz",
	[V4L2_MPEG_AUDIO_SAMPLING_FREQ_32000]   = "32 kHz",
};



static const char *control_values_input[] = {
	[PVR2_CVAL_INPUT_TV]        = "television",  /*xawtv needs this name*/
	[PVR2_CVAL_INPUT_DTV]       = "dtv",
	[PVR2_CVAL_INPUT_RADIO]     = "radio",
	[PVR2_CVAL_INPUT_SVIDEO]    = "s-video",
	[PVR2_CVAL_INPUT_COMPOSITE] = "composite",
};


static const char *control_values_audiomode[] = {
	[V4L2_TUNER_MODE_MONO]   = "Mono",
	[V4L2_TUNER_MODE_STEREO] = "Stereo",
	[V4L2_TUNER_MODE_LANG1]  = "Lang1",
	[V4L2_TUNER_MODE_LANG2]  = "Lang2",
	[V4L2_TUNER_MODE_LANG1_LANG2] = "Lang1+Lang2",
};


static const char *control_values_hsm[] = {
	[PVR2_CVAL_HSM_FAIL] = "Fail",
	[PVR2_CVAL_HSM_HIGH] = "High",
	[PVR2_CVAL_HSM_FULL] = "Full",
};


static const char *pvr2_state_names[] = {
	[PVR2_STATE_NONE] =    "none",
	[PVR2_STATE_DEAD] =    "dead",
	[PVR2_STATE_COLD] =    "cold",
	[PVR2_STATE_WARM] =    "warm",
	[PVR2_STATE_ERROR] =   "error",
	[PVR2_STATE_READY] =   "ready",
	[PVR2_STATE_RUN] =     "run",
};


struct pvr2_fx2cmd_descdef {
	unsigned char id;
	unsigned char *desc;
};

static const struct pvr2_fx2cmd_descdef pvr2_fx2cmd_desc[] = {
	{FX2CMD_MEM_WRITE_DWORD, "write encoder dword"},
	{FX2CMD_MEM_READ_DWORD, "read encoder dword"},
	{FX2CMD_HCW_ZILOG_RESET, "zilog IR reset control"},
	{FX2CMD_MEM_READ_64BYTES, "read encoder 64bytes"},
	{FX2CMD_REG_WRITE, "write encoder register"},
	{FX2CMD_REG_READ, "read encoder register"},
	{FX2CMD_MEMSEL, "encoder memsel"},
	{FX2CMD_I2C_WRITE, "i2c write"},
	{FX2CMD_I2C_READ, "i2c read"},
	{FX2CMD_GET_USB_SPEED, "get USB speed"},
	{FX2CMD_STREAMING_ON, "stream on"},
	{FX2CMD_STREAMING_OFF, "stream off"},
	{FX2CMD_FWPOST1, "fwpost1"},
	{FX2CMD_POWER_OFF, "power off"},
	{FX2CMD_POWER_ON, "power on"},
	{FX2CMD_DEEP_RESET, "deep reset"},
	{FX2CMD_GET_EEPROM_ADDR, "get rom addr"},
	{FX2CMD_GET_IR_CODE, "get IR code"},
	{FX2CMD_HCW_DEMOD_RESETIN, "hcw demod resetin"},
	{FX2CMD_HCW_DTV_STREAMING_ON, "hcw dtv stream on"},
	{FX2CMD_HCW_DTV_STREAMING_OFF, "hcw dtv stream off"},
	{FX2CMD_ONAIR_DTV_STREAMING_ON, "onair dtv stream on"},
	{FX2CMD_ONAIR_DTV_STREAMING_OFF, "onair dtv stream off"},
	{FX2CMD_ONAIR_DTV_POWER_ON, "onair dtv power on"},
	{FX2CMD_ONAIR_DTV_POWER_OFF, "onair dtv power off"},
	{FX2CMD_HCW_DEMOD_RESET_PIN, "hcw demod reset pin"},
	{FX2CMD_HCW_MAKO_SLEEP_PIN, "hcw mako sleep pin"},
};


static int pvr2_hdw_set_input(struct pvr2_hdw *hdw,int v);
static void pvr2_hdw_state_sched(struct pvr2_hdw *);
static int pvr2_hdw_state_eval(struct pvr2_hdw *);
static void pvr2_hdw_set_cur_freq(struct pvr2_hdw *,unsigned long);
static void pvr2_hdw_worker_poll(struct work_struct *work);
static int pvr2_hdw_wait(struct pvr2_hdw *,int state);
static int pvr2_hdw_untrip_unlocked(struct pvr2_hdw *);
static void pvr2_hdw_state_log_state(struct pvr2_hdw *);
static int pvr2_hdw_cmd_usbstream(struct pvr2_hdw *hdw,int runFl);
static int pvr2_hdw_commit_setup(struct pvr2_hdw *hdw);
static int pvr2_hdw_get_eeprom_addr(struct pvr2_hdw *hdw);
static void pvr2_hdw_quiescent_timeout(struct timer_list *);
static void pvr2_hdw_decoder_stabilization_timeout(struct timer_list *);
static void pvr2_hdw_encoder_wait_timeout(struct timer_list *);
static void pvr2_hdw_encoder_run_timeout(struct timer_list *);
static int pvr2_issue_simple_cmd(struct pvr2_hdw *,u32);
static int pvr2_send_request_ex(struct pvr2_hdw *hdw,
				unsigned int timeout,int probe_fl,
				void *write_data,unsigned int write_len,
				void *read_data,unsigned int read_len);
static int pvr2_hdw_check_cropcap(struct pvr2_hdw *hdw);
static v4l2_std_id pvr2_hdw_get_detected_std(struct pvr2_hdw *hdw);

static void trace_stbit(const char *name,int val)
{
	pvr2_trace(PVR2_TRACE_STBITS,
		   "State bit %s <-- %s",
		   name,(val ? "true" : "false"));
}

static int ctrl_channelfreq_get(struct pvr2_ctrl *cptr,int *vp)
{
	struct pvr2_hdw *hdw = cptr->hdw;
	if ((hdw->freqProgSlot > 0) && (hdw->freqProgSlot <= FREQTABLE_SIZE)) {
		*vp = hdw->freqTable[hdw->freqProgSlot-1];
	} else {
		*vp = 0;
	}
	return 0;
}

static int ctrl_channelfreq_set(struct pvr2_ctrl *cptr,int m,int v)
{
	struct pvr2_hdw *hdw = cptr->hdw;
	unsigned int slotId = hdw->freqProgSlot;
	if ((slotId > 0) && (slotId <= FREQTABLE_SIZE)) {
		hdw->freqTable[slotId-1] = v;
		/* Handle side effects correctly - if we're tuned to this
		   slot, then forgot the slot id relation since the stored
		   frequency has been changed. */
		if (hdw->freqSelector) {
			if (hdw->freqSlotRadio == slotId) {
				hdw->freqSlotRadio = 0;
			}
		} else {
			if (hdw->freqSlotTelevision == slotId) {
				hdw->freqSlotTelevision = 0;
			}
		}
	}
	return 0;
}

static int ctrl_channelprog_get(struct pvr2_ctrl *cptr,int *vp)
{
	*vp = cptr->hdw->freqProgSlot;
	return 0;
}

static int ctrl_channelprog_set(struct pvr2_ctrl *cptr,int m,int v)
{
	struct pvr2_hdw *hdw = cptr->hdw;
	if ((v >= 0) && (v <= FREQTABLE_SIZE)) {
		hdw->freqProgSlot = v;
	}
	return 0;
}

static int ctrl_channel_get(struct pvr2_ctrl *cptr,int *vp)
{
	struct pvr2_hdw *hdw = cptr->hdw;
	*vp = hdw->freqSelector ? hdw->freqSlotRadio : hdw->freqSlotTelevision;
	return 0;
}

static int ctrl_channel_set(struct pvr2_ctrl *cptr,int m,int slotId)
{
	unsigned freq = 0;
	struct pvr2_hdw *hdw = cptr->hdw;
	if ((slotId < 0) || (slotId > FREQTABLE_SIZE)) return 0;
	if (slotId > 0) {
		freq = hdw->freqTable[slotId-1];
		if (!freq) return 0;
		pvr2_hdw_set_cur_freq(hdw,freq);
	}
	if (hdw->freqSelector) {
		hdw->freqSlotRadio = slotId;
	} else {
		hdw->freqSlotTelevision = slotId;
	}
	return 0;
}

static int ctrl_freq_get(struct pvr2_ctrl *cptr,int *vp)
{
	*vp = pvr2_hdw_get_cur_freq(cptr->hdw);
	return 0;
}

static int ctrl_freq_is_dirty(struct pvr2_ctrl *cptr)
{
	return cptr->hdw->freqDirty != 0;
}

static void ctrl_freq_clear_dirty(struct pvr2_ctrl *cptr)
{
	cptr->hdw->freqDirty = 0;
}

static int ctrl_freq_set(struct pvr2_ctrl *cptr,int m,int v)
{
	pvr2_hdw_set_cur_freq(cptr->hdw,v);
	return 0;
}

static int ctrl_cropl_min_get(struct pvr2_ctrl *cptr, int *left)
{
	struct v4l2_cropcap *cap = &cptr->hdw->cropcap_info;
	int stat = pvr2_hdw_check_cropcap(cptr->hdw);
	if (stat != 0) {
		return stat;
	}
	*left = cap->bounds.left;
	return 0;
}

static int ctrl_cropl_max_get(struct pvr2_ctrl *cptr, int *left)
{
	struct v4l2_cropcap *cap = &cptr->hdw->cropcap_info;
	int stat = pvr2_hdw_check_cropcap(cptr->hdw);
	if (stat != 0) {
		return stat;
	}
	*left = cap->bounds.left;
	if (cap->bounds.width > cptr->hdw->cropw_val) {
		*left += cap->bounds.width - cptr->hdw->cropw_val;
	}
	return 0;
}

static int ctrl_cropt_min_get(struct pvr2_ctrl *cptr, int *top)
{
	struct v4l2_cropcap *cap = &cptr->hdw->cropcap_info;
	int stat = pvr2_hdw_check_cropcap(cptr->hdw);
	if (stat != 0) {
		return stat;
	}
	*top = cap->bounds.top;
	return 0;
}

static int ctrl_cropt_max_get(struct pvr2_ctrl *cptr, int *top)
{
	struct v4l2_cropcap *cap = &cptr->hdw->cropcap_info;
	int stat = pvr2_hdw_check_cropcap(cptr->hdw);
	if (stat != 0) {
		return stat;
	}
	*top = cap->bounds.top;
	if (cap->bounds.height > cptr->hdw->croph_val) {
		*top += cap->bounds.height - cptr->hdw->croph_val;
	}
	return 0;
}

static int ctrl_cropw_max_get(struct pvr2_ctrl *cptr, int *width)
{
	struct v4l2_cropcap *cap = &cptr->hdw->cropcap_info;
	int stat, bleftend, cleft;

	stat = pvr2_hdw_check_cropcap(cptr->hdw);
	if (stat != 0) {
		return stat;
	}
	bleftend = cap->bounds.left+cap->bounds.width;
	cleft = cptr->hdw->cropl_val;

	*width = cleft < bleftend ? bleftend-cleft : 0;
	return 0;
}

static int ctrl_croph_max_get(struct pvr2_ctrl *cptr, int *height)
{
	struct v4l2_cropcap *cap = &cptr->hdw->cropcap_info;
	int stat, btopend, ctop;

	stat = pvr2_hdw_check_cropcap(cptr->hdw);
	if (stat != 0) {
		return stat;
	}
	btopend = cap->bounds.top+cap->bounds.height;
	ctop = cptr->hdw->cropt_val;

	*height = ctop < btopend ? btopend-ctop : 0;
	return 0;
}

static int ctrl_get_cropcapbl(struct pvr2_ctrl *cptr, int *val)
{
	struct v4l2_cropcap *cap = &cptr->hdw->cropcap_info;
	int stat = pvr2_hdw_check_cropcap(cptr->hdw);
	if (stat != 0) {
		return stat;
	}
	*val = cap->bounds.left;
	return 0;
}

static int ctrl_get_cropcapbt(struct pvr2_ctrl *cptr, int *val)
{
	struct v4l2_cropcap *cap = &cptr->hdw->cropcap_info;
	int stat = pvr2_hdw_check_cropcap(cptr->hdw);
	if (stat != 0) {
		return stat;
	}
	*val = cap->bounds.top;
	return 0;
}

static int ctrl_get_cropcapbw(struct pvr2_ctrl *cptr, int *val)
{
	struct v4l2_cropcap *cap = &cptr->hdw->cropcap_info;
	int stat = pvr2_hdw_check_cropcap(cptr->hdw);
	if (stat != 0) {
		return stat;
	}
	*val = cap->bounds.width;
	return 0;
}

static int ctrl_get_cropcapbh(struct pvr2_ctrl *cptr, int *val)
{
	struct v4l2_cropcap *cap = &cptr->hdw->cropcap_info;
	int stat = pvr2_hdw_check_cropcap(cptr->hdw);
	if (stat != 0) {
		return stat;
	}
	*val = cap->bounds.height;
	return 0;
}

static int ctrl_get_cropcapdl(struct pvr2_ctrl *cptr, int *val)
{
	struct v4l2_cropcap *cap = &cptr->hdw->cropcap_info;
	int stat = pvr2_hdw_check_cropcap(cptr->hdw);
	if (stat != 0) {
		return stat;
	}
	*val = cap->defrect.left;
	return 0;
}

static int ctrl_get_cropcapdt(struct pvr2_ctrl *cptr, int *val)
{
	struct v4l2_cropcap *cap = &cptr->hdw->cropcap_info;
	int stat = pvr2_hdw_check_cropcap(cptr->hdw);
	if (stat != 0) {
		return stat;
	}
	*val = cap->defrect.top;
	return 0;
}

static int ctrl_get_cropcapdw(struct pvr2_ctrl *cptr, int *val)
{
	struct v4l2_cropcap *cap = &cptr->hdw->cropcap_info;
	int stat = pvr2_hdw_check_cropcap(cptr->hdw);
	if (stat != 0) {
		return stat;
	}
	*val = cap->defrect.width;
	return 0;
}

static int ctrl_get_cropcapdh(struct pvr2_ctrl *cptr, int *val)
{
	struct v4l2_cropcap *cap = &cptr->hdw->cropcap_info;
	int stat = pvr2_hdw_check_cropcap(cptr->hdw);
	if (stat != 0) {
		return stat;
	}
	*val = cap->defrect.height;
	return 0;
}

static int ctrl_get_cropcappan(struct pvr2_ctrl *cptr, int *val)
{
	struct v4l2_cropcap *cap = &cptr->hdw->cropcap_info;
	int stat = pvr2_hdw_check_cropcap(cptr->hdw);
	if (stat != 0) {
		return stat;
	}
	*val = cap->pixelaspect.numerator;
	return 0;
}

static int ctrl_get_cropcappad(struct pvr2_ctrl *cptr, int *val)
{
	struct v4l2_cropcap *cap = &cptr->hdw->cropcap_info;
	int stat = pvr2_hdw_check_cropcap(cptr->hdw);
	if (stat != 0) {
		return stat;
	}
	*val = cap->pixelaspect.denominator;
	return 0;
}

static int ctrl_vres_max_get(struct pvr2_ctrl *cptr,int *vp)
{
	/* Actual maximum depends on the video standard in effect. */
	if (cptr->hdw->std_mask_cur & V4L2_STD_525_60) {
		*vp = 480;
	} else {
		*vp = 576;
	}
	return 0;
}

static int ctrl_vres_min_get(struct pvr2_ctrl *cptr,int *vp)
{
	/* Actual minimum depends on device digitizer type. */
	if (cptr->hdw->hdw_desc->flag_has_cx25840) {
		*vp = 75;
	} else {
		*vp = 17;
	}
	return 0;
}

static int ctrl_get_input(struct pvr2_ctrl *cptr,int *vp)
{
	*vp = cptr->hdw->input_val;
	return 0;
}

static int ctrl_check_input(struct pvr2_ctrl *cptr,int v)
{
	if (v < 0 || v > PVR2_CVAL_INPUT_MAX)
		return 0;
<<<<<<< HEAD
	return ((1 << v) & cptr->hdw->input_allowed_mask) != 0;
=======
	return ((1UL << v) & cptr->hdw->input_allowed_mask) != 0;
>>>>>>> f7688b48
}

static int ctrl_set_input(struct pvr2_ctrl *cptr,int m,int v)
{
	return pvr2_hdw_set_input(cptr->hdw,v);
}

static int ctrl_isdirty_input(struct pvr2_ctrl *cptr)
{
	return cptr->hdw->input_dirty != 0;
}

static void ctrl_cleardirty_input(struct pvr2_ctrl *cptr)
{
	cptr->hdw->input_dirty = 0;
}


static int ctrl_freq_max_get(struct pvr2_ctrl *cptr, int *vp)
{
	unsigned long fv;
	struct pvr2_hdw *hdw = cptr->hdw;
	if (hdw->tuner_signal_stale) {
		pvr2_hdw_status_poll(hdw);
	}
	fv = hdw->tuner_signal_info.rangehigh;
	if (!fv) {
		/* Safety fallback */
		*vp = TV_MAX_FREQ;
		return 0;
	}
	if (hdw->tuner_signal_info.capability & V4L2_TUNER_CAP_LOW) {
		fv = (fv * 125) / 2;
	} else {
		fv = fv * 62500;
	}
	*vp = fv;
	return 0;
}

static int ctrl_freq_min_get(struct pvr2_ctrl *cptr, int *vp)
{
	unsigned long fv;
	struct pvr2_hdw *hdw = cptr->hdw;
	if (hdw->tuner_signal_stale) {
		pvr2_hdw_status_poll(hdw);
	}
	fv = hdw->tuner_signal_info.rangelow;
	if (!fv) {
		/* Safety fallback */
		*vp = TV_MIN_FREQ;
		return 0;
	}
	if (hdw->tuner_signal_info.capability & V4L2_TUNER_CAP_LOW) {
		fv = (fv * 125) / 2;
	} else {
		fv = fv * 62500;
	}
	*vp = fv;
	return 0;
}

static int ctrl_cx2341x_is_dirty(struct pvr2_ctrl *cptr)
{
	return cptr->hdw->enc_stale != 0;
}

static void ctrl_cx2341x_clear_dirty(struct pvr2_ctrl *cptr)
{
	cptr->hdw->enc_stale = 0;
	cptr->hdw->enc_unsafe_stale = 0;
}

static int ctrl_cx2341x_get(struct pvr2_ctrl *cptr,int *vp)
{
	int ret;
	struct v4l2_ext_controls cs;
	struct v4l2_ext_control c1;
	memset(&cs,0,sizeof(cs));
	memset(&c1,0,sizeof(c1));
	cs.controls = &c1;
	cs.count = 1;
	c1.id = cptr->info->v4l_id;
	ret = cx2341x_ext_ctrls(&cptr->hdw->enc_ctl_state, 0, &cs,
				VIDIOC_G_EXT_CTRLS);
	if (ret) return ret;
	*vp = c1.value;
	return 0;
}

static int ctrl_cx2341x_set(struct pvr2_ctrl *cptr,int m,int v)
{
	int ret;
	struct pvr2_hdw *hdw = cptr->hdw;
	struct v4l2_ext_controls cs;
	struct v4l2_ext_control c1;
	memset(&cs,0,sizeof(cs));
	memset(&c1,0,sizeof(c1));
	cs.controls = &c1;
	cs.count = 1;
	c1.id = cptr->info->v4l_id;
	c1.value = v;
	ret = cx2341x_ext_ctrls(&hdw->enc_ctl_state,
				hdw->state_encoder_run, &cs,
				VIDIOC_S_EXT_CTRLS);
	if (ret == -EBUSY) {
		/* Oops.  cx2341x is telling us it's not safe to change
		   this control while we're capturing.  Make a note of this
		   fact so that the pipeline will be stopped the next time
		   controls are committed.  Then go on ahead and store this
		   change anyway. */
		ret = cx2341x_ext_ctrls(&hdw->enc_ctl_state,
					0, &cs,
					VIDIOC_S_EXT_CTRLS);
		if (!ret) hdw->enc_unsafe_stale = !0;
	}
	if (ret) return ret;
	hdw->enc_stale = !0;
	return 0;
}

static unsigned int ctrl_cx2341x_getv4lflags(struct pvr2_ctrl *cptr)
{
	struct v4l2_queryctrl qctrl = {};
	struct pvr2_ctl_info *info;
	qctrl.id = cptr->info->v4l_id;
	cx2341x_ctrl_query(&cptr->hdw->enc_ctl_state,&qctrl);
	/* Strip out the const so we can adjust a function pointer.  It's
	   OK to do this here because we know this is a dynamically created
	   control, so the underlying storage for the info pointer is (a)
	   private to us, and (b) not in read-only storage.  Either we do
	   this or we significantly complicate the underlying control
	   implementation. */
	info = (struct pvr2_ctl_info *)(cptr->info);
	if (qctrl.flags & V4L2_CTRL_FLAG_READ_ONLY) {
		if (info->set_value) {
			info->set_value = NULL;
		}
	} else {
		if (!(info->set_value)) {
			info->set_value = ctrl_cx2341x_set;
		}
	}
	return qctrl.flags;
}

static int ctrl_streamingenabled_get(struct pvr2_ctrl *cptr,int *vp)
{
	*vp = cptr->hdw->state_pipeline_req;
	return 0;
}

static int ctrl_masterstate_get(struct pvr2_ctrl *cptr,int *vp)
{
	*vp = cptr->hdw->master_state;
	return 0;
}

static int ctrl_hsm_get(struct pvr2_ctrl *cptr,int *vp)
{
	int result = pvr2_hdw_is_hsm(cptr->hdw);
	*vp = PVR2_CVAL_HSM_FULL;
	if (result < 0) *vp = PVR2_CVAL_HSM_FAIL;
	if (result) *vp = PVR2_CVAL_HSM_HIGH;
	return 0;
}

static int ctrl_stddetect_get(struct pvr2_ctrl *cptr, int *vp)
{
	*vp = pvr2_hdw_get_detected_std(cptr->hdw);
	return 0;
}

static int ctrl_stdavail_get(struct pvr2_ctrl *cptr,int *vp)
{
	*vp = cptr->hdw->std_mask_avail;
	return 0;
}

static int ctrl_stdavail_set(struct pvr2_ctrl *cptr,int m,int v)
{
	struct pvr2_hdw *hdw = cptr->hdw;
	v4l2_std_id ns;
	ns = hdw->std_mask_avail;
	ns = (ns & ~m) | (v & m);
	if (ns == hdw->std_mask_avail) return 0;
	hdw->std_mask_avail = ns;
	hdw->std_info_cur.def.type_bitmask.valid_bits = hdw->std_mask_avail;
	return 0;
}

static int ctrl_std_val_to_sym(struct pvr2_ctrl *cptr,int msk,int val,
			       char *bufPtr,unsigned int bufSize,
			       unsigned int *len)
{
	*len = pvr2_std_id_to_str(bufPtr,bufSize,msk & val);
	return 0;
}

static int ctrl_std_sym_to_val(struct pvr2_ctrl *cptr,
			       const char *bufPtr,unsigned int bufSize,
			       int *mskp,int *valp)
{
	int ret;
	v4l2_std_id id;
	ret = pvr2_std_str_to_id(&id,bufPtr,bufSize);
	if (ret < 0) return ret;
	if (mskp) *mskp = id;
	if (valp) *valp = id;
	return 0;
}

static int ctrl_stdcur_get(struct pvr2_ctrl *cptr,int *vp)
{
	*vp = cptr->hdw->std_mask_cur;
	return 0;
}

static int ctrl_stdcur_set(struct pvr2_ctrl *cptr,int m,int v)
{
	struct pvr2_hdw *hdw = cptr->hdw;
	v4l2_std_id ns;
	ns = hdw->std_mask_cur;
	ns = (ns & ~m) | (v & m);
	if (ns == hdw->std_mask_cur) return 0;
	hdw->std_mask_cur = ns;
	hdw->std_dirty = !0;
	return 0;
}

static int ctrl_stdcur_is_dirty(struct pvr2_ctrl *cptr)
{
	return cptr->hdw->std_dirty != 0;
}

static void ctrl_stdcur_clear_dirty(struct pvr2_ctrl *cptr)
{
	cptr->hdw->std_dirty = 0;
}

static int ctrl_signal_get(struct pvr2_ctrl *cptr,int *vp)
{
	struct pvr2_hdw *hdw = cptr->hdw;
	pvr2_hdw_status_poll(hdw);
	*vp = hdw->tuner_signal_info.signal;
	return 0;
}

static int ctrl_audio_modes_present_get(struct pvr2_ctrl *cptr,int *vp)
{
	int val = 0;
	unsigned int subchan;
	struct pvr2_hdw *hdw = cptr->hdw;
	pvr2_hdw_status_poll(hdw);
	subchan = hdw->tuner_signal_info.rxsubchans;
	if (subchan & V4L2_TUNER_SUB_MONO) {
		val |= (1 << V4L2_TUNER_MODE_MONO);
	}
	if (subchan & V4L2_TUNER_SUB_STEREO) {
		val |= (1 << V4L2_TUNER_MODE_STEREO);
	}
	if (subchan & V4L2_TUNER_SUB_LANG1) {
		val |= (1 << V4L2_TUNER_MODE_LANG1);
	}
	if (subchan & V4L2_TUNER_SUB_LANG2) {
		val |= (1 << V4L2_TUNER_MODE_LANG2);
	}
	*vp = val;
	return 0;
}


#define DEFINT(vmin,vmax) \
	.type = pvr2_ctl_int, \
	.def.type_int.min_value = vmin, \
	.def.type_int.max_value = vmax

#define DEFENUM(tab) \
	.type = pvr2_ctl_enum, \
	.def.type_enum.count = ARRAY_SIZE(tab), \
	.def.type_enum.value_names = tab

#define DEFBOOL \
	.type = pvr2_ctl_bool

#define DEFMASK(msk,tab) \
	.type = pvr2_ctl_bitmask, \
	.def.type_bitmask.valid_bits = msk, \
	.def.type_bitmask.bit_names = tab

#define DEFREF(vname) \
	.set_value = ctrl_set_##vname, \
	.get_value = ctrl_get_##vname, \
	.is_dirty = ctrl_isdirty_##vname, \
	.clear_dirty = ctrl_cleardirty_##vname


#define VCREATE_FUNCS(vname) \
static int ctrl_get_##vname(struct pvr2_ctrl *cptr,int *vp) \
{*vp = cptr->hdw->vname##_val; return 0;} \
static int ctrl_set_##vname(struct pvr2_ctrl *cptr,int m,int v) \
{cptr->hdw->vname##_val = v; cptr->hdw->vname##_dirty = !0; return 0;} \
static int ctrl_isdirty_##vname(struct pvr2_ctrl *cptr) \
{return cptr->hdw->vname##_dirty != 0;} \
static void ctrl_cleardirty_##vname(struct pvr2_ctrl *cptr) \
{cptr->hdw->vname##_dirty = 0;}

VCREATE_FUNCS(brightness)
VCREATE_FUNCS(contrast)
VCREATE_FUNCS(saturation)
VCREATE_FUNCS(hue)
VCREATE_FUNCS(volume)
VCREATE_FUNCS(balance)
VCREATE_FUNCS(bass)
VCREATE_FUNCS(treble)
VCREATE_FUNCS(mute)
VCREATE_FUNCS(cropl)
VCREATE_FUNCS(cropt)
VCREATE_FUNCS(cropw)
VCREATE_FUNCS(croph)
VCREATE_FUNCS(audiomode)
VCREATE_FUNCS(res_hor)
VCREATE_FUNCS(res_ver)
VCREATE_FUNCS(srate)

/* Table definition of all controls which can be manipulated */
static const struct pvr2_ctl_info control_defs[] = {
	{
		.v4l_id = V4L2_CID_BRIGHTNESS,
		.desc = "Brightness",
		.name = "brightness",
		.default_value = 128,
		DEFREF(brightness),
		DEFINT(0,255),
	},{
		.v4l_id = V4L2_CID_CONTRAST,
		.desc = "Contrast",
		.name = "contrast",
		.default_value = 68,
		DEFREF(contrast),
		DEFINT(0,127),
	},{
		.v4l_id = V4L2_CID_SATURATION,
		.desc = "Saturation",
		.name = "saturation",
		.default_value = 64,
		DEFREF(saturation),
		DEFINT(0,127),
	},{
		.v4l_id = V4L2_CID_HUE,
		.desc = "Hue",
		.name = "hue",
		.default_value = 0,
		DEFREF(hue),
		DEFINT(-128,127),
	},{
		.v4l_id = V4L2_CID_AUDIO_VOLUME,
		.desc = "Volume",
		.name = "volume",
		.default_value = 62000,
		DEFREF(volume),
		DEFINT(0,65535),
	},{
		.v4l_id = V4L2_CID_AUDIO_BALANCE,
		.desc = "Balance",
		.name = "balance",
		.default_value = 0,
		DEFREF(balance),
		DEFINT(-32768,32767),
	},{
		.v4l_id = V4L2_CID_AUDIO_BASS,
		.desc = "Bass",
		.name = "bass",
		.default_value = 0,
		DEFREF(bass),
		DEFINT(-32768,32767),
	},{
		.v4l_id = V4L2_CID_AUDIO_TREBLE,
		.desc = "Treble",
		.name = "treble",
		.default_value = 0,
		DEFREF(treble),
		DEFINT(-32768,32767),
	},{
		.v4l_id = V4L2_CID_AUDIO_MUTE,
		.desc = "Mute",
		.name = "mute",
		.default_value = 0,
		DEFREF(mute),
		DEFBOOL,
	}, {
		.desc = "Capture crop left margin",
		.name = "crop_left",
		.internal_id = PVR2_CID_CROPL,
		.default_value = 0,
		DEFREF(cropl),
		DEFINT(-129, 340),
		.get_min_value = ctrl_cropl_min_get,
		.get_max_value = ctrl_cropl_max_get,
		.get_def_value = ctrl_get_cropcapdl,
	}, {
		.desc = "Capture crop top margin",
		.name = "crop_top",
		.internal_id = PVR2_CID_CROPT,
		.default_value = 0,
		DEFREF(cropt),
		DEFINT(-35, 544),
		.get_min_value = ctrl_cropt_min_get,
		.get_max_value = ctrl_cropt_max_get,
		.get_def_value = ctrl_get_cropcapdt,
	}, {
		.desc = "Capture crop width",
		.name = "crop_width",
		.internal_id = PVR2_CID_CROPW,
		.default_value = 720,
		DEFREF(cropw),
		DEFINT(0, 864),
		.get_max_value = ctrl_cropw_max_get,
		.get_def_value = ctrl_get_cropcapdw,
	}, {
		.desc = "Capture crop height",
		.name = "crop_height",
		.internal_id = PVR2_CID_CROPH,
		.default_value = 480,
		DEFREF(croph),
		DEFINT(0, 576),
		.get_max_value = ctrl_croph_max_get,
		.get_def_value = ctrl_get_cropcapdh,
	}, {
		.desc = "Capture capability pixel aspect numerator",
		.name = "cropcap_pixel_numerator",
		.internal_id = PVR2_CID_CROPCAPPAN,
		.get_value = ctrl_get_cropcappan,
	}, {
		.desc = "Capture capability pixel aspect denominator",
		.name = "cropcap_pixel_denominator",
		.internal_id = PVR2_CID_CROPCAPPAD,
		.get_value = ctrl_get_cropcappad,
	}, {
		.desc = "Capture capability bounds top",
		.name = "cropcap_bounds_top",
		.internal_id = PVR2_CID_CROPCAPBT,
		.get_value = ctrl_get_cropcapbt,
	}, {
		.desc = "Capture capability bounds left",
		.name = "cropcap_bounds_left",
		.internal_id = PVR2_CID_CROPCAPBL,
		.get_value = ctrl_get_cropcapbl,
	}, {
		.desc = "Capture capability bounds width",
		.name = "cropcap_bounds_width",
		.internal_id = PVR2_CID_CROPCAPBW,
		.get_value = ctrl_get_cropcapbw,
	}, {
		.desc = "Capture capability bounds height",
		.name = "cropcap_bounds_height",
		.internal_id = PVR2_CID_CROPCAPBH,
		.get_value = ctrl_get_cropcapbh,
	},{
		.desc = "Video Source",
		.name = "input",
		.internal_id = PVR2_CID_INPUT,
		.default_value = PVR2_CVAL_INPUT_TV,
		.check_value = ctrl_check_input,
		DEFREF(input),
		DEFENUM(control_values_input),
	},{
		.desc = "Audio Mode",
		.name = "audio_mode",
		.internal_id = PVR2_CID_AUDIOMODE,
		.default_value = V4L2_TUNER_MODE_STEREO,
		DEFREF(audiomode),
		DEFENUM(control_values_audiomode),
	},{
		.desc = "Horizontal capture resolution",
		.name = "resolution_hor",
		.internal_id = PVR2_CID_HRES,
		.default_value = 720,
		DEFREF(res_hor),
		DEFINT(19,720),
	},{
		.desc = "Vertical capture resolution",
		.name = "resolution_ver",
		.internal_id = PVR2_CID_VRES,
		.default_value = 480,
		DEFREF(res_ver),
		DEFINT(17,576),
		/* Hook in check for video standard and adjust maximum
		   depending on the standard. */
		.get_max_value = ctrl_vres_max_get,
		.get_min_value = ctrl_vres_min_get,
	},{
		.v4l_id = V4L2_CID_MPEG_AUDIO_SAMPLING_FREQ,
		.default_value = V4L2_MPEG_AUDIO_SAMPLING_FREQ_48000,
		.desc = "Audio Sampling Frequency",
		.name = "srate",
		DEFREF(srate),
		DEFENUM(control_values_srate),
	},{
		.desc = "Tuner Frequency (Hz)",
		.name = "frequency",
		.internal_id = PVR2_CID_FREQUENCY,
		.default_value = 0,
		.set_value = ctrl_freq_set,
		.get_value = ctrl_freq_get,
		.is_dirty = ctrl_freq_is_dirty,
		.clear_dirty = ctrl_freq_clear_dirty,
		DEFINT(0,0),
		/* Hook in check for input value (tv/radio) and adjust
		   max/min values accordingly */
		.get_max_value = ctrl_freq_max_get,
		.get_min_value = ctrl_freq_min_get,
	},{
		.desc = "Channel",
		.name = "channel",
		.set_value = ctrl_channel_set,
		.get_value = ctrl_channel_get,
		DEFINT(0,FREQTABLE_SIZE),
	},{
		.desc = "Channel Program Frequency",
		.name = "freq_table_value",
		.set_value = ctrl_channelfreq_set,
		.get_value = ctrl_channelfreq_get,
		DEFINT(0,0),
		/* Hook in check for input value (tv/radio) and adjust
		   max/min values accordingly */
		.get_max_value = ctrl_freq_max_get,
		.get_min_value = ctrl_freq_min_get,
	},{
		.desc = "Channel Program ID",
		.name = "freq_table_channel",
		.set_value = ctrl_channelprog_set,
		.get_value = ctrl_channelprog_get,
		DEFINT(0,FREQTABLE_SIZE),
	},{
		.desc = "Streaming Enabled",
		.name = "streaming_enabled",
		.get_value = ctrl_streamingenabled_get,
		DEFBOOL,
	},{
		.desc = "USB Speed",
		.name = "usb_speed",
		.get_value = ctrl_hsm_get,
		DEFENUM(control_values_hsm),
	},{
		.desc = "Master State",
		.name = "master_state",
		.get_value = ctrl_masterstate_get,
		DEFENUM(pvr2_state_names),
	},{
		.desc = "Signal Present",
		.name = "signal_present",
		.get_value = ctrl_signal_get,
		DEFINT(0,65535),
	},{
		.desc = "Audio Modes Present",
		.name = "audio_modes_present",
		.get_value = ctrl_audio_modes_present_get,
		/* For this type we "borrow" the V4L2_TUNER_MODE enum from
		   v4l.  Nothing outside of this module cares about this,
		   but I reuse it in order to also reuse the
		   control_values_audiomode string table. */
		DEFMASK(((1 << V4L2_TUNER_MODE_MONO)|
			 (1 << V4L2_TUNER_MODE_STEREO)|
			 (1 << V4L2_TUNER_MODE_LANG1)|
			 (1 << V4L2_TUNER_MODE_LANG2)),
			control_values_audiomode),
	},{
		.desc = "Video Standards Available Mask",
		.name = "video_standard_mask_available",
		.internal_id = PVR2_CID_STDAVAIL,
		.skip_init = !0,
		.get_value = ctrl_stdavail_get,
		.set_value = ctrl_stdavail_set,
		.val_to_sym = ctrl_std_val_to_sym,
		.sym_to_val = ctrl_std_sym_to_val,
		.type = pvr2_ctl_bitmask,
	},{
		.desc = "Video Standards In Use Mask",
		.name = "video_standard_mask_active",
		.internal_id = PVR2_CID_STDCUR,
		.skip_init = !0,
		.get_value = ctrl_stdcur_get,
		.set_value = ctrl_stdcur_set,
		.is_dirty = ctrl_stdcur_is_dirty,
		.clear_dirty = ctrl_stdcur_clear_dirty,
		.val_to_sym = ctrl_std_val_to_sym,
		.sym_to_val = ctrl_std_sym_to_val,
		.type = pvr2_ctl_bitmask,
	},{
		.desc = "Video Standards Detected Mask",
		.name = "video_standard_mask_detected",
		.internal_id = PVR2_CID_STDDETECT,
		.skip_init = !0,
		.get_value = ctrl_stddetect_get,
		.val_to_sym = ctrl_std_val_to_sym,
		.sym_to_val = ctrl_std_sym_to_val,
		.type = pvr2_ctl_bitmask,
	}
};

#define CTRLDEF_COUNT ARRAY_SIZE(control_defs)


const char *pvr2_config_get_name(enum pvr2_config cfg)
{
	switch (cfg) {
	case pvr2_config_empty: return "empty";
	case pvr2_config_mpeg: return "mpeg";
	case pvr2_config_vbi: return "vbi";
	case pvr2_config_pcm: return "pcm";
	case pvr2_config_rawvideo: return "raw video";
	}
	return "<unknown>";
}


struct usb_device *pvr2_hdw_get_dev(struct pvr2_hdw *hdw)
{
	return hdw->usb_dev;
}


unsigned long pvr2_hdw_get_sn(struct pvr2_hdw *hdw)
{
	return hdw->serial_number;
}


const char *pvr2_hdw_get_bus_info(struct pvr2_hdw *hdw)
{
	return hdw->bus_info;
}


const char *pvr2_hdw_get_device_identifier(struct pvr2_hdw *hdw)
{
	return hdw->identifier;
}


unsigned long pvr2_hdw_get_cur_freq(struct pvr2_hdw *hdw)
{
	return hdw->freqSelector ? hdw->freqValTelevision : hdw->freqValRadio;
}

/* Set the currently tuned frequency and account for all possible
   driver-core side effects of this action. */
static void pvr2_hdw_set_cur_freq(struct pvr2_hdw *hdw,unsigned long val)
{
	if (hdw->input_val == PVR2_CVAL_INPUT_RADIO) {
		if (hdw->freqSelector) {
			/* Swing over to radio frequency selection */
			hdw->freqSelector = 0;
			hdw->freqDirty = !0;
		}
		if (hdw->freqValRadio != val) {
			hdw->freqValRadio = val;
			hdw->freqSlotRadio = 0;
			hdw->freqDirty = !0;
		}
	} else {
		if (!(hdw->freqSelector)) {
			/* Swing over to television frequency selection */
			hdw->freqSelector = 1;
			hdw->freqDirty = !0;
		}
		if (hdw->freqValTelevision != val) {
			hdw->freqValTelevision = val;
			hdw->freqSlotTelevision = 0;
			hdw->freqDirty = !0;
		}
	}
}

int pvr2_hdw_get_unit_number(struct pvr2_hdw *hdw)
{
	return hdw->unit_number;
}


/* Attempt to locate one of the given set of files.  Messages are logged
   appropriate to what has been found.  The return value will be 0 or
   greater on success (it will be the index of the file name found) and
   fw_entry will be filled in.  Otherwise a negative error is returned on
   failure.  If the return value is -ENOENT then no viable firmware file
   could be located. */
static int pvr2_locate_firmware(struct pvr2_hdw *hdw,
				const struct firmware **fw_entry,
				const char *fwtypename,
				unsigned int fwcount,
				const char *fwnames[])
{
	unsigned int idx;
	int ret = -EINVAL;
	for (idx = 0; idx < fwcount; idx++) {
		ret = request_firmware(fw_entry,
				       fwnames[idx],
				       &hdw->usb_dev->dev);
		if (!ret) {
			trace_firmware("Located %s firmware: %s; uploading...",
				       fwtypename,
				       fwnames[idx]);
			return idx;
		}
		if (ret == -ENOENT) continue;
		pvr2_trace(PVR2_TRACE_ERROR_LEGS,
			   "request_firmware fatal error with code=%d",ret);
		return ret;
	}
	pvr2_trace(PVR2_TRACE_ERROR_LEGS,
		   "***WARNING*** Device %s firmware seems to be missing.",
		   fwtypename);
	pvr2_trace(PVR2_TRACE_ERROR_LEGS,
		   "Did you install the pvrusb2 firmware files in their proper location?");
	if (fwcount == 1) {
		pvr2_trace(PVR2_TRACE_ERROR_LEGS,
			   "request_firmware unable to locate %s file %s",
			   fwtypename,fwnames[0]);
	} else {
		pvr2_trace(PVR2_TRACE_ERROR_LEGS,
			   "request_firmware unable to locate one of the following %s files:",
			   fwtypename);
		for (idx = 0; idx < fwcount; idx++) {
			pvr2_trace(PVR2_TRACE_ERROR_LEGS,
				   "request_firmware: Failed to find %s",
				   fwnames[idx]);
		}
	}
	return ret;
}


/*
 * pvr2_upload_firmware1().
 *
 * Send the 8051 firmware to the device.  After the upload, arrange for
 * device to re-enumerate.
 *
 * NOTE : the pointer to the firmware data given by request_firmware()
 * is not suitable for an usb transaction.
 *
 */
static int pvr2_upload_firmware1(struct pvr2_hdw *hdw)
{
	const struct firmware *fw_entry = NULL;
	void  *fw_ptr;
	unsigned int pipe;
	unsigned int fwsize;
	int ret;
	u16 address;

	if (!hdw->hdw_desc->fx2_firmware.cnt) {
		hdw->fw1_state = FW1_STATE_OK;
		pvr2_trace(PVR2_TRACE_ERROR_LEGS,
			   "Connected device type defines no firmware to upload; ignoring firmware");
		return -ENOTTY;
	}

	hdw->fw1_state = FW1_STATE_FAILED; // default result

	trace_firmware("pvr2_upload_firmware1");

	ret = pvr2_locate_firmware(hdw,&fw_entry,"fx2 controller",
				   hdw->hdw_desc->fx2_firmware.cnt,
				   hdw->hdw_desc->fx2_firmware.lst);
	if (ret < 0) {
		if (ret == -ENOENT) hdw->fw1_state = FW1_STATE_MISSING;
		return ret;
	}

	usb_clear_halt(hdw->usb_dev, usb_sndbulkpipe(hdw->usb_dev, 0 & 0x7f));

	pipe = usb_sndctrlpipe(hdw->usb_dev, 0);
	fwsize = fw_entry->size;

	if ((fwsize != 0x2000) &&
	    (!(hdw->hdw_desc->flag_fx2_16kb && (fwsize == 0x4000)))) {
		if (hdw->hdw_desc->flag_fx2_16kb) {
			pvr2_trace(PVR2_TRACE_ERROR_LEGS,
				   "Wrong fx2 firmware size (expected 8192 or 16384, got %u)",
				   fwsize);
		} else {
			pvr2_trace(PVR2_TRACE_ERROR_LEGS,
				   "Wrong fx2 firmware size (expected 8192, got %u)",
				   fwsize);
		}
		release_firmware(fw_entry);
		return -ENOMEM;
	}

	fw_ptr = kmalloc(0x800, GFP_KERNEL);
	if (fw_ptr == NULL){
		release_firmware(fw_entry);
		return -ENOMEM;
	}

	/* We have to hold the CPU during firmware upload. */
	pvr2_hdw_cpureset_assert(hdw,1);

	/* upload the firmware to address 0000-1fff in 2048 (=0x800) bytes
	   chunk. */

	ret = 0;
	for (address = 0; address < fwsize; address += 0x800) {
		memcpy(fw_ptr, fw_entry->data + address, 0x800);
		ret += usb_control_msg(hdw->usb_dev, pipe, 0xa0, 0x40, address,
				       0, fw_ptr, 0x800, HZ);
	}

	trace_firmware("Upload done, releasing device's CPU");

	/* Now release the CPU.  It will disconnect and reconnect later. */
	pvr2_hdw_cpureset_assert(hdw,0);

	kfree(fw_ptr);
	release_firmware(fw_entry);

	trace_firmware("Upload done (%d bytes sent)",ret);

	/* We should have written fwsize bytes */
	if (ret == fwsize) {
		hdw->fw1_state = FW1_STATE_RELOAD;
		return 0;
	}

	return -EIO;
}


/*
 * pvr2_upload_firmware2()
 *
 * This uploads encoder firmware on endpoint 2.
 *
 */

int pvr2_upload_firmware2(struct pvr2_hdw *hdw)
{
	const struct firmware *fw_entry = NULL;
	void  *fw_ptr;
	unsigned int pipe, fw_len, fw_done, bcnt, icnt;
	int actual_length;
	int ret = 0;
	int fwidx;
	static const char *fw_files[] = {
		CX2341X_FIRM_ENC_FILENAME,
	};

	if (hdw->hdw_desc->flag_skip_cx23416_firmware) {
		return 0;
	}

	trace_firmware("pvr2_upload_firmware2");

	ret = pvr2_locate_firmware(hdw,&fw_entry,"encoder",
				   ARRAY_SIZE(fw_files), fw_files);
	if (ret < 0) return ret;
	fwidx = ret;
	ret = 0;
	/* Since we're about to completely reinitialize the encoder,
	   invalidate our cached copy of its configuration state.  Next
	   time we configure the encoder, then we'll fully configure it. */
	hdw->enc_cur_valid = 0;

	/* Encoder is about to be reset so note that as far as we're
	   concerned now, the encoder has never been run. */
	del_timer_sync(&hdw->encoder_run_timer);
	if (hdw->state_encoder_runok) {
		hdw->state_encoder_runok = 0;
		trace_stbit("state_encoder_runok",hdw->state_encoder_runok);
	}

	/* First prepare firmware loading */
	ret |= pvr2_write_register(hdw, 0x0048, 0xffffffff); /*interrupt mask*/
	ret |= pvr2_hdw_gpio_chg_dir(hdw,0xffffffff,0x00000088); /*gpio dir*/
	ret |= pvr2_hdw_gpio_chg_out(hdw,0xffffffff,0x00000008); /*gpio output state*/
	ret |= pvr2_hdw_cmd_deep_reset(hdw);
	ret |= pvr2_write_register(hdw, 0xa064, 0x00000000); /*APU command*/
	ret |= pvr2_hdw_gpio_chg_dir(hdw,0xffffffff,0x00000408); /*gpio dir*/
	ret |= pvr2_hdw_gpio_chg_out(hdw,0xffffffff,0x00000008); /*gpio output state*/
	ret |= pvr2_write_register(hdw, 0x9058, 0xffffffed); /*VPU ctrl*/
	ret |= pvr2_write_register(hdw, 0x9054, 0xfffffffd); /*reset hw blocks*/
	ret |= pvr2_write_register(hdw, 0x07f8, 0x80000800); /*encoder SDRAM refresh*/
	ret |= pvr2_write_register(hdw, 0x07fc, 0x0000001a); /*encoder SDRAM pre-charge*/
	ret |= pvr2_write_register(hdw, 0x0700, 0x00000000); /*I2C clock*/
	ret |= pvr2_write_register(hdw, 0xaa00, 0x00000000); /*unknown*/
	ret |= pvr2_write_register(hdw, 0xaa04, 0x00057810); /*unknown*/
	ret |= pvr2_write_register(hdw, 0xaa10, 0x00148500); /*unknown*/
	ret |= pvr2_write_register(hdw, 0xaa18, 0x00840000); /*unknown*/
	ret |= pvr2_issue_simple_cmd(hdw,FX2CMD_FWPOST1);
	ret |= pvr2_issue_simple_cmd(hdw,FX2CMD_MEMSEL | (1 << 8) | (0 << 16));

	if (ret) {
		pvr2_trace(PVR2_TRACE_ERROR_LEGS,
			   "firmware2 upload prep failed, ret=%d",ret);
		release_firmware(fw_entry);
		goto done;
	}

	/* Now send firmware */

	fw_len = fw_entry->size;

	if (fw_len % sizeof(u32)) {
		pvr2_trace(PVR2_TRACE_ERROR_LEGS,
			   "size of %s firmware must be a multiple of %zu bytes",
			   fw_files[fwidx],sizeof(u32));
		release_firmware(fw_entry);
		ret = -EINVAL;
		goto done;
	}

	fw_ptr = kmalloc(FIRMWARE_CHUNK_SIZE, GFP_KERNEL);
	if (fw_ptr == NULL){
		release_firmware(fw_entry);
		pvr2_trace(PVR2_TRACE_ERROR_LEGS,
			   "failed to allocate memory for firmware2 upload");
		ret = -ENOMEM;
		goto done;
	}

	pipe = usb_sndbulkpipe(hdw->usb_dev, PVR2_FIRMWARE_ENDPOINT);

	fw_done = 0;
	for (fw_done = 0; fw_done < fw_len;) {
		bcnt = fw_len - fw_done;
		if (bcnt > FIRMWARE_CHUNK_SIZE) bcnt = FIRMWARE_CHUNK_SIZE;
		memcpy(fw_ptr, fw_entry->data + fw_done, bcnt);
		/* Usbsnoop log shows that we must swap bytes... */
		/* Some background info: The data being swapped here is a
		   firmware image destined for the mpeg encoder chip that
		   lives at the other end of a USB endpoint.  The encoder
		   chip always talks in 32 bit chunks and its storage is
		   organized into 32 bit words.  However from the file
		   system to the encoder chip everything is purely a byte
		   stream.  The firmware file's contents are always 32 bit
		   swapped from what the encoder expects.  Thus the need
		   always exists to swap the bytes regardless of the endian
		   type of the host processor and therefore swab32() makes
		   the most sense. */
		for (icnt = 0; icnt < bcnt/4 ; icnt++)
			((u32 *)fw_ptr)[icnt] = swab32(((u32 *)fw_ptr)[icnt]);

		ret |= usb_bulk_msg(hdw->usb_dev, pipe, fw_ptr,bcnt,
				    &actual_length, HZ);
		ret |= (actual_length != bcnt);
		if (ret) break;
		fw_done += bcnt;
	}

	trace_firmware("upload of %s : %i / %i ",
		       fw_files[fwidx],fw_done,fw_len);

	kfree(fw_ptr);
	release_firmware(fw_entry);

	if (ret) {
		pvr2_trace(PVR2_TRACE_ERROR_LEGS,
			   "firmware2 upload transfer failure");
		goto done;
	}

	/* Finish upload */

	ret |= pvr2_write_register(hdw, 0x9054, 0xffffffff); /*reset hw blocks*/
	ret |= pvr2_write_register(hdw, 0x9058, 0xffffffe8); /*VPU ctrl*/
	ret |= pvr2_issue_simple_cmd(hdw,FX2CMD_MEMSEL | (1 << 8) | (0 << 16));

	if (ret) {
		pvr2_trace(PVR2_TRACE_ERROR_LEGS,
			   "firmware2 upload post-proc failure");
	}

 done:
	if (hdw->hdw_desc->signal_routing_scheme ==
	    PVR2_ROUTING_SCHEME_GOTVIEW) {
		/* Ensure that GPIO 11 is set to output for GOTVIEW
		   hardware. */
		pvr2_hdw_gpio_chg_dir(hdw,(1 << 11),~0);
	}
	return ret;
}


static const char *pvr2_get_state_name(unsigned int st)
{
	if (st < ARRAY_SIZE(pvr2_state_names)) {
		return pvr2_state_names[st];
	}
	return "???";
}

static int pvr2_decoder_enable(struct pvr2_hdw *hdw,int enablefl)
{
	/* Even though we really only care about the video decoder chip at
	   this point, we'll broadcast stream on/off to all sub-devices
	   anyway, just in case somebody else wants to hear the
	   command... */
	pvr2_trace(PVR2_TRACE_CHIPS, "subdev v4l2 stream=%s",
		   (enablefl ? "on" : "off"));
	v4l2_device_call_all(&hdw->v4l2_dev, 0, video, s_stream, enablefl);
	v4l2_device_call_all(&hdw->v4l2_dev, 0, audio, s_stream, enablefl);
	if (hdw->decoder_client_id) {
		/* We get here if the encoder has been noticed.  Otherwise
		   we'll issue a warning to the user (which should
		   normally never happen). */
		return 0;
	}
	if (!hdw->flag_decoder_missed) {
		pvr2_trace(PVR2_TRACE_ERROR_LEGS,
			   "***WARNING*** No decoder present");
		hdw->flag_decoder_missed = !0;
		trace_stbit("flag_decoder_missed",
			    hdw->flag_decoder_missed);
	}
	return -EIO;
}


int pvr2_hdw_get_state(struct pvr2_hdw *hdw)
{
	return hdw->master_state;
}


static int pvr2_hdw_untrip_unlocked(struct pvr2_hdw *hdw)
{
	if (!hdw->flag_tripped) return 0;
	hdw->flag_tripped = 0;
	pvr2_trace(PVR2_TRACE_ERROR_LEGS,
		   "Clearing driver error status");
	return !0;
}


int pvr2_hdw_untrip(struct pvr2_hdw *hdw)
{
	int fl;
	LOCK_TAKE(hdw->big_lock); do {
		fl = pvr2_hdw_untrip_unlocked(hdw);
	} while (0); LOCK_GIVE(hdw->big_lock);
	if (fl) pvr2_hdw_state_sched(hdw);
	return 0;
}




int pvr2_hdw_get_streaming(struct pvr2_hdw *hdw)
{
	return hdw->state_pipeline_req != 0;
}


int pvr2_hdw_set_streaming(struct pvr2_hdw *hdw,int enable_flag)
{
	int ret,st;
	LOCK_TAKE(hdw->big_lock); do {
		pvr2_hdw_untrip_unlocked(hdw);
		if ((!enable_flag) != !(hdw->state_pipeline_req)) {
			hdw->state_pipeline_req = enable_flag != 0;
			pvr2_trace(PVR2_TRACE_START_STOP,
				   "/*--TRACE_STREAM--*/ %s",
				   enable_flag ? "enable" : "disable");
		}
		pvr2_hdw_state_sched(hdw);
	} while (0); LOCK_GIVE(hdw->big_lock);
	if ((ret = pvr2_hdw_wait(hdw,0)) < 0) return ret;
	if (enable_flag) {
		while ((st = hdw->master_state) != PVR2_STATE_RUN) {
			if (st != PVR2_STATE_READY) return -EIO;
			if ((ret = pvr2_hdw_wait(hdw,st)) < 0) return ret;
		}
	}
	return 0;
}


int pvr2_hdw_set_stream_type(struct pvr2_hdw *hdw,enum pvr2_config config)
{
	int fl;
	LOCK_TAKE(hdw->big_lock);
	if ((fl = (hdw->desired_stream_type != config)) != 0) {
		hdw->desired_stream_type = config;
		hdw->state_pipeline_config = 0;
		trace_stbit("state_pipeline_config",
			    hdw->state_pipeline_config);
		pvr2_hdw_state_sched(hdw);
	}
	LOCK_GIVE(hdw->big_lock);
	if (fl) return 0;
	return pvr2_hdw_wait(hdw,0);
}


static int get_default_tuner_type(struct pvr2_hdw *hdw)
{
	int unit_number = hdw->unit_number;
	int tp = -1;
	if ((unit_number >= 0) && (unit_number < PVR_NUM)) {
		tp = tuner[unit_number];
	}
	if (tp < 0) return -EINVAL;
	hdw->tuner_type = tp;
	hdw->tuner_updated = !0;
	return 0;
}


static v4l2_std_id get_default_standard(struct pvr2_hdw *hdw)
{
	int unit_number = hdw->unit_number;
	int tp = 0;
	if ((unit_number >= 0) && (unit_number < PVR_NUM)) {
		tp = video_std[unit_number];
		if (tp) return tp;
	}
	return 0;
}


static unsigned int get_default_error_tolerance(struct pvr2_hdw *hdw)
{
	int unit_number = hdw->unit_number;
	int tp = 0;
	if ((unit_number >= 0) && (unit_number < PVR_NUM)) {
		tp = tolerance[unit_number];
	}
	return tp;
}


static int pvr2_hdw_check_firmware(struct pvr2_hdw *hdw)
{
	/* Try a harmless request to fetch the eeprom's address over
	   endpoint 1.  See what happens.  Only the full FX2 image can
	   respond to this.  If this probe fails then likely the FX2
	   firmware needs be loaded. */
	int result;
	LOCK_TAKE(hdw->ctl_lock); do {
		hdw->cmd_buffer[0] = FX2CMD_GET_EEPROM_ADDR;
		result = pvr2_send_request_ex(hdw,HZ*1,!0,
					   hdw->cmd_buffer,1,
					   hdw->cmd_buffer,1);
		if (result < 0) break;
	} while(0); LOCK_GIVE(hdw->ctl_lock);
	if (result) {
		pvr2_trace(PVR2_TRACE_INIT,
			   "Probe of device endpoint 1 result status %d",
			   result);
	} else {
		pvr2_trace(PVR2_TRACE_INIT,
			   "Probe of device endpoint 1 succeeded");
	}
	return result == 0;
}

struct pvr2_std_hack {
	v4l2_std_id pat;  /* Pattern to match */
	v4l2_std_id msk;  /* Which bits we care about */
	v4l2_std_id std;  /* What additional standards or default to set */
};

/* This data structure labels specific combinations of standards from
   tveeprom that we'll try to recognize.  If we recognize one, then assume
   a specified default standard to use.  This is here because tveeprom only
   tells us about available standards not the intended default standard (if
   any) for the device in question.  We guess the default based on what has
   been reported as available.  Note that this is only for guessing a
   default - which can always be overridden explicitly - and if the user
   has otherwise named a default then that default will always be used in
   place of this table. */
static const struct pvr2_std_hack std_eeprom_maps[] = {
	{	/* PAL(B/G) */
		.pat = V4L2_STD_B|V4L2_STD_GH,
		.std = V4L2_STD_PAL_B|V4L2_STD_PAL_B1|V4L2_STD_PAL_G,
	},
	{	/* NTSC(M) */
		.pat = V4L2_STD_MN,
		.std = V4L2_STD_NTSC_M,
	},
	{	/* PAL(I) */
		.pat = V4L2_STD_PAL_I,
		.std = V4L2_STD_PAL_I,
	},
	{	/* SECAM(L/L') */
		.pat = V4L2_STD_SECAM_L|V4L2_STD_SECAM_LC,
		.std = V4L2_STD_SECAM_L|V4L2_STD_SECAM_LC,
	},
	{	/* PAL(D/D1/K) */
		.pat = V4L2_STD_DK,
		.std = V4L2_STD_PAL_D|V4L2_STD_PAL_D1|V4L2_STD_PAL_K,
	},
};

static void pvr2_hdw_setup_std(struct pvr2_hdw *hdw)
{
	char buf[40];
	unsigned int bcnt;
	v4l2_std_id std1,std2,std3;

	std1 = get_default_standard(hdw);
	std3 = std1 ? 0 : hdw->hdw_desc->default_std_mask;

	bcnt = pvr2_std_id_to_str(buf,sizeof(buf),hdw->std_mask_eeprom);
	pvr2_trace(PVR2_TRACE_STD,
		   "Supported video standard(s) reported available in hardware: %.*s",
		   bcnt,buf);

	hdw->std_mask_avail = hdw->std_mask_eeprom;

	std2 = (std1|std3) & ~hdw->std_mask_avail;
	if (std2) {
		bcnt = pvr2_std_id_to_str(buf,sizeof(buf),std2);
		pvr2_trace(PVR2_TRACE_STD,
			   "Expanding supported video standards to include: %.*s",
			   bcnt,buf);
		hdw->std_mask_avail |= std2;
	}

	hdw->std_info_cur.def.type_bitmask.valid_bits = hdw->std_mask_avail;

	if (std1) {
		bcnt = pvr2_std_id_to_str(buf,sizeof(buf),std1);
		pvr2_trace(PVR2_TRACE_STD,
			   "Initial video standard forced to %.*s",
			   bcnt,buf);
		hdw->std_mask_cur = std1;
		hdw->std_dirty = !0;
		return;
	}
	if (std3) {
		bcnt = pvr2_std_id_to_str(buf,sizeof(buf),std3);
		pvr2_trace(PVR2_TRACE_STD,
			   "Initial video standard (determined by device type): %.*s",
			   bcnt, buf);
		hdw->std_mask_cur = std3;
		hdw->std_dirty = !0;
		return;
	}

	{
		unsigned int idx;
		for (idx = 0; idx < ARRAY_SIZE(std_eeprom_maps); idx++) {
			if (std_eeprom_maps[idx].msk ?
			    ((std_eeprom_maps[idx].pat ^
			     hdw->std_mask_eeprom) &
			     std_eeprom_maps[idx].msk) :
			    (std_eeprom_maps[idx].pat !=
			     hdw->std_mask_eeprom)) continue;
			bcnt = pvr2_std_id_to_str(buf,sizeof(buf),
						  std_eeprom_maps[idx].std);
			pvr2_trace(PVR2_TRACE_STD,
				   "Initial video standard guessed as %.*s",
				   bcnt,buf);
			hdw->std_mask_cur = std_eeprom_maps[idx].std;
			hdw->std_dirty = !0;
			return;
		}
	}

}


static unsigned int pvr2_copy_i2c_addr_list(
	unsigned short *dst, const unsigned char *src,
	unsigned int dst_max)
{
	unsigned int cnt = 0;
	if (!src) return 0;
	while (src[cnt] && (cnt + 1) < dst_max) {
		dst[cnt] = src[cnt];
		cnt++;
	}
	dst[cnt] = I2C_CLIENT_END;
	return cnt;
}


static void pvr2_hdw_cx25840_vbi_hack(struct pvr2_hdw *hdw)
{
	/*
	  Mike Isely <isely@pobox.com> 19-Nov-2006 - This bit of nuttiness
	  for cx25840 causes that module to correctly set up its video
	  scaling.  This is really a problem in the cx25840 module itself,
	  but we work around it here.  The problem has not been seen in
	  ivtv because there VBI is supported and set up.  We don't do VBI
	  here (at least not yet) and thus we never attempted to even set
	  it up.
	*/
	struct v4l2_format fmt;
	if (hdw->decoder_client_id != PVR2_CLIENT_ID_CX25840) {
		/* We're not using a cx25840 so don't enable the hack */
		return;
	}

	pvr2_trace(PVR2_TRACE_INIT,
		   "Module ID %u: Executing cx25840 VBI hack",
		   hdw->decoder_client_id);
	memset(&fmt, 0, sizeof(fmt));
	fmt.type = V4L2_BUF_TYPE_SLICED_VBI_CAPTURE;
	fmt.fmt.sliced.service_lines[0][21] = V4L2_SLICED_CAPTION_525;
	fmt.fmt.sliced.service_lines[1][21] = V4L2_SLICED_CAPTION_525;
	v4l2_device_call_all(&hdw->v4l2_dev, hdw->decoder_client_id,
			     vbi, s_sliced_fmt, &fmt.fmt.sliced);
}


static int pvr2_hdw_load_subdev(struct pvr2_hdw *hdw,
				const struct pvr2_device_client_desc *cd)
{
	const char *fname;
	unsigned char mid;
	struct v4l2_subdev *sd;
	unsigned int i2ccnt;
	const unsigned char *p;
	/* Arbitrary count - max # i2c addresses we will probe */
	unsigned short i2caddr[25];

	mid = cd->module_id;
	fname = (mid < ARRAY_SIZE(module_names)) ? module_names[mid] : NULL;
	if (!fname) {
		pvr2_trace(PVR2_TRACE_ERROR_LEGS,
			   "Module ID %u for device %s has no name?  The driver might have a configuration problem.",
			   mid,
			   hdw->hdw_desc->description);
		return -EINVAL;
	}
	pvr2_trace(PVR2_TRACE_INIT,
		   "Module ID %u (%s) for device %s being loaded...",
		   mid, fname,
		   hdw->hdw_desc->description);

	i2ccnt = pvr2_copy_i2c_addr_list(i2caddr, cd->i2c_address_list,
					 ARRAY_SIZE(i2caddr));
	if (!i2ccnt && ((p = (mid < ARRAY_SIZE(module_i2c_addresses)) ?
			 module_i2c_addresses[mid] : NULL) != NULL)) {
		/* Second chance: Try default i2c address list */
		i2ccnt = pvr2_copy_i2c_addr_list(i2caddr, p,
						 ARRAY_SIZE(i2caddr));
		if (i2ccnt) {
			pvr2_trace(PVR2_TRACE_INIT,
				   "Module ID %u: Using default i2c address list",
				   mid);
		}
	}

	if (!i2ccnt) {
		pvr2_trace(PVR2_TRACE_ERROR_LEGS,
			   "Module ID %u (%s) for device %s: No i2c addresses.	The driver might have a configuration problem.",
			   mid, fname, hdw->hdw_desc->description);
		return -EINVAL;
	}

	if (i2ccnt == 1) {
		pvr2_trace(PVR2_TRACE_INIT,
			   "Module ID %u: Setting up with specified i2c address 0x%x",
			   mid, i2caddr[0]);
		sd = v4l2_i2c_new_subdev(&hdw->v4l2_dev, &hdw->i2c_adap,
					 fname, i2caddr[0], NULL);
	} else {
		pvr2_trace(PVR2_TRACE_INIT,
			   "Module ID %u: Setting up with address probe list",
			   mid);
		sd = v4l2_i2c_new_subdev(&hdw->v4l2_dev, &hdw->i2c_adap,
					 fname, 0, i2caddr);
	}

	if (!sd) {
		pvr2_trace(PVR2_TRACE_ERROR_LEGS,
			   "Module ID %u (%s) for device %s failed to load.  Possible missing sub-device kernel module or initialization failure within module.",
			   mid, fname, hdw->hdw_desc->description);
		return -EIO;
	}

	/* Tag this sub-device instance with the module ID we know about.
	   In other places we'll use that tag to determine if the instance
	   requires special handling. */
	sd->grp_id = mid;

	pvr2_trace(PVR2_TRACE_INFO, "Attached sub-driver %s", fname);


	/* client-specific setup... */
	switch (mid) {
	case PVR2_CLIENT_ID_CX25840:
	case PVR2_CLIENT_ID_SAA7115:
		hdw->decoder_client_id = mid;
		break;
	default: break;
	}

	return 0;
}


static void pvr2_hdw_load_modules(struct pvr2_hdw *hdw)
{
	unsigned int idx;
	const struct pvr2_string_table *cm;
	const struct pvr2_device_client_table *ct;
	int okFl = !0;

	cm = &hdw->hdw_desc->client_modules;
	for (idx = 0; idx < cm->cnt; idx++) {
		request_module(cm->lst[idx]);
	}

	ct = &hdw->hdw_desc->client_table;
	for (idx = 0; idx < ct->cnt; idx++) {
		if (pvr2_hdw_load_subdev(hdw, &ct->lst[idx]) < 0) okFl = 0;
	}
	if (!okFl) {
		hdw->flag_modulefail = !0;
		pvr2_hdw_render_useless(hdw);
	}
}


static void pvr2_hdw_setup_low(struct pvr2_hdw *hdw)
{
	int ret;
	unsigned int idx;
	struct pvr2_ctrl *cptr;
	int reloadFl = 0;
	if (hdw->hdw_desc->fx2_firmware.cnt) {
		if (!reloadFl) {
			reloadFl =
				(hdw->usb_intf->cur_altsetting->desc.bNumEndpoints
				 == 0);
			if (reloadFl) {
				pvr2_trace(PVR2_TRACE_INIT,
					   "USB endpoint config looks strange; possibly firmware needs to be loaded");
			}
		}
		if (!reloadFl) {
			reloadFl = !pvr2_hdw_check_firmware(hdw);
			if (reloadFl) {
				pvr2_trace(PVR2_TRACE_INIT,
					   "Check for FX2 firmware failed; possibly firmware needs to be loaded");
			}
		}
		if (reloadFl) {
			if (pvr2_upload_firmware1(hdw) != 0) {
				pvr2_trace(PVR2_TRACE_ERROR_LEGS,
					   "Failure uploading firmware1");
			}
			return;
		}
	}
	hdw->fw1_state = FW1_STATE_OK;

	if (!pvr2_hdw_dev_ok(hdw)) return;

	hdw->force_dirty = !0;

	if (!hdw->hdw_desc->flag_no_powerup) {
		pvr2_hdw_cmd_powerup(hdw);
		if (!pvr2_hdw_dev_ok(hdw)) return;
	}

	/* Take the IR chip out of reset, if appropriate */
	if (hdw->ir_scheme_active == PVR2_IR_SCHEME_ZILOG) {
		pvr2_issue_simple_cmd(hdw,
				      FX2CMD_HCW_ZILOG_RESET |
				      (1 << 8) |
				      ((0) << 16));
	}

	/* This step MUST happen after the earlier powerup step */
	pvr2_i2c_core_init(hdw);
	if (!pvr2_hdw_dev_ok(hdw)) return;

	/* Reset demod only on Hauppauge 160xxx platform */
	if (le16_to_cpu(hdw->usb_dev->descriptor.idVendor) == 0x2040 &&
	    (le16_to_cpu(hdw->usb_dev->descriptor.idProduct) == 0x7502 ||
	     le16_to_cpu(hdw->usb_dev->descriptor.idProduct) == 0x7510)) {
		pr_info("%s(): resetting 160xxx demod\n", __func__);
		/* TODO: not sure this is proper place to reset once only */
		pvr2_issue_simple_cmd(hdw,
				      FX2CMD_HCW_DEMOD_RESET_PIN |
				      (1 << 8) |
				      ((0) << 16));
		usleep_range(10000, 10500);
		pvr2_issue_simple_cmd(hdw,
				      FX2CMD_HCW_DEMOD_RESET_PIN |
				      (1 << 8) |
				      ((1) << 16));
		usleep_range(10000, 10500);
	}

	pvr2_hdw_load_modules(hdw);
	if (!pvr2_hdw_dev_ok(hdw)) return;

	v4l2_device_call_all(&hdw->v4l2_dev, 0, core, load_fw);

	for (idx = 0; idx < CTRLDEF_COUNT; idx++) {
		cptr = hdw->controls + idx;
		if (cptr->info->skip_init) continue;
		if (!cptr->info->set_value) continue;
		cptr->info->set_value(cptr,~0,cptr->info->default_value);
	}

	pvr2_hdw_cx25840_vbi_hack(hdw);

	/* Set up special default values for the television and radio
	   frequencies here.  It's not really important what these defaults
	   are, but I set them to something usable in the Chicago area just
	   to make driver testing a little easier. */

	hdw->freqValTelevision = default_tv_freq;
	hdw->freqValRadio = default_radio_freq;

	// Do not use pvr2_reset_ctl_endpoints() here.  It is not
	// thread-safe against the normal pvr2_send_request() mechanism.
	// (We should make it thread safe).

	if (hdw->hdw_desc->flag_has_hauppauge_rom) {
		ret = pvr2_hdw_get_eeprom_addr(hdw);
		if (!pvr2_hdw_dev_ok(hdw)) return;
		if (ret < 0) {
			pvr2_trace(PVR2_TRACE_ERROR_LEGS,
				   "Unable to determine location of eeprom, skipping");
		} else {
			hdw->eeprom_addr = ret;
			pvr2_eeprom_analyze(hdw);
			if (!pvr2_hdw_dev_ok(hdw)) return;
		}
	} else {
		hdw->tuner_type = hdw->hdw_desc->default_tuner_type;
		hdw->tuner_updated = !0;
		hdw->std_mask_eeprom = V4L2_STD_ALL;
	}

	if (hdw->serial_number) {
		idx = scnprintf(hdw->identifier, sizeof(hdw->identifier) - 1,
				"sn-%lu", hdw->serial_number);
	} else if (hdw->unit_number >= 0) {
		idx = scnprintf(hdw->identifier, sizeof(hdw->identifier) - 1,
				"unit-%c",
				hdw->unit_number + 'a');
	} else {
		idx = scnprintf(hdw->identifier, sizeof(hdw->identifier) - 1,
				"unit-??");
	}
	hdw->identifier[idx] = 0;

	pvr2_hdw_setup_std(hdw);

	if (!get_default_tuner_type(hdw)) {
		pvr2_trace(PVR2_TRACE_INIT,
			   "pvr2_hdw_setup: Tuner type overridden to %d",
			   hdw->tuner_type);
	}


	if (!pvr2_hdw_dev_ok(hdw)) return;

	if (hdw->hdw_desc->signal_routing_scheme ==
	    PVR2_ROUTING_SCHEME_GOTVIEW) {
		/* Ensure that GPIO 11 is set to output for GOTVIEW
		   hardware. */
		pvr2_hdw_gpio_chg_dir(hdw,(1 << 11),~0);
	}

	pvr2_hdw_commit_setup(hdw);

	hdw->vid_stream = pvr2_stream_create();
	if (!pvr2_hdw_dev_ok(hdw)) return;
	pvr2_trace(PVR2_TRACE_INIT,
		   "pvr2_hdw_setup: video stream is %p",hdw->vid_stream);
	if (hdw->vid_stream) {
		idx = get_default_error_tolerance(hdw);
		if (idx) {
			pvr2_trace(PVR2_TRACE_INIT,
				   "pvr2_hdw_setup: video stream %p setting tolerance %u",
				   hdw->vid_stream,idx);
		}
		pvr2_stream_setup(hdw->vid_stream,hdw->usb_dev,
				  PVR2_VID_ENDPOINT,idx);
	}

	if (!pvr2_hdw_dev_ok(hdw)) return;

	hdw->flag_init_ok = !0;

	pvr2_hdw_state_sched(hdw);
}


/* Set up the structure and attempt to put the device into a usable state.
   This can be a time-consuming operation, which is why it is not done
   internally as part of the create() step. */
static void pvr2_hdw_setup(struct pvr2_hdw *hdw)
{
	pvr2_trace(PVR2_TRACE_INIT,"pvr2_hdw_setup(hdw=%p) begin",hdw);
	do {
		pvr2_hdw_setup_low(hdw);
		pvr2_trace(PVR2_TRACE_INIT,
			   "pvr2_hdw_setup(hdw=%p) done, ok=%d init_ok=%d",
			   hdw,pvr2_hdw_dev_ok(hdw),hdw->flag_init_ok);
		if (pvr2_hdw_dev_ok(hdw)) {
			if (hdw->flag_init_ok) {
				pvr2_trace(
					PVR2_TRACE_INFO,
					"Device initialization completed successfully.");
				break;
			}
			if (hdw->fw1_state == FW1_STATE_RELOAD) {
				pvr2_trace(
					PVR2_TRACE_INFO,
					"Device microcontroller firmware (re)loaded; it should now reset and reconnect.");
				break;
			}
			pvr2_trace(
				PVR2_TRACE_ERROR_LEGS,
				"Device initialization was not successful.");
			if (hdw->fw1_state == FW1_STATE_MISSING) {
				pvr2_trace(
					PVR2_TRACE_ERROR_LEGS,
					"Giving up since device microcontroller firmware appears to be missing.");
				break;
			}
		}
		if (hdw->flag_modulefail) {
			pvr2_trace(
				PVR2_TRACE_ERROR_LEGS,
				"***WARNING*** pvrusb2 driver initialization failed due to the failure of one or more sub-device kernel modules.");
			pvr2_trace(
				PVR2_TRACE_ERROR_LEGS,
				"You need to resolve the failing condition before this driver can function.  There should be some earlier messages giving more information about the problem.");
			break;
		}
		if (procreload) {
			pvr2_trace(
				PVR2_TRACE_ERROR_LEGS,
				"Attempting pvrusb2 recovery by reloading primary firmware.");
			pvr2_trace(
				PVR2_TRACE_ERROR_LEGS,
				"If this works, device should disconnect and reconnect in a sane state.");
			hdw->fw1_state = FW1_STATE_UNKNOWN;
			pvr2_upload_firmware1(hdw);
		} else {
			pvr2_trace(
				PVR2_TRACE_ERROR_LEGS,
				"***WARNING*** pvrusb2 device hardware appears to be jammed and I can't clear it.");
			pvr2_trace(
				PVR2_TRACE_ERROR_LEGS,
				"You might need to power cycle the pvrusb2 device in order to recover.");
		}
	} while (0);
	pvr2_trace(PVR2_TRACE_INIT,"pvr2_hdw_setup(hdw=%p) end",hdw);
}


/* Perform second stage initialization.  Set callback pointer first so that
   we can avoid a possible initialization race (if the kernel thread runs
   before the callback has been set). */
int pvr2_hdw_initialize(struct pvr2_hdw *hdw,
			void (*callback_func)(void *),
			void *callback_data)
{
	LOCK_TAKE(hdw->big_lock); do {
		if (hdw->flag_disconnected) {
			/* Handle a race here: If we're already
			   disconnected by this point, then give up.  If we
			   get past this then we'll remain connected for
			   the duration of initialization since the entire
			   initialization sequence is now protected by the
			   big_lock. */
			break;
		}
		hdw->state_data = callback_data;
		hdw->state_func = callback_func;
		pvr2_hdw_setup(hdw);
	} while (0); LOCK_GIVE(hdw->big_lock);
	return hdw->flag_init_ok;
}


/* Create, set up, and return a structure for interacting with the
   underlying hardware.  */
struct pvr2_hdw *pvr2_hdw_create(struct usb_interface *intf,
				 const struct usb_device_id *devid)
{
	unsigned int idx,cnt1,cnt2,m;
	struct pvr2_hdw *hdw = NULL;
	int valid_std_mask;
	struct pvr2_ctrl *cptr;
	struct usb_device *usb_dev;
	const struct pvr2_device_desc *hdw_desc;
	__u8 ifnum;
	struct v4l2_queryctrl qctrl;
	struct pvr2_ctl_info *ciptr;

	usb_dev = interface_to_usbdev(intf);

	hdw_desc = (const struct pvr2_device_desc *)(devid->driver_info);

	if (hdw_desc == NULL) {
		pvr2_trace(PVR2_TRACE_INIT, "pvr2_hdw_create: No device description pointer, unable to continue.");
		pvr2_trace(PVR2_TRACE_INIT,
			   "If you have a new device type, please contact Mike Isely <isely@pobox.com> to get it included in the driver");
		goto fail;
	}

	hdw = kzalloc(sizeof(*hdw),GFP_KERNEL);
	pvr2_trace(PVR2_TRACE_INIT,"pvr2_hdw_create: hdw=%p, type \"%s\"",
		   hdw,hdw_desc->description);
	pvr2_trace(PVR2_TRACE_INFO, "Hardware description: %s",
		hdw_desc->description);
	if (hdw_desc->flag_is_experimental) {
		pvr2_trace(PVR2_TRACE_INFO, "**********");
		pvr2_trace(PVR2_TRACE_INFO,
			   "***WARNING*** Support for this device (%s) is experimental.",
							      hdw_desc->description);
		pvr2_trace(PVR2_TRACE_INFO,
			   "Important functionality might not be entirely working.");
		pvr2_trace(PVR2_TRACE_INFO,
			   "Please consider contacting the driver author to help with further stabilization of the driver.");
		pvr2_trace(PVR2_TRACE_INFO, "**********");
	}
	if (!hdw) goto fail;

	timer_setup(&hdw->quiescent_timer, pvr2_hdw_quiescent_timeout, 0);

	timer_setup(&hdw->decoder_stabilization_timer,
		    pvr2_hdw_decoder_stabilization_timeout, 0);

	timer_setup(&hdw->encoder_wait_timer, pvr2_hdw_encoder_wait_timeout,
		    0);

	timer_setup(&hdw->encoder_run_timer, pvr2_hdw_encoder_run_timeout, 0);

	hdw->master_state = PVR2_STATE_DEAD;

	init_waitqueue_head(&hdw->state_wait_data);

	hdw->tuner_signal_stale = !0;
	cx2341x_fill_defaults(&hdw->enc_ctl_state);

	/* Calculate which inputs are OK */
	m = 0;
	if (hdw_desc->flag_has_analogtuner) m |= 1 << PVR2_CVAL_INPUT_TV;
	if (hdw_desc->digital_control_scheme != PVR2_DIGITAL_SCHEME_NONE) {
		m |= 1 << PVR2_CVAL_INPUT_DTV;
	}
	if (hdw_desc->flag_has_svideo) m |= 1 << PVR2_CVAL_INPUT_SVIDEO;
	if (hdw_desc->flag_has_composite) m |= 1 << PVR2_CVAL_INPUT_COMPOSITE;
	if (hdw_desc->flag_has_fmradio) m |= 1 << PVR2_CVAL_INPUT_RADIO;
	hdw->input_avail_mask = m;
	hdw->input_allowed_mask = hdw->input_avail_mask;

	/* If not a hybrid device, pathway_state never changes.  So
	   initialize it here to what it should forever be. */
	if (!(hdw->input_avail_mask & (1 << PVR2_CVAL_INPUT_DTV))) {
		hdw->pathway_state = PVR2_PATHWAY_ANALOG;
	} else if (!(hdw->input_avail_mask & (1 << PVR2_CVAL_INPUT_TV))) {
		hdw->pathway_state = PVR2_PATHWAY_DIGITAL;
	}

	hdw->control_cnt = CTRLDEF_COUNT;
	hdw->control_cnt += MPEGDEF_COUNT;
	hdw->controls = kcalloc(hdw->control_cnt, sizeof(struct pvr2_ctrl),
				GFP_KERNEL);
	if (!hdw->controls) goto fail;
	hdw->hdw_desc = hdw_desc;
	hdw->ir_scheme_active = hdw->hdw_desc->ir_scheme;
	for (idx = 0; idx < hdw->control_cnt; idx++) {
		cptr = hdw->controls + idx;
		cptr->hdw = hdw;
	}
	for (idx = 0; idx < 32; idx++) {
		hdw->std_mask_ptrs[idx] = hdw->std_mask_names[idx];
	}
	for (idx = 0; idx < CTRLDEF_COUNT; idx++) {
		cptr = hdw->controls + idx;
		cptr->info = control_defs+idx;
	}

	/* Ensure that default input choice is a valid one. */
	m = hdw->input_avail_mask;
	if (m) for (idx = 0; idx < (sizeof(m) << 3); idx++) {
		if (!((1UL << idx) & m)) continue;
		hdw->input_val = idx;
		break;
	}

	/* Define and configure additional controls from cx2341x module. */
	hdw->mpeg_ctrl_info = kcalloc(MPEGDEF_COUNT,
				      sizeof(*(hdw->mpeg_ctrl_info)),
				      GFP_KERNEL);
	if (!hdw->mpeg_ctrl_info) goto fail;
	for (idx = 0; idx < MPEGDEF_COUNT; idx++) {
		cptr = hdw->controls + idx + CTRLDEF_COUNT;
		ciptr = &(hdw->mpeg_ctrl_info[idx].info);
		ciptr->desc = hdw->mpeg_ctrl_info[idx].desc;
		ciptr->name = mpeg_ids[idx].strid;
		ciptr->v4l_id = mpeg_ids[idx].id;
		ciptr->skip_init = !0;
		ciptr->get_value = ctrl_cx2341x_get;
		ciptr->get_v4lflags = ctrl_cx2341x_getv4lflags;
		ciptr->is_dirty = ctrl_cx2341x_is_dirty;
		if (!idx) ciptr->clear_dirty = ctrl_cx2341x_clear_dirty;
		qctrl.id = ciptr->v4l_id;
		cx2341x_ctrl_query(&hdw->enc_ctl_state,&qctrl);
		if (!(qctrl.flags & V4L2_CTRL_FLAG_READ_ONLY)) {
			ciptr->set_value = ctrl_cx2341x_set;
		}
		strscpy(hdw->mpeg_ctrl_info[idx].desc, qctrl.name,
			sizeof(hdw->mpeg_ctrl_info[idx].desc));
		ciptr->default_value = qctrl.default_value;
		switch (qctrl.type) {
		default:
		case V4L2_CTRL_TYPE_INTEGER:
			ciptr->type = pvr2_ctl_int;
			ciptr->def.type_int.min_value = qctrl.minimum;
			ciptr->def.type_int.max_value = qctrl.maximum;
			break;
		case V4L2_CTRL_TYPE_BOOLEAN:
			ciptr->type = pvr2_ctl_bool;
			break;
		case V4L2_CTRL_TYPE_MENU:
			ciptr->type = pvr2_ctl_enum;
			ciptr->def.type_enum.value_names =
				cx2341x_ctrl_get_menu(&hdw->enc_ctl_state,
								ciptr->v4l_id);
			for (cnt1 = 0;
			     ciptr->def.type_enum.value_names[cnt1] != NULL;
			     cnt1++) { }
			ciptr->def.type_enum.count = cnt1;
			break;
		}
		cptr->info = ciptr;
	}

	// Initialize control data regarding video standard masks
	valid_std_mask = pvr2_std_get_usable();
	for (idx = 0; idx < 32; idx++) {
		if (!(valid_std_mask & (1UL << idx))) continue;
		cnt1 = pvr2_std_id_to_str(
			hdw->std_mask_names[idx],
			sizeof(hdw->std_mask_names[idx])-1,
			1UL << idx);
		hdw->std_mask_names[idx][cnt1] = 0;
	}
	cptr = pvr2_hdw_get_ctrl_by_id(hdw,PVR2_CID_STDAVAIL);
	if (cptr) {
		memcpy(&hdw->std_info_avail,cptr->info,
		       sizeof(hdw->std_info_avail));
		cptr->info = &hdw->std_info_avail;
		hdw->std_info_avail.def.type_bitmask.bit_names =
			hdw->std_mask_ptrs;
		hdw->std_info_avail.def.type_bitmask.valid_bits =
			valid_std_mask;
	}
	cptr = pvr2_hdw_get_ctrl_by_id(hdw,PVR2_CID_STDCUR);
	if (cptr) {
		memcpy(&hdw->std_info_cur,cptr->info,
		       sizeof(hdw->std_info_cur));
		cptr->info = &hdw->std_info_cur;
		hdw->std_info_cur.def.type_bitmask.bit_names =
			hdw->std_mask_ptrs;
		hdw->std_info_cur.def.type_bitmask.valid_bits =
			valid_std_mask;
	}
	cptr = pvr2_hdw_get_ctrl_by_id(hdw,PVR2_CID_STDDETECT);
	if (cptr) {
		memcpy(&hdw->std_info_detect,cptr->info,
		       sizeof(hdw->std_info_detect));
		cptr->info = &hdw->std_info_detect;
		hdw->std_info_detect.def.type_bitmask.bit_names =
			hdw->std_mask_ptrs;
		hdw->std_info_detect.def.type_bitmask.valid_bits =
			valid_std_mask;
	}

	hdw->cropcap_stale = !0;
	hdw->eeprom_addr = -1;
	hdw->unit_number = -1;
	hdw->v4l_minor_number_video = -1;
	hdw->v4l_minor_number_vbi = -1;
	hdw->v4l_minor_number_radio = -1;
	hdw->ctl_write_buffer = kmalloc(PVR2_CTL_BUFFSIZE,GFP_KERNEL);
	if (!hdw->ctl_write_buffer) goto fail;
	hdw->ctl_read_buffer = kmalloc(PVR2_CTL_BUFFSIZE,GFP_KERNEL);
	if (!hdw->ctl_read_buffer) goto fail;
	hdw->ctl_write_urb = usb_alloc_urb(0,GFP_KERNEL);
	if (!hdw->ctl_write_urb) goto fail;
	hdw->ctl_read_urb = usb_alloc_urb(0,GFP_KERNEL);
	if (!hdw->ctl_read_urb) goto fail;

	if (v4l2_device_register(&intf->dev, &hdw->v4l2_dev) != 0) {
		pvr2_trace(PVR2_TRACE_ERROR_LEGS,
			   "Error registering with v4l core, giving up");
		goto fail;
	}
	mutex_lock(&pvr2_unit_mtx);
	do {
		for (idx = 0; idx < PVR_NUM; idx++) {
			if (unit_pointers[idx]) continue;
			hdw->unit_number = idx;
			unit_pointers[idx] = hdw;
			break;
		}
	} while (0);
	mutex_unlock(&pvr2_unit_mtx);

	cnt1 = 0;
	cnt2 = scnprintf(hdw->name+cnt1,sizeof(hdw->name)-cnt1,"pvrusb2");
	cnt1 += cnt2;
	if (hdw->unit_number >= 0) {
		cnt2 = scnprintf(hdw->name+cnt1,sizeof(hdw->name)-cnt1,"_%c",
				 ('a' + hdw->unit_number));
		cnt1 += cnt2;
	}
	if (cnt1 >= sizeof(hdw->name)) cnt1 = sizeof(hdw->name)-1;
	hdw->name[cnt1] = 0;

	INIT_WORK(&hdw->workpoll,pvr2_hdw_worker_poll);

	pvr2_trace(PVR2_TRACE_INIT,"Driver unit number is %d, name is %s",
		   hdw->unit_number,hdw->name);

	hdw->tuner_type = -1;
	hdw->flag_ok = !0;

	hdw->usb_intf = intf;
	hdw->usb_dev = usb_dev;

	usb_make_path(hdw->usb_dev, hdw->bus_info, sizeof(hdw->bus_info));

	ifnum = hdw->usb_intf->cur_altsetting->desc.bInterfaceNumber;
	usb_set_interface(hdw->usb_dev,ifnum,0);

	mutex_init(&hdw->ctl_lock_mutex);
	mutex_init(&hdw->big_lock_mutex);

	return hdw;
 fail:
	if (hdw) {
		del_timer_sync(&hdw->quiescent_timer);
		del_timer_sync(&hdw->decoder_stabilization_timer);
		del_timer_sync(&hdw->encoder_run_timer);
		del_timer_sync(&hdw->encoder_wait_timer);
		flush_work(&hdw->workpoll);
		usb_free_urb(hdw->ctl_read_urb);
		usb_free_urb(hdw->ctl_write_urb);
		kfree(hdw->ctl_read_buffer);
		kfree(hdw->ctl_write_buffer);
		kfree(hdw->controls);
		kfree(hdw->mpeg_ctrl_info);
		kfree(hdw);
	}
	return NULL;
}


/* Remove _all_ associations between this driver and the underlying USB
   layer. */
static void pvr2_hdw_remove_usb_stuff(struct pvr2_hdw *hdw)
{
	if (hdw->flag_disconnected) return;
	pvr2_trace(PVR2_TRACE_INIT,"pvr2_hdw_remove_usb_stuff: hdw=%p",hdw);
	if (hdw->ctl_read_urb) {
		usb_kill_urb(hdw->ctl_read_urb);
		usb_free_urb(hdw->ctl_read_urb);
		hdw->ctl_read_urb = NULL;
	}
	if (hdw->ctl_write_urb) {
		usb_kill_urb(hdw->ctl_write_urb);
		usb_free_urb(hdw->ctl_write_urb);
		hdw->ctl_write_urb = NULL;
	}
	if (hdw->ctl_read_buffer) {
		kfree(hdw->ctl_read_buffer);
		hdw->ctl_read_buffer = NULL;
	}
	if (hdw->ctl_write_buffer) {
		kfree(hdw->ctl_write_buffer);
		hdw->ctl_write_buffer = NULL;
	}
	hdw->flag_disconnected = !0;
	/* If we don't do this, then there will be a dangling struct device
	   reference to our disappearing device persisting inside the V4L
	   core... */
	v4l2_device_disconnect(&hdw->v4l2_dev);
	hdw->usb_dev = NULL;
	hdw->usb_intf = NULL;
	pvr2_hdw_render_useless(hdw);
}

void pvr2_hdw_set_v4l2_dev(struct pvr2_hdw *hdw, struct video_device *vdev)
{
	vdev->v4l2_dev = &hdw->v4l2_dev;
}

/* Destroy hardware interaction structure */
void pvr2_hdw_destroy(struct pvr2_hdw *hdw)
{
	if (!hdw) return;
	pvr2_trace(PVR2_TRACE_INIT,"pvr2_hdw_destroy: hdw=%p",hdw);
	flush_work(&hdw->workpoll);
	del_timer_sync(&hdw->quiescent_timer);
	del_timer_sync(&hdw->decoder_stabilization_timer);
	del_timer_sync(&hdw->encoder_run_timer);
	del_timer_sync(&hdw->encoder_wait_timer);
	if (hdw->fw_buffer) {
		kfree(hdw->fw_buffer);
		hdw->fw_buffer = NULL;
	}
	if (hdw->vid_stream) {
		pvr2_stream_destroy(hdw->vid_stream);
		hdw->vid_stream = NULL;
	}
	pvr2_i2c_core_done(hdw);
	v4l2_device_unregister(&hdw->v4l2_dev);
	pvr2_hdw_remove_usb_stuff(hdw);
	mutex_lock(&pvr2_unit_mtx);
	do {
		if ((hdw->unit_number >= 0) &&
		    (hdw->unit_number < PVR_NUM) &&
		    (unit_pointers[hdw->unit_number] == hdw)) {
			unit_pointers[hdw->unit_number] = NULL;
		}
	} while (0);
	mutex_unlock(&pvr2_unit_mtx);
	kfree(hdw->controls);
	kfree(hdw->mpeg_ctrl_info);
	kfree(hdw);
}


int pvr2_hdw_dev_ok(struct pvr2_hdw *hdw)
{
	return (hdw && hdw->flag_ok);
}


/* Called when hardware has been unplugged */
void pvr2_hdw_disconnect(struct pvr2_hdw *hdw)
{
	pvr2_trace(PVR2_TRACE_INIT,"pvr2_hdw_disconnect(hdw=%p)",hdw);
	LOCK_TAKE(hdw->big_lock);
	LOCK_TAKE(hdw->ctl_lock);
	pvr2_hdw_remove_usb_stuff(hdw);
	LOCK_GIVE(hdw->ctl_lock);
	LOCK_GIVE(hdw->big_lock);
}


/* Get the number of defined controls */
unsigned int pvr2_hdw_get_ctrl_count(struct pvr2_hdw *hdw)
{
	return hdw->control_cnt;
}


/* Retrieve a control handle given its index (0..count-1) */
struct pvr2_ctrl *pvr2_hdw_get_ctrl_by_index(struct pvr2_hdw *hdw,
					     unsigned int idx)
{
	if (idx >= hdw->control_cnt) return NULL;
	return hdw->controls + idx;
}


/* Retrieve a control handle given its index (0..count-1) */
struct pvr2_ctrl *pvr2_hdw_get_ctrl_by_id(struct pvr2_hdw *hdw,
					  unsigned int ctl_id)
{
	struct pvr2_ctrl *cptr;
	unsigned int idx;
	int i;

	/* This could be made a lot more efficient, but for now... */
	for (idx = 0; idx < hdw->control_cnt; idx++) {
		cptr = hdw->controls + idx;
		i = cptr->info->internal_id;
		if (i && (i == ctl_id)) return cptr;
	}
	return NULL;
}


/* Given a V4L ID, retrieve the control structure associated with it. */
struct pvr2_ctrl *pvr2_hdw_get_ctrl_v4l(struct pvr2_hdw *hdw,unsigned int ctl_id)
{
	struct pvr2_ctrl *cptr;
	unsigned int idx;
	int i;

	/* This could be made a lot more efficient, but for now... */
	for (idx = 0; idx < hdw->control_cnt; idx++) {
		cptr = hdw->controls + idx;
		i = cptr->info->v4l_id;
		if (i && (i == ctl_id)) return cptr;
	}
	return NULL;
}


/* Given a V4L ID for its immediate predecessor, retrieve the control
   structure associated with it. */
struct pvr2_ctrl *pvr2_hdw_get_ctrl_nextv4l(struct pvr2_hdw *hdw,
					    unsigned int ctl_id)
{
	struct pvr2_ctrl *cptr,*cp2;
	unsigned int idx;
	int i;

	/* This could be made a lot more efficient, but for now... */
	cp2 = NULL;
	for (idx = 0; idx < hdw->control_cnt; idx++) {
		cptr = hdw->controls + idx;
		i = cptr->info->v4l_id;
		if (!i) continue;
		if (i <= ctl_id) continue;
		if (cp2 && (cp2->info->v4l_id < i)) continue;
		cp2 = cptr;
	}
	return cp2;
	return NULL;
}


static const char *get_ctrl_typename(enum pvr2_ctl_type tp)
{
	switch (tp) {
	case pvr2_ctl_int: return "integer";
	case pvr2_ctl_enum: return "enum";
	case pvr2_ctl_bool: return "boolean";
	case pvr2_ctl_bitmask: return "bitmask";
	}
	return "";
}


static void pvr2_subdev_set_control(struct pvr2_hdw *hdw, int id,
				    const char *name, int val)
{
	struct v4l2_control ctrl;
	struct v4l2_subdev *sd;

	pvr2_trace(PVR2_TRACE_CHIPS, "subdev v4l2 %s=%d", name, val);
	memset(&ctrl, 0, sizeof(ctrl));
	ctrl.id = id;
	ctrl.value = val;

	v4l2_device_for_each_subdev(sd, &hdw->v4l2_dev)
		v4l2_s_ctrl(NULL, sd->ctrl_handler, &ctrl);
}

#define PVR2_SUBDEV_SET_CONTROL(hdw, id, lab) \
	if ((hdw)->lab##_dirty || (hdw)->force_dirty) {		\
		pvr2_subdev_set_control(hdw, id, #lab, (hdw)->lab##_val); \
	}

static v4l2_std_id pvr2_hdw_get_detected_std(struct pvr2_hdw *hdw)
{
	v4l2_std_id std;
	std = (v4l2_std_id)hdw->std_mask_avail;
	v4l2_device_call_all(&hdw->v4l2_dev, 0,
			     video, querystd, &std);
	return std;
}

/* Execute whatever commands are required to update the state of all the
   sub-devices so that they match our current control values. */
static void pvr2_subdev_update(struct pvr2_hdw *hdw)
{
	struct v4l2_subdev *sd;
	unsigned int id;
	pvr2_subdev_update_func fp;

	pvr2_trace(PVR2_TRACE_CHIPS, "subdev update...");

	if (hdw->tuner_updated || hdw->force_dirty) {
		struct tuner_setup setup;
		pvr2_trace(PVR2_TRACE_CHIPS, "subdev tuner set_type(%d)",
			   hdw->tuner_type);
		if (((int)(hdw->tuner_type)) >= 0) {
			memset(&setup, 0, sizeof(setup));
			setup.addr = ADDR_UNSET;
			setup.type = hdw->tuner_type;
			setup.mode_mask = T_RADIO | T_ANALOG_TV;
			v4l2_device_call_all(&hdw->v4l2_dev, 0,
					     tuner, s_type_addr, &setup);
		}
	}

	if (hdw->input_dirty || hdw->std_dirty || hdw->force_dirty) {
		pvr2_trace(PVR2_TRACE_CHIPS, "subdev v4l2 set_standard");
		if (hdw->input_val == PVR2_CVAL_INPUT_RADIO) {
			v4l2_device_call_all(&hdw->v4l2_dev, 0,
					     tuner, s_radio);
		} else {
			v4l2_std_id vs;
			vs = hdw->std_mask_cur;
			v4l2_device_call_all(&hdw->v4l2_dev, 0,
					     video, s_std, vs);
			pvr2_hdw_cx25840_vbi_hack(hdw);
		}
		hdw->tuner_signal_stale = !0;
		hdw->cropcap_stale = !0;
	}

	PVR2_SUBDEV_SET_CONTROL(hdw, V4L2_CID_BRIGHTNESS, brightness);
	PVR2_SUBDEV_SET_CONTROL(hdw, V4L2_CID_CONTRAST, contrast);
	PVR2_SUBDEV_SET_CONTROL(hdw, V4L2_CID_SATURATION, saturation);
	PVR2_SUBDEV_SET_CONTROL(hdw, V4L2_CID_HUE, hue);
	PVR2_SUBDEV_SET_CONTROL(hdw, V4L2_CID_AUDIO_MUTE, mute);
	PVR2_SUBDEV_SET_CONTROL(hdw, V4L2_CID_AUDIO_VOLUME, volume);
	PVR2_SUBDEV_SET_CONTROL(hdw, V4L2_CID_AUDIO_BALANCE, balance);
	PVR2_SUBDEV_SET_CONTROL(hdw, V4L2_CID_AUDIO_BASS, bass);
	PVR2_SUBDEV_SET_CONTROL(hdw, V4L2_CID_AUDIO_TREBLE, treble);

	if (hdw->input_dirty || hdw->audiomode_dirty || hdw->force_dirty) {
		struct v4l2_tuner vt;
		memset(&vt, 0, sizeof(vt));
		vt.type = (hdw->input_val == PVR2_CVAL_INPUT_RADIO) ?
			V4L2_TUNER_RADIO : V4L2_TUNER_ANALOG_TV;
		vt.audmode = hdw->audiomode_val;
		v4l2_device_call_all(&hdw->v4l2_dev, 0, tuner, s_tuner, &vt);
	}

	if (hdw->freqDirty || hdw->force_dirty) {
		unsigned long fv;
		struct v4l2_frequency freq;
		fv = pvr2_hdw_get_cur_freq(hdw);
		pvr2_trace(PVR2_TRACE_CHIPS, "subdev v4l2 set_freq(%lu)", fv);
		if (hdw->tuner_signal_stale) pvr2_hdw_status_poll(hdw);
		memset(&freq, 0, sizeof(freq));
		if (hdw->tuner_signal_info.capability & V4L2_TUNER_CAP_LOW) {
			/* ((fv * 1000) / 62500) */
			freq.frequency = (fv * 2) / 125;
		} else {
			freq.frequency = fv / 62500;
		}
		/* tuner-core currently doesn't seem to care about this, but
		   let's set it anyway for completeness. */
		if (hdw->input_val == PVR2_CVAL_INPUT_RADIO) {
			freq.type = V4L2_TUNER_RADIO;
		} else {
			freq.type = V4L2_TUNER_ANALOG_TV;
		}
		freq.tuner = 0;
		v4l2_device_call_all(&hdw->v4l2_dev, 0, tuner,
				     s_frequency, &freq);
	}

	if (hdw->res_hor_dirty || hdw->res_ver_dirty || hdw->force_dirty) {
		struct v4l2_subdev_format format = {
			.which = V4L2_SUBDEV_FORMAT_ACTIVE,
		};

		format.format.width = hdw->res_hor_val;
		format.format.height = hdw->res_ver_val;
		format.format.code = MEDIA_BUS_FMT_FIXED;
		pvr2_trace(PVR2_TRACE_CHIPS, "subdev v4l2 set_size(%dx%d)",
			   format.format.width, format.format.height);
		v4l2_device_call_all(&hdw->v4l2_dev, 0, pad, set_fmt,
				     NULL, &format);
	}

	if (hdw->srate_dirty || hdw->force_dirty) {
		u32 val;
		pvr2_trace(PVR2_TRACE_CHIPS, "subdev v4l2 set_audio %d",
			   hdw->srate_val);
		switch (hdw->srate_val) {
		default:
		case V4L2_MPEG_AUDIO_SAMPLING_FREQ_48000:
			val = 48000;
			break;
		case V4L2_MPEG_AUDIO_SAMPLING_FREQ_44100:
			val = 44100;
			break;
		case V4L2_MPEG_AUDIO_SAMPLING_FREQ_32000:
			val = 32000;
			break;
		}
		v4l2_device_call_all(&hdw->v4l2_dev, 0,
				     audio, s_clock_freq, val);
	}

	/* Unable to set crop parameters; there is apparently no equivalent
	   for VIDIOC_S_CROP */

	v4l2_device_for_each_subdev(sd, &hdw->v4l2_dev) {
		id = sd->grp_id;
		if (id >= ARRAY_SIZE(pvr2_module_update_functions)) continue;
		fp = pvr2_module_update_functions[id];
		if (!fp) continue;
		(*fp)(hdw, sd);
	}

	if (hdw->tuner_signal_stale || hdw->cropcap_stale) {
		pvr2_hdw_status_poll(hdw);
	}
}


/* Figure out if we need to commit control changes.  If so, mark internal
   state flags to indicate this fact and return true.  Otherwise do nothing
   else and return false. */
static int pvr2_hdw_commit_setup(struct pvr2_hdw *hdw)
{
	unsigned int idx;
	struct pvr2_ctrl *cptr;
	int value;
	int commit_flag = hdw->force_dirty;
	char buf[100];
	unsigned int bcnt,ccnt;

	for (idx = 0; idx < hdw->control_cnt; idx++) {
		cptr = hdw->controls + idx;
		if (!cptr->info->is_dirty) continue;
		if (!cptr->info->is_dirty(cptr)) continue;
		commit_flag = !0;

		if (!(pvrusb2_debug & PVR2_TRACE_CTL)) continue;
		bcnt = scnprintf(buf,sizeof(buf),"\"%s\" <-- ",
				 cptr->info->name);
		value = 0;
		cptr->info->get_value(cptr,&value);
		pvr2_ctrl_value_to_sym_internal(cptr,~0,value,
						buf+bcnt,
						sizeof(buf)-bcnt,&ccnt);
		bcnt += ccnt;
		bcnt += scnprintf(buf+bcnt,sizeof(buf)-bcnt," <%s>",
				  get_ctrl_typename(cptr->info->type));
		pvr2_trace(PVR2_TRACE_CTL,
			   "/*--TRACE_COMMIT--*/ %.*s",
			   bcnt,buf);
	}

	if (!commit_flag) {
		/* Nothing has changed */
		return 0;
	}

	hdw->state_pipeline_config = 0;
	trace_stbit("state_pipeline_config",hdw->state_pipeline_config);
	pvr2_hdw_state_sched(hdw);

	return !0;
}


/* Perform all operations needed to commit all control changes.  This must
   be performed in synchronization with the pipeline state and is thus
   expected to be called as part of the driver's worker thread.  Return
   true if commit successful, otherwise return false to indicate that
   commit isn't possible at this time. */
static int pvr2_hdw_commit_execute(struct pvr2_hdw *hdw)
{
	unsigned int idx;
	struct pvr2_ctrl *cptr;
	int disruptive_change;

	if (hdw->input_dirty && hdw->state_pathway_ok &&
	    (((hdw->input_val == PVR2_CVAL_INPUT_DTV) ?
	      PVR2_PATHWAY_DIGITAL : PVR2_PATHWAY_ANALOG) !=
	     hdw->pathway_state)) {
		/* Change of mode being asked for... */
		hdw->state_pathway_ok = 0;
		trace_stbit("state_pathway_ok", hdw->state_pathway_ok);
	}
	if (!hdw->state_pathway_ok) {
		/* Can't commit anything until pathway is ok. */
		return 0;
	}

	/* Handle some required side effects when the video standard is
	   changed.... */
	if (hdw->std_dirty) {
		int nvres;
		int gop_size;
		if (hdw->std_mask_cur & V4L2_STD_525_60) {
			nvres = 480;
			gop_size = 15;
		} else {
			nvres = 576;
			gop_size = 12;
		}
		/* Rewrite the vertical resolution to be appropriate to the
		   video standard that has been selected. */
		if (nvres != hdw->res_ver_val) {
			hdw->res_ver_val = nvres;
			hdw->res_ver_dirty = !0;
		}
		/* Rewrite the GOP size to be appropriate to the video
		   standard that has been selected. */
		if (gop_size != hdw->enc_ctl_state.video_gop_size) {
			struct v4l2_ext_controls cs;
			struct v4l2_ext_control c1;
			memset(&cs, 0, sizeof(cs));
			memset(&c1, 0, sizeof(c1));
			cs.controls = &c1;
			cs.count = 1;
			c1.id = V4L2_CID_MPEG_VIDEO_GOP_SIZE;
			c1.value = gop_size;
			cx2341x_ext_ctrls(&hdw->enc_ctl_state, 0, &cs,
					  VIDIOC_S_EXT_CTRLS);
		}
	}

	/* The broadcast decoder can only scale down, so if
	 * res_*_dirty && crop window < output format ==> enlarge crop.
	 *
	 * The mpeg encoder receives fields of res_hor_val dots and
	 * res_ver_val halflines.  Limits: hor<=720, ver<=576.
	 */
	if (hdw->res_hor_dirty && hdw->cropw_val < hdw->res_hor_val) {
		hdw->cropw_val = hdw->res_hor_val;
		hdw->cropw_dirty = !0;
	} else if (hdw->cropw_dirty) {
		hdw->res_hor_dirty = !0;           /* must rescale */
		hdw->res_hor_val = min(720, hdw->cropw_val);
	}
	if (hdw->res_ver_dirty && hdw->croph_val < hdw->res_ver_val) {
		hdw->croph_val = hdw->res_ver_val;
		hdw->croph_dirty = !0;
	} else if (hdw->croph_dirty) {
		int nvres = hdw->std_mask_cur & V4L2_STD_525_60 ? 480 : 576;
		hdw->res_ver_dirty = !0;
		hdw->res_ver_val = min(nvres, hdw->croph_val);
	}

	/* If any of the below has changed, then we can't do the update
	   while the pipeline is running.  Pipeline must be paused first
	   and decoder -> encoder connection be made quiescent before we
	   can proceed. */
	disruptive_change =
		(hdw->std_dirty ||
		 hdw->enc_unsafe_stale ||
		 hdw->srate_dirty ||
		 hdw->res_ver_dirty ||
		 hdw->res_hor_dirty ||
		 hdw->cropw_dirty ||
		 hdw->croph_dirty ||
		 hdw->input_dirty ||
		 (hdw->active_stream_type != hdw->desired_stream_type));
	if (disruptive_change && !hdw->state_pipeline_idle) {
		/* Pipeline is not idle; we can't proceed.  Arrange to
		   cause pipeline to stop so that we can try this again
		   later.... */
		hdw->state_pipeline_pause = !0;
		return 0;
	}

	if (hdw->srate_dirty) {
		/* Write new sample rate into control structure since
		 * the master copy is stale.  We must track srate
		 * separate from the mpeg control structure because
		 * other logic also uses this value. */
		struct v4l2_ext_controls cs;
		struct v4l2_ext_control c1;
		memset(&cs,0,sizeof(cs));
		memset(&c1,0,sizeof(c1));
		cs.controls = &c1;
		cs.count = 1;
		c1.id = V4L2_CID_MPEG_AUDIO_SAMPLING_FREQ;
		c1.value = hdw->srate_val;
		cx2341x_ext_ctrls(&hdw->enc_ctl_state, 0, &cs,VIDIOC_S_EXT_CTRLS);
	}

	if (hdw->active_stream_type != hdw->desired_stream_type) {
		/* Handle any side effects of stream config here */
		hdw->active_stream_type = hdw->desired_stream_type;
	}

	if (hdw->hdw_desc->signal_routing_scheme ==
	    PVR2_ROUTING_SCHEME_GOTVIEW) {
		u32 b;
		/* Handle GOTVIEW audio switching */
		pvr2_hdw_gpio_get_out(hdw,&b);
		if (hdw->input_val == PVR2_CVAL_INPUT_RADIO) {
			/* Set GPIO 11 */
			pvr2_hdw_gpio_chg_out(hdw,(1 << 11),~0);
		} else {
			/* Clear GPIO 11 */
			pvr2_hdw_gpio_chg_out(hdw,(1 << 11),0);
		}
	}

	/* Check and update state for all sub-devices. */
	pvr2_subdev_update(hdw);

	hdw->tuner_updated = 0;
	hdw->force_dirty = 0;
	for (idx = 0; idx < hdw->control_cnt; idx++) {
		cptr = hdw->controls + idx;
		if (!cptr->info->clear_dirty) continue;
		cptr->info->clear_dirty(cptr);
	}

	if ((hdw->pathway_state == PVR2_PATHWAY_ANALOG) &&
	    hdw->state_encoder_run) {
		/* If encoder isn't running or it can't be touched, then
		   this will get worked out later when we start the
		   encoder. */
		if (pvr2_encoder_adjust(hdw) < 0) return !0;
	}

	hdw->state_pipeline_config = !0;
	/* Hardware state may have changed in a way to cause the cropping
	   capabilities to have changed.  So mark it stale, which will
	   cause a later re-fetch. */
	trace_stbit("state_pipeline_config",hdw->state_pipeline_config);
	return !0;
}


int pvr2_hdw_commit_ctl(struct pvr2_hdw *hdw)
{
	int fl;
	LOCK_TAKE(hdw->big_lock);
	fl = pvr2_hdw_commit_setup(hdw);
	LOCK_GIVE(hdw->big_lock);
	if (!fl) return 0;
	return pvr2_hdw_wait(hdw,0);
}


static void pvr2_hdw_worker_poll(struct work_struct *work)
{
	int fl = 0;
	struct pvr2_hdw *hdw = container_of(work,struct pvr2_hdw,workpoll);
	LOCK_TAKE(hdw->big_lock); do {
		fl = pvr2_hdw_state_eval(hdw);
	} while (0); LOCK_GIVE(hdw->big_lock);
	if (fl && hdw->state_func) {
		hdw->state_func(hdw->state_data);
	}
}


static int pvr2_hdw_wait(struct pvr2_hdw *hdw,int state)
{
	return wait_event_interruptible(
		hdw->state_wait_data,
		(hdw->state_stale == 0) &&
		(!state || (hdw->master_state != state)));
}


/* Return name for this driver instance */
const char *pvr2_hdw_get_driver_name(struct pvr2_hdw *hdw)
{
	return hdw->name;
}


const char *pvr2_hdw_get_desc(struct pvr2_hdw *hdw)
{
	return hdw->hdw_desc->description;
}


const char *pvr2_hdw_get_type(struct pvr2_hdw *hdw)
{
	return hdw->hdw_desc->shortname;
}


int pvr2_hdw_is_hsm(struct pvr2_hdw *hdw)
{
	int result;
	LOCK_TAKE(hdw->ctl_lock); do {
		hdw->cmd_buffer[0] = FX2CMD_GET_USB_SPEED;
		result = pvr2_send_request(hdw,
					   hdw->cmd_buffer,1,
					   hdw->cmd_buffer,1);
		if (result < 0) break;
		result = (hdw->cmd_buffer[0] != 0);
	} while(0); LOCK_GIVE(hdw->ctl_lock);
	return result;
}


/* Execute poll of tuner status */
void pvr2_hdw_execute_tuner_poll(struct pvr2_hdw *hdw)
{
	LOCK_TAKE(hdw->big_lock); do {
		pvr2_hdw_status_poll(hdw);
	} while (0); LOCK_GIVE(hdw->big_lock);
}


static int pvr2_hdw_check_cropcap(struct pvr2_hdw *hdw)
{
	if (!hdw->cropcap_stale) {
		return 0;
	}
	pvr2_hdw_status_poll(hdw);
	if (hdw->cropcap_stale) {
		return -EIO;
	}
	return 0;
}


/* Return information about cropping capabilities */
int pvr2_hdw_get_cropcap(struct pvr2_hdw *hdw, struct v4l2_cropcap *pp)
{
	int stat = 0;
	LOCK_TAKE(hdw->big_lock);
	stat = pvr2_hdw_check_cropcap(hdw);
	if (!stat) {
		memcpy(pp, &hdw->cropcap_info, sizeof(hdw->cropcap_info));
	}
	LOCK_GIVE(hdw->big_lock);
	return stat;
}


/* Return information about the tuner */
int pvr2_hdw_get_tuner_status(struct pvr2_hdw *hdw,struct v4l2_tuner *vtp)
{
	LOCK_TAKE(hdw->big_lock); do {
		if (hdw->tuner_signal_stale) {
			pvr2_hdw_status_poll(hdw);
		}
		memcpy(vtp,&hdw->tuner_signal_info,sizeof(struct v4l2_tuner));
	} while (0); LOCK_GIVE(hdw->big_lock);
	return 0;
}


/* Get handle to video output stream */
struct pvr2_stream *pvr2_hdw_get_video_stream(struct pvr2_hdw *hp)
{
	return hp->vid_stream;
}


void pvr2_hdw_trigger_module_log(struct pvr2_hdw *hdw)
{
	int nr = pvr2_hdw_get_unit_number(hdw);
	LOCK_TAKE(hdw->big_lock);
	do {
		pr_info("pvrusb2: =================  START STATUS CARD #%d  =================\n", nr);
		v4l2_device_call_all(&hdw->v4l2_dev, 0, core, log_status);
		pvr2_trace(PVR2_TRACE_INFO,"cx2341x config:");
		cx2341x_log_status(&hdw->enc_ctl_state, "pvrusb2");
		pvr2_hdw_state_log_state(hdw);
		pr_info("pvrusb2: ==================  END STATUS CARD #%d  ==================\n", nr);
	} while (0);
	LOCK_GIVE(hdw->big_lock);
}


/* Grab EEPROM contents, needed for direct method. */
#define EEPROM_SIZE 8192
#define trace_eeprom(...) pvr2_trace(PVR2_TRACE_EEPROM,__VA_ARGS__)
static u8 *pvr2_full_eeprom_fetch(struct pvr2_hdw *hdw)
{
	struct i2c_msg msg[2];
	u8 *eeprom;
	u8 iadd[2];
	u8 addr;
	u16 eepromSize;
	unsigned int offs;
	int ret;
	int mode16 = 0;
	unsigned pcnt,tcnt;
	eeprom = kzalloc(EEPROM_SIZE, GFP_KERNEL);
	if (!eeprom) {
		pvr2_trace(PVR2_TRACE_ERROR_LEGS,
			   "Failed to allocate memory required to read eeprom");
		return NULL;
	}

	trace_eeprom("Value for eeprom addr from controller was 0x%x",
		     hdw->eeprom_addr);
	addr = hdw->eeprom_addr;
	/* Seems that if the high bit is set, then the *real* eeprom
	   address is shifted right now bit position (noticed this in
	   newer PVR USB2 hardware) */
	if (addr & 0x80) addr >>= 1;

	/* FX2 documentation states that a 16bit-addressed eeprom is
	   expected if the I2C address is an odd number (yeah, this is
	   strange but it's what they do) */
	mode16 = (addr & 1);
	eepromSize = (mode16 ? EEPROM_SIZE : 256);
	trace_eeprom("Examining %d byte eeprom at location 0x%x using %d bit addressing",
		     eepromSize, addr,
		     mode16 ? 16 : 8);

	msg[0].addr = addr;
	msg[0].flags = 0;
	msg[0].len = mode16 ? 2 : 1;
	msg[0].buf = iadd;
	msg[1].addr = addr;
	msg[1].flags = I2C_M_RD;

	/* We have to do the actual eeprom data fetch ourselves, because
	   (1) we're only fetching part of the eeprom, and (2) if we were
	   getting the whole thing our I2C driver can't grab it in one
	   pass - which is what tveeprom is otherwise going to attempt */
	for (tcnt = 0; tcnt < EEPROM_SIZE; tcnt += pcnt) {
		pcnt = 16;
		if (pcnt + tcnt > EEPROM_SIZE) pcnt = EEPROM_SIZE-tcnt;
		offs = tcnt + (eepromSize - EEPROM_SIZE);
		if (mode16) {
			iadd[0] = offs >> 8;
			iadd[1] = offs;
		} else {
			iadd[0] = offs;
		}
		msg[1].len = pcnt;
		msg[1].buf = eeprom+tcnt;
		if ((ret = i2c_transfer(&hdw->i2c_adap,
					msg,ARRAY_SIZE(msg))) != 2) {
			pvr2_trace(PVR2_TRACE_ERROR_LEGS,
				   "eeprom fetch set offs err=%d",ret);
			kfree(eeprom);
			return NULL;
		}
	}
	return eeprom;
}


void pvr2_hdw_cpufw_set_enabled(struct pvr2_hdw *hdw,
				int mode,
				int enable_flag)
{
	int ret;
	u16 address;
	unsigned int pipe;
	LOCK_TAKE(hdw->big_lock); do {
		if ((hdw->fw_buffer == NULL) == !enable_flag) break;

		if (!enable_flag) {
			pvr2_trace(PVR2_TRACE_FIRMWARE,
				   "Cleaning up after CPU firmware fetch");
			kfree(hdw->fw_buffer);
			hdw->fw_buffer = NULL;
			hdw->fw_size = 0;
			if (hdw->fw_cpu_flag) {
				/* Now release the CPU.  It will disconnect
				   and reconnect later. */
				pvr2_hdw_cpureset_assert(hdw,0);
			}
			break;
		}

		hdw->fw_cpu_flag = (mode != 2);
		if (hdw->fw_cpu_flag) {
			hdw->fw_size = (mode == 1) ? 0x4000 : 0x2000;
			pvr2_trace(PVR2_TRACE_FIRMWARE,
				   "Preparing to suck out CPU firmware (size=%u)",
				   hdw->fw_size);
			hdw->fw_buffer = kzalloc(hdw->fw_size,GFP_KERNEL);
			if (!hdw->fw_buffer) {
				hdw->fw_size = 0;
				break;
			}

			/* We have to hold the CPU during firmware upload. */
			pvr2_hdw_cpureset_assert(hdw,1);

			/* download the firmware from address 0000-1fff in 2048
			   (=0x800) bytes chunk. */

			pvr2_trace(PVR2_TRACE_FIRMWARE,
				   "Grabbing CPU firmware");
			pipe = usb_rcvctrlpipe(hdw->usb_dev, 0);
			for(address = 0; address < hdw->fw_size;
			    address += 0x800) {
				ret = usb_control_msg(hdw->usb_dev,pipe,
						      0xa0,0xc0,
						      address,0,
						      hdw->fw_buffer+address,
						      0x800,HZ);
				if (ret < 0) break;
			}

			pvr2_trace(PVR2_TRACE_FIRMWARE,
				   "Done grabbing CPU firmware");
		} else {
			pvr2_trace(PVR2_TRACE_FIRMWARE,
				   "Sucking down EEPROM contents");
			hdw->fw_buffer = pvr2_full_eeprom_fetch(hdw);
			if (!hdw->fw_buffer) {
				pvr2_trace(PVR2_TRACE_FIRMWARE,
					   "EEPROM content suck failed.");
				break;
			}
			hdw->fw_size = EEPROM_SIZE;
			pvr2_trace(PVR2_TRACE_FIRMWARE,
				   "Done sucking down EEPROM contents");
		}

	} while (0); LOCK_GIVE(hdw->big_lock);
}


/* Return true if we're in a mode for retrieval CPU firmware */
int pvr2_hdw_cpufw_get_enabled(struct pvr2_hdw *hdw)
{
	return hdw->fw_buffer != NULL;
}


int pvr2_hdw_cpufw_get(struct pvr2_hdw *hdw,unsigned int offs,
		       char *buf,unsigned int cnt)
{
	int ret = -EINVAL;
	LOCK_TAKE(hdw->big_lock); do {
		if (!buf) break;
		if (!cnt) break;

		if (!hdw->fw_buffer) {
			ret = -EIO;
			break;
		}

		if (offs >= hdw->fw_size) {
			pvr2_trace(PVR2_TRACE_FIRMWARE,
				   "Read firmware data offs=%d EOF",
				   offs);
			ret = 0;
			break;
		}

		if (offs + cnt > hdw->fw_size) cnt = hdw->fw_size - offs;

		memcpy(buf,hdw->fw_buffer+offs,cnt);

		pvr2_trace(PVR2_TRACE_FIRMWARE,
			   "Read firmware data offs=%d cnt=%d",
			   offs,cnt);
		ret = cnt;
	} while (0); LOCK_GIVE(hdw->big_lock);

	return ret;
}


int pvr2_hdw_v4l_get_minor_number(struct pvr2_hdw *hdw,
				  enum pvr2_v4l_type index)
{
	switch (index) {
	case pvr2_v4l_type_video: return hdw->v4l_minor_number_video;
	case pvr2_v4l_type_vbi: return hdw->v4l_minor_number_vbi;
	case pvr2_v4l_type_radio: return hdw->v4l_minor_number_radio;
	default: return -1;
	}
}


/* Store a v4l minor device number */
void pvr2_hdw_v4l_store_minor_number(struct pvr2_hdw *hdw,
				     enum pvr2_v4l_type index,int v)
{
	switch (index) {
	case pvr2_v4l_type_video: hdw->v4l_minor_number_video = v;break;
	case pvr2_v4l_type_vbi: hdw->v4l_minor_number_vbi = v;break;
	case pvr2_v4l_type_radio: hdw->v4l_minor_number_radio = v;break;
	default: break;
	}
}


static void pvr2_ctl_write_complete(struct urb *urb)
{
	struct pvr2_hdw *hdw = urb->context;
	hdw->ctl_write_pend_flag = 0;
	if (hdw->ctl_read_pend_flag) return;
	complete(&hdw->ctl_done);
}


static void pvr2_ctl_read_complete(struct urb *urb)
{
	struct pvr2_hdw *hdw = urb->context;
	hdw->ctl_read_pend_flag = 0;
	if (hdw->ctl_write_pend_flag) return;
	complete(&hdw->ctl_done);
}

struct hdw_timer {
	struct timer_list timer;
	struct pvr2_hdw *hdw;
};

static void pvr2_ctl_timeout(struct timer_list *t)
{
	struct hdw_timer *timer = from_timer(timer, t, timer);
	struct pvr2_hdw *hdw = timer->hdw;

	if (hdw->ctl_write_pend_flag || hdw->ctl_read_pend_flag) {
		hdw->ctl_timeout_flag = !0;
		if (hdw->ctl_write_pend_flag)
			usb_unlink_urb(hdw->ctl_write_urb);
		if (hdw->ctl_read_pend_flag)
			usb_unlink_urb(hdw->ctl_read_urb);
	}
}


/* Issue a command and get a response from the device.  This extended
   version includes a probe flag (which if set means that device errors
   should not be logged or treated as fatal) and a timeout in jiffies.
   This can be used to non-lethally probe the health of endpoint 1. */
static int pvr2_send_request_ex(struct pvr2_hdw *hdw,
				unsigned int timeout,int probe_fl,
				void *write_data,unsigned int write_len,
				void *read_data,unsigned int read_len)
{
	unsigned int idx;
	int status = 0;
	struct hdw_timer timer = {
		.hdw = hdw,
	};

	if (!hdw->ctl_lock_held) {
		pvr2_trace(PVR2_TRACE_ERROR_LEGS,
			   "Attempted to execute control transfer without lock!!");
		return -EDEADLK;
	}
	if (!hdw->flag_ok && !probe_fl) {
		pvr2_trace(PVR2_TRACE_ERROR_LEGS,
			   "Attempted to execute control transfer when device not ok");
		return -EIO;
	}
	if (!(hdw->ctl_read_urb && hdw->ctl_write_urb)) {
		if (!probe_fl) {
			pvr2_trace(PVR2_TRACE_ERROR_LEGS,
				   "Attempted to execute control transfer when USB is disconnected");
		}
		return -ENOTTY;
	}

	/* Ensure that we have sane parameters */
	if (!write_data) write_len = 0;
	if (!read_data) read_len = 0;
	if (write_len > PVR2_CTL_BUFFSIZE) {
		pvr2_trace(
			PVR2_TRACE_ERROR_LEGS,
			"Attempted to execute %d byte control-write transfer (limit=%d)",
			write_len,PVR2_CTL_BUFFSIZE);
		return -EINVAL;
	}
	if (read_len > PVR2_CTL_BUFFSIZE) {
		pvr2_trace(
			PVR2_TRACE_ERROR_LEGS,
			"Attempted to execute %d byte control-read transfer (limit=%d)",
			write_len,PVR2_CTL_BUFFSIZE);
		return -EINVAL;
	}
	if ((!write_len) && (!read_len)) {
		pvr2_trace(
			PVR2_TRACE_ERROR_LEGS,
			"Attempted to execute null control transfer?");
		return -EINVAL;
	}


	hdw->cmd_debug_state = 1;
	if (write_len && write_data)
		hdw->cmd_debug_code = ((unsigned char *)write_data)[0];
	else
		hdw->cmd_debug_code = 0;
	hdw->cmd_debug_write_len = write_len;
	hdw->cmd_debug_read_len = read_len;

	/* Initialize common stuff */
	init_completion(&hdw->ctl_done);
	hdw->ctl_timeout_flag = 0;
	hdw->ctl_write_pend_flag = 0;
	hdw->ctl_read_pend_flag = 0;
	timer_setup_on_stack(&timer.timer, pvr2_ctl_timeout, 0);
	timer.timer.expires = jiffies + timeout;

	if (write_len && write_data) {
		hdw->cmd_debug_state = 2;
		/* Transfer write data to internal buffer */
		for (idx = 0; idx < write_len; idx++) {
			hdw->ctl_write_buffer[idx] =
				((unsigned char *)write_data)[idx];
		}
		/* Initiate a write request */
		usb_fill_bulk_urb(hdw->ctl_write_urb,
				  hdw->usb_dev,
				  usb_sndbulkpipe(hdw->usb_dev,
						  PVR2_CTL_WRITE_ENDPOINT),
				  hdw->ctl_write_buffer,
				  write_len,
				  pvr2_ctl_write_complete,
				  hdw);
		hdw->ctl_write_urb->actual_length = 0;
		hdw->ctl_write_pend_flag = !0;
		if (usb_urb_ep_type_check(hdw->ctl_write_urb)) {
			pvr2_trace(
				PVR2_TRACE_ERROR_LEGS,
				"Invalid write control endpoint");
			return -EINVAL;
		}
		status = usb_submit_urb(hdw->ctl_write_urb,GFP_KERNEL);
		if (status < 0) {
			pvr2_trace(PVR2_TRACE_ERROR_LEGS,
				   "Failed to submit write-control URB status=%d",
status);
			hdw->ctl_write_pend_flag = 0;
			goto done;
		}
	}

	if (read_len) {
		hdw->cmd_debug_state = 3;
		memset(hdw->ctl_read_buffer,0x43,read_len);
		/* Initiate a read request */
		usb_fill_bulk_urb(hdw->ctl_read_urb,
				  hdw->usb_dev,
				  usb_rcvbulkpipe(hdw->usb_dev,
						  PVR2_CTL_READ_ENDPOINT),
				  hdw->ctl_read_buffer,
				  read_len,
				  pvr2_ctl_read_complete,
				  hdw);
		hdw->ctl_read_urb->actual_length = 0;
		hdw->ctl_read_pend_flag = !0;
		if (usb_urb_ep_type_check(hdw->ctl_read_urb)) {
			pvr2_trace(
				PVR2_TRACE_ERROR_LEGS,
				"Invalid read control endpoint");
			return -EINVAL;
		}
		status = usb_submit_urb(hdw->ctl_read_urb,GFP_KERNEL);
		if (status < 0) {
			pvr2_trace(PVR2_TRACE_ERROR_LEGS,
				   "Failed to submit read-control URB status=%d",
status);
			hdw->ctl_read_pend_flag = 0;
			goto done;
		}
	}

	/* Start timer */
	add_timer(&timer.timer);

	/* Now wait for all I/O to complete */
	hdw->cmd_debug_state = 4;
	while (hdw->ctl_write_pend_flag || hdw->ctl_read_pend_flag) {
		wait_for_completion(&hdw->ctl_done);
	}
	hdw->cmd_debug_state = 5;

	/* Stop timer */
	del_timer_sync(&timer.timer);

	hdw->cmd_debug_state = 6;
	status = 0;

	if (hdw->ctl_timeout_flag) {
		status = -ETIMEDOUT;
		if (!probe_fl) {
			pvr2_trace(PVR2_TRACE_ERROR_LEGS,
				   "Timed out control-write");
		}
		goto done;
	}

	if (write_len) {
		/* Validate results of write request */
		if ((hdw->ctl_write_urb->status != 0) &&
		    (hdw->ctl_write_urb->status != -ENOENT) &&
		    (hdw->ctl_write_urb->status != -ESHUTDOWN) &&
		    (hdw->ctl_write_urb->status != -ECONNRESET)) {
			/* USB subsystem is reporting some kind of failure
			   on the write */
			status = hdw->ctl_write_urb->status;
			if (!probe_fl) {
				pvr2_trace(PVR2_TRACE_ERROR_LEGS,
					   "control-write URB failure, status=%d",
					   status);
			}
			goto done;
		}
		if (hdw->ctl_write_urb->actual_length < write_len) {
			/* Failed to write enough data */
			status = -EIO;
			if (!probe_fl) {
				pvr2_trace(PVR2_TRACE_ERROR_LEGS,
					   "control-write URB short, expected=%d got=%d",
					   write_len,
					   hdw->ctl_write_urb->actual_length);
			}
			goto done;
		}
	}
	if (read_len && read_data) {
		/* Validate results of read request */
		if ((hdw->ctl_read_urb->status != 0) &&
		    (hdw->ctl_read_urb->status != -ENOENT) &&
		    (hdw->ctl_read_urb->status != -ESHUTDOWN) &&
		    (hdw->ctl_read_urb->status != -ECONNRESET)) {
			/* USB subsystem is reporting some kind of failure
			   on the read */
			status = hdw->ctl_read_urb->status;
			if (!probe_fl) {
				pvr2_trace(PVR2_TRACE_ERROR_LEGS,
					   "control-read URB failure, status=%d",
					   status);
			}
			goto done;
		}
		if (hdw->ctl_read_urb->actual_length < read_len) {
			/* Failed to read enough data */
			status = -EIO;
			if (!probe_fl) {
				pvr2_trace(PVR2_TRACE_ERROR_LEGS,
					   "control-read URB short, expected=%d got=%d",
					   read_len,
					   hdw->ctl_read_urb->actual_length);
			}
			goto done;
		}
		/* Transfer retrieved data out from internal buffer */
		for (idx = 0; idx < read_len; idx++) {
			((unsigned char *)read_data)[idx] =
				hdw->ctl_read_buffer[idx];
		}
	}

 done:

	hdw->cmd_debug_state = 0;
	if ((status < 0) && (!probe_fl)) {
		pvr2_hdw_render_useless(hdw);
	}
	destroy_timer_on_stack(&timer.timer);

	return status;
}


int pvr2_send_request(struct pvr2_hdw *hdw,
		      void *write_data,unsigned int write_len,
		      void *read_data,unsigned int read_len)
{
	return pvr2_send_request_ex(hdw,HZ*4,0,
				    write_data,write_len,
				    read_data,read_len);
}


static int pvr2_issue_simple_cmd(struct pvr2_hdw *hdw,u32 cmdcode)
{
	int ret;
	unsigned int cnt = 1;
	unsigned int args = 0;
	LOCK_TAKE(hdw->ctl_lock);
	hdw->cmd_buffer[0] = cmdcode & 0xffu;
	args = (cmdcode >> 8) & 0xffu;
	args = (args > 2) ? 2 : args;
	if (args) {
		cnt += args;
		hdw->cmd_buffer[1] = (cmdcode >> 16) & 0xffu;
		if (args > 1) {
			hdw->cmd_buffer[2] = (cmdcode >> 24) & 0xffu;
		}
	}
	if (pvrusb2_debug & PVR2_TRACE_INIT) {
		unsigned int idx;
		unsigned int ccnt,bcnt;
		char tbuf[50];
		cmdcode &= 0xffu;
		bcnt = 0;
		ccnt = scnprintf(tbuf+bcnt,
				 sizeof(tbuf)-bcnt,
				 "Sending FX2 command 0x%x",cmdcode);
		bcnt += ccnt;
		for (idx = 0; idx < ARRAY_SIZE(pvr2_fx2cmd_desc); idx++) {
			if (pvr2_fx2cmd_desc[idx].id == cmdcode) {
				ccnt = scnprintf(tbuf+bcnt,
						 sizeof(tbuf)-bcnt,
						 " \"%s\"",
						 pvr2_fx2cmd_desc[idx].desc);
				bcnt += ccnt;
				break;
			}
		}
		if (args) {
			ccnt = scnprintf(tbuf+bcnt,
					 sizeof(tbuf)-bcnt,
					 " (%u",hdw->cmd_buffer[1]);
			bcnt += ccnt;
			if (args > 1) {
				ccnt = scnprintf(tbuf+bcnt,
						 sizeof(tbuf)-bcnt,
						 ",%u",hdw->cmd_buffer[2]);
				bcnt += ccnt;
			}
			ccnt = scnprintf(tbuf+bcnt,
					 sizeof(tbuf)-bcnt,
					 ")");
			bcnt += ccnt;
		}
		pvr2_trace(PVR2_TRACE_INIT,"%.*s",bcnt,tbuf);
	}
	ret = pvr2_send_request(hdw,hdw->cmd_buffer,cnt,NULL,0);
	LOCK_GIVE(hdw->ctl_lock);
	return ret;
}


int pvr2_write_register(struct pvr2_hdw *hdw, u16 reg, u32 data)
{
	int ret;

	LOCK_TAKE(hdw->ctl_lock);

	hdw->cmd_buffer[0] = FX2CMD_REG_WRITE;  /* write register prefix */
	PVR2_DECOMPOSE_LE(hdw->cmd_buffer,1,data);
	hdw->cmd_buffer[5] = 0;
	hdw->cmd_buffer[6] = (reg >> 8) & 0xff;
	hdw->cmd_buffer[7] = reg & 0xff;


	ret = pvr2_send_request(hdw, hdw->cmd_buffer, 8, hdw->cmd_buffer, 0);

	LOCK_GIVE(hdw->ctl_lock);

	return ret;
}


static int pvr2_read_register(struct pvr2_hdw *hdw, u16 reg, u32 *data)
{
	int ret = 0;

	LOCK_TAKE(hdw->ctl_lock);

	hdw->cmd_buffer[0] = FX2CMD_REG_READ;  /* read register prefix */
	hdw->cmd_buffer[1] = 0;
	hdw->cmd_buffer[2] = 0;
	hdw->cmd_buffer[3] = 0;
	hdw->cmd_buffer[4] = 0;
	hdw->cmd_buffer[5] = 0;
	hdw->cmd_buffer[6] = (reg >> 8) & 0xff;
	hdw->cmd_buffer[7] = reg & 0xff;

	ret |= pvr2_send_request(hdw, hdw->cmd_buffer, 8, hdw->cmd_buffer, 4);
	*data = PVR2_COMPOSE_LE(hdw->cmd_buffer,0);

	LOCK_GIVE(hdw->ctl_lock);

	return ret;
}


void pvr2_hdw_render_useless(struct pvr2_hdw *hdw)
{
	if (!hdw->flag_ok) return;
	pvr2_trace(PVR2_TRACE_ERROR_LEGS,
		   "Device being rendered inoperable");
	if (hdw->vid_stream) {
		pvr2_stream_setup(hdw->vid_stream,NULL,0,0);
	}
	hdw->flag_ok = 0;
	trace_stbit("flag_ok",hdw->flag_ok);
	pvr2_hdw_state_sched(hdw);
}


void pvr2_hdw_device_reset(struct pvr2_hdw *hdw)
{
	int ret;
	pvr2_trace(PVR2_TRACE_INIT,"Performing a device reset...");
	ret = usb_lock_device_for_reset(hdw->usb_dev,NULL);
	if (ret == 0) {
		ret = usb_reset_device(hdw->usb_dev);
		usb_unlock_device(hdw->usb_dev);
	} else {
		pvr2_trace(PVR2_TRACE_ERROR_LEGS,
			   "Failed to lock USB device ret=%d",ret);
	}
	if (init_pause_msec) {
		pvr2_trace(PVR2_TRACE_INFO,
			   "Waiting %u msec for hardware to settle",
			   init_pause_msec);
		msleep(init_pause_msec);
	}

}


void pvr2_hdw_cpureset_assert(struct pvr2_hdw *hdw,int val)
{
	char *da;
	unsigned int pipe;
	int ret;

	if (!hdw->usb_dev) return;

	da = kmalloc(16, GFP_KERNEL);

	if (da == NULL) {
		pvr2_trace(PVR2_TRACE_ERROR_LEGS,
			   "Unable to allocate memory to control CPU reset");
		return;
	}

	pvr2_trace(PVR2_TRACE_INIT,"cpureset_assert(%d)",val);

	da[0] = val ? 0x01 : 0x00;

	/* Write the CPUCS register on the 8051.  The lsb of the register
	   is the reset bit; a 1 asserts reset while a 0 clears it. */
	pipe = usb_sndctrlpipe(hdw->usb_dev, 0);
	ret = usb_control_msg(hdw->usb_dev,pipe,0xa0,0x40,0xe600,0,da,1,HZ);
	if (ret < 0) {
		pvr2_trace(PVR2_TRACE_ERROR_LEGS,
			   "cpureset_assert(%d) error=%d",val,ret);
		pvr2_hdw_render_useless(hdw);
	}

	kfree(da);
}


int pvr2_hdw_cmd_deep_reset(struct pvr2_hdw *hdw)
{
	return pvr2_issue_simple_cmd(hdw,FX2CMD_DEEP_RESET);
}


int pvr2_hdw_cmd_powerup(struct pvr2_hdw *hdw)
{
	return pvr2_issue_simple_cmd(hdw,FX2CMD_POWER_ON);
}



int pvr2_hdw_cmd_decoder_reset(struct pvr2_hdw *hdw)
{
	pvr2_trace(PVR2_TRACE_INIT,
		   "Requesting decoder reset");
	if (hdw->decoder_client_id) {
		v4l2_device_call_all(&hdw->v4l2_dev, hdw->decoder_client_id,
				     core, reset, 0);
		pvr2_hdw_cx25840_vbi_hack(hdw);
		return 0;
	}
	pvr2_trace(PVR2_TRACE_INIT,
		   "Unable to reset decoder: nothing attached");
	return -ENOTTY;
}


static int pvr2_hdw_cmd_hcw_demod_reset(struct pvr2_hdw *hdw, int onoff)
{
	hdw->flag_ok = !0;

	/* Use this for Hauppauge 160xxx only */
	if (le16_to_cpu(hdw->usb_dev->descriptor.idVendor) == 0x2040 &&
	    (le16_to_cpu(hdw->usb_dev->descriptor.idProduct) == 0x7502 ||
	     le16_to_cpu(hdw->usb_dev->descriptor.idProduct) == 0x7510)) {
		pr_debug("%s(): resetting demod on Hauppauge 160xxx platform skipped\n",
			 __func__);
		/* Can't reset 160xxx or it will trash Demod tristate */
		return pvr2_issue_simple_cmd(hdw,
					     FX2CMD_HCW_MAKO_SLEEP_PIN |
					     (1 << 8) |
					     ((onoff ? 1 : 0) << 16));
	}

	return pvr2_issue_simple_cmd(hdw,
				     FX2CMD_HCW_DEMOD_RESETIN |
				     (1 << 8) |
				     ((onoff ? 1 : 0) << 16));
}


static int pvr2_hdw_cmd_onair_fe_power_ctrl(struct pvr2_hdw *hdw, int onoff)
{
	hdw->flag_ok = !0;
	return pvr2_issue_simple_cmd(hdw,(onoff ?
					  FX2CMD_ONAIR_DTV_POWER_ON :
					  FX2CMD_ONAIR_DTV_POWER_OFF));
}


static int pvr2_hdw_cmd_onair_digital_path_ctrl(struct pvr2_hdw *hdw,
						int onoff)
{
	return pvr2_issue_simple_cmd(hdw,(onoff ?
					  FX2CMD_ONAIR_DTV_STREAMING_ON :
					  FX2CMD_ONAIR_DTV_STREAMING_OFF));
}


static void pvr2_hdw_cmd_modeswitch(struct pvr2_hdw *hdw,int digitalFl)
{
	int cmode;
	/* Compare digital/analog desired setting with current setting.  If
	   they don't match, fix it... */
	cmode = (digitalFl ? PVR2_PATHWAY_DIGITAL : PVR2_PATHWAY_ANALOG);
	if (cmode == hdw->pathway_state) {
		/* They match; nothing to do */
		return;
	}

	switch (hdw->hdw_desc->digital_control_scheme) {
	case PVR2_DIGITAL_SCHEME_HAUPPAUGE:
		pvr2_hdw_cmd_hcw_demod_reset(hdw,digitalFl);
		if (cmode == PVR2_PATHWAY_ANALOG) {
			/* If moving to analog mode, also force the decoder
			   to reset.  If no decoder is attached, then it's
			   ok to ignore this because if/when the decoder
			   attaches, it will reset itself at that time. */
			pvr2_hdw_cmd_decoder_reset(hdw);
		}
		break;
	case PVR2_DIGITAL_SCHEME_ONAIR:
		/* Supposedly we should always have the power on whether in
		   digital or analog mode.  But for now do what appears to
		   work... */
		pvr2_hdw_cmd_onair_fe_power_ctrl(hdw,digitalFl);
		break;
	default: break;
	}

	pvr2_hdw_untrip_unlocked(hdw);
	hdw->pathway_state = cmode;
}


static void pvr2_led_ctrl_hauppauge(struct pvr2_hdw *hdw, int onoff)
{
	/* change some GPIO data
	 *
	 * note: bit d7 of dir appears to control the LED,
	 * so we shut it off here.
	 *
	 */
	if (onoff) {
		pvr2_hdw_gpio_chg_dir(hdw, 0xffffffff, 0x00000481);
	} else {
		pvr2_hdw_gpio_chg_dir(hdw, 0xffffffff, 0x00000401);
	}
	pvr2_hdw_gpio_chg_out(hdw, 0xffffffff, 0x00000000);
}


typedef void (*led_method_func)(struct pvr2_hdw *,int);

static led_method_func led_methods[] = {
	[PVR2_LED_SCHEME_HAUPPAUGE] = pvr2_led_ctrl_hauppauge,
};


/* Toggle LED */
static void pvr2_led_ctrl(struct pvr2_hdw *hdw,int onoff)
{
	unsigned int scheme_id;
	led_method_func fp;

	if ((!onoff) == (!hdw->led_on)) return;

	hdw->led_on = onoff != 0;

	scheme_id = hdw->hdw_desc->led_scheme;
	if (scheme_id < ARRAY_SIZE(led_methods)) {
		fp = led_methods[scheme_id];
	} else {
		fp = NULL;
	}

	if (fp) (*fp)(hdw,onoff);
}


/* Stop / start video stream transport */
static int pvr2_hdw_cmd_usbstream(struct pvr2_hdw *hdw,int runFl)
{
	int ret;

	/* If we're in analog mode, then just issue the usual analog
	   command. */
	if (hdw->pathway_state == PVR2_PATHWAY_ANALOG) {
		return pvr2_issue_simple_cmd(hdw,
					     (runFl ?
					      FX2CMD_STREAMING_ON :
					      FX2CMD_STREAMING_OFF));
		/*Note: Not reached */
	}

	if (hdw->pathway_state != PVR2_PATHWAY_DIGITAL) {
		/* Whoops, we don't know what mode we're in... */
		return -EINVAL;
	}

	/* To get here we have to be in digital mode.  The mechanism here
	   is unfortunately different for different vendors.  So we switch
	   on the device's digital scheme attribute in order to figure out
	   what to do. */
	switch (hdw->hdw_desc->digital_control_scheme) {
	case PVR2_DIGITAL_SCHEME_HAUPPAUGE:
		return pvr2_issue_simple_cmd(hdw,
					     (runFl ?
					      FX2CMD_HCW_DTV_STREAMING_ON :
					      FX2CMD_HCW_DTV_STREAMING_OFF));
	case PVR2_DIGITAL_SCHEME_ONAIR:
		ret = pvr2_issue_simple_cmd(hdw,
					    (runFl ?
					     FX2CMD_STREAMING_ON :
					     FX2CMD_STREAMING_OFF));
		if (ret) return ret;
		return pvr2_hdw_cmd_onair_digital_path_ctrl(hdw,runFl);
	default:
		return -EINVAL;
	}
}


/* Evaluate whether or not state_pathway_ok can change */
static int state_eval_pathway_ok(struct pvr2_hdw *hdw)
{
	if (hdw->state_pathway_ok) {
		/* Nothing to do if pathway is already ok */
		return 0;
	}
	if (!hdw->state_pipeline_idle) {
		/* Not allowed to change anything if pipeline is not idle */
		return 0;
	}
	pvr2_hdw_cmd_modeswitch(hdw,hdw->input_val == PVR2_CVAL_INPUT_DTV);
	hdw->state_pathway_ok = !0;
	trace_stbit("state_pathway_ok",hdw->state_pathway_ok);
	return !0;
}


/* Evaluate whether or not state_encoder_ok can change */
static int state_eval_encoder_ok(struct pvr2_hdw *hdw)
{
	if (hdw->state_encoder_ok) return 0;
	if (hdw->flag_tripped) return 0;
	if (hdw->state_encoder_run) return 0;
	if (hdw->state_encoder_config) return 0;
	if (hdw->state_decoder_run) return 0;
	if (hdw->state_usbstream_run) return 0;
	if (hdw->pathway_state == PVR2_PATHWAY_DIGITAL) {
		if (!hdw->hdw_desc->flag_digital_requires_cx23416) return 0;
	} else if (hdw->pathway_state != PVR2_PATHWAY_ANALOG) {
		return 0;
	}

	if (pvr2_upload_firmware2(hdw) < 0) {
		hdw->flag_tripped = !0;
		trace_stbit("flag_tripped",hdw->flag_tripped);
		return !0;
	}
	hdw->state_encoder_ok = !0;
	trace_stbit("state_encoder_ok",hdw->state_encoder_ok);
	return !0;
}


/* Evaluate whether or not state_encoder_config can change */
static int state_eval_encoder_config(struct pvr2_hdw *hdw)
{
	if (hdw->state_encoder_config) {
		if (hdw->state_encoder_ok) {
			if (hdw->state_pipeline_req &&
			    !hdw->state_pipeline_pause) return 0;
		}
		hdw->state_encoder_config = 0;
		hdw->state_encoder_waitok = 0;
		trace_stbit("state_encoder_waitok",hdw->state_encoder_waitok);
		/* paranoia - solve race if timer just completed */
		del_timer_sync(&hdw->encoder_wait_timer);
	} else {
		if (!hdw->state_pathway_ok ||
		    (hdw->pathway_state != PVR2_PATHWAY_ANALOG) ||
		    !hdw->state_encoder_ok ||
		    !hdw->state_pipeline_idle ||
		    hdw->state_pipeline_pause ||
		    !hdw->state_pipeline_req ||
		    !hdw->state_pipeline_config) {
			/* We must reset the enforced wait interval if
			   anything has happened that might have disturbed
			   the encoder.  This should be a rare case. */
			if (timer_pending(&hdw->encoder_wait_timer)) {
				del_timer_sync(&hdw->encoder_wait_timer);
			}
			if (hdw->state_encoder_waitok) {
				/* Must clear the state - therefore we did
				   something to a state bit and must also
				   return true. */
				hdw->state_encoder_waitok = 0;
				trace_stbit("state_encoder_waitok",
					    hdw->state_encoder_waitok);
				return !0;
			}
			return 0;
		}
		if (!hdw->state_encoder_waitok) {
			if (!timer_pending(&hdw->encoder_wait_timer)) {
				/* waitok flag wasn't set and timer isn't
				   running.  Check flag once more to avoid
				   a race then start the timer.  This is
				   the point when we measure out a minimal
				   quiet interval before doing something to
				   the encoder. */
				if (!hdw->state_encoder_waitok) {
					hdw->encoder_wait_timer.expires =
						jiffies + msecs_to_jiffies(
						TIME_MSEC_ENCODER_WAIT);
					add_timer(&hdw->encoder_wait_timer);
				}
			}
			/* We can't continue until we know we have been
			   quiet for the interval measured by this
			   timer. */
			return 0;
		}
		pvr2_encoder_configure(hdw);
		if (hdw->state_encoder_ok) hdw->state_encoder_config = !0;
	}
	trace_stbit("state_encoder_config",hdw->state_encoder_config);
	return !0;
}


/* Return true if the encoder should not be running. */
static int state_check_disable_encoder_run(struct pvr2_hdw *hdw)
{
	if (!hdw->state_encoder_ok) {
		/* Encoder isn't healthy at the moment, so stop it. */
		return !0;
	}
	if (!hdw->state_pathway_ok) {
		/* Mode is not understood at the moment (i.e. it wants to
		   change), so encoder must be stopped. */
		return !0;
	}

	switch (hdw->pathway_state) {
	case PVR2_PATHWAY_ANALOG:
		if (!hdw->state_decoder_run) {
			/* We're in analog mode and the decoder is not
			   running; thus the encoder should be stopped as
			   well. */
			return !0;
		}
		break;
	case PVR2_PATHWAY_DIGITAL:
		if (hdw->state_encoder_runok) {
			/* This is a funny case.  We're in digital mode so
			   really the encoder should be stopped.  However
			   if it really is running, only kill it after
			   runok has been set.  This gives a chance for the
			   onair quirk to function (encoder must run
			   briefly first, at least once, before onair
			   digital streaming can work). */
			return !0;
		}
		break;
	default:
		/* Unknown mode; so encoder should be stopped. */
		return !0;
	}

	/* If we get here, we haven't found a reason to stop the
	   encoder. */
	return 0;
}


/* Return true if the encoder should be running. */
static int state_check_enable_encoder_run(struct pvr2_hdw *hdw)
{
	if (!hdw->state_encoder_ok) {
		/* Don't run the encoder if it isn't healthy... */
		return 0;
	}
	if (!hdw->state_pathway_ok) {
		/* Don't run the encoder if we don't (yet) know what mode
		   we need to be in... */
		return 0;
	}

	switch (hdw->pathway_state) {
	case PVR2_PATHWAY_ANALOG:
		if (hdw->state_decoder_run && hdw->state_decoder_ready) {
			/* In analog mode, if the decoder is running, then
			   run the encoder. */
			return !0;
		}
		break;
	case PVR2_PATHWAY_DIGITAL:
		if ((hdw->hdw_desc->digital_control_scheme ==
		     PVR2_DIGITAL_SCHEME_ONAIR) &&
		    !hdw->state_encoder_runok) {
			/* This is a quirk.  OnAir hardware won't stream
			   digital until the encoder has been run at least
			   once, for a minimal period of time (empiricially
			   measured to be 1/4 second).  So if we're on
			   OnAir hardware and the encoder has never been
			   run at all, then start the encoder.  Normal
			   state machine logic in the driver will
			   automatically handle the remaining bits. */
			return !0;
		}
		break;
	default:
		/* For completeness (unknown mode; encoder won't run ever) */
		break;
	}
	/* If we get here, then we haven't found any reason to run the
	   encoder, so don't run it. */
	return 0;
}


/* Evaluate whether or not state_encoder_run can change */
static int state_eval_encoder_run(struct pvr2_hdw *hdw)
{
	if (hdw->state_encoder_run) {
		if (!state_check_disable_encoder_run(hdw)) return 0;
		if (hdw->state_encoder_ok) {
			del_timer_sync(&hdw->encoder_run_timer);
			if (pvr2_encoder_stop(hdw) < 0) return !0;
		}
		hdw->state_encoder_run = 0;
	} else {
		if (!state_check_enable_encoder_run(hdw)) return 0;
		if (pvr2_encoder_start(hdw) < 0) return !0;
		hdw->state_encoder_run = !0;
		if (!hdw->state_encoder_runok) {
			hdw->encoder_run_timer.expires = jiffies +
				 msecs_to_jiffies(TIME_MSEC_ENCODER_OK);
			add_timer(&hdw->encoder_run_timer);
		}
	}
	trace_stbit("state_encoder_run",hdw->state_encoder_run);
	return !0;
}


/* Timeout function for quiescent timer. */
static void pvr2_hdw_quiescent_timeout(struct timer_list *t)
{
	struct pvr2_hdw *hdw = from_timer(hdw, t, quiescent_timer);
	hdw->state_decoder_quiescent = !0;
	trace_stbit("state_decoder_quiescent",hdw->state_decoder_quiescent);
	hdw->state_stale = !0;
	schedule_work(&hdw->workpoll);
}


/* Timeout function for decoder stabilization timer. */
static void pvr2_hdw_decoder_stabilization_timeout(struct timer_list *t)
{
	struct pvr2_hdw *hdw = from_timer(hdw, t, decoder_stabilization_timer);
	hdw->state_decoder_ready = !0;
	trace_stbit("state_decoder_ready", hdw->state_decoder_ready);
	hdw->state_stale = !0;
	schedule_work(&hdw->workpoll);
}


/* Timeout function for encoder wait timer. */
static void pvr2_hdw_encoder_wait_timeout(struct timer_list *t)
{
	struct pvr2_hdw *hdw = from_timer(hdw, t, encoder_wait_timer);
	hdw->state_encoder_waitok = !0;
	trace_stbit("state_encoder_waitok",hdw->state_encoder_waitok);
	hdw->state_stale = !0;
	schedule_work(&hdw->workpoll);
}


/* Timeout function for encoder run timer. */
static void pvr2_hdw_encoder_run_timeout(struct timer_list *t)
{
	struct pvr2_hdw *hdw = from_timer(hdw, t, encoder_run_timer);
	if (!hdw->state_encoder_runok) {
		hdw->state_encoder_runok = !0;
		trace_stbit("state_encoder_runok",hdw->state_encoder_runok);
		hdw->state_stale = !0;
		schedule_work(&hdw->workpoll);
	}
}


/* Evaluate whether or not state_decoder_run can change */
static int state_eval_decoder_run(struct pvr2_hdw *hdw)
{
	if (hdw->state_decoder_run) {
		if (hdw->state_encoder_ok) {
			if (hdw->state_pipeline_req &&
			    !hdw->state_pipeline_pause &&
			    hdw->state_pathway_ok) return 0;
		}
		if (!hdw->flag_decoder_missed) {
			pvr2_decoder_enable(hdw,0);
		}
		hdw->state_decoder_quiescent = 0;
		hdw->state_decoder_run = 0;
		/* paranoia - solve race if timer(s) just completed */
		del_timer_sync(&hdw->quiescent_timer);
		/* Kill the stabilization timer, in case we're killing the
		   encoder before the previous stabilization interval has
		   been properly timed. */
		del_timer_sync(&hdw->decoder_stabilization_timer);
		hdw->state_decoder_ready = 0;
	} else {
		if (!hdw->state_decoder_quiescent) {
			if (!timer_pending(&hdw->quiescent_timer)) {
				/* We don't do something about the
				   quiescent timer until right here because
				   we also want to catch cases where the
				   decoder was already not running (like
				   after initialization) as opposed to
				   knowing that we had just stopped it.
				   The second flag check is here to cover a
				   race - the timer could have run and set
				   this flag just after the previous check
				   but before we did the pending check. */
				if (!hdw->state_decoder_quiescent) {
					hdw->quiescent_timer.expires =
						jiffies + msecs_to_jiffies(
						TIME_MSEC_DECODER_WAIT);
					add_timer(&hdw->quiescent_timer);
				}
			}
			/* Don't allow decoder to start again until it has
			   been quiesced first.  This little detail should
			   hopefully further stabilize the encoder. */
			return 0;
		}
		if (!hdw->state_pathway_ok ||
		    (hdw->pathway_state != PVR2_PATHWAY_ANALOG) ||
		    !hdw->state_pipeline_req ||
		    hdw->state_pipeline_pause ||
		    !hdw->state_pipeline_config ||
		    !hdw->state_encoder_config ||
		    !hdw->state_encoder_ok) return 0;
		del_timer_sync(&hdw->quiescent_timer);
		if (hdw->flag_decoder_missed) return 0;
		if (pvr2_decoder_enable(hdw,!0) < 0) return 0;
		hdw->state_decoder_quiescent = 0;
		hdw->state_decoder_ready = 0;
		hdw->state_decoder_run = !0;
		if (hdw->decoder_client_id == PVR2_CLIENT_ID_SAA7115) {
			hdw->decoder_stabilization_timer.expires =
				jiffies + msecs_to_jiffies(
				TIME_MSEC_DECODER_STABILIZATION_WAIT);
			add_timer(&hdw->decoder_stabilization_timer);
		} else {
			hdw->state_decoder_ready = !0;
		}
	}
	trace_stbit("state_decoder_quiescent",hdw->state_decoder_quiescent);
	trace_stbit("state_decoder_run",hdw->state_decoder_run);
	trace_stbit("state_decoder_ready", hdw->state_decoder_ready);
	return !0;
}


/* Evaluate whether or not state_usbstream_run can change */
static int state_eval_usbstream_run(struct pvr2_hdw *hdw)
{
	if (hdw->state_usbstream_run) {
		int fl = !0;
		if (hdw->pathway_state == PVR2_PATHWAY_ANALOG) {
			fl = (hdw->state_encoder_ok &&
			      hdw->state_encoder_run);
		} else if ((hdw->pathway_state == PVR2_PATHWAY_DIGITAL) &&
			   (hdw->hdw_desc->flag_digital_requires_cx23416)) {
			fl = hdw->state_encoder_ok;
		}
		if (fl &&
		    hdw->state_pipeline_req &&
		    !hdw->state_pipeline_pause &&
		    hdw->state_pathway_ok) {
			return 0;
		}
		pvr2_hdw_cmd_usbstream(hdw,0);
		hdw->state_usbstream_run = 0;
	} else {
		if (!hdw->state_pipeline_req ||
		    hdw->state_pipeline_pause ||
		    !hdw->state_pathway_ok) return 0;
		if (hdw->pathway_state == PVR2_PATHWAY_ANALOG) {
			if (!hdw->state_encoder_ok ||
			    !hdw->state_encoder_run) return 0;
		} else if ((hdw->pathway_state == PVR2_PATHWAY_DIGITAL) &&
			   (hdw->hdw_desc->flag_digital_requires_cx23416)) {
			if (!hdw->state_encoder_ok) return 0;
			if (hdw->state_encoder_run) return 0;
			if (hdw->hdw_desc->digital_control_scheme ==
			    PVR2_DIGITAL_SCHEME_ONAIR) {
				/* OnAir digital receivers won't stream
				   unless the analog encoder has run first.
				   Why?  I have no idea.  But don't even
				   try until we know the analog side is
				   known to have run. */
				if (!hdw->state_encoder_runok) return 0;
			}
		}
		if (pvr2_hdw_cmd_usbstream(hdw,!0) < 0) return 0;
		hdw->state_usbstream_run = !0;
	}
	trace_stbit("state_usbstream_run",hdw->state_usbstream_run);
	return !0;
}


/* Attempt to configure pipeline, if needed */
static int state_eval_pipeline_config(struct pvr2_hdw *hdw)
{
	if (hdw->state_pipeline_config ||
	    hdw->state_pipeline_pause) return 0;
	pvr2_hdw_commit_execute(hdw);
	return !0;
}


/* Update pipeline idle and pipeline pause tracking states based on other
   inputs.  This must be called whenever the other relevant inputs have
   changed. */
static int state_update_pipeline_state(struct pvr2_hdw *hdw)
{
	unsigned int st;
	int updatedFl = 0;
	/* Update pipeline state */
	st = !(hdw->state_encoder_run ||
	       hdw->state_decoder_run ||
	       hdw->state_usbstream_run ||
	       (!hdw->state_decoder_quiescent));
	if (!st != !hdw->state_pipeline_idle) {
		hdw->state_pipeline_idle = st;
		updatedFl = !0;
	}
	if (hdw->state_pipeline_idle && hdw->state_pipeline_pause) {
		hdw->state_pipeline_pause = 0;
		updatedFl = !0;
	}
	return updatedFl;
}


typedef int (*state_eval_func)(struct pvr2_hdw *);

/* Set of functions to be run to evaluate various states in the driver. */
static const state_eval_func eval_funcs[] = {
	state_eval_pathway_ok,
	state_eval_pipeline_config,
	state_eval_encoder_ok,
	state_eval_encoder_config,
	state_eval_decoder_run,
	state_eval_encoder_run,
	state_eval_usbstream_run,
};


/* Process various states and return true if we did anything interesting. */
static int pvr2_hdw_state_update(struct pvr2_hdw *hdw)
{
	unsigned int i;
	int state_updated = 0;
	int check_flag;

	if (!hdw->state_stale) return 0;
	if ((hdw->fw1_state != FW1_STATE_OK) ||
	    !hdw->flag_ok) {
		hdw->state_stale = 0;
		return !0;
	}
	/* This loop is the heart of the entire driver.  It keeps trying to
	   evaluate various bits of driver state until nothing changes for
	   one full iteration.  Each "bit of state" tracks some global
	   aspect of the driver, e.g. whether decoder should run, if
	   pipeline is configured, usb streaming is on, etc.  We separately
	   evaluate each of those questions based on other driver state to
	   arrive at the correct running configuration. */
	do {
		check_flag = 0;
		state_update_pipeline_state(hdw);
		/* Iterate over each bit of state */
		for (i = 0; (i<ARRAY_SIZE(eval_funcs)) && hdw->flag_ok; i++) {
			if ((*eval_funcs[i])(hdw)) {
				check_flag = !0;
				state_updated = !0;
				state_update_pipeline_state(hdw);
			}
		}
	} while (check_flag && hdw->flag_ok);
	hdw->state_stale = 0;
	trace_stbit("state_stale",hdw->state_stale);
	return state_updated;
}


static unsigned int print_input_mask(unsigned int msk,
				     char *buf,unsigned int acnt)
{
	unsigned int idx,ccnt;
	unsigned int tcnt = 0;
	for (idx = 0; idx < ARRAY_SIZE(control_values_input); idx++) {
		if (!((1UL << idx) & msk)) continue;
		ccnt = scnprintf(buf+tcnt,
				 acnt-tcnt,
				 "%s%s",
				 (tcnt ? ", " : ""),
				 control_values_input[idx]);
		tcnt += ccnt;
	}
	return tcnt;
}


static const char *pvr2_pathway_state_name(int id)
{
	switch (id) {
	case PVR2_PATHWAY_ANALOG: return "analog";
	case PVR2_PATHWAY_DIGITAL: return "digital";
	default: return "unknown";
	}
}


static unsigned int pvr2_hdw_report_unlocked(struct pvr2_hdw *hdw,int which,
					     char *buf,unsigned int acnt)
{
	switch (which) {
	case 0:
		return scnprintf(
			buf,acnt,
			"driver:%s%s%s%s%s <mode=%s>",
			(hdw->flag_ok ? " <ok>" : " <fail>"),
			(hdw->flag_init_ok ? " <init>" : " <uninitialized>"),
			(hdw->flag_disconnected ? " <disconnected>" :
			 " <connected>"),
			(hdw->flag_tripped ? " <tripped>" : ""),
			(hdw->flag_decoder_missed ? " <no decoder>" : ""),
			pvr2_pathway_state_name(hdw->pathway_state));

	case 1:
		return scnprintf(
			buf,acnt,
			"pipeline:%s%s%s%s",
			(hdw->state_pipeline_idle ? " <idle>" : ""),
			(hdw->state_pipeline_config ?
			 " <configok>" : " <stale>"),
			(hdw->state_pipeline_req ? " <req>" : ""),
			(hdw->state_pipeline_pause ? " <pause>" : ""));
	case 2:
		return scnprintf(
			buf,acnt,
			"worker:%s%s%s%s%s%s%s",
			(hdw->state_decoder_run ?
			 (hdw->state_decoder_ready ?
			  "<decode:run>" : " <decode:start>") :
			 (hdw->state_decoder_quiescent ?
			  "" : " <decode:stop>")),
			(hdw->state_decoder_quiescent ?
			 " <decode:quiescent>" : ""),
			(hdw->state_encoder_ok ?
			 "" : " <encode:init>"),
			(hdw->state_encoder_run ?
			 (hdw->state_encoder_runok ?
			  " <encode:run>" :
			  " <encode:firstrun>") :
			 (hdw->state_encoder_runok ?
			  " <encode:stop>" :
			  " <encode:virgin>")),
			(hdw->state_encoder_config ?
			 " <encode:configok>" :
			 (hdw->state_encoder_waitok ?
			  "" : " <encode:waitok>")),
			(hdw->state_usbstream_run ?
			 " <usb:run>" : " <usb:stop>"),
			(hdw->state_pathway_ok ?
			 " <pathway:ok>" : ""));
	case 3:
		return scnprintf(
			buf,acnt,
			"state: %s",
			pvr2_get_state_name(hdw->master_state));
	case 4: {
		unsigned int tcnt = 0;
		unsigned int ccnt;

		ccnt = scnprintf(buf,
				 acnt,
				 "Hardware supported inputs: ");
		tcnt += ccnt;
		tcnt += print_input_mask(hdw->input_avail_mask,
					 buf+tcnt,
					 acnt-tcnt);
		if (hdw->input_avail_mask != hdw->input_allowed_mask) {
			ccnt = scnprintf(buf+tcnt,
					 acnt-tcnt,
					 "; allowed inputs: ");
			tcnt += ccnt;
			tcnt += print_input_mask(hdw->input_allowed_mask,
						 buf+tcnt,
						 acnt-tcnt);
		}
		return tcnt;
	}
	case 5: {
		struct pvr2_stream_stats stats;
		if (!hdw->vid_stream) break;
		pvr2_stream_get_stats(hdw->vid_stream,
				      &stats,
				      0);
		return scnprintf(
			buf,acnt,
			"Bytes streamed=%u URBs: queued=%u idle=%u ready=%u processed=%u failed=%u",
			stats.bytes_processed,
			stats.buffers_in_queue,
			stats.buffers_in_idle,
			stats.buffers_in_ready,
			stats.buffers_processed,
			stats.buffers_failed);
	}
	case 6: {
		unsigned int id = hdw->ir_scheme_active;
		return scnprintf(buf, acnt, "ir scheme: id=%d %s", id,
				 (id >= ARRAY_SIZE(ir_scheme_names) ?
				  "?" : ir_scheme_names[id]));
	}
	default: break;
	}
	return 0;
}


/* Generate report containing info about attached sub-devices and attached
   i2c clients, including an indication of which attached i2c clients are
   actually sub-devices. */
static unsigned int pvr2_hdw_report_clients(struct pvr2_hdw *hdw,
					    char *buf, unsigned int acnt)
{
	struct v4l2_subdev *sd;
	unsigned int tcnt = 0;
	unsigned int ccnt;
	struct i2c_client *client;
	const char *p;
	unsigned int id;

	ccnt = scnprintf(buf, acnt, "Associated v4l2-subdev drivers and I2C clients:\n");
	tcnt += ccnt;
	v4l2_device_for_each_subdev(sd, &hdw->v4l2_dev) {
		id = sd->grp_id;
		p = NULL;
		if (id < ARRAY_SIZE(module_names)) p = module_names[id];
		if (p) {
			ccnt = scnprintf(buf + tcnt, acnt - tcnt, "  %s:", p);
			tcnt += ccnt;
		} else {
			ccnt = scnprintf(buf + tcnt, acnt - tcnt,
					 "  (unknown id=%u):", id);
			tcnt += ccnt;
		}
		client = v4l2_get_subdevdata(sd);
		if (client) {
			ccnt = scnprintf(buf + tcnt, acnt - tcnt,
					 " %s @ %02x\n", client->name,
					 client->addr);
			tcnt += ccnt;
		} else {
			ccnt = scnprintf(buf + tcnt, acnt - tcnt,
					 " no i2c client\n");
			tcnt += ccnt;
		}
	}
	return tcnt;
}


unsigned int pvr2_hdw_state_report(struct pvr2_hdw *hdw,
				   char *buf,unsigned int acnt)
{
	unsigned int bcnt,ccnt,idx;
	bcnt = 0;
	LOCK_TAKE(hdw->big_lock);
	for (idx = 0; ; idx++) {
		ccnt = pvr2_hdw_report_unlocked(hdw,idx,buf,acnt);
		if (!ccnt) break;
		bcnt += ccnt; acnt -= ccnt; buf += ccnt;
		if (!acnt) break;
		buf[0] = '\n'; ccnt = 1;
		bcnt += ccnt; acnt -= ccnt; buf += ccnt;
	}
	ccnt = pvr2_hdw_report_clients(hdw, buf, acnt);
	bcnt += ccnt; acnt -= ccnt; buf += ccnt;
	LOCK_GIVE(hdw->big_lock);
	return bcnt;
}


static void pvr2_hdw_state_log_state(struct pvr2_hdw *hdw)
{
	char buf[256];
	unsigned int idx, ccnt;
	unsigned int lcnt, ucnt;

	for (idx = 0; ; idx++) {
		ccnt = pvr2_hdw_report_unlocked(hdw,idx,buf,sizeof(buf));
		if (!ccnt) break;
		pr_info("%s %.*s\n", hdw->name, ccnt, buf);
	}
	ccnt = pvr2_hdw_report_clients(hdw, buf, sizeof(buf));
	if (ccnt >= sizeof(buf))
		ccnt = sizeof(buf);

	ucnt = 0;
	while (ucnt < ccnt) {
		lcnt = 0;
		while ((lcnt + ucnt < ccnt) && (buf[lcnt + ucnt] != '\n')) {
			lcnt++;
		}
		pr_info("%s %.*s\n", hdw->name, lcnt, buf + ucnt);
		ucnt += lcnt + 1;
	}
}


/* Evaluate and update the driver's current state, taking various actions
   as appropriate for the update. */
static int pvr2_hdw_state_eval(struct pvr2_hdw *hdw)
{
	unsigned int st;
	int state_updated = 0;
	int callback_flag = 0;
	int analog_mode;

	pvr2_trace(PVR2_TRACE_STBITS,
		   "Drive state check START");
	if (pvrusb2_debug & PVR2_TRACE_STBITS) {
		pvr2_hdw_state_log_state(hdw);
	}

	/* Process all state and get back over disposition */
	state_updated = pvr2_hdw_state_update(hdw);

	analog_mode = (hdw->pathway_state != PVR2_PATHWAY_DIGITAL);

	/* Update master state based upon all other states. */
	if (!hdw->flag_ok) {
		st = PVR2_STATE_DEAD;
	} else if (hdw->fw1_state != FW1_STATE_OK) {
		st = PVR2_STATE_COLD;
	} else if ((analog_mode ||
		    hdw->hdw_desc->flag_digital_requires_cx23416) &&
		   !hdw->state_encoder_ok) {
		st = PVR2_STATE_WARM;
	} else if (hdw->flag_tripped ||
		   (analog_mode && hdw->flag_decoder_missed)) {
		st = PVR2_STATE_ERROR;
	} else if (hdw->state_usbstream_run &&
		   (!analog_mode ||
		    (hdw->state_encoder_run && hdw->state_decoder_run))) {
		st = PVR2_STATE_RUN;
	} else {
		st = PVR2_STATE_READY;
	}
	if (hdw->master_state != st) {
		pvr2_trace(PVR2_TRACE_STATE,
			   "Device state change from %s to %s",
			   pvr2_get_state_name(hdw->master_state),
			   pvr2_get_state_name(st));
		pvr2_led_ctrl(hdw,st == PVR2_STATE_RUN);
		hdw->master_state = st;
		state_updated = !0;
		callback_flag = !0;
	}
	if (state_updated) {
		/* Trigger anyone waiting on any state changes here. */
		wake_up(&hdw->state_wait_data);
	}

	if (pvrusb2_debug & PVR2_TRACE_STBITS) {
		pvr2_hdw_state_log_state(hdw);
	}
	pvr2_trace(PVR2_TRACE_STBITS,
		   "Drive state check DONE callback=%d",callback_flag);

	return callback_flag;
}


/* Cause kernel thread to check / update driver state */
static void pvr2_hdw_state_sched(struct pvr2_hdw *hdw)
{
	if (hdw->state_stale) return;
	hdw->state_stale = !0;
	trace_stbit("state_stale",hdw->state_stale);
	schedule_work(&hdw->workpoll);
}


int pvr2_hdw_gpio_get_dir(struct pvr2_hdw *hdw,u32 *dp)
{
	return pvr2_read_register(hdw,PVR2_GPIO_DIR,dp);
}


int pvr2_hdw_gpio_get_out(struct pvr2_hdw *hdw,u32 *dp)
{
	return pvr2_read_register(hdw,PVR2_GPIO_OUT,dp);
}


int pvr2_hdw_gpio_get_in(struct pvr2_hdw *hdw,u32 *dp)
{
	return pvr2_read_register(hdw,PVR2_GPIO_IN,dp);
}


int pvr2_hdw_gpio_chg_dir(struct pvr2_hdw *hdw,u32 msk,u32 val)
{
	u32 cval,nval;
	int ret;
	if (~msk) {
		ret = pvr2_read_register(hdw,PVR2_GPIO_DIR,&cval);
		if (ret) return ret;
		nval = (cval & ~msk) | (val & msk);
		pvr2_trace(PVR2_TRACE_GPIO,
			   "GPIO direction changing 0x%x:0x%x from 0x%x to 0x%x",
			   msk,val,cval,nval);
	} else {
		nval = val;
		pvr2_trace(PVR2_TRACE_GPIO,
			   "GPIO direction changing to 0x%x",nval);
	}
	return pvr2_write_register(hdw,PVR2_GPIO_DIR,nval);
}


int pvr2_hdw_gpio_chg_out(struct pvr2_hdw *hdw,u32 msk,u32 val)
{
	u32 cval,nval;
	int ret;
	if (~msk) {
		ret = pvr2_read_register(hdw,PVR2_GPIO_OUT,&cval);
		if (ret) return ret;
		nval = (cval & ~msk) | (val & msk);
		pvr2_trace(PVR2_TRACE_GPIO,
			   "GPIO output changing 0x%x:0x%x from 0x%x to 0x%x",
			   msk,val,cval,nval);
	} else {
		nval = val;
		pvr2_trace(PVR2_TRACE_GPIO,
			   "GPIO output changing to 0x%x",nval);
	}
	return pvr2_write_register(hdw,PVR2_GPIO_OUT,nval);
}


void pvr2_hdw_status_poll(struct pvr2_hdw *hdw)
{
	struct v4l2_tuner *vtp = &hdw->tuner_signal_info;
	memset(vtp, 0, sizeof(*vtp));
	vtp->type = (hdw->input_val == PVR2_CVAL_INPUT_RADIO) ?
		V4L2_TUNER_RADIO : V4L2_TUNER_ANALOG_TV;
	hdw->tuner_signal_stale = 0;
	/* Note: There apparently is no replacement for VIDIOC_CROPCAP
	   using v4l2-subdev - therefore we can't support that AT ALL right
	   now.  (Of course, no sub-drivers seem to implement it either.
	   But now it's a a chicken and egg problem...) */
	v4l2_device_call_all(&hdw->v4l2_dev, 0, tuner, g_tuner, vtp);
	pvr2_trace(PVR2_TRACE_CHIPS, "subdev status poll type=%u strength=%u audio=0x%x cap=0x%x low=%u hi=%u",
		   vtp->type,
		   vtp->signal, vtp->rxsubchans, vtp->capability,
		   vtp->rangelow, vtp->rangehigh);

	/* We have to do this to avoid getting into constant polling if
	   there's nobody to answer a poll of cropcap info. */
	hdw->cropcap_stale = 0;
}


unsigned int pvr2_hdw_get_input_available(struct pvr2_hdw *hdw)
{
	return hdw->input_avail_mask;
}


unsigned int pvr2_hdw_get_input_allowed(struct pvr2_hdw *hdw)
{
	return hdw->input_allowed_mask;
}


static int pvr2_hdw_set_input(struct pvr2_hdw *hdw,int v)
{
	if (hdw->input_val != v) {
		hdw->input_val = v;
		hdw->input_dirty = !0;
	}

	/* Handle side effects - if we switch to a mode that needs the RF
	   tuner, then select the right frequency choice as well and mark
	   it dirty. */
	if (hdw->input_val == PVR2_CVAL_INPUT_RADIO) {
		hdw->freqSelector = 0;
		hdw->freqDirty = !0;
	} else if ((hdw->input_val == PVR2_CVAL_INPUT_TV) ||
		   (hdw->input_val == PVR2_CVAL_INPUT_DTV)) {
		hdw->freqSelector = 1;
		hdw->freqDirty = !0;
	}
	return 0;
}


int pvr2_hdw_set_input_allowed(struct pvr2_hdw *hdw,
			       unsigned int change_mask,
			       unsigned int change_val)
{
	int ret = 0;
	unsigned int nv,m,idx;
	LOCK_TAKE(hdw->big_lock);
	do {
		nv = hdw->input_allowed_mask & ~change_mask;
		nv |= (change_val & change_mask);
		nv &= hdw->input_avail_mask;
		if (!nv) {
			/* No legal modes left; return error instead. */
			ret = -EPERM;
			break;
		}
		hdw->input_allowed_mask = nv;
		if ((1UL << hdw->input_val) & hdw->input_allowed_mask) {
			/* Current mode is still in the allowed mask, so
			   we're done. */
			break;
		}
		/* Select and switch to a mode that is still in the allowed
		   mask */
		if (!hdw->input_allowed_mask) {
			/* Nothing legal; give up */
			break;
		}
		m = hdw->input_allowed_mask;
		for (idx = 0; idx < (sizeof(m) << 3); idx++) {
			if (!((1UL << idx) & m)) continue;
			pvr2_hdw_set_input(hdw,idx);
			break;
		}
	} while (0);
	LOCK_GIVE(hdw->big_lock);
	return ret;
}


/* Find I2C address of eeprom */
static int pvr2_hdw_get_eeprom_addr(struct pvr2_hdw *hdw)
{
	int result;
	LOCK_TAKE(hdw->ctl_lock); do {
		hdw->cmd_buffer[0] = FX2CMD_GET_EEPROM_ADDR;
		result = pvr2_send_request(hdw,
					   hdw->cmd_buffer,1,
					   hdw->cmd_buffer,1);
		if (result < 0) break;
		result = hdw->cmd_buffer[0];
	} while(0); LOCK_GIVE(hdw->ctl_lock);
	return result;
}<|MERGE_RESOLUTION|>--- conflicted
+++ resolved
@@ -660,11 +660,7 @@
 {
 	if (v < 0 || v > PVR2_CVAL_INPUT_MAX)
 		return 0;
-<<<<<<< HEAD
-	return ((1 << v) & cptr->hdw->input_allowed_mask) != 0;
-=======
 	return ((1UL << v) & cptr->hdw->input_allowed_mask) != 0;
->>>>>>> f7688b48
 }
 
 static int ctrl_set_input(struct pvr2_ctrl *cptr,int m,int v)
