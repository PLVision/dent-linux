/******************************************************************************
 *
 * Copyright(c) 2003 - 2009 Intel Corporation. All rights reserved.
 *
 * Portions of this file are derived from the ipw3945 project, as well
 * as portions of the ieee80211 subsystem header files.
 *
 * This program is free software; you can redistribute it and/or modify it
 * under the terms of version 2 of the GNU General Public License as
 * published by the Free Software Foundation.
 *
 * This program is distributed in the hope that it will be useful, but WITHOUT
 * ANY WARRANTY; without even the implied warranty of MERCHANTABILITY or
 * FITNESS FOR A PARTICULAR PURPOSE.  See the GNU General Public License for
 * more details.
 *
 * You should have received a copy of the GNU General Public License along with
 * this program; if not, write to the Free Software Foundation, Inc.,
 * 51 Franklin Street, Fifth Floor, Boston, MA 02110, USA
 *
 * The full GNU General Public License is included in this distribution in the
 * file called LICENSE.
 *
 * Contact Information:
 *  Intel Linux Wireless <ilw@linux.intel.com>
 * Intel Corporation, 5200 N.E. Elam Young Parkway, Hillsboro, OR 97124-6497
 *
 *****************************************************************************/

#include <linux/kernel.h>
#include <linux/module.h>
#include <linux/init.h>
#include <linux/pci.h>
#include <linux/dma-mapping.h>
#include <linux/delay.h>
#include <linux/skbuff.h>
#include <linux/netdevice.h>
#include <linux/wireless.h>
#include <linux/firmware.h>
#include <linux/etherdevice.h>
#include <linux/if_arp.h>

#include <net/ieee80211_radiotap.h>
#include <net/lib80211.h>
#include <net/mac80211.h>

#include <asm/div64.h>

#define DRV_NAME	"iwl3945"

#include "iwl-fh.h"
#include "iwl-3945-fh.h"
#include "iwl-commands.h"
#include "iwl-sta.h"
#include "iwl-3945.h"
#include "iwl-helpers.h"
#include "iwl-core.h"
#include "iwl-dev.h"

/*
 * module name, copyright, version, etc.
 */

#define DRV_DESCRIPTION	\
"Intel(R) PRO/Wireless 3945ABG/BG Network Connection driver for Linux"

#ifdef CONFIG_IWLWIFI_DEBUG
#define VD "d"
#else
#define VD
#endif

#ifdef CONFIG_IWL3945_SPECTRUM_MEASUREMENT
#define VS "s"
#else
#define VS
#endif

#define IWL39_VERSION "1.2.26k" VD VS
#define DRV_COPYRIGHT	"Copyright(c) 2003-2009 Intel Corporation"
#define DRV_AUTHOR     "<ilw@linux.intel.com>"
#define DRV_VERSION     IWL39_VERSION


MODULE_DESCRIPTION(DRV_DESCRIPTION);
MODULE_VERSION(DRV_VERSION);
MODULE_AUTHOR(DRV_COPYRIGHT " " DRV_AUTHOR);
MODULE_LICENSE("GPL");

 /* module parameters */
struct iwl_mod_params iwl3945_mod_params = {
	.num_of_queues = IWL39_MAX_NUM_QUEUES,
	.sw_crypto = 1,
	.restart_fw = 1,
	/* the rest are 0 by default */
};

/*************** STATION TABLE MANAGEMENT ****
 * mac80211 should be examined to determine if sta_info is duplicating
 * the functionality provided here
 */

/**************************************************************/
#if 0 /* temporary disable till we add real remove station */
/**
 * iwl3945_remove_station - Remove driver's knowledge of station.
 *
 * NOTE:  This does not remove station from device's station table.
 */
static u8 iwl3945_remove_station(struct iwl_priv *priv, const u8 *addr, int is_ap)
{
	int index = IWL_INVALID_STATION;
	int i;
	unsigned long flags;

	spin_lock_irqsave(&priv->sta_lock, flags);

	if (is_ap)
		index = IWL_AP_ID;
	else if (is_broadcast_ether_addr(addr))
		index = priv->hw_params.bcast_sta_id;
	else
		for (i = IWL_STA_ID; i < priv->hw_params.max_stations; i++)
			if (priv->stations_39[i].used &&
			    !compare_ether_addr(priv->stations_39[i].sta.sta.addr,
						addr)) {
				index = i;
				break;
			}

	if (unlikely(index == IWL_INVALID_STATION))
		goto out;

	if (priv->stations_39[index].used) {
		priv->stations_39[index].used = 0;
		priv->num_stations--;
	}

	BUG_ON(priv->num_stations < 0);

out:
	spin_unlock_irqrestore(&priv->sta_lock, flags);
	return 0;
}
#endif

/**
 * iwl3945_clear_stations_table - Clear the driver's station table
 *
 * NOTE:  This does not clear or otherwise alter the device's station table.
 */
void iwl3945_clear_stations_table(struct iwl_priv *priv)
{
	unsigned long flags;

	spin_lock_irqsave(&priv->sta_lock, flags);

	priv->num_stations = 0;
	memset(priv->stations_39, 0, sizeof(priv->stations_39));

	spin_unlock_irqrestore(&priv->sta_lock, flags);
}

/**
 * iwl3945_add_station - Add station to station tables in driver and device
 */
u8 iwl3945_add_station(struct iwl_priv *priv, const u8 *addr, int is_ap, u8 flags, struct ieee80211_sta_ht_cap *ht_info)
{
	int i;
	int index = IWL_INVALID_STATION;
	struct iwl3945_station_entry *station;
	unsigned long flags_spin;
	u8 rate;

	spin_lock_irqsave(&priv->sta_lock, flags_spin);
	if (is_ap)
		index = IWL_AP_ID;
	else if (is_broadcast_ether_addr(addr))
		index = priv->hw_params.bcast_sta_id;
	else
		for (i = IWL_STA_ID; i < priv->hw_params.max_stations; i++) {
			if (!compare_ether_addr(priv->stations_39[i].sta.sta.addr,
						addr)) {
				index = i;
				break;
			}

			if (!priv->stations_39[i].used &&
			    index == IWL_INVALID_STATION)
				index = i;
		}

	/* These two conditions has the same outcome but keep them separate
	  since they have different meaning */
	if (unlikely(index == IWL_INVALID_STATION)) {
		spin_unlock_irqrestore(&priv->sta_lock, flags_spin);
		return index;
	}

	if (priv->stations_39[index].used &&
	   !compare_ether_addr(priv->stations_39[index].sta.sta.addr, addr)) {
		spin_unlock_irqrestore(&priv->sta_lock, flags_spin);
		return index;
	}

	IWL_DEBUG_ASSOC(priv, "Add STA ID %d: %pM\n", index, addr);
	station = &priv->stations_39[index];
	station->used = 1;
	priv->num_stations++;

	/* Set up the REPLY_ADD_STA command to send to device */
	memset(&station->sta, 0, sizeof(struct iwl3945_addsta_cmd));
	memcpy(station->sta.sta.addr, addr, ETH_ALEN);
	station->sta.mode = 0;
	station->sta.sta.sta_id = index;
	station->sta.station_flags = 0;

	if (priv->band == IEEE80211_BAND_5GHZ)
		rate = IWL_RATE_6M_PLCP;
	else
		rate =	IWL_RATE_1M_PLCP;

	/* Turn on both antennas for the station... */
	station->sta.rate_n_flags =
			iwl3945_hw_set_rate_n_flags(rate, RATE_MCS_ANT_AB_MSK);

	spin_unlock_irqrestore(&priv->sta_lock, flags_spin);

	/* Add station to device's station table */
	iwl_send_add_sta(priv,
			 (struct iwl_addsta_cmd *)&station->sta, flags);
	return index;

}

/**
 * iwl3945_get_antenna_flags - Get antenna flags for RXON command
 * @priv: eeprom and antenna fields are used to determine antenna flags
 *
 * priv->eeprom39  is used to determine if antenna AUX/MAIN are reversed
 * iwl3945_mod_params.antenna specifies the antenna diversity mode:
 *
 * IWL_ANTENNA_DIVERSITY - NIC selects best antenna by itself
 * IWL_ANTENNA_MAIN      - Force MAIN antenna
 * IWL_ANTENNA_AUX       - Force AUX antenna
 */
__le32 iwl3945_get_antenna_flags(const struct iwl_priv *priv)
{
	struct iwl3945_eeprom *eeprom = (struct iwl3945_eeprom *)priv->eeprom;

	switch (iwl3945_mod_params.antenna) {
	case IWL_ANTENNA_DIVERSITY:
		return 0;

	case IWL_ANTENNA_MAIN:
		if (eeprom->antenna_switch_type)
			return RXON_FLG_DIS_DIV_MSK | RXON_FLG_ANT_B_MSK;
		return RXON_FLG_DIS_DIV_MSK | RXON_FLG_ANT_A_MSK;

	case IWL_ANTENNA_AUX:
		if (eeprom->antenna_switch_type)
			return RXON_FLG_DIS_DIV_MSK | RXON_FLG_ANT_A_MSK;
		return RXON_FLG_DIS_DIV_MSK | RXON_FLG_ANT_B_MSK;
	}

	/* bad antenna selector value */
	IWL_ERR(priv, "Bad antenna selector value (0x%x)\n",
		iwl3945_mod_params.antenna);

	return 0;		/* "diversity" is default if error */
}

static int iwl3945_set_ccmp_dynamic_key_info(struct iwl_priv *priv,
				   struct ieee80211_key_conf *keyconf,
				   u8 sta_id)
{
	unsigned long flags;
	__le16 key_flags = 0;
	int ret;

	key_flags |= (STA_KEY_FLG_CCMP | STA_KEY_FLG_MAP_KEY_MSK);
	key_flags |= cpu_to_le16(keyconf->keyidx << STA_KEY_FLG_KEYID_POS);

	if (sta_id == priv->hw_params.bcast_sta_id)
		key_flags |= STA_KEY_MULTICAST_MSK;

	keyconf->flags |= IEEE80211_KEY_FLAG_GENERATE_IV;
	keyconf->hw_key_idx = keyconf->keyidx;
	key_flags &= ~STA_KEY_FLG_INVALID;

	spin_lock_irqsave(&priv->sta_lock, flags);
	priv->stations_39[sta_id].keyinfo.alg = keyconf->alg;
	priv->stations_39[sta_id].keyinfo.keylen = keyconf->keylen;
	memcpy(priv->stations_39[sta_id].keyinfo.key, keyconf->key,
	       keyconf->keylen);

	memcpy(priv->stations_39[sta_id].sta.key.key, keyconf->key,
	       keyconf->keylen);

	if ((priv->stations_39[sta_id].sta.key.key_flags & STA_KEY_FLG_ENCRYPT_MSK)
			== STA_KEY_FLG_NO_ENC)
		priv->stations_39[sta_id].sta.key.key_offset =
				 iwl_get_free_ucode_key_index(priv);
	/* else, we are overriding an existing key => no need to allocated room
	* in uCode. */

	WARN(priv->stations_39[sta_id].sta.key.key_offset == WEP_INVALID_OFFSET,
		"no space for a new key");

	priv->stations_39[sta_id].sta.key.key_flags = key_flags;
	priv->stations_39[sta_id].sta.sta.modify_mask = STA_MODIFY_KEY_MASK;
	priv->stations_39[sta_id].sta.mode = STA_CONTROL_MODIFY_MSK;

	IWL_DEBUG_INFO(priv, "hwcrypto: modify ucode station key info\n");

	ret = iwl_send_add_sta(priv,
		(struct iwl_addsta_cmd *)&priv->stations_39[sta_id].sta, CMD_ASYNC);

	spin_unlock_irqrestore(&priv->sta_lock, flags);

	return ret;
}

static int iwl3945_set_tkip_dynamic_key_info(struct iwl_priv *priv,
				  struct ieee80211_key_conf *keyconf,
				  u8 sta_id)
{
	return -EOPNOTSUPP;
}

static int iwl3945_set_wep_dynamic_key_info(struct iwl_priv *priv,
				  struct ieee80211_key_conf *keyconf,
				  u8 sta_id)
{
	return -EOPNOTSUPP;
}

static int iwl3945_clear_sta_key_info(struct iwl_priv *priv, u8 sta_id)
{
	unsigned long flags;

	spin_lock_irqsave(&priv->sta_lock, flags);
	memset(&priv->stations_39[sta_id].keyinfo, 0, sizeof(struct iwl_hw_key));
	memset(&priv->stations_39[sta_id].sta.key, 0,
		sizeof(struct iwl4965_keyinfo));
	priv->stations_39[sta_id].sta.key.key_flags = STA_KEY_FLG_NO_ENC;
	priv->stations_39[sta_id].sta.sta.modify_mask = STA_MODIFY_KEY_MASK;
	priv->stations_39[sta_id].sta.mode = STA_CONTROL_MODIFY_MSK;
	spin_unlock_irqrestore(&priv->sta_lock, flags);

	IWL_DEBUG_INFO(priv, "hwcrypto: clear ucode station key info\n");
	iwl_send_add_sta(priv,
		(struct iwl_addsta_cmd *)&priv->stations_39[sta_id].sta, 0);
	return 0;
}

static int iwl3945_set_dynamic_key(struct iwl_priv *priv,
			struct ieee80211_key_conf *keyconf, u8 sta_id)
{
	int ret = 0;

	keyconf->hw_key_idx = HW_KEY_DYNAMIC;

	switch (keyconf->alg) {
	case ALG_CCMP:
		ret = iwl3945_set_ccmp_dynamic_key_info(priv, keyconf, sta_id);
		break;
	case ALG_TKIP:
		ret = iwl3945_set_tkip_dynamic_key_info(priv, keyconf, sta_id);
		break;
	case ALG_WEP:
		ret = iwl3945_set_wep_dynamic_key_info(priv, keyconf, sta_id);
		break;
	default:
		IWL_ERR(priv, "Unknown alg: %s alg = %d\n", __func__, keyconf->alg);
		ret = -EINVAL;
	}

	IWL_DEBUG_WEP(priv, "Set dynamic key: alg= %d len=%d idx=%d sta=%d ret=%d\n",
		      keyconf->alg, keyconf->keylen, keyconf->keyidx,
		      sta_id, ret);

	return ret;
}

static int iwl3945_remove_static_key(struct iwl_priv *priv)
{
	int ret = -EOPNOTSUPP;

	return ret;
}

static int iwl3945_set_static_key(struct iwl_priv *priv,
				struct ieee80211_key_conf *key)
{
	if (key->alg == ALG_WEP)
		return -EOPNOTSUPP;

	IWL_ERR(priv, "Static key invalid: alg %d\n", key->alg);
	return -EINVAL;
}

static void iwl3945_clear_free_frames(struct iwl_priv *priv)
{
	struct list_head *element;

	IWL_DEBUG_INFO(priv, "%d frames on pre-allocated heap on clear.\n",
		       priv->frames_count);

	while (!list_empty(&priv->free_frames)) {
		element = priv->free_frames.next;
		list_del(element);
		kfree(list_entry(element, struct iwl3945_frame, list));
		priv->frames_count--;
	}

	if (priv->frames_count) {
		IWL_WARN(priv, "%d frames still in use.  Did we lose one?\n",
			    priv->frames_count);
		priv->frames_count = 0;
	}
}

static struct iwl3945_frame *iwl3945_get_free_frame(struct iwl_priv *priv)
{
	struct iwl3945_frame *frame;
	struct list_head *element;
	if (list_empty(&priv->free_frames)) {
		frame = kzalloc(sizeof(*frame), GFP_KERNEL);
		if (!frame) {
			IWL_ERR(priv, "Could not allocate frame!\n");
			return NULL;
		}

		priv->frames_count++;
		return frame;
	}

	element = priv->free_frames.next;
	list_del(element);
	return list_entry(element, struct iwl3945_frame, list);
}

static void iwl3945_free_frame(struct iwl_priv *priv, struct iwl3945_frame *frame)
{
	memset(frame, 0, sizeof(*frame));
	list_add(&frame->list, &priv->free_frames);
}

unsigned int iwl3945_fill_beacon_frame(struct iwl_priv *priv,
				struct ieee80211_hdr *hdr,
				int left)
{

	if (!iwl_is_associated(priv) || !priv->ibss_beacon ||
	    ((priv->iw_mode != NL80211_IFTYPE_ADHOC) &&
	     (priv->iw_mode != NL80211_IFTYPE_AP)))
		return 0;

	if (priv->ibss_beacon->len > left)
		return 0;

	memcpy(hdr, priv->ibss_beacon->data, priv->ibss_beacon->len);

	return priv->ibss_beacon->len;
}

static int iwl3945_send_beacon_cmd(struct iwl_priv *priv)
{
	struct iwl3945_frame *frame;
	unsigned int frame_size;
	int rc;
	u8 rate;

	frame = iwl3945_get_free_frame(priv);

	if (!frame) {
		IWL_ERR(priv, "Could not obtain free frame buffer for beacon "
			  "command.\n");
		return -ENOMEM;
	}

	rate = iwl_rate_get_lowest_plcp(priv);

	frame_size = iwl3945_hw_get_beacon_cmd(priv, frame, rate);

	rc = iwl_send_cmd_pdu(priv, REPLY_TX_BEACON, frame_size,
			      &frame->u.cmd[0]);

	iwl3945_free_frame(priv, frame);

	return rc;
}

static void iwl3945_unset_hw_params(struct iwl_priv *priv)
{
	if (priv->shared_virt)
		pci_free_consistent(priv->pci_dev,
				    sizeof(struct iwl3945_shared),
				    priv->shared_virt,
				    priv->shared_phys);
}

#define MAX_UCODE_BEACON_INTERVAL	1024
#define INTEL_CONN_LISTEN_INTERVAL	cpu_to_le16(0xA)

static __le16 iwl3945_adjust_beacon_interval(u16 beacon_val)
{
	u16 new_val = 0;
	u16 beacon_factor = 0;

	beacon_factor =
	    (beacon_val + MAX_UCODE_BEACON_INTERVAL)
		/ MAX_UCODE_BEACON_INTERVAL;
	new_val = beacon_val / beacon_factor;

	return cpu_to_le16(new_val);
}

static void iwl3945_setup_rxon_timing(struct iwl_priv *priv)
{
	u64 interval_tm_unit;
	u64 tsf, result;
	unsigned long flags;
	struct ieee80211_conf *conf = NULL;
	u16 beacon_int = 0;

	conf = ieee80211_get_hw_conf(priv->hw);

	spin_lock_irqsave(&priv->lock, flags);
	priv->rxon_timing.timestamp = cpu_to_le64(priv->timestamp);
	priv->rxon_timing.listen_interval = INTEL_CONN_LISTEN_INTERVAL;

	tsf = priv->timestamp;

	beacon_int = priv->beacon_int;
	spin_unlock_irqrestore(&priv->lock, flags);

	if (priv->iw_mode == NL80211_IFTYPE_STATION) {
		if (beacon_int == 0) {
			priv->rxon_timing.beacon_interval = cpu_to_le16(100);
			priv->rxon_timing.beacon_init_val = cpu_to_le32(102400);
		} else {
			priv->rxon_timing.beacon_interval =
				cpu_to_le16(beacon_int);
			priv->rxon_timing.beacon_interval =
			    iwl3945_adjust_beacon_interval(
				le16_to_cpu(priv->rxon_timing.beacon_interval));
		}

		priv->rxon_timing.atim_window = 0;
	} else {
		priv->rxon_timing.beacon_interval =
			iwl3945_adjust_beacon_interval(
				priv->vif->bss_conf.beacon_int);
		/* TODO: we need to get atim_window from upper stack
		 * for now we set to 0 */
		priv->rxon_timing.atim_window = 0;
	}

	interval_tm_unit =
		(le16_to_cpu(priv->rxon_timing.beacon_interval) * 1024);
	result = do_div(tsf, interval_tm_unit);
	priv->rxon_timing.beacon_init_val =
	    cpu_to_le32((u32) ((u64) interval_tm_unit - result));

	IWL_DEBUG_ASSOC(priv,
		"beacon interval %d beacon timer %d beacon tim %d\n",
		le16_to_cpu(priv->rxon_timing.beacon_interval),
		le32_to_cpu(priv->rxon_timing.beacon_init_val),
		le16_to_cpu(priv->rxon_timing.atim_window));
}

<<<<<<< HEAD
=======
static int iwl3945_set_mode(struct iwl_priv *priv, int mode)
{
	if (mode == NL80211_IFTYPE_ADHOC) {
		const struct iwl_channel_info *ch_info;

		ch_info = iwl_get_channel_info(priv,
			priv->band,
			le16_to_cpu(priv->staging_rxon.channel));

		if (!ch_info || !is_channel_ibss(ch_info)) {
			IWL_ERR(priv, "channel %d not IBSS channel\n",
				  le16_to_cpu(priv->staging_rxon.channel));
			return -EINVAL;
		}
	}

	iwl_connection_init_rx_config(priv, mode);

	iwl3945_clear_stations_table(priv);

	/* don't commit rxon if rf-kill is on*/
	if (!iwl_is_ready_rf(priv))
		return -EAGAIN;

	iwl3945_commit_rxon(priv);

	return 0;
}

>>>>>>> 4e2fd555
static void iwl3945_build_tx_cmd_hwcrypto(struct iwl_priv *priv,
				      struct ieee80211_tx_info *info,
				      struct iwl_cmd *cmd,
				      struct sk_buff *skb_frag,
				      int sta_id)
{
	struct iwl3945_tx_cmd *tx = (struct iwl3945_tx_cmd *)cmd->cmd.payload;
	struct iwl_hw_key *keyinfo = &priv->stations_39[sta_id].keyinfo;

	switch (keyinfo->alg) {
	case ALG_CCMP:
		tx->sec_ctl = TX_CMD_SEC_CCM;
		memcpy(tx->key, keyinfo->key, keyinfo->keylen);
		IWL_DEBUG_TX(priv, "tx_cmd with AES hwcrypto\n");
		break;

	case ALG_TKIP:
		break;

	case ALG_WEP:
		tx->sec_ctl = TX_CMD_SEC_WEP |
		    (info->control.hw_key->hw_key_idx & TX_CMD_SEC_MSK) << TX_CMD_SEC_SHIFT;

		if (keyinfo->keylen == 13)
			tx->sec_ctl |= TX_CMD_SEC_KEY128;

		memcpy(&tx->key[3], keyinfo->key, keyinfo->keylen);

		IWL_DEBUG_TX(priv, "Configuring packet for WEP encryption "
			     "with key %d\n", info->control.hw_key->hw_key_idx);
		break;

	default:
		IWL_ERR(priv, "Unknown encode alg %d\n", keyinfo->alg);
		break;
	}
}

/*
 * handle build REPLY_TX command notification.
 */
static void iwl3945_build_tx_cmd_basic(struct iwl_priv *priv,
				  struct iwl_cmd *cmd,
				  struct ieee80211_tx_info *info,
				  struct ieee80211_hdr *hdr, u8 std_id)
{
	struct iwl3945_tx_cmd *tx = (struct iwl3945_tx_cmd *)cmd->cmd.payload;
	__le32 tx_flags = tx->tx_flags;
	__le16 fc = hdr->frame_control;
	u8 rc_flags = info->control.rates[0].flags;

	tx->stop_time.life_time = TX_CMD_LIFE_TIME_INFINITE;
	if (!(info->flags & IEEE80211_TX_CTL_NO_ACK)) {
		tx_flags |= TX_CMD_FLG_ACK_MSK;
		if (ieee80211_is_mgmt(fc))
			tx_flags |= TX_CMD_FLG_SEQ_CTL_MSK;
		if (ieee80211_is_probe_resp(fc) &&
		    !(le16_to_cpu(hdr->seq_ctrl) & 0xf))
			tx_flags |= TX_CMD_FLG_TSF_MSK;
	} else {
		tx_flags &= (~TX_CMD_FLG_ACK_MSK);
		tx_flags |= TX_CMD_FLG_SEQ_CTL_MSK;
	}

	tx->sta_id = std_id;
	if (ieee80211_has_morefrags(fc))
		tx_flags |= TX_CMD_FLG_MORE_FRAG_MSK;

	if (ieee80211_is_data_qos(fc)) {
		u8 *qc = ieee80211_get_qos_ctl(hdr);
		tx->tid_tspec = qc[0] & 0xf;
		tx_flags &= ~TX_CMD_FLG_SEQ_CTL_MSK;
	} else {
		tx_flags |= TX_CMD_FLG_SEQ_CTL_MSK;
	}

	if (rc_flags & IEEE80211_TX_RC_USE_RTS_CTS) {
		tx_flags |= TX_CMD_FLG_RTS_MSK;
		tx_flags &= ~TX_CMD_FLG_CTS_MSK;
	} else if (rc_flags & IEEE80211_TX_RC_USE_CTS_PROTECT) {
		tx_flags &= ~TX_CMD_FLG_RTS_MSK;
		tx_flags |= TX_CMD_FLG_CTS_MSK;
	}

	if ((tx_flags & TX_CMD_FLG_RTS_MSK) || (tx_flags & TX_CMD_FLG_CTS_MSK))
		tx_flags |= TX_CMD_FLG_FULL_TXOP_PROT_MSK;

	tx_flags &= ~(TX_CMD_FLG_ANT_SEL_MSK);
	if (ieee80211_is_mgmt(fc)) {
		if (ieee80211_is_assoc_req(fc) || ieee80211_is_reassoc_req(fc))
			tx->timeout.pm_frame_timeout = cpu_to_le16(3);
		else
			tx->timeout.pm_frame_timeout = cpu_to_le16(2);
	} else {
		tx->timeout.pm_frame_timeout = 0;
#ifdef CONFIG_IWLWIFI_LEDS
		priv->rxtxpackets += le16_to_cpu(cmd->cmd.tx.len);
#endif
	}

	tx->driver_txop = 0;
	tx->tx_flags = tx_flags;
	tx->next_frame_len = 0;
}

/*
 * start REPLY_TX command process
 */
static int iwl3945_tx_skb(struct iwl_priv *priv, struct sk_buff *skb)
{
	struct ieee80211_hdr *hdr = (struct ieee80211_hdr *)skb->data;
	struct ieee80211_tx_info *info = IEEE80211_SKB_CB(skb);
	struct iwl3945_tx_cmd *tx;
	struct iwl_tx_queue *txq = NULL;
	struct iwl_queue *q = NULL;
	struct iwl_cmd *out_cmd = NULL;
	dma_addr_t phys_addr;
	dma_addr_t txcmd_phys;
	int txq_id = skb_get_queue_mapping(skb);
	u16 len, idx, len_org, hdr_len; /* TODO: len_org is not used */
	u8 id;
	u8 unicast;
	u8 sta_id;
	u8 tid = 0;
	u16 seq_number = 0;
	__le16 fc;
	u8 wait_write_ptr = 0;
	u8 *qc = NULL;
	unsigned long flags;
	int rc;

	spin_lock_irqsave(&priv->lock, flags);
	if (iwl_is_rfkill(priv)) {
		IWL_DEBUG_DROP(priv, "Dropping - RF KILL\n");
		goto drop_unlock;
	}

	if ((ieee80211_get_tx_rate(priv->hw, info)->hw_value & 0xFF) == IWL_INVALID_RATE) {
		IWL_ERR(priv, "ERROR: No TX rate available.\n");
		goto drop_unlock;
	}

	unicast = !is_multicast_ether_addr(hdr->addr1);
	id = 0;

	fc = hdr->frame_control;

#ifdef CONFIG_IWLWIFI_DEBUG
	if (ieee80211_is_auth(fc))
		IWL_DEBUG_TX(priv, "Sending AUTH frame\n");
	else if (ieee80211_is_assoc_req(fc))
		IWL_DEBUG_TX(priv, "Sending ASSOC frame\n");
	else if (ieee80211_is_reassoc_req(fc))
		IWL_DEBUG_TX(priv, "Sending REASSOC frame\n");
#endif

	/* drop all data frame if we are not associated */
	if (ieee80211_is_data(fc) &&
	    (!iwl_is_monitor_mode(priv)) && /* packet injection */
	    (!iwl_is_associated(priv) ||
	     ((priv->iw_mode == NL80211_IFTYPE_STATION) && !priv->assoc_id))) {
		IWL_DEBUG_DROP(priv, "Dropping - !iwl_is_associated\n");
		goto drop_unlock;
	}

	spin_unlock_irqrestore(&priv->lock, flags);

	hdr_len = ieee80211_hdrlen(fc);

	/* Find (or create) index into station table for destination station */
	sta_id = iwl_get_sta_id(priv, hdr);
	if (sta_id == IWL_INVALID_STATION) {
		IWL_DEBUG_DROP(priv, "Dropping - INVALID STATION: %pM\n",
			       hdr->addr1);
		goto drop;
	}

	IWL_DEBUG_RATE(priv, "station Id %d\n", sta_id);

	if (ieee80211_is_data_qos(fc)) {
		qc = ieee80211_get_qos_ctl(hdr);
		tid = qc[0] & IEEE80211_QOS_CTL_TID_MASK;
		seq_number = priv->stations_39[sta_id].tid[tid].seq_number &
				IEEE80211_SCTL_SEQ;
		hdr->seq_ctrl = cpu_to_le16(seq_number) |
			(hdr->seq_ctrl &
				cpu_to_le16(IEEE80211_SCTL_FRAG));
		seq_number += 0x10;
	}

	/* Descriptor for chosen Tx queue */
	txq = &priv->txq[txq_id];
	q = &txq->q;

	spin_lock_irqsave(&priv->lock, flags);

	idx = get_cmd_index(q, q->write_ptr, 0);

	/* Set up driver data for this TFD */
	memset(&(txq->txb[q->write_ptr]), 0, sizeof(struct iwl_tx_info));
	txq->txb[q->write_ptr].skb[0] = skb;

	/* Init first empty entry in queue's array of Tx/cmd buffers */
	out_cmd = txq->cmd[idx];
	tx = (struct iwl3945_tx_cmd *)out_cmd->cmd.payload;
	memset(&out_cmd->hdr, 0, sizeof(out_cmd->hdr));
	memset(tx, 0, sizeof(*tx));

	/*
	 * Set up the Tx-command (not MAC!) header.
	 * Store the chosen Tx queue and TFD index within the sequence field;
	 * after Tx, uCode's Tx response will return this value so driver can
	 * locate the frame within the tx queue and do post-tx processing.
	 */
	out_cmd->hdr.cmd = REPLY_TX;
	out_cmd->hdr.sequence = cpu_to_le16((u16)(QUEUE_TO_SEQ(txq_id) |
				INDEX_TO_SEQ(q->write_ptr)));

	/* Copy MAC header from skb into command buffer */
	memcpy(tx->hdr, hdr, hdr_len);


	if (info->control.hw_key)
		iwl3945_build_tx_cmd_hwcrypto(priv, info, out_cmd, skb, sta_id);

	/* TODO need this for burst mode later on */
	iwl3945_build_tx_cmd_basic(priv, out_cmd, info, hdr, sta_id);

	/* set is_hcca to 0; it probably will never be implemented */
	iwl3945_hw_build_tx_cmd_rate(priv, out_cmd, info, hdr, sta_id, 0);

	/* Total # bytes to be transmitted */
	len = (u16)skb->len;
	tx->len = cpu_to_le16(len);


	tx->tx_flags &= ~TX_CMD_FLG_ANT_A_MSK;
	tx->tx_flags &= ~TX_CMD_FLG_ANT_B_MSK;

	if (!ieee80211_has_morefrags(hdr->frame_control)) {
		txq->need_update = 1;
		if (qc)
			priv->stations_39[sta_id].tid[tid].seq_number = seq_number;
	} else {
		wait_write_ptr = 1;
		txq->need_update = 0;
	}

	IWL_DEBUG_TX(priv, "sequence nr = 0X%x \n",
		     le16_to_cpu(out_cmd->hdr.sequence));
	IWL_DEBUG_TX(priv, "tx_flags = 0X%x \n", le32_to_cpu(tx->tx_flags));
	iwl_print_hex_dump(priv, IWL_DL_TX, tx, sizeof(*tx));
	iwl_print_hex_dump(priv, IWL_DL_TX, (u8 *)tx->hdr,
			   ieee80211_hdrlen(fc));

	/*
	 * Use the first empty entry in this queue's command buffer array
	 * to contain the Tx command and MAC header concatenated together
	 * (payload data will be in another buffer).
	 * Size of this varies, due to varying MAC header length.
	 * If end is not dword aligned, we'll have 2 extra bytes at the end
	 * of the MAC header (device reads on dword boundaries).
	 * We'll tell device about this padding later.
	 */
	len = sizeof(struct iwl3945_tx_cmd) +
			sizeof(struct iwl_cmd_header) + hdr_len;

	len_org = len;
	len = (len + 3) & ~3;

	if (len_org != len)
		len_org = 1;
	else
		len_org = 0;

	/* Physical address of this Tx command's header (not MAC header!),
	 * within command buffer array. */
	txcmd_phys = pci_map_single(priv->pci_dev, &out_cmd->hdr,
				    len, PCI_DMA_TODEVICE);
	/* we do not map meta data ... so we can safely access address to
	 * provide to unmap command*/
	pci_unmap_addr_set(&out_cmd->meta, mapping, txcmd_phys);
	pci_unmap_len_set(&out_cmd->meta, len, len);

	/* Add buffer containing Tx command and MAC(!) header to TFD's
	 * first entry */
	priv->cfg->ops->lib->txq_attach_buf_to_tfd(priv, txq,
						   txcmd_phys, len, 1, 0);


	/* Set up TFD's 2nd entry to point directly to remainder of skb,
	 * if any (802.11 null frames have no payload). */
	len = skb->len - hdr_len;
	if (len) {
		phys_addr = pci_map_single(priv->pci_dev, skb->data + hdr_len,
					   len, PCI_DMA_TODEVICE);
		priv->cfg->ops->lib->txq_attach_buf_to_tfd(priv, txq,
							   phys_addr, len,
							   0, U32_PAD(len));
	}


	/* Tell device the write index *just past* this latest filled TFD */
	q->write_ptr = iwl_queue_inc_wrap(q->write_ptr, q->n_bd);
	rc = iwl_txq_update_write_ptr(priv, txq);
	spin_unlock_irqrestore(&priv->lock, flags);

	if (rc)
		return rc;

	if ((iwl_queue_space(q) < q->high_mark)
	    && priv->mac80211_registered) {
		if (wait_write_ptr) {
			spin_lock_irqsave(&priv->lock, flags);
			txq->need_update = 1;
			iwl_txq_update_write_ptr(priv, txq);
			spin_unlock_irqrestore(&priv->lock, flags);
		}

		iwl_stop_queue(priv, skb_get_queue_mapping(skb));
	}

	return 0;

drop_unlock:
	spin_unlock_irqrestore(&priv->lock, flags);
drop:
	return -1;
}

#ifdef CONFIG_IWL3945_SPECTRUM_MEASUREMENT

#include "iwl-spectrum.h"

#define BEACON_TIME_MASK_LOW	0x00FFFFFF
#define BEACON_TIME_MASK_HIGH	0xFF000000
#define TIME_UNIT		1024

/*
 * extended beacon time format
 * time in usec will be changed into a 32-bit value in 8:24 format
 * the high 1 byte is the beacon counts
 * the lower 3 bytes is the time in usec within one beacon interval
 */

static u32 iwl3945_usecs_to_beacons(u32 usec, u32 beacon_interval)
{
	u32 quot;
	u32 rem;
	u32 interval = beacon_interval * 1024;

	if (!interval || !usec)
		return 0;

	quot = (usec / interval) & (BEACON_TIME_MASK_HIGH >> 24);
	rem = (usec % interval) & BEACON_TIME_MASK_LOW;

	return (quot << 24) + rem;
}

/* base is usually what we get from ucode with each received frame,
 * the same as HW timer counter counting down
 */

static __le32 iwl3945_add_beacon_time(u32 base, u32 addon, u32 beacon_interval)
{
	u32 base_low = base & BEACON_TIME_MASK_LOW;
	u32 addon_low = addon & BEACON_TIME_MASK_LOW;
	u32 interval = beacon_interval * TIME_UNIT;
	u32 res = (base & BEACON_TIME_MASK_HIGH) +
	    (addon & BEACON_TIME_MASK_HIGH);

	if (base_low > addon_low)
		res += base_low - addon_low;
	else if (base_low < addon_low) {
		res += interval + base_low - addon_low;
		res += (1 << 24);
	} else
		res += (1 << 24);

	return cpu_to_le32(res);
}

static int iwl3945_get_measurement(struct iwl_priv *priv,
			       struct ieee80211_measurement_params *params,
			       u8 type)
{
	struct iwl_spectrum_cmd spectrum;
	struct iwl_rx_packet *res;
	struct iwl_host_cmd cmd = {
		.id = REPLY_SPECTRUM_MEASUREMENT_CMD,
		.data = (void *)&spectrum,
		.meta.flags = CMD_WANT_SKB,
	};
	u32 add_time = le64_to_cpu(params->start_time);
	int rc;
	int spectrum_resp_status;
	int duration = le16_to_cpu(params->duration);

	if (iwl_is_associated(priv))
		add_time =
		    iwl3945_usecs_to_beacons(
			le64_to_cpu(params->start_time) - priv->last_tsf,
			le16_to_cpu(priv->rxon_timing.beacon_interval));

	memset(&spectrum, 0, sizeof(spectrum));

	spectrum.channel_count = cpu_to_le16(1);
	spectrum.flags =
	    RXON_FLG_TSF2HOST_MSK | RXON_FLG_ANT_A_MSK | RXON_FLG_DIS_DIV_MSK;
	spectrum.filter_flags = MEASUREMENT_FILTER_FLAG;
	cmd.len = sizeof(spectrum);
	spectrum.len = cpu_to_le16(cmd.len - sizeof(spectrum.len));

	if (iwl_is_associated(priv))
		spectrum.start_time =
		    iwl3945_add_beacon_time(priv->last_beacon_time,
				add_time,
				le16_to_cpu(priv->rxon_timing.beacon_interval));
	else
		spectrum.start_time = 0;

	spectrum.channels[0].duration = cpu_to_le32(duration * TIME_UNIT);
	spectrum.channels[0].channel = params->channel;
	spectrum.channels[0].type = type;
	if (priv->active_rxon.flags & RXON_FLG_BAND_24G_MSK)
		spectrum.flags |= RXON_FLG_BAND_24G_MSK |
		    RXON_FLG_AUTO_DETECT_MSK | RXON_FLG_TGG_PROTECT_MSK;

	rc = iwl_send_cmd_sync(priv, &cmd);
	if (rc)
		return rc;

	res = (struct iwl_rx_packet *)cmd.meta.u.skb->data;
	if (res->hdr.flags & IWL_CMD_FAILED_MSK) {
		IWL_ERR(priv, "Bad return from REPLY_RX_ON_ASSOC command\n");
		rc = -EIO;
	}

	spectrum_resp_status = le16_to_cpu(res->u.spectrum.status);
	switch (spectrum_resp_status) {
	case 0:		/* Command will be handled */
		if (res->u.spectrum.id != 0xff) {
			IWL_DEBUG_INFO(priv, "Replaced existing measurement: %d\n",
						res->u.spectrum.id);
			priv->measurement_status &= ~MEASUREMENT_READY;
		}
		priv->measurement_status |= MEASUREMENT_ACTIVE;
		rc = 0;
		break;

	case 1:		/* Command will not be handled */
		rc = -EAGAIN;
		break;
	}

	dev_kfree_skb_any(cmd.meta.u.skb);

	return rc;
}
#endif

static void iwl3945_rx_reply_alive(struct iwl_priv *priv,
			       struct iwl_rx_mem_buffer *rxb)
{
	struct iwl_rx_packet *pkt = (void *)rxb->skb->data;
	struct iwl_alive_resp *palive;
	struct delayed_work *pwork;

	palive = &pkt->u.alive_frame;

	IWL_DEBUG_INFO(priv, "Alive ucode status 0x%08X revision "
		       "0x%01X 0x%01X\n",
		       palive->is_valid, palive->ver_type,
		       palive->ver_subtype);

	if (palive->ver_subtype == INITIALIZE_SUBTYPE) {
		IWL_DEBUG_INFO(priv, "Initialization Alive received.\n");
		memcpy(&priv->card_alive_init, &pkt->u.alive_frame,
		       sizeof(struct iwl_alive_resp));
		pwork = &priv->init_alive_start;
	} else {
		IWL_DEBUG_INFO(priv, "Runtime Alive received.\n");
		memcpy(&priv->card_alive, &pkt->u.alive_frame,
		       sizeof(struct iwl_alive_resp));
		pwork = &priv->alive_start;
		iwl3945_disable_events(priv);
	}

	/* We delay the ALIVE response by 5ms to
	 * give the HW RF Kill time to activate... */
	if (palive->is_valid == UCODE_VALID_OK)
		queue_delayed_work(priv->workqueue, pwork,
				   msecs_to_jiffies(5));
	else
		IWL_WARN(priv, "uCode did not respond OK.\n");
}

static void iwl3945_rx_reply_add_sta(struct iwl_priv *priv,
				 struct iwl_rx_mem_buffer *rxb)
{
#ifdef CONFIG_IWLWIFI_DEBUG
	struct iwl_rx_packet *pkt = (void *)rxb->skb->data;
#endif

	IWL_DEBUG_RX(priv, "Received REPLY_ADD_STA: 0x%02X\n", pkt->u.status);
	return;
}

static void iwl3945_bg_beacon_update(struct work_struct *work)
{
	struct iwl_priv *priv =
		container_of(work, struct iwl_priv, beacon_update);
	struct sk_buff *beacon;

	/* Pull updated AP beacon from mac80211. will fail if not in AP mode */
	beacon = ieee80211_beacon_get(priv->hw, priv->vif);

	if (!beacon) {
		IWL_ERR(priv, "update beacon failed\n");
		return;
	}

	mutex_lock(&priv->mutex);
	/* new beacon skb is allocated every time; dispose previous.*/
	if (priv->ibss_beacon)
		dev_kfree_skb(priv->ibss_beacon);

	priv->ibss_beacon = beacon;
	mutex_unlock(&priv->mutex);

	iwl3945_send_beacon_cmd(priv);
}

static void iwl3945_rx_beacon_notif(struct iwl_priv *priv,
				struct iwl_rx_mem_buffer *rxb)
{
#ifdef CONFIG_IWLWIFI_DEBUG
	struct iwl_rx_packet *pkt = (void *)rxb->skb->data;
	struct iwl3945_beacon_notif *beacon = &(pkt->u.beacon_status);
	u8 rate = beacon->beacon_notify_hdr.rate;

	IWL_DEBUG_RX(priv, "beacon status %x retries %d iss %d "
		"tsf %d %d rate %d\n",
		le32_to_cpu(beacon->beacon_notify_hdr.status) & TX_STATUS_MSK,
		beacon->beacon_notify_hdr.failure_frame,
		le32_to_cpu(beacon->ibss_mgr_status),
		le32_to_cpu(beacon->high_tsf),
		le32_to_cpu(beacon->low_tsf), rate);
#endif

	if ((priv->iw_mode == NL80211_IFTYPE_AP) &&
	    (!test_bit(STATUS_EXIT_PENDING, &priv->status)))
		queue_work(priv->workqueue, &priv->beacon_update);
}

/* Handle notification from uCode that card's power state is changing
 * due to software, hardware, or critical temperature RFKILL */
static void iwl3945_rx_card_state_notif(struct iwl_priv *priv,
				    struct iwl_rx_mem_buffer *rxb)
{
	struct iwl_rx_packet *pkt = (void *)rxb->skb->data;
	u32 flags = le32_to_cpu(pkt->u.card_state_notif.flags);
	unsigned long status = priv->status;

	IWL_DEBUG_RF_KILL(priv, "Card state received: HW:%s SW:%s\n",
			  (flags & HW_CARD_DISABLED) ? "Kill" : "On",
			  (flags & SW_CARD_DISABLED) ? "Kill" : "On");

	iwl_write32(priv, CSR_UCODE_DRV_GP1_SET,
		    CSR_UCODE_DRV_GP1_BIT_CMD_BLOCKED);

	if (flags & HW_CARD_DISABLED)
		set_bit(STATUS_RF_KILL_HW, &priv->status);
	else
		clear_bit(STATUS_RF_KILL_HW, &priv->status);


	if (flags & SW_CARD_DISABLED)
		set_bit(STATUS_RF_KILL_SW, &priv->status);
	else
		clear_bit(STATUS_RF_KILL_SW, &priv->status);

	iwl_scan_cancel(priv);

	if ((test_bit(STATUS_RF_KILL_HW, &status) !=
	     test_bit(STATUS_RF_KILL_HW, &priv->status)) ||
	    (test_bit(STATUS_RF_KILL_SW, &status) !=
	     test_bit(STATUS_RF_KILL_SW, &priv->status)))
		queue_work(priv->workqueue, &priv->rf_kill);
	else
		wake_up_interruptible(&priv->wait_command_queue);
}

/**
 * iwl3945_setup_rx_handlers - Initialize Rx handler callbacks
 *
 * Setup the RX handlers for each of the reply types sent from the uCode
 * to the host.
 *
 * This function chains into the hardware specific files for them to setup
 * any hardware specific handlers as well.
 */
static void iwl3945_setup_rx_handlers(struct iwl_priv *priv)
{
	priv->rx_handlers[REPLY_ALIVE] = iwl3945_rx_reply_alive;
	priv->rx_handlers[REPLY_ADD_STA] = iwl3945_rx_reply_add_sta;
	priv->rx_handlers[REPLY_ERROR] = iwl_rx_reply_error;
	priv->rx_handlers[CHANNEL_SWITCH_NOTIFICATION] = iwl_rx_csa;
	priv->rx_handlers[PM_SLEEP_NOTIFICATION] = iwl_rx_pm_sleep_notif;
	priv->rx_handlers[PM_DEBUG_STATISTIC_NOTIFIC] =
	    iwl_rx_pm_debug_statistics_notif;
	priv->rx_handlers[BEACON_NOTIFICATION] = iwl3945_rx_beacon_notif;

	/*
	 * The same handler is used for both the REPLY to a discrete
	 * statistics request from the host as well as for the periodic
	 * statistics notifications (after received beacons) from the uCode.
	 */
	priv->rx_handlers[REPLY_STATISTICS_CMD] = iwl3945_hw_rx_statistics;
	priv->rx_handlers[STATISTICS_NOTIFICATION] = iwl3945_hw_rx_statistics;

	iwl_setup_spectrum_handlers(priv);
	iwl_setup_rx_scan_handlers(priv);
	priv->rx_handlers[CARD_STATE_NOTIFICATION] = iwl3945_rx_card_state_notif;

	/* Set up hardware specific Rx handlers */
	iwl3945_hw_rx_handler_setup(priv);
}

/************************** RX-FUNCTIONS ****************************/
/*
 * Rx theory of operation
 *
 * The host allocates 32 DMA target addresses and passes the host address
 * to the firmware at register IWL_RFDS_TABLE_LOWER + N * RFD_SIZE where N is
 * 0 to 31
 *
 * Rx Queue Indexes
 * The host/firmware share two index registers for managing the Rx buffers.
 *
 * The READ index maps to the first position that the firmware may be writing
 * to -- the driver can read up to (but not including) this position and get
 * good data.
 * The READ index is managed by the firmware once the card is enabled.
 *
 * The WRITE index maps to the last position the driver has read from -- the
 * position preceding WRITE is the last slot the firmware can place a packet.
 *
 * The queue is empty (no good data) if WRITE = READ - 1, and is full if
 * WRITE = READ.
 *
 * During initialization, the host sets up the READ queue position to the first
 * INDEX position, and WRITE to the last (READ - 1 wrapped)
 *
 * When the firmware places a packet in a buffer, it will advance the READ index
 * and fire the RX interrupt.  The driver can then query the READ index and
 * process as many packets as possible, moving the WRITE index forward as it
 * resets the Rx queue buffers with new memory.
 *
 * The management in the driver is as follows:
 * + A list of pre-allocated SKBs is stored in iwl->rxq->rx_free.  When
 *   iwl->rxq->free_count drops to or below RX_LOW_WATERMARK, work is scheduled
 *   to replenish the iwl->rxq->rx_free.
 * + In iwl3945_rx_replenish (scheduled) if 'processed' != 'read' then the
 *   iwl->rxq is replenished and the READ INDEX is updated (updating the
 *   'processed' and 'read' driver indexes as well)
 * + A received packet is processed and handed to the kernel network stack,
 *   detached from the iwl->rxq.  The driver 'processed' index is updated.
 * + The Host/Firmware iwl->rxq is replenished at tasklet time from the rx_free
 *   list. If there are no allocated buffers in iwl->rxq->rx_free, the READ
 *   INDEX is not incremented and iwl->status(RX_STALLED) is set.  If there
 *   were enough free buffers and RX_STALLED is set it is cleared.
 *
 *
 * Driver sequence:
 *
 * iwl3945_rx_replenish()     Replenishes rx_free list from rx_used, and calls
 *                            iwl3945_rx_queue_restock
 * iwl3945_rx_queue_restock() Moves available buffers from rx_free into Rx
 *                            queue, updates firmware pointers, and updates
 *                            the WRITE index.  If insufficient rx_free buffers
 *                            are available, schedules iwl3945_rx_replenish
 *
 * -- enable interrupts --
 * ISR - iwl3945_rx()         Detach iwl_rx_mem_buffers from pool up to the
 *                            READ INDEX, detaching the SKB from the pool.
 *                            Moves the packet buffer from queue to rx_used.
 *                            Calls iwl3945_rx_queue_restock to refill any empty
 *                            slots.
 * ...
 *
 */

/**
 * iwl3945_dma_addr2rbd_ptr - convert a DMA address to a uCode read buffer ptr
 */
static inline __le32 iwl3945_dma_addr2rbd_ptr(struct iwl_priv *priv,
					  dma_addr_t dma_addr)
{
	return cpu_to_le32((u32)dma_addr);
}

/**
 * iwl3945_rx_queue_restock - refill RX queue from pre-allocated pool
 *
 * If there are slots in the RX queue that need to be restocked,
 * and we have free pre-allocated buffers, fill the ranks as much
 * as we can, pulling from rx_free.
 *
 * This moves the 'write' index forward to catch up with 'processed', and
 * also updates the memory address in the firmware to reference the new
 * target buffer.
 */
static int iwl3945_rx_queue_restock(struct iwl_priv *priv)
{
	struct iwl_rx_queue *rxq = &priv->rxq;
	struct list_head *element;
	struct iwl_rx_mem_buffer *rxb;
	unsigned long flags;
	int write, rc;

	spin_lock_irqsave(&rxq->lock, flags);
	write = rxq->write & ~0x7;
	while ((iwl_rx_queue_space(rxq) > 0) && (rxq->free_count)) {
		/* Get next free Rx buffer, remove from free list */
		element = rxq->rx_free.next;
		rxb = list_entry(element, struct iwl_rx_mem_buffer, list);
		list_del(element);

		/* Point to Rx buffer via next RBD in circular buffer */
		rxq->bd[rxq->write] = iwl3945_dma_addr2rbd_ptr(priv, rxb->real_dma_addr);
		rxq->queue[rxq->write] = rxb;
		rxq->write = (rxq->write + 1) & RX_QUEUE_MASK;
		rxq->free_count--;
	}
	spin_unlock_irqrestore(&rxq->lock, flags);
	/* If the pre-allocated buffer pool is dropping low, schedule to
	 * refill it */
	if (rxq->free_count <= RX_LOW_WATERMARK)
		queue_work(priv->workqueue, &priv->rx_replenish);


	/* If we've added more space for the firmware to place data, tell it.
	 * Increment device's write pointer in multiples of 8. */
	if ((write != (rxq->write & ~0x7))
	    || (abs(rxq->write - rxq->read) > 7)) {
		spin_lock_irqsave(&rxq->lock, flags);
		rxq->need_update = 1;
		spin_unlock_irqrestore(&rxq->lock, flags);
		rc = iwl_rx_queue_update_write_ptr(priv, rxq);
		if (rc)
			return rc;
	}

	return 0;
}

/**
 * iwl3945_rx_replenish - Move all used packet from rx_used to rx_free
 *
 * When moving to rx_free an SKB is allocated for the slot.
 *
 * Also restock the Rx queue via iwl3945_rx_queue_restock.
 * This is called as a scheduled work item (except for during initialization)
 */
static void iwl3945_rx_allocate(struct iwl_priv *priv)
{
	struct iwl_rx_queue *rxq = &priv->rxq;
	struct list_head *element;
	struct iwl_rx_mem_buffer *rxb;
	unsigned long flags;

	while (1) {
		spin_lock_irqsave(&rxq->lock, flags);

		if (list_empty(&rxq->rx_used)) {
			spin_unlock_irqrestore(&rxq->lock, flags);
			return;
		}

		element = rxq->rx_used.next;
		rxb = list_entry(element, struct iwl_rx_mem_buffer, list);
		list_del(element);
		spin_unlock_irqrestore(&rxq->lock, flags);

		/* Alloc a new receive buffer */
		rxb->skb =
		    alloc_skb(priv->hw_params.rx_buf_size,
				GFP_KERNEL);
		if (!rxb->skb) {
			if (net_ratelimit())
				IWL_CRIT(priv, ": Can not allocate SKB buffers\n");
			/* We don't reschedule replenish work here -- we will
			 * call the restock method and if it still needs
			 * more buffers it will schedule replenish */
			break;
		}

		/* If radiotap head is required, reserve some headroom here.
		 * The physical head count is a variable rx_stats->phy_count.
		 * We reserve 4 bytes here. Plus these extra bytes, the
		 * headroom of the physical head should be enough for the
		 * radiotap head that iwl3945 supported. See iwl3945_rt.
		 */
		skb_reserve(rxb->skb, 4);

		/* Get physical address of RB/SKB */
		rxb->real_dma_addr = pci_map_single(priv->pci_dev,
						rxb->skb->data,
						priv->hw_params.rx_buf_size,
						PCI_DMA_FROMDEVICE);

		spin_lock_irqsave(&rxq->lock, flags);
		list_add_tail(&rxb->list, &rxq->rx_free);
		priv->alloc_rxb_skb++;
		rxq->free_count++;
		spin_unlock_irqrestore(&rxq->lock, flags);
	}
}

void iwl3945_rx_queue_reset(struct iwl_priv *priv, struct iwl_rx_queue *rxq)
{
	unsigned long flags;
	int i;
	spin_lock_irqsave(&rxq->lock, flags);
	INIT_LIST_HEAD(&rxq->rx_free);
	INIT_LIST_HEAD(&rxq->rx_used);
	/* Fill the rx_used queue with _all_ of the Rx buffers */
	for (i = 0; i < RX_FREE_BUFFERS + RX_QUEUE_SIZE; i++) {
		/* In the reset function, these buffers may have been allocated
		 * to an SKB, so we need to unmap and free potential storage */
		if (rxq->pool[i].skb != NULL) {
			pci_unmap_single(priv->pci_dev,
					 rxq->pool[i].real_dma_addr,
					 priv->hw_params.rx_buf_size,
					 PCI_DMA_FROMDEVICE);
			priv->alloc_rxb_skb--;
			dev_kfree_skb(rxq->pool[i].skb);
			rxq->pool[i].skb = NULL;
		}
		list_add_tail(&rxq->pool[i].list, &rxq->rx_used);
	}

	/* Set us so that we have processed and used all buffers, but have
	 * not restocked the Rx queue with fresh buffers */
	rxq->read = rxq->write = 0;
	rxq->free_count = 0;
	spin_unlock_irqrestore(&rxq->lock, flags);
}

void iwl3945_rx_replenish(void *data)
{
	struct iwl_priv *priv = data;
	unsigned long flags;

	iwl3945_rx_allocate(priv);

	spin_lock_irqsave(&priv->lock, flags);
	iwl3945_rx_queue_restock(priv);
	spin_unlock_irqrestore(&priv->lock, flags);
}

/* Assumes that the skb field of the buffers in 'pool' is kept accurate.
 * If an SKB has been detached, the POOL needs to have its SKB set to NULL
 * This free routine walks the list of POOL entries and if SKB is set to
 * non NULL it is unmapped and freed
 */
static void iwl3945_rx_queue_free(struct iwl_priv *priv, struct iwl_rx_queue *rxq)
{
	int i;
	for (i = 0; i < RX_QUEUE_SIZE + RX_FREE_BUFFERS; i++) {
		if (rxq->pool[i].skb != NULL) {
			pci_unmap_single(priv->pci_dev,
					 rxq->pool[i].real_dma_addr,
					 priv->hw_params.rx_buf_size,
					 PCI_DMA_FROMDEVICE);
			dev_kfree_skb(rxq->pool[i].skb);
		}
	}

	pci_free_consistent(priv->pci_dev, 4 * RX_QUEUE_SIZE, rxq->bd,
			    rxq->dma_addr);
	pci_free_consistent(priv->pci_dev, sizeof(struct iwl_rb_status),
			    rxq->rb_stts, rxq->rb_stts_dma);
	rxq->bd = NULL;
	rxq->rb_stts  = NULL;
}


/* Convert linear signal-to-noise ratio into dB */
static u8 ratio2dB[100] = {
/*	 0   1   2   3   4   5   6   7   8   9 */
	 0,  0,  6, 10, 12, 14, 16, 17, 18, 19, /* 00 - 09 */
	20, 21, 22, 22, 23, 23, 24, 25, 26, 26, /* 10 - 19 */
	26, 26, 26, 27, 27, 28, 28, 28, 29, 29, /* 20 - 29 */
	29, 30, 30, 30, 31, 31, 31, 31, 32, 32, /* 30 - 39 */
	32, 32, 32, 33, 33, 33, 33, 33, 34, 34, /* 40 - 49 */
	34, 34, 34, 34, 35, 35, 35, 35, 35, 35, /* 50 - 59 */
	36, 36, 36, 36, 36, 36, 36, 37, 37, 37, /* 60 - 69 */
	37, 37, 37, 37, 37, 38, 38, 38, 38, 38, /* 70 - 79 */
	38, 38, 38, 38, 38, 39, 39, 39, 39, 39, /* 80 - 89 */
	39, 39, 39, 39, 39, 40, 40, 40, 40, 40  /* 90 - 99 */
};

/* Calculates a relative dB value from a ratio of linear
 *   (i.e. not dB) signal levels.
 * Conversion assumes that levels are voltages (20*log), not powers (10*log). */
int iwl3945_calc_db_from_ratio(int sig_ratio)
{
	/* 1000:1 or higher just report as 60 dB */
	if (sig_ratio >= 1000)
		return 60;

	/* 100:1 or higher, divide by 10 and use table,
	 *   add 20 dB to make up for divide by 10 */
	if (sig_ratio >= 100)
		return 20 + (int)ratio2dB[sig_ratio/10];

	/* We shouldn't see this */
	if (sig_ratio < 1)
		return 0;

	/* Use table for ratios 1:1 - 99:1 */
	return (int)ratio2dB[sig_ratio];
}

#define PERFECT_RSSI (-20) /* dBm */
#define WORST_RSSI (-95)   /* dBm */
#define RSSI_RANGE (PERFECT_RSSI - WORST_RSSI)

/* Calculate an indication of rx signal quality (a percentage, not dBm!).
 * See http://www.ces.clemson.edu/linux/signal_quality.shtml for info
 *   about formulas used below. */
int iwl3945_calc_sig_qual(int rssi_dbm, int noise_dbm)
{
	int sig_qual;
	int degradation = PERFECT_RSSI - rssi_dbm;

	/* If we get a noise measurement, use signal-to-noise ratio (SNR)
	 * as indicator; formula is (signal dbm - noise dbm).
	 * SNR at or above 40 is a great signal (100%).
	 * Below that, scale to fit SNR of 0 - 40 dB within 0 - 100% indicator.
	 * Weakest usable signal is usually 10 - 15 dB SNR. */
	if (noise_dbm) {
		if (rssi_dbm - noise_dbm >= 40)
			return 100;
		else if (rssi_dbm < noise_dbm)
			return 0;
		sig_qual = ((rssi_dbm - noise_dbm) * 5) / 2;

	/* Else use just the signal level.
	 * This formula is a least squares fit of data points collected and
	 *   compared with a reference system that had a percentage (%) display
	 *   for signal quality. */
	} else
		sig_qual = (100 * (RSSI_RANGE * RSSI_RANGE) - degradation *
			    (15 * RSSI_RANGE + 62 * degradation)) /
			   (RSSI_RANGE * RSSI_RANGE);

	if (sig_qual > 100)
		sig_qual = 100;
	else if (sig_qual < 1)
		sig_qual = 0;

	return sig_qual;
}

/**
 * iwl3945_rx_handle - Main entry function for receiving responses from uCode
 *
 * Uses the priv->rx_handlers callback function array to invoke
 * the appropriate handlers, including command responses,
 * frame-received notifications, and other notifications.
 */
static void iwl3945_rx_handle(struct iwl_priv *priv)
{
	struct iwl_rx_mem_buffer *rxb;
	struct iwl_rx_packet *pkt;
	struct iwl_rx_queue *rxq = &priv->rxq;
	u32 r, i;
	int reclaim;
	unsigned long flags;
	u8 fill_rx = 0;
	u32 count = 8;

	/* uCode's read index (stored in shared DRAM) indicates the last Rx
	 * buffer that the driver may process (last buffer filled by ucode). */
	r = le16_to_cpu(rxq->rb_stts->closed_rb_num) &  0x0FFF;
	i = rxq->read;

	if (iwl_rx_queue_space(rxq) > (RX_QUEUE_SIZE / 2))
		fill_rx = 1;
	/* Rx interrupt, but nothing sent from uCode */
	if (i == r)
		IWL_DEBUG(priv, IWL_DL_RX | IWL_DL_ISR, "r = %d, i = %d\n", r, i);

	while (i != r) {
		rxb = rxq->queue[i];

		/* If an RXB doesn't have a Rx queue slot associated with it,
		 * then a bug has been introduced in the queue refilling
		 * routines -- catch it here */
		BUG_ON(rxb == NULL);

		rxq->queue[i] = NULL;

		pci_unmap_single(priv->pci_dev, rxb->real_dma_addr,
				priv->hw_params.rx_buf_size,
				PCI_DMA_FROMDEVICE);
		pkt = (struct iwl_rx_packet *)rxb->skb->data;

		/* Reclaim a command buffer only if this packet is a response
		 *   to a (driver-originated) command.
		 * If the packet (e.g. Rx frame) originated from uCode,
		 *   there is no command buffer to reclaim.
		 * Ucode should set SEQ_RX_FRAME bit if ucode-originated,
		 *   but apparently a few don't get set; catch them here. */
		reclaim = !(pkt->hdr.sequence & SEQ_RX_FRAME) &&
			(pkt->hdr.cmd != STATISTICS_NOTIFICATION) &&
			(pkt->hdr.cmd != REPLY_TX);

		/* Based on type of command response or notification,
		 *   handle those that need handling via function in
		 *   rx_handlers table.  See iwl3945_setup_rx_handlers() */
		if (priv->rx_handlers[pkt->hdr.cmd]) {
			IWL_DEBUG(priv, IWL_DL_HCMD | IWL_DL_RX | IWL_DL_ISR,
				"r = %d, i = %d, %s, 0x%02x\n", r, i,
				get_cmd_string(pkt->hdr.cmd), pkt->hdr.cmd);
			priv->rx_handlers[pkt->hdr.cmd] (priv, rxb);
			priv->isr_stats.rx_handlers[pkt->hdr.cmd]++;
		} else {
			/* No handling needed */
			IWL_DEBUG(priv, IWL_DL_HCMD | IWL_DL_RX | IWL_DL_ISR,
				"r %d i %d No handler needed for %s, 0x%02x\n",
				r, i, get_cmd_string(pkt->hdr.cmd),
				pkt->hdr.cmd);
		}

		if (reclaim) {
			/* Invoke any callbacks, transfer the skb to caller, and
			 * fire off the (possibly) blocking iwl_send_cmd()
			 * as we reclaim the driver command queue */
			if (rxb && rxb->skb)
				iwl_tx_cmd_complete(priv, rxb);
			else
				IWL_WARN(priv, "Claim null rxb?\n");
		}

		/* For now we just don't re-use anything.  We can tweak this
		 * later to try and re-use notification packets and SKBs that
		 * fail to Rx correctly */
		if (rxb->skb != NULL) {
			priv->alloc_rxb_skb--;
			dev_kfree_skb_any(rxb->skb);
			rxb->skb = NULL;
		}

		spin_lock_irqsave(&rxq->lock, flags);
		list_add_tail(&rxb->list, &priv->rxq.rx_used);
		spin_unlock_irqrestore(&rxq->lock, flags);
		i = (i + 1) & RX_QUEUE_MASK;
		/* If there are a lot of unused frames,
		 * restock the Rx queue so ucode won't assert. */
		if (fill_rx) {
			count++;
			if (count >= 8) {
				priv->rxq.read = i;
				iwl3945_rx_queue_restock(priv);
				count = 0;
			}
		}
	}

	/* Backtrack one entry */
	priv->rxq.read = i;
	iwl3945_rx_queue_restock(priv);
}

/* call this function to flush any scheduled tasklet */
static inline void iwl_synchronize_irq(struct iwl_priv *priv)
{
	/* wait to make sure we flush pending tasklet*/
	synchronize_irq(priv->pci_dev->irq);
	tasklet_kill(&priv->irq_tasklet);
}

static const char *desc_lookup(int i)
{
	switch (i) {
	case 1:
		return "FAIL";
	case 2:
		return "BAD_PARAM";
	case 3:
		return "BAD_CHECKSUM";
	case 4:
		return "NMI_INTERRUPT";
	case 5:
		return "SYSASSERT";
	case 6:
		return "FATAL_ERROR";
	}

	return "UNKNOWN";
}

#define ERROR_START_OFFSET  (1 * sizeof(u32))
#define ERROR_ELEM_SIZE     (7 * sizeof(u32))

static void iwl3945_dump_nic_error_log(struct iwl_priv *priv)
{
	u32 i;
	u32 desc, time, count, base, data1;
	u32 blink1, blink2, ilink1, ilink2;

	base = le32_to_cpu(priv->card_alive.error_event_table_ptr);

	if (!iwl3945_hw_valid_rtc_data_addr(base)) {
		IWL_ERR(priv, "Not valid error log pointer 0x%08X\n", base);
		return;
	}


	count = iwl_read_targ_mem(priv, base);

	if (ERROR_START_OFFSET <= count * ERROR_ELEM_SIZE) {
		IWL_ERR(priv, "Start IWL Error Log Dump:\n");
		IWL_ERR(priv, "Status: 0x%08lX, count: %d\n",
			priv->status, count);
	}

	IWL_ERR(priv, "Desc       Time       asrtPC  blink2 "
		  "ilink1  nmiPC   Line\n");
	for (i = ERROR_START_OFFSET;
	     i < (count * ERROR_ELEM_SIZE) + ERROR_START_OFFSET;
	     i += ERROR_ELEM_SIZE) {
		desc = iwl_read_targ_mem(priv, base + i);
		time =
		    iwl_read_targ_mem(priv, base + i + 1 * sizeof(u32));
		blink1 =
		    iwl_read_targ_mem(priv, base + i + 2 * sizeof(u32));
		blink2 =
		    iwl_read_targ_mem(priv, base + i + 3 * sizeof(u32));
		ilink1 =
		    iwl_read_targ_mem(priv, base + i + 4 * sizeof(u32));
		ilink2 =
		    iwl_read_targ_mem(priv, base + i + 5 * sizeof(u32));
		data1 =
		    iwl_read_targ_mem(priv, base + i + 6 * sizeof(u32));

		IWL_ERR(priv,
			"%-13s (#%d) %010u 0x%05X 0x%05X 0x%05X 0x%05X %u\n\n",
			desc_lookup(desc), desc, time, blink1, blink2,
			ilink1, ilink2, data1);
	}

}

#define EVENT_START_OFFSET  (6 * sizeof(u32))

/**
 * iwl3945_print_event_log - Dump error event log to syslog
 *
 */
static void iwl3945_print_event_log(struct iwl_priv *priv, u32 start_idx,
				u32 num_events, u32 mode)
{
	u32 i;
	u32 base;       /* SRAM byte address of event log header */
	u32 event_size;	/* 2 u32s, or 3 u32s if timestamp recorded */
	u32 ptr;        /* SRAM byte address of log data */
	u32 ev, time, data; /* event log data */

	if (num_events == 0)
		return;

	base = le32_to_cpu(priv->card_alive.log_event_table_ptr);

	if (mode == 0)
		event_size = 2 * sizeof(u32);
	else
		event_size = 3 * sizeof(u32);

	ptr = base + EVENT_START_OFFSET + (start_idx * event_size);

	/* "time" is actually "data" for mode 0 (no timestamp).
	 * place event id # at far right for easier visual parsing. */
	for (i = 0; i < num_events; i++) {
		ev = iwl_read_targ_mem(priv, ptr);
		ptr += sizeof(u32);
		time = iwl_read_targ_mem(priv, ptr);
		ptr += sizeof(u32);
		if (mode == 0) {
			/* data, ev */
			IWL_ERR(priv, "0x%08x\t%04u\n", time, ev);
		} else {
			data = iwl_read_targ_mem(priv, ptr);
			ptr += sizeof(u32);
			IWL_ERR(priv, "%010u\t0x%08x\t%04u\n", time, data, ev);
		}
	}
}

static void iwl3945_dump_nic_event_log(struct iwl_priv *priv)
{
	u32 base;       /* SRAM byte address of event log header */
	u32 capacity;   /* event log capacity in # entries */
	u32 mode;       /* 0 - no timestamp, 1 - timestamp recorded */
	u32 num_wraps;  /* # times uCode wrapped to top of log */
	u32 next_entry; /* index of next entry to be written by uCode */
	u32 size;       /* # entries that we'll print */

	base = le32_to_cpu(priv->card_alive.log_event_table_ptr);
	if (!iwl3945_hw_valid_rtc_data_addr(base)) {
		IWL_ERR(priv, "Invalid event log pointer 0x%08X\n", base);
		return;
	}

	/* event log header */
	capacity = iwl_read_targ_mem(priv, base);
	mode = iwl_read_targ_mem(priv, base + (1 * sizeof(u32)));
	num_wraps = iwl_read_targ_mem(priv, base + (2 * sizeof(u32)));
	next_entry = iwl_read_targ_mem(priv, base + (3 * sizeof(u32)));

	size = num_wraps ? capacity : next_entry;

	/* bail out if nothing in log */
	if (size == 0) {
		IWL_ERR(priv, "Start IWL Event Log Dump: nothing in log\n");
		return;
	}

	IWL_ERR(priv, "Start IWL Event Log Dump: display count %d, wraps %d\n",
		  size, num_wraps);

	/* if uCode has wrapped back to top of log, start at the oldest entry,
	 * i.e the next one that uCode would fill. */
	if (num_wraps)
		iwl3945_print_event_log(priv, next_entry,
				    capacity - next_entry, mode);

	/* (then/else) start at top of log */
	iwl3945_print_event_log(priv, 0, next_entry, mode);

}

static void iwl3945_irq_tasklet(struct iwl_priv *priv)
{
	u32 inta, handled = 0;
	u32 inta_fh;
	unsigned long flags;
#ifdef CONFIG_IWLWIFI_DEBUG
	u32 inta_mask;
#endif

	spin_lock_irqsave(&priv->lock, flags);

	/* Ack/clear/reset pending uCode interrupts.
	 * Note:  Some bits in CSR_INT are "OR" of bits in CSR_FH_INT_STATUS,
	 *  and will clear only when CSR_FH_INT_STATUS gets cleared. */
	inta = iwl_read32(priv, CSR_INT);
	iwl_write32(priv, CSR_INT, inta);

	/* Ack/clear/reset pending flow-handler (DMA) interrupts.
	 * Any new interrupts that happen after this, either while we're
	 * in this tasklet, or later, will show up in next ISR/tasklet. */
	inta_fh = iwl_read32(priv, CSR_FH_INT_STATUS);
	iwl_write32(priv, CSR_FH_INT_STATUS, inta_fh);

#ifdef CONFIG_IWLWIFI_DEBUG
	if (priv->debug_level & IWL_DL_ISR) {
		/* just for debug */
		inta_mask = iwl_read32(priv, CSR_INT_MASK);
		IWL_DEBUG_ISR(priv, "inta 0x%08x, enabled 0x%08x, fh 0x%08x\n",
			      inta, inta_mask, inta_fh);
	}
#endif

	/* Since CSR_INT and CSR_FH_INT_STATUS reads and clears are not
	 * atomic, make sure that inta covers all the interrupts that
	 * we've discovered, even if FH interrupt came in just after
	 * reading CSR_INT. */
	if (inta_fh & CSR39_FH_INT_RX_MASK)
		inta |= CSR_INT_BIT_FH_RX;
	if (inta_fh & CSR39_FH_INT_TX_MASK)
		inta |= CSR_INT_BIT_FH_TX;

	/* Now service all interrupt bits discovered above. */
	if (inta & CSR_INT_BIT_HW_ERR) {
		IWL_ERR(priv, "Microcode HW error detected.  Restarting.\n");

		/* Tell the device to stop sending interrupts */
		iwl_disable_interrupts(priv);

		priv->isr_stats.hw++;
		iwl_irq_handle_error(priv);

		handled |= CSR_INT_BIT_HW_ERR;

		spin_unlock_irqrestore(&priv->lock, flags);

		return;
	}

#ifdef CONFIG_IWLWIFI_DEBUG
	if (priv->debug_level & (IWL_DL_ISR)) {
		/* NIC fires this, but we don't use it, redundant with WAKEUP */
		if (inta & CSR_INT_BIT_SCD) {
			IWL_DEBUG_ISR(priv, "Scheduler finished to transmit "
				      "the frame/frames.\n");
			priv->isr_stats.sch++;
		}

		/* Alive notification via Rx interrupt will do the real work */
		if (inta & CSR_INT_BIT_ALIVE) {
			IWL_DEBUG_ISR(priv, "Alive interrupt\n");
			priv->isr_stats.alive++;
		}
	}
#endif
	/* Safely ignore these bits for debug checks below */
	inta &= ~(CSR_INT_BIT_SCD | CSR_INT_BIT_ALIVE);

	/* Error detected by uCode */
	if (inta & CSR_INT_BIT_SW_ERR) {
		IWL_ERR(priv, "Microcode SW error detected. "
			"Restarting 0x%X.\n", inta);
		priv->isr_stats.sw++;
		priv->isr_stats.sw_err = inta;
		iwl_irq_handle_error(priv);
		handled |= CSR_INT_BIT_SW_ERR;
	}

	/* uCode wakes up after power-down sleep */
	if (inta & CSR_INT_BIT_WAKEUP) {
		IWL_DEBUG_ISR(priv, "Wakeup interrupt\n");
		iwl_rx_queue_update_write_ptr(priv, &priv->rxq);
		iwl_txq_update_write_ptr(priv, &priv->txq[0]);
		iwl_txq_update_write_ptr(priv, &priv->txq[1]);
		iwl_txq_update_write_ptr(priv, &priv->txq[2]);
		iwl_txq_update_write_ptr(priv, &priv->txq[3]);
		iwl_txq_update_write_ptr(priv, &priv->txq[4]);
		iwl_txq_update_write_ptr(priv, &priv->txq[5]);

		priv->isr_stats.wakeup++;
		handled |= CSR_INT_BIT_WAKEUP;
	}

	/* All uCode command responses, including Tx command responses,
	 * Rx "responses" (frame-received notification), and other
	 * notifications from uCode come through here*/
	if (inta & (CSR_INT_BIT_FH_RX | CSR_INT_BIT_SW_RX)) {
		iwl3945_rx_handle(priv);
		priv->isr_stats.rx++;
		handled |= (CSR_INT_BIT_FH_RX | CSR_INT_BIT_SW_RX);
	}

	if (inta & CSR_INT_BIT_FH_TX) {
		IWL_DEBUG_ISR(priv, "Tx interrupt\n");
		priv->isr_stats.tx++;

		iwl_write32(priv, CSR_FH_INT_STATUS, (1 << 6));
		iwl_write_direct32(priv, FH39_TCSR_CREDIT
					(FH39_SRVC_CHNL), 0x0);
		handled |= CSR_INT_BIT_FH_TX;
	}

	if (inta & ~handled) {
		IWL_ERR(priv, "Unhandled INTA bits 0x%08x\n", inta & ~handled);
		priv->isr_stats.unhandled++;
	}

	if (inta & ~priv->inta_mask) {
		IWL_WARN(priv, "Disabled INTA bits 0x%08x were pending\n",
			 inta & ~priv->inta_mask);
		IWL_WARN(priv, "   with FH_INT = 0x%08x\n", inta_fh);
	}

	/* Re-enable all interrupts */
	/* only Re-enable if disabled by irq */
	if (test_bit(STATUS_INT_ENABLED, &priv->status))
		iwl_enable_interrupts(priv);

#ifdef CONFIG_IWLWIFI_DEBUG
	if (priv->debug_level & (IWL_DL_ISR)) {
		inta = iwl_read32(priv, CSR_INT);
		inta_mask = iwl_read32(priv, CSR_INT_MASK);
		inta_fh = iwl_read32(priv, CSR_FH_INT_STATUS);
		IWL_DEBUG_ISR(priv, "End inta 0x%08x, enabled 0x%08x, fh 0x%08x, "
			"flags 0x%08lx\n", inta, inta_mask, inta_fh, flags);
	}
#endif
	spin_unlock_irqrestore(&priv->lock, flags);
}

static int iwl3945_get_channels_for_scan(struct iwl_priv *priv,
					 enum ieee80211_band band,
				     u8 is_active, u8 n_probes,
				     struct iwl3945_scan_channel *scan_ch)
{
	const struct ieee80211_channel *channels = NULL;
	const struct ieee80211_supported_band *sband;
	const struct iwl_channel_info *ch_info;
	u16 passive_dwell = 0;
	u16 active_dwell = 0;
	int added, i;

	sband = iwl_get_hw_mode(priv, band);
	if (!sband)
		return 0;

	channels = sband->channels;

	active_dwell = iwl_get_active_dwell_time(priv, band, n_probes);
	passive_dwell = iwl_get_passive_dwell_time(priv, band);

	if (passive_dwell <= active_dwell)
		passive_dwell = active_dwell + 1;

	for (i = 0, added = 0; i < sband->n_channels; i++) {
		if (channels[i].flags & IEEE80211_CHAN_DISABLED)
			continue;

		scan_ch->channel = channels[i].hw_value;

		ch_info = iwl_get_channel_info(priv, band, scan_ch->channel);
		if (!is_channel_valid(ch_info)) {
			IWL_DEBUG_SCAN(priv, "Channel %d is INVALID for this band.\n",
				       scan_ch->channel);
			continue;
		}

		scan_ch->active_dwell = cpu_to_le16(active_dwell);
		scan_ch->passive_dwell = cpu_to_le16(passive_dwell);
		/* If passive , set up for auto-switch
		 *  and use long active_dwell time.
		 */
		if (!is_active || is_channel_passive(ch_info) ||
		    (channels[i].flags & IEEE80211_CHAN_PASSIVE_SCAN)) {
			scan_ch->type = 0;	/* passive */
			if (IWL_UCODE_API(priv->ucode_ver) == 1)
				scan_ch->active_dwell = cpu_to_le16(passive_dwell - 1);
		} else {
			scan_ch->type = 1;	/* active */
		}

		/* Set direct probe bits. These may be used both for active
		 * scan channels (probes gets sent right away),
		 * or for passive channels (probes get se sent only after
		 * hearing clear Rx packet).*/
		if (IWL_UCODE_API(priv->ucode_ver) >= 2) {
			if (n_probes)
				scan_ch->type |= IWL39_SCAN_PROBE_MASK(n_probes);
		} else {
			/* uCode v1 does not allow setting direct probe bits on
			 * passive channel. */
			if ((scan_ch->type & 1) && n_probes)
				scan_ch->type |= IWL39_SCAN_PROBE_MASK(n_probes);
		}

		/* Set txpower levels to defaults */
		scan_ch->tpc.dsp_atten = 110;
		/* scan_pwr_info->tpc.dsp_atten; */

		/*scan_pwr_info->tpc.tx_gain; */
		if (band == IEEE80211_BAND_5GHZ)
			scan_ch->tpc.tx_gain = ((1 << 5) | (3 << 3)) | 3;
		else {
			scan_ch->tpc.tx_gain = ((1 << 5) | (5 << 3));
			/* NOTE: if we were doing 6Mb OFDM for scans we'd use
			 * power level:
			 * scan_ch->tpc.tx_gain = ((1 << 5) | (2 << 3)) | 3;
			 */
		}

		IWL_DEBUG_SCAN(priv, "Scanning %d [%s %d]\n",
			       scan_ch->channel,
			       (scan_ch->type & 1) ? "ACTIVE" : "PASSIVE",
			       (scan_ch->type & 1) ?
			       active_dwell : passive_dwell);

		scan_ch++;
		added++;
	}

	IWL_DEBUG_SCAN(priv, "total channels to scan %d \n", added);
	return added;
}

static void iwl3945_init_hw_rates(struct iwl_priv *priv,
			      struct ieee80211_rate *rates)
{
	int i;

	for (i = 0; i < IWL_RATE_COUNT; i++) {
		rates[i].bitrate = iwl3945_rates[i].ieee * 5;
		rates[i].hw_value = i; /* Rate scaling will work on indexes */
		rates[i].hw_value_short = i;
		rates[i].flags = 0;
		if ((i > IWL39_LAST_OFDM_RATE) || (i < IWL_FIRST_OFDM_RATE)) {
			/*
			 * If CCK != 1M then set short preamble rate flag.
			 */
			rates[i].flags |= (iwl3945_rates[i].plcp == 10) ?
				0 : IEEE80211_RATE_SHORT_PREAMBLE;
		}
	}
}

/******************************************************************************
 *
 * uCode download functions
 *
 ******************************************************************************/

static void iwl3945_dealloc_ucode_pci(struct iwl_priv *priv)
{
	iwl_free_fw_desc(priv->pci_dev, &priv->ucode_code);
	iwl_free_fw_desc(priv->pci_dev, &priv->ucode_data);
	iwl_free_fw_desc(priv->pci_dev, &priv->ucode_data_backup);
	iwl_free_fw_desc(priv->pci_dev, &priv->ucode_init);
	iwl_free_fw_desc(priv->pci_dev, &priv->ucode_init_data);
	iwl_free_fw_desc(priv->pci_dev, &priv->ucode_boot);
}

/**
 * iwl3945_verify_inst_full - verify runtime uCode image in card vs. host,
 *     looking at all data.
 */
static int iwl3945_verify_inst_full(struct iwl_priv *priv, __le32 *image, u32 len)
{
	u32 val;
	u32 save_len = len;
	int rc = 0;
	u32 errcnt;

	IWL_DEBUG_INFO(priv, "ucode inst image size is %u\n", len);

	iwl_write_direct32(priv, HBUS_TARG_MEM_RADDR,
			       IWL39_RTC_INST_LOWER_BOUND);

	errcnt = 0;
	for (; len > 0; len -= sizeof(u32), image++) {
		/* read data comes through single port, auto-incr addr */
		/* NOTE: Use the debugless read so we don't flood kernel log
		 * if IWL_DL_IO is set */
		val = _iwl_read_direct32(priv, HBUS_TARG_MEM_RDAT);
		if (val != le32_to_cpu(*image)) {
			IWL_ERR(priv, "uCode INST section is invalid at "
				  "offset 0x%x, is 0x%x, s/b 0x%x\n",
				  save_len - len, val, le32_to_cpu(*image));
			rc = -EIO;
			errcnt++;
			if (errcnt >= 20)
				break;
		}
	}


	if (!errcnt)
		IWL_DEBUG_INFO(priv,
			"ucode image in INSTRUCTION memory is good\n");

	return rc;
}


/**
 * iwl3945_verify_inst_sparse - verify runtime uCode image in card vs. host,
 *   using sample data 100 bytes apart.  If these sample points are good,
 *   it's a pretty good bet that everything between them is good, too.
 */
static int iwl3945_verify_inst_sparse(struct iwl_priv *priv, __le32 *image, u32 len)
{
	u32 val;
	int rc = 0;
	u32 errcnt = 0;
	u32 i;

	IWL_DEBUG_INFO(priv, "ucode inst image size is %u\n", len);

	for (i = 0; i < len; i += 100, image += 100/sizeof(u32)) {
		/* read data comes through single port, auto-incr addr */
		/* NOTE: Use the debugless read so we don't flood kernel log
		 * if IWL_DL_IO is set */
		iwl_write_direct32(priv, HBUS_TARG_MEM_RADDR,
			i + IWL39_RTC_INST_LOWER_BOUND);
		val = _iwl_read_direct32(priv, HBUS_TARG_MEM_RDAT);
		if (val != le32_to_cpu(*image)) {
#if 0 /* Enable this if you want to see details */
			IWL_ERR(priv, "uCode INST section is invalid at "
				  "offset 0x%x, is 0x%x, s/b 0x%x\n",
				  i, val, *image);
#endif
			rc = -EIO;
			errcnt++;
			if (errcnt >= 3)
				break;
		}
	}

	return rc;
}


/**
 * iwl3945_verify_ucode - determine which instruction image is in SRAM,
 *    and verify its contents
 */
static int iwl3945_verify_ucode(struct iwl_priv *priv)
{
	__le32 *image;
	u32 len;
	int rc = 0;

	/* Try bootstrap */
	image = (__le32 *)priv->ucode_boot.v_addr;
	len = priv->ucode_boot.len;
	rc = iwl3945_verify_inst_sparse(priv, image, len);
	if (rc == 0) {
		IWL_DEBUG_INFO(priv, "Bootstrap uCode is good in inst SRAM\n");
		return 0;
	}

	/* Try initialize */
	image = (__le32 *)priv->ucode_init.v_addr;
	len = priv->ucode_init.len;
	rc = iwl3945_verify_inst_sparse(priv, image, len);
	if (rc == 0) {
		IWL_DEBUG_INFO(priv, "Initialize uCode is good in inst SRAM\n");
		return 0;
	}

	/* Try runtime/protocol */
	image = (__le32 *)priv->ucode_code.v_addr;
	len = priv->ucode_code.len;
	rc = iwl3945_verify_inst_sparse(priv, image, len);
	if (rc == 0) {
		IWL_DEBUG_INFO(priv, "Runtime uCode is good in inst SRAM\n");
		return 0;
	}

	IWL_ERR(priv, "NO VALID UCODE IMAGE IN INSTRUCTION SRAM!!\n");

	/* Since nothing seems to match, show first several data entries in
	 * instruction SRAM, so maybe visual inspection will give a clue.
	 * Selection of bootstrap image (vs. other images) is arbitrary. */
	image = (__le32 *)priv->ucode_boot.v_addr;
	len = priv->ucode_boot.len;
	rc = iwl3945_verify_inst_full(priv, image, len);

	return rc;
}

static void iwl3945_nic_start(struct iwl_priv *priv)
{
	/* Remove all resets to allow NIC to operate */
	iwl_write32(priv, CSR_RESET, 0);
}

/**
 * iwl3945_read_ucode - Read uCode images from disk file.
 *
 * Copy into buffers for card to fetch via bus-mastering
 */
static int iwl3945_read_ucode(struct iwl_priv *priv)
{
	struct iwl_ucode *ucode;
	int ret = -EINVAL, index;
	const struct firmware *ucode_raw;
	/* firmware file name contains uCode/driver compatibility version */
	const char *name_pre = priv->cfg->fw_name_pre;
	const unsigned int api_max = priv->cfg->ucode_api_max;
	const unsigned int api_min = priv->cfg->ucode_api_min;
	char buf[25];
	u8 *src;
	size_t len;
	u32 api_ver, inst_size, data_size, init_size, init_data_size, boot_size;

	/* Ask kernel firmware_class module to get the boot firmware off disk.
	 * request_firmware() is synchronous, file is in memory on return. */
	for (index = api_max; index >= api_min; index--) {
		sprintf(buf, "%s%u%s", name_pre, index, ".ucode");
		ret = request_firmware(&ucode_raw, buf, &priv->pci_dev->dev);
		if (ret < 0) {
			IWL_ERR(priv, "%s firmware file req failed: %d\n",
				  buf, ret);
			if (ret == -ENOENT)
				continue;
			else
				goto error;
		} else {
			if (index < api_max)
				IWL_ERR(priv, "Loaded firmware %s, "
					"which is deprecated. "
					" Please use API v%u instead.\n",
					  buf, api_max);
			IWL_DEBUG_INFO(priv, "Got firmware '%s' file "
				       "(%zd bytes) from disk\n",
				       buf, ucode_raw->size);
			break;
		}
	}

	if (ret < 0)
		goto error;

	/* Make sure that we got at least our header! */
	if (ucode_raw->size < sizeof(*ucode)) {
		IWL_ERR(priv, "File size way too small!\n");
		ret = -EINVAL;
		goto err_release;
	}

	/* Data from ucode file:  header followed by uCode images */
	ucode = (void *)ucode_raw->data;

	priv->ucode_ver = le32_to_cpu(ucode->ver);
	api_ver = IWL_UCODE_API(priv->ucode_ver);
	inst_size = le32_to_cpu(ucode->inst_size);
	data_size = le32_to_cpu(ucode->data_size);
	init_size = le32_to_cpu(ucode->init_size);
	init_data_size = le32_to_cpu(ucode->init_data_size);
	boot_size = le32_to_cpu(ucode->boot_size);

	/* api_ver should match the api version forming part of the
	 * firmware filename ... but we don't check for that and only rely
	 * on the API version read from firmware header from here on forward */

	if (api_ver < api_min || api_ver > api_max) {
		IWL_ERR(priv, "Driver unable to support your firmware API. "
			  "Driver supports v%u, firmware is v%u.\n",
			  api_max, api_ver);
		priv->ucode_ver = 0;
		ret = -EINVAL;
		goto err_release;
	}
	if (api_ver != api_max)
		IWL_ERR(priv, "Firmware has old API version. Expected %u, "
			  "got %u. New firmware can be obtained "
			  "from http://www.intellinuxwireless.org.\n",
			  api_max, api_ver);

	IWL_INFO(priv, "loaded firmware version %u.%u.%u.%u\n",
		IWL_UCODE_MAJOR(priv->ucode_ver),
		IWL_UCODE_MINOR(priv->ucode_ver),
		IWL_UCODE_API(priv->ucode_ver),
		IWL_UCODE_SERIAL(priv->ucode_ver));

	IWL_DEBUG_INFO(priv, "f/w package hdr ucode version raw = 0x%x\n",
		       priv->ucode_ver);
	IWL_DEBUG_INFO(priv, "f/w package hdr runtime inst size = %u\n",
		       inst_size);
	IWL_DEBUG_INFO(priv, "f/w package hdr runtime data size = %u\n",
		       data_size);
	IWL_DEBUG_INFO(priv, "f/w package hdr init inst size = %u\n",
		       init_size);
	IWL_DEBUG_INFO(priv, "f/w package hdr init data size = %u\n",
		       init_data_size);
	IWL_DEBUG_INFO(priv, "f/w package hdr boot inst size = %u\n",
		       boot_size);


	/* Verify size of file vs. image size info in file's header */
	if (ucode_raw->size < sizeof(*ucode) +
		inst_size + data_size + init_size +
		init_data_size + boot_size) {

		IWL_DEBUG_INFO(priv, "uCode file size %zd too small\n",
			       ucode_raw->size);
		ret = -EINVAL;
		goto err_release;
	}

	/* Verify that uCode images will fit in card's SRAM */
	if (inst_size > IWL39_MAX_INST_SIZE) {
		IWL_DEBUG_INFO(priv, "uCode instr len %d too large to fit in\n",
			       inst_size);
		ret = -EINVAL;
		goto err_release;
	}

	if (data_size > IWL39_MAX_DATA_SIZE) {
		IWL_DEBUG_INFO(priv, "uCode data len %d too large to fit in\n",
			       data_size);
		ret = -EINVAL;
		goto err_release;
	}
	if (init_size > IWL39_MAX_INST_SIZE) {
		IWL_DEBUG_INFO(priv,
				"uCode init instr len %d too large to fit in\n",
				init_size);
		ret = -EINVAL;
		goto err_release;
	}
	if (init_data_size > IWL39_MAX_DATA_SIZE) {
		IWL_DEBUG_INFO(priv,
				"uCode init data len %d too large to fit in\n",
				init_data_size);
		ret = -EINVAL;
		goto err_release;
	}
	if (boot_size > IWL39_MAX_BSM_SIZE) {
		IWL_DEBUG_INFO(priv,
				"uCode boot instr len %d too large to fit in\n",
				boot_size);
		ret = -EINVAL;
		goto err_release;
	}

	/* Allocate ucode buffers for card's bus-master loading ... */

	/* Runtime instructions and 2 copies of data:
	 * 1) unmodified from disk
	 * 2) backup cache for save/restore during power-downs */
	priv->ucode_code.len = inst_size;
	iwl_alloc_fw_desc(priv->pci_dev, &priv->ucode_code);

	priv->ucode_data.len = data_size;
	iwl_alloc_fw_desc(priv->pci_dev, &priv->ucode_data);

	priv->ucode_data_backup.len = data_size;
	iwl_alloc_fw_desc(priv->pci_dev, &priv->ucode_data_backup);

	if (!priv->ucode_code.v_addr || !priv->ucode_data.v_addr ||
	    !priv->ucode_data_backup.v_addr)
		goto err_pci_alloc;

	/* Initialization instructions and data */
	if (init_size && init_data_size) {
		priv->ucode_init.len = init_size;
		iwl_alloc_fw_desc(priv->pci_dev, &priv->ucode_init);

		priv->ucode_init_data.len = init_data_size;
		iwl_alloc_fw_desc(priv->pci_dev, &priv->ucode_init_data);

		if (!priv->ucode_init.v_addr || !priv->ucode_init_data.v_addr)
			goto err_pci_alloc;
	}

	/* Bootstrap (instructions only, no data) */
	if (boot_size) {
		priv->ucode_boot.len = boot_size;
		iwl_alloc_fw_desc(priv->pci_dev, &priv->ucode_boot);

		if (!priv->ucode_boot.v_addr)
			goto err_pci_alloc;
	}

	/* Copy images into buffers for card's bus-master reads ... */

	/* Runtime instructions (first block of data in file) */
	src = &ucode->data[0];
	len = priv->ucode_code.len;
	IWL_DEBUG_INFO(priv,
		"Copying (but not loading) uCode instr len %zd\n", len);
	memcpy(priv->ucode_code.v_addr, src, len);
	IWL_DEBUG_INFO(priv, "uCode instr buf vaddr = 0x%p, paddr = 0x%08x\n",
		priv->ucode_code.v_addr, (u32)priv->ucode_code.p_addr);

	/* Runtime data (2nd block)
	 * NOTE:  Copy into backup buffer will be done in iwl3945_up()  */
	src = &ucode->data[inst_size];
	len = priv->ucode_data.len;
	IWL_DEBUG_INFO(priv,
		"Copying (but not loading) uCode data len %zd\n", len);
	memcpy(priv->ucode_data.v_addr, src, len);
	memcpy(priv->ucode_data_backup.v_addr, src, len);

	/* Initialization instructions (3rd block) */
	if (init_size) {
		src = &ucode->data[inst_size + data_size];
		len = priv->ucode_init.len;
		IWL_DEBUG_INFO(priv,
			"Copying (but not loading) init instr len %zd\n", len);
		memcpy(priv->ucode_init.v_addr, src, len);
	}

	/* Initialization data (4th block) */
	if (init_data_size) {
		src = &ucode->data[inst_size + data_size + init_size];
		len = priv->ucode_init_data.len;
		IWL_DEBUG_INFO(priv,
			"Copying (but not loading) init data len %zd\n", len);
		memcpy(priv->ucode_init_data.v_addr, src, len);
	}

	/* Bootstrap instructions (5th block) */
	src = &ucode->data[inst_size + data_size + init_size + init_data_size];
	len = priv->ucode_boot.len;
	IWL_DEBUG_INFO(priv,
		"Copying (but not loading) boot instr len %zd\n", len);
	memcpy(priv->ucode_boot.v_addr, src, len);

	/* We have our copies now, allow OS release its copies */
	release_firmware(ucode_raw);
	return 0;

 err_pci_alloc:
	IWL_ERR(priv, "failed to allocate pci memory\n");
	ret = -ENOMEM;
	iwl3945_dealloc_ucode_pci(priv);

 err_release:
	release_firmware(ucode_raw);

 error:
	return ret;
}


/**
 * iwl3945_set_ucode_ptrs - Set uCode address location
 *
 * Tell initialization uCode where to find runtime uCode.
 *
 * BSM registers initially contain pointers to initialization uCode.
 * We need to replace them to load runtime uCode inst and data,
 * and to save runtime data when powering down.
 */
static int iwl3945_set_ucode_ptrs(struct iwl_priv *priv)
{
	dma_addr_t pinst;
	dma_addr_t pdata;

	/* bits 31:0 for 3945 */
	pinst = priv->ucode_code.p_addr;
	pdata = priv->ucode_data_backup.p_addr;

	/* Tell bootstrap uCode where to find image to load */
	iwl_write_prph(priv, BSM_DRAM_INST_PTR_REG, pinst);
	iwl_write_prph(priv, BSM_DRAM_DATA_PTR_REG, pdata);
	iwl_write_prph(priv, BSM_DRAM_DATA_BYTECOUNT_REG,
				 priv->ucode_data.len);

	/* Inst byte count must be last to set up, bit 31 signals uCode
	 *   that all new ptr/size info is in place */
	iwl_write_prph(priv, BSM_DRAM_INST_BYTECOUNT_REG,
				 priv->ucode_code.len | BSM_DRAM_INST_LOAD);

	IWL_DEBUG_INFO(priv, "Runtime uCode pointers are set.\n");

	return 0;
}

/**
 * iwl3945_init_alive_start - Called after REPLY_ALIVE notification received
 *
 * Called after REPLY_ALIVE notification received from "initialize" uCode.
 *
 * Tell "initialize" uCode to go ahead and load the runtime uCode.
 */
static void iwl3945_init_alive_start(struct iwl_priv *priv)
{
	/* Check alive response for "valid" sign from uCode */
	if (priv->card_alive_init.is_valid != UCODE_VALID_OK) {
		/* We had an error bringing up the hardware, so take it
		 * all the way back down so we can try again */
		IWL_DEBUG_INFO(priv, "Initialize Alive failed.\n");
		goto restart;
	}

	/* Bootstrap uCode has loaded initialize uCode ... verify inst image.
	 * This is a paranoid check, because we would not have gotten the
	 * "initialize" alive if code weren't properly loaded.  */
	if (iwl3945_verify_ucode(priv)) {
		/* Runtime instruction load was bad;
		 * take it all the way back down so we can try again */
		IWL_DEBUG_INFO(priv, "Bad \"initialize\" uCode load.\n");
		goto restart;
	}

	/* Send pointers to protocol/runtime uCode image ... init code will
	 * load and launch runtime uCode, which will send us another "Alive"
	 * notification. */
	IWL_DEBUG_INFO(priv, "Initialization Alive received.\n");
	if (iwl3945_set_ucode_ptrs(priv)) {
		/* Runtime instruction load won't happen;
		 * take it all the way back down so we can try again */
		IWL_DEBUG_INFO(priv, "Couldn't set up uCode pointers.\n");
		goto restart;
	}
	return;

 restart:
	queue_work(priv->workqueue, &priv->restart);
}

/**
 * iwl3945_alive_start - called after REPLY_ALIVE notification received
 *                   from protocol/runtime uCode (initialization uCode's
 *                   Alive gets handled by iwl3945_init_alive_start()).
 */
static void iwl3945_alive_start(struct iwl_priv *priv)
{
	int thermal_spin = 0;
	u32 rfkill;

	IWL_DEBUG_INFO(priv, "Runtime Alive received.\n");

	if (priv->card_alive.is_valid != UCODE_VALID_OK) {
		/* We had an error bringing up the hardware, so take it
		 * all the way back down so we can try again */
		IWL_DEBUG_INFO(priv, "Alive failed.\n");
		goto restart;
	}

	/* Initialize uCode has loaded Runtime uCode ... verify inst image.
	 * This is a paranoid check, because we would not have gotten the
	 * "runtime" alive if code weren't properly loaded.  */
	if (iwl3945_verify_ucode(priv)) {
		/* Runtime instruction load was bad;
		 * take it all the way back down so we can try again */
		IWL_DEBUG_INFO(priv, "Bad runtime uCode load.\n");
		goto restart;
	}

	priv->cfg->ops->smgmt->clear_station_table(priv);

	rfkill = iwl_read_prph(priv, APMG_RFKILL_REG);
	IWL_DEBUG_INFO(priv, "RFKILL status: 0x%x\n", rfkill);

	if (rfkill & 0x1) {
		clear_bit(STATUS_RF_KILL_HW, &priv->status);
		/* if RFKILL is not on, then wait for thermal
		 * sensor in adapter to kick in */
		while (iwl3945_hw_get_temperature(priv) == 0) {
			thermal_spin++;
			udelay(10);
		}

		if (thermal_spin)
			IWL_DEBUG_INFO(priv, "Thermal calibration took %dus\n",
				       thermal_spin * 10);
	} else
		set_bit(STATUS_RF_KILL_HW, &priv->status);

	/* After the ALIVE response, we can send commands to 3945 uCode */
	set_bit(STATUS_ALIVE, &priv->status);

	if (iwl_is_rfkill(priv))
		return;

	ieee80211_wake_queues(priv->hw);

	priv->active_rate = priv->rates_mask;
	priv->active_rate_basic = priv->rates_mask & IWL_BASIC_RATES_MASK;

	iwl_power_update_mode(priv, false);

	if (iwl_is_associated(priv)) {
		struct iwl3945_rxon_cmd *active_rxon =
				(struct iwl3945_rxon_cmd *)(&priv->active_rxon);

		memcpy(&priv->staging_rxon, &priv->active_rxon,
		       sizeof(priv->staging_rxon));
		active_rxon->filter_flags &= ~RXON_FILTER_ASSOC_MSK;
	} else {
		/* Initialize our rx_config data */
		iwl_connection_init_rx_config(priv, priv->iw_mode);
	}

	/* Configure Bluetooth device coexistence support */
	iwl_send_bt_config(priv);

	/* Configure the adapter for unassociated operation */
	iwlcore_commit_rxon(priv);

	iwl3945_reg_txpower_periodic(priv);

	iwl3945_led_register(priv);

	IWL_DEBUG_INFO(priv, "ALIVE processing complete.\n");
	set_bit(STATUS_READY, &priv->status);
	wake_up_interruptible(&priv->wait_command_queue);

	/* reassociate for ADHOC mode */
	if (priv->vif && (priv->iw_mode == NL80211_IFTYPE_ADHOC)) {
		struct sk_buff *beacon = ieee80211_beacon_get(priv->hw,
								priv->vif);
		if (beacon)
			iwl_mac_beacon_update(priv->hw, beacon);
	}

	if (test_and_clear_bit(STATUS_MODE_PENDING, &priv->status))
		iwl_set_mode(priv, priv->iw_mode);

	return;

 restart:
	queue_work(priv->workqueue, &priv->restart);
}

static void iwl3945_cancel_deferred_work(struct iwl_priv *priv);

static void __iwl3945_down(struct iwl_priv *priv)
{
	unsigned long flags;
	int exit_pending = test_bit(STATUS_EXIT_PENDING, &priv->status);
	struct ieee80211_conf *conf = NULL;

	IWL_DEBUG_INFO(priv, DRV_NAME " is going down\n");

	conf = ieee80211_get_hw_conf(priv->hw);

	if (!exit_pending)
		set_bit(STATUS_EXIT_PENDING, &priv->status);

	iwl3945_led_unregister(priv);
	priv->cfg->ops->smgmt->clear_station_table(priv);

	/* Unblock any waiting calls */
	wake_up_interruptible_all(&priv->wait_command_queue);

	/* Wipe out the EXIT_PENDING status bit if we are not actually
	 * exiting the module */
	if (!exit_pending)
		clear_bit(STATUS_EXIT_PENDING, &priv->status);

	/* stop and reset the on-board processor */
	iwl_write32(priv, CSR_RESET, CSR_RESET_REG_FLAG_NEVO_RESET);

	/* tell the device to stop sending interrupts */
	spin_lock_irqsave(&priv->lock, flags);
	iwl_disable_interrupts(priv);
	spin_unlock_irqrestore(&priv->lock, flags);
	iwl_synchronize_irq(priv);

	if (priv->mac80211_registered)
		ieee80211_stop_queues(priv->hw);

	/* If we have not previously called iwl3945_init() then
	 * clear all bits but the RF Kill bits and return */
	if (!iwl_is_init(priv)) {
		priv->status = test_bit(STATUS_RF_KILL_HW, &priv->status) <<
					STATUS_RF_KILL_HW |
			       test_bit(STATUS_RF_KILL_SW, &priv->status) <<
					STATUS_RF_KILL_SW |
			       test_bit(STATUS_GEO_CONFIGURED, &priv->status) <<
					STATUS_GEO_CONFIGURED |
				test_bit(STATUS_EXIT_PENDING, &priv->status) <<
					STATUS_EXIT_PENDING;
		goto exit;
	}

	/* ...otherwise clear out all the status bits but the RF Kill
	 * bits and continue taking the NIC down. */
	priv->status &= test_bit(STATUS_RF_KILL_HW, &priv->status) <<
				STATUS_RF_KILL_HW |
			test_bit(STATUS_RF_KILL_SW, &priv->status) <<
				STATUS_RF_KILL_SW |
			test_bit(STATUS_GEO_CONFIGURED, &priv->status) <<
				STATUS_GEO_CONFIGURED |
			test_bit(STATUS_FW_ERROR, &priv->status) <<
				STATUS_FW_ERROR |
			test_bit(STATUS_EXIT_PENDING, &priv->status) <<
				STATUS_EXIT_PENDING;

	priv->cfg->ops->lib->apm_ops.reset(priv);
	spin_lock_irqsave(&priv->lock, flags);
	iwl_clear_bit(priv, CSR_GP_CNTRL, CSR_GP_CNTRL_REG_FLAG_MAC_ACCESS_REQ);
	spin_unlock_irqrestore(&priv->lock, flags);

	iwl3945_hw_txq_ctx_stop(priv);
	iwl3945_hw_rxq_stop(priv);

	iwl_write_prph(priv, APMG_CLK_DIS_REG,
				APMG_CLK_VAL_DMA_CLK_RQT);

	udelay(5);

	if (exit_pending)
		priv->cfg->ops->lib->apm_ops.stop(priv);
	else
		priv->cfg->ops->lib->apm_ops.reset(priv);

 exit:
	memset(&priv->card_alive, 0, sizeof(struct iwl_alive_resp));

	if (priv->ibss_beacon)
		dev_kfree_skb(priv->ibss_beacon);
	priv->ibss_beacon = NULL;

	/* clear out any free frames */
	iwl3945_clear_free_frames(priv);
}

static void iwl3945_down(struct iwl_priv *priv)
{
	mutex_lock(&priv->mutex);
	__iwl3945_down(priv);
	mutex_unlock(&priv->mutex);

	iwl3945_cancel_deferred_work(priv);
}

#define MAX_HW_RESTARTS 5

static int __iwl3945_up(struct iwl_priv *priv)
{
	int rc, i;

	if (test_bit(STATUS_EXIT_PENDING, &priv->status)) {
		IWL_WARN(priv, "Exit pending; will not bring the NIC up\n");
		return -EIO;
	}

	if (test_bit(STATUS_RF_KILL_SW, &priv->status)) {
		IWL_WARN(priv, "Radio disabled by SW RF kill (module "
			    "parameter)\n");
		return -ENODEV;
	}

	if (!priv->ucode_data_backup.v_addr || !priv->ucode_data.v_addr) {
		IWL_ERR(priv, "ucode not available for device bring up\n");
		return -EIO;
	}

	/* If platform's RF_KILL switch is NOT set to KILL */
	if (iwl_read32(priv, CSR_GP_CNTRL) &
				CSR_GP_CNTRL_REG_FLAG_HW_RF_KILL_SW)
		clear_bit(STATUS_RF_KILL_HW, &priv->status);
	else {
		set_bit(STATUS_RF_KILL_HW, &priv->status);
		IWL_WARN(priv, "Radio disabled by HW RF Kill switch\n");
		return -ENODEV;
	}

	iwl_write32(priv, CSR_INT, 0xFFFFFFFF);

	rc = iwl3945_hw_nic_init(priv);
	if (rc) {
		IWL_ERR(priv, "Unable to int nic\n");
		return rc;
	}

	/* make sure rfkill handshake bits are cleared */
	iwl_write32(priv, CSR_UCODE_DRV_GP1_CLR, CSR_UCODE_SW_BIT_RFKILL);
	iwl_write32(priv, CSR_UCODE_DRV_GP1_CLR,
		    CSR_UCODE_DRV_GP1_BIT_CMD_BLOCKED);

	/* clear (again), then enable host interrupts */
	iwl_write32(priv, CSR_INT, 0xFFFFFFFF);
	iwl_enable_interrupts(priv);

	/* really make sure rfkill handshake bits are cleared */
	iwl_write32(priv, CSR_UCODE_DRV_GP1_CLR, CSR_UCODE_SW_BIT_RFKILL);
	iwl_write32(priv, CSR_UCODE_DRV_GP1_CLR, CSR_UCODE_SW_BIT_RFKILL);

	/* Copy original ucode data image from disk into backup cache.
	 * This will be used to initialize the on-board processor's
	 * data SRAM for a clean start when the runtime program first loads. */
	memcpy(priv->ucode_data_backup.v_addr, priv->ucode_data.v_addr,
	       priv->ucode_data.len);

	/* We return success when we resume from suspend and rf_kill is on. */
	if (test_bit(STATUS_RF_KILL_HW, &priv->status))
		return 0;

	for (i = 0; i < MAX_HW_RESTARTS; i++) {

		priv->cfg->ops->smgmt->clear_station_table(priv);

		/* load bootstrap state machine,
		 * load bootstrap program into processor's memory,
		 * prepare to load the "initialize" uCode */
		priv->cfg->ops->lib->load_ucode(priv);

		if (rc) {
			IWL_ERR(priv,
				"Unable to set up bootstrap uCode: %d\n", rc);
			continue;
		}

		/* start card; "initialize" will load runtime ucode */
		iwl3945_nic_start(priv);

		IWL_DEBUG_INFO(priv, DRV_NAME " is coming up\n");

		return 0;
	}

	set_bit(STATUS_EXIT_PENDING, &priv->status);
	__iwl3945_down(priv);
	clear_bit(STATUS_EXIT_PENDING, &priv->status);

	/* tried to restart and config the device for as long as our
	 * patience could withstand */
	IWL_ERR(priv, "Unable to initialize device after %d attempts.\n", i);
	return -EIO;
}


/*****************************************************************************
 *
 * Workqueue callbacks
 *
 *****************************************************************************/

static void iwl3945_bg_init_alive_start(struct work_struct *data)
{
	struct iwl_priv *priv =
	    container_of(data, struct iwl_priv, init_alive_start.work);

	if (test_bit(STATUS_EXIT_PENDING, &priv->status))
		return;

	mutex_lock(&priv->mutex);
	iwl3945_init_alive_start(priv);
	mutex_unlock(&priv->mutex);
}

static void iwl3945_bg_alive_start(struct work_struct *data)
{
	struct iwl_priv *priv =
	    container_of(data, struct iwl_priv, alive_start.work);

	if (test_bit(STATUS_EXIT_PENDING, &priv->status))
		return;

	mutex_lock(&priv->mutex);
	iwl3945_alive_start(priv);
	mutex_unlock(&priv->mutex);
}

static void iwl3945_rfkill_poll(struct work_struct *data)
{
	struct iwl_priv *priv =
	    container_of(data, struct iwl_priv, rfkill_poll.work);
	unsigned long status = priv->status;

	if (iwl_read32(priv, CSR_GP_CNTRL) & CSR_GP_CNTRL_REG_FLAG_HW_RF_KILL_SW)
		clear_bit(STATUS_RF_KILL_HW, &priv->status);
	else
		set_bit(STATUS_RF_KILL_HW, &priv->status);

	if (test_bit(STATUS_RF_KILL_HW, &status) != test_bit(STATUS_RF_KILL_HW, &priv->status))
		queue_work(priv->workqueue, &priv->rf_kill);

	queue_delayed_work(priv->workqueue, &priv->rfkill_poll,
			   round_jiffies_relative(2 * HZ));

}

#define IWL_SCAN_CHECK_WATCHDOG (7 * HZ)
static void iwl3945_bg_request_scan(struct work_struct *data)
{
	struct iwl_priv *priv =
	    container_of(data, struct iwl_priv, request_scan);
	struct iwl_host_cmd cmd = {
		.id = REPLY_SCAN_CMD,
		.len = sizeof(struct iwl3945_scan_cmd),
		.meta.flags = CMD_SIZE_HUGE,
	};
	int rc = 0;
	struct iwl3945_scan_cmd *scan;
	struct ieee80211_conf *conf = NULL;
	u8 n_probes = 0;
	enum ieee80211_band band;
	bool is_active = false;

	conf = ieee80211_get_hw_conf(priv->hw);

	mutex_lock(&priv->mutex);

	cancel_delayed_work(&priv->scan_check);

	if (!iwl_is_ready(priv)) {
		IWL_WARN(priv, "request scan called when driver not ready.\n");
		goto done;
	}

	/* Make sure the scan wasn't canceled before this queued work
	 * was given the chance to run... */
	if (!test_bit(STATUS_SCANNING, &priv->status))
		goto done;

	/* This should never be called or scheduled if there is currently
	 * a scan active in the hardware. */
	if (test_bit(STATUS_SCAN_HW, &priv->status)) {
		IWL_DEBUG_INFO(priv, "Multiple concurrent scan requests  "
				"Ignoring second request.\n");
		rc = -EIO;
		goto done;
	}

	if (test_bit(STATUS_EXIT_PENDING, &priv->status)) {
		IWL_DEBUG_SCAN(priv, "Aborting scan due to device shutdown\n");
		goto done;
	}

	if (test_bit(STATUS_SCAN_ABORTING, &priv->status)) {
		IWL_DEBUG_HC(priv,
			"Scan request while abort pending. Queuing.\n");
		goto done;
	}

	if (iwl_is_rfkill(priv)) {
		IWL_DEBUG_HC(priv, "Aborting scan due to RF Kill activation\n");
		goto done;
	}

	if (!test_bit(STATUS_READY, &priv->status)) {
		IWL_DEBUG_HC(priv,
			"Scan request while uninitialized. Queuing.\n");
		goto done;
	}

	if (!priv->scan_bands) {
		IWL_DEBUG_HC(priv, "Aborting scan due to no requested bands\n");
		goto done;
	}

	if (!priv->scan) {
		priv->scan = kmalloc(sizeof(struct iwl3945_scan_cmd) +
				     IWL_MAX_SCAN_SIZE, GFP_KERNEL);
		if (!priv->scan) {
			rc = -ENOMEM;
			goto done;
		}
	}
	scan = priv->scan;
	memset(scan, 0, sizeof(struct iwl3945_scan_cmd) + IWL_MAX_SCAN_SIZE);

	scan->quiet_plcp_th = IWL_PLCP_QUIET_THRESH;
	scan->quiet_time = IWL_ACTIVE_QUIET_TIME;

	if (iwl_is_associated(priv)) {
		u16 interval = 0;
		u32 extra;
		u32 suspend_time = 100;
		u32 scan_suspend_time = 100;
		unsigned long flags;

		IWL_DEBUG_INFO(priv, "Scanning while associated...\n");

		spin_lock_irqsave(&priv->lock, flags);
		interval = priv->beacon_int;
		spin_unlock_irqrestore(&priv->lock, flags);

		scan->suspend_time = 0;
		scan->max_out_time = cpu_to_le32(200 * 1024);
		if (!interval)
			interval = suspend_time;
		/*
		 * suspend time format:
		 *  0-19: beacon interval in usec (time before exec.)
		 * 20-23: 0
		 * 24-31: number of beacons (suspend between channels)
		 */

		extra = (suspend_time / interval) << 24;
		scan_suspend_time = 0xFF0FFFFF &
		    (extra | ((suspend_time % interval) * 1024));

		scan->suspend_time = cpu_to_le32(scan_suspend_time);
		IWL_DEBUG_SCAN(priv, "suspend_time 0x%X beacon interval %d\n",
			       scan_suspend_time, interval);
	}

	if (priv->scan_request->n_ssids) {
		int i, p = 0;
		IWL_DEBUG_SCAN(priv, "Kicking off active scan\n");
		for (i = 0; i < priv->scan_request->n_ssids; i++) {
			/* always does wildcard anyway */
			if (!priv->scan_request->ssids[i].ssid_len)
				continue;
			scan->direct_scan[p].id = WLAN_EID_SSID;
			scan->direct_scan[p].len =
				priv->scan_request->ssids[i].ssid_len;
			memcpy(scan->direct_scan[p].ssid,
			       priv->scan_request->ssids[i].ssid,
			       priv->scan_request->ssids[i].ssid_len);
			n_probes++;
			p++;
		}
		is_active = true;
	} else
		IWL_DEBUG_SCAN(priv, "Kicking off passive scan.\n");

	/* We don't build a direct scan probe request; the uCode will do
	 * that based on the direct_mask added to each channel entry */
	scan->tx_cmd.tx_flags = TX_CMD_FLG_SEQ_CTL_MSK;
	scan->tx_cmd.sta_id = priv->hw_params.bcast_sta_id;
	scan->tx_cmd.stop_time.life_time = TX_CMD_LIFE_TIME_INFINITE;

	/* flags + rate selection */

	if (priv->scan_bands & BIT(IEEE80211_BAND_2GHZ)) {
		scan->flags = RXON_FLG_BAND_24G_MSK | RXON_FLG_AUTO_DETECT_MSK;
		scan->tx_cmd.rate = IWL_RATE_1M_PLCP;
		scan->good_CRC_th = 0;
		band = IEEE80211_BAND_2GHZ;
	} else if (priv->scan_bands & BIT(IEEE80211_BAND_5GHZ)) {
		scan->tx_cmd.rate = IWL_RATE_6M_PLCP;
		/*
		 * If active scaning is requested but a certain channel
		 * is marked passive, we can do active scanning if we
		 * detect transmissions.
		 */
		scan->good_CRC_th = is_active ? IWL_GOOD_CRC_TH : 0;
		band = IEEE80211_BAND_5GHZ;
	} else {
		IWL_WARN(priv, "Invalid scan band count\n");
		goto done;
	}

	scan->tx_cmd.len = cpu_to_le16(
			iwl_fill_probe_req(priv,
				(struct ieee80211_mgmt *)scan->data,
				priv->scan_request->ie,
				priv->scan_request->ie_len,
				IWL_MAX_SCAN_SIZE - sizeof(*scan)));

	/* select Rx antennas */
	scan->flags |= iwl3945_get_antenna_flags(priv);

	if (iwl_is_monitor_mode(priv))
		scan->filter_flags = RXON_FILTER_PROMISC_MSK;

	scan->channel_count =
		iwl3945_get_channels_for_scan(priv, band, is_active, n_probes,
			(void *)&scan->data[le16_to_cpu(scan->tx_cmd.len)]);

	if (scan->channel_count == 0) {
		IWL_DEBUG_SCAN(priv, "channel count %d\n", scan->channel_count);
		goto done;
	}

	cmd.len += le16_to_cpu(scan->tx_cmd.len) +
	    scan->channel_count * sizeof(struct iwl3945_scan_channel);
	cmd.data = scan;
	scan->len = cpu_to_le16(cmd.len);

	set_bit(STATUS_SCAN_HW, &priv->status);
	rc = iwl_send_cmd_sync(priv, &cmd);
	if (rc)
		goto done;

	queue_delayed_work(priv->workqueue, &priv->scan_check,
			   IWL_SCAN_CHECK_WATCHDOG);

	mutex_unlock(&priv->mutex);
	return;

 done:
	/* can not perform scan make sure we clear scanning
	 * bits from status so next scan request can be performed.
	 * if we dont clear scanning status bit here all next scan
	 * will fail
	*/
	clear_bit(STATUS_SCAN_HW, &priv->status);
	clear_bit(STATUS_SCANNING, &priv->status);

	/* inform mac80211 scan aborted */
	queue_work(priv->workqueue, &priv->scan_completed);
	mutex_unlock(&priv->mutex);
}

static void iwl3945_bg_up(struct work_struct *data)
{
	struct iwl_priv *priv = container_of(data, struct iwl_priv, up);

	if (test_bit(STATUS_EXIT_PENDING, &priv->status))
		return;

	mutex_lock(&priv->mutex);
	__iwl3945_up(priv);
	mutex_unlock(&priv->mutex);
	iwl_rfkill_set_hw_state(priv);
}

static void iwl3945_bg_restart(struct work_struct *data)
{
	struct iwl_priv *priv = container_of(data, struct iwl_priv, restart);

	if (test_bit(STATUS_EXIT_PENDING, &priv->status))
		return;

	if (test_and_clear_bit(STATUS_FW_ERROR, &priv->status)) {
		mutex_lock(&priv->mutex);
		priv->vif = NULL;
		priv->is_open = 0;
		mutex_unlock(&priv->mutex);
		iwl3945_down(priv);
		ieee80211_restart_hw(priv->hw);
	} else {
		iwl3945_down(priv);
		queue_work(priv->workqueue, &priv->up);
	}
}

static void iwl3945_bg_rx_replenish(struct work_struct *data)
{
	struct iwl_priv *priv =
	    container_of(data, struct iwl_priv, rx_replenish);

	if (test_bit(STATUS_EXIT_PENDING, &priv->status))
		return;

	mutex_lock(&priv->mutex);
	iwl3945_rx_replenish(priv);
	mutex_unlock(&priv->mutex);
}

#define IWL_DELAY_NEXT_SCAN (HZ*2)

void iwl3945_post_associate(struct iwl_priv *priv)
{
	int rc = 0;
	struct ieee80211_conf *conf = NULL;

	if (priv->iw_mode == NL80211_IFTYPE_AP) {
		IWL_ERR(priv, "%s Should not be called in AP mode\n", __func__);
		return;
	}


	IWL_DEBUG_ASSOC(priv, "Associated as %d to: %pM\n",
			priv->assoc_id, priv->active_rxon.bssid_addr);

	if (test_bit(STATUS_EXIT_PENDING, &priv->status))
		return;

	if (!priv->vif || !priv->is_open)
		return;

	iwl_scan_cancel_timeout(priv, 200);

	conf = ieee80211_get_hw_conf(priv->hw);

	priv->staging_rxon.filter_flags &= ~RXON_FILTER_ASSOC_MSK;
	iwlcore_commit_rxon(priv);

	memset(&priv->rxon_timing, 0, sizeof(struct iwl_rxon_time_cmd));
	iwl3945_setup_rxon_timing(priv);
	rc = iwl_send_cmd_pdu(priv, REPLY_RXON_TIMING,
			      sizeof(priv->rxon_timing), &priv->rxon_timing);
	if (rc)
		IWL_WARN(priv, "REPLY_RXON_TIMING failed - "
			    "Attempting to continue.\n");

	priv->staging_rxon.filter_flags |= RXON_FILTER_ASSOC_MSK;

	priv->staging_rxon.assoc_id = cpu_to_le16(priv->assoc_id);

	IWL_DEBUG_ASSOC(priv, "assoc id %d beacon interval %d\n",
			priv->assoc_id, priv->beacon_int);

	if (priv->assoc_capability & WLAN_CAPABILITY_SHORT_PREAMBLE)
		priv->staging_rxon.flags |= RXON_FLG_SHORT_PREAMBLE_MSK;
	else
		priv->staging_rxon.flags &= ~RXON_FLG_SHORT_PREAMBLE_MSK;

	if (priv->staging_rxon.flags & RXON_FLG_BAND_24G_MSK) {
		if (priv->assoc_capability & WLAN_CAPABILITY_SHORT_SLOT_TIME)
			priv->staging_rxon.flags |= RXON_FLG_SHORT_SLOT_MSK;
		else
			priv->staging_rxon.flags &= ~RXON_FLG_SHORT_SLOT_MSK;

		if (priv->iw_mode == NL80211_IFTYPE_ADHOC)
			priv->staging_rxon.flags &= ~RXON_FLG_SHORT_SLOT_MSK;

	}

	iwlcore_commit_rxon(priv);

	switch (priv->iw_mode) {
	case NL80211_IFTYPE_STATION:
		iwl3945_rate_scale_init(priv->hw, IWL_AP_ID);
		break;

	case NL80211_IFTYPE_ADHOC:

		priv->assoc_id = 1;
		priv->cfg->ops->smgmt->add_station(priv, priv->bssid, 0, 0, NULL);
		iwl3945_sync_sta(priv, IWL_STA_ID,
				 (priv->band == IEEE80211_BAND_5GHZ) ?
				 IWL_RATE_6M_PLCP : IWL_RATE_1M_PLCP,
				 CMD_ASYNC);
		iwl3945_rate_scale_init(priv->hw, IWL_STA_ID);
		iwl3945_send_beacon_cmd(priv);

		break;

	default:
		 IWL_ERR(priv, "%s Should not be called in %d mode\n",
			   __func__, priv->iw_mode);
		break;
	}

	iwl_activate_qos(priv, 0);

	/* we have just associated, don't start scan too early */
	priv->next_scan_jiffies = jiffies + IWL_DELAY_NEXT_SCAN;
}

/*****************************************************************************
 *
 * mac80211 entry point functions
 *
 *****************************************************************************/

#define UCODE_READY_TIMEOUT	(2 * HZ)

static int iwl3945_mac_start(struct ieee80211_hw *hw)
{
	struct iwl_priv *priv = hw->priv;
	int ret;

	IWL_DEBUG_MAC80211(priv, "enter\n");

	/* we should be verifying the device is ready to be opened */
	mutex_lock(&priv->mutex);

	memset(&priv->staging_rxon, 0, sizeof(priv->staging_rxon));
	/* fetch ucode file from disk, alloc and copy to bus-master buffers ...
	 * ucode filename and max sizes are card-specific. */

	if (!priv->ucode_code.len) {
		ret = iwl3945_read_ucode(priv);
		if (ret) {
			IWL_ERR(priv, "Could not read microcode: %d\n", ret);
			mutex_unlock(&priv->mutex);
			goto out_release_irq;
		}
	}

	ret = __iwl3945_up(priv);

	mutex_unlock(&priv->mutex);

	iwl_rfkill_set_hw_state(priv);

	if (ret)
		goto out_release_irq;

	IWL_DEBUG_INFO(priv, "Start UP work.\n");

	/* Wait for START_ALIVE from ucode. Otherwise callbacks from
	 * mac80211 will not be run successfully. */
	ret = wait_event_interruptible_timeout(priv->wait_command_queue,
			test_bit(STATUS_READY, &priv->status),
			UCODE_READY_TIMEOUT);
	if (!ret) {
		if (!test_bit(STATUS_READY, &priv->status)) {
			IWL_ERR(priv,
				"Wait for START_ALIVE timeout after %dms.\n",
				jiffies_to_msecs(UCODE_READY_TIMEOUT));
			ret = -ETIMEDOUT;
			goto out_release_irq;
		}
	}

	/* ucode is running and will send rfkill notifications,
	 * no need to poll the killswitch state anymore */
	cancel_delayed_work(&priv->rfkill_poll);

	priv->is_open = 1;
	IWL_DEBUG_MAC80211(priv, "leave\n");
	return 0;

out_release_irq:
	priv->is_open = 0;
	IWL_DEBUG_MAC80211(priv, "leave - failed\n");
	return ret;
}

static void iwl3945_mac_stop(struct ieee80211_hw *hw)
{
	struct iwl_priv *priv = hw->priv;

	IWL_DEBUG_MAC80211(priv, "enter\n");

	if (!priv->is_open) {
		IWL_DEBUG_MAC80211(priv, "leave - skip\n");
		return;
	}

	priv->is_open = 0;

	if (iwl_is_ready_rf(priv)) {
		/* stop mac, cancel any scan request and clear
		 * RXON_FILTER_ASSOC_MSK BIT
		 */
		mutex_lock(&priv->mutex);
		iwl_scan_cancel_timeout(priv, 100);
		mutex_unlock(&priv->mutex);
	}

	iwl3945_down(priv);

	flush_workqueue(priv->workqueue);

	/* start polling the killswitch state again */
	queue_delayed_work(priv->workqueue, &priv->rfkill_poll,
			   round_jiffies_relative(2 * HZ));

	IWL_DEBUG_MAC80211(priv, "leave\n");
}

static int iwl3945_mac_tx(struct ieee80211_hw *hw, struct sk_buff *skb)
{
	struct iwl_priv *priv = hw->priv;

	IWL_DEBUG_MAC80211(priv, "enter\n");

	IWL_DEBUG_TX(priv, "dev->xmit(%d bytes) at rate 0x%02x\n", skb->len,
		     ieee80211_get_tx_rate(hw, IEEE80211_SKB_CB(skb))->bitrate);

	if (iwl3945_tx_skb(priv, skb))
		dev_kfree_skb_any(skb);

	IWL_DEBUG_MAC80211(priv, "leave\n");
	return NETDEV_TX_OK;
}

void iwl3945_config_ap(struct iwl_priv *priv)
{
	int rc = 0;

	if (test_bit(STATUS_EXIT_PENDING, &priv->status))
		return;

	/* The following should be done only at AP bring up */
	if (!(iwl_is_associated(priv))) {

		/* RXON - unassoc (to set timing command) */
		priv->staging_rxon.filter_flags &= ~RXON_FILTER_ASSOC_MSK;
		iwlcore_commit_rxon(priv);

		/* RXON Timing */
		memset(&priv->rxon_timing, 0, sizeof(struct iwl_rxon_time_cmd));
		iwl3945_setup_rxon_timing(priv);
		rc = iwl_send_cmd_pdu(priv, REPLY_RXON_TIMING,
				      sizeof(priv->rxon_timing),
				      &priv->rxon_timing);
		if (rc)
			IWL_WARN(priv, "REPLY_RXON_TIMING failed - "
					"Attempting to continue.\n");

		/* FIXME: what should be the assoc_id for AP? */
		priv->staging_rxon.assoc_id = cpu_to_le16(priv->assoc_id);
		if (priv->assoc_capability & WLAN_CAPABILITY_SHORT_PREAMBLE)
			priv->staging_rxon.flags |=
				RXON_FLG_SHORT_PREAMBLE_MSK;
		else
			priv->staging_rxon.flags &=
				~RXON_FLG_SHORT_PREAMBLE_MSK;

		if (priv->staging_rxon.flags & RXON_FLG_BAND_24G_MSK) {
			if (priv->assoc_capability &
				WLAN_CAPABILITY_SHORT_SLOT_TIME)
				priv->staging_rxon.flags |=
					RXON_FLG_SHORT_SLOT_MSK;
			else
				priv->staging_rxon.flags &=
					~RXON_FLG_SHORT_SLOT_MSK;

			if (priv->iw_mode == NL80211_IFTYPE_ADHOC)
				priv->staging_rxon.flags &=
					~RXON_FLG_SHORT_SLOT_MSK;
		}
		/* restore RXON assoc */
		priv->staging_rxon.filter_flags |= RXON_FILTER_ASSOC_MSK;
		iwlcore_commit_rxon(priv);
		priv->cfg->ops->smgmt->add_station(priv, iwl_bcast_addr, 0, 0, NULL);
	}
	iwl3945_send_beacon_cmd(priv);

	/* FIXME - we need to add code here to detect a totally new
	 * configuration, reset the AP, unassoc, rxon timing, assoc,
	 * clear sta table, add BCAST sta... */
}

static int iwl3945_mac_set_key(struct ieee80211_hw *hw, enum set_key_cmd cmd,
			       struct ieee80211_vif *vif,
			       struct ieee80211_sta *sta,
			       struct ieee80211_key_conf *key)
{
	struct iwl_priv *priv = hw->priv;
	const u8 *addr;
	int ret = 0;
	u8 sta_id = IWL_INVALID_STATION;
	u8 static_key;

	IWL_DEBUG_MAC80211(priv, "enter\n");

	if (iwl3945_mod_params.sw_crypto) {
		IWL_DEBUG_MAC80211(priv, "leave - hwcrypto disabled\n");
		return -EOPNOTSUPP;
	}

	addr = sta ? sta->addr : iwl_bcast_addr;
	static_key = !iwl_is_associated(priv);

	if (!static_key) {
		sta_id = priv->cfg->ops->smgmt->find_station(priv, addr);
		if (sta_id == IWL_INVALID_STATION) {
			IWL_DEBUG_MAC80211(priv, "leave - %pM not in station map.\n",
					    addr);
			return -EINVAL;
		}
	}

	mutex_lock(&priv->mutex);
	iwl_scan_cancel_timeout(priv, 100);
	mutex_unlock(&priv->mutex);

	switch (cmd) {
	case SET_KEY:
		if (static_key)
			ret = iwl3945_set_static_key(priv, key);
		else
			ret = iwl3945_set_dynamic_key(priv, key, sta_id);
		IWL_DEBUG_MAC80211(priv, "enable hwcrypto key\n");
		break;
	case DISABLE_KEY:
		if (static_key)
			ret = iwl3945_remove_static_key(priv);
		else
			ret = iwl3945_clear_sta_key_info(priv, sta_id);
		IWL_DEBUG_MAC80211(priv, "disable hwcrypto key\n");
		break;
	default:
		ret = -EINVAL;
	}

	IWL_DEBUG_MAC80211(priv, "leave\n");

	return ret;
}

/*****************************************************************************
 *
 * sysfs attributes
 *
 *****************************************************************************/

#ifdef CONFIG_IWLWIFI_DEBUG

/*
 * The following adds a new attribute to the sysfs representation
 * of this device driver (i.e. a new file in /sys/bus/pci/drivers/iwl/)
 * used for controlling the debug level.
 *
 * See the level definitions in iwl for details.
 */
static ssize_t show_debug_level(struct device *d,
				struct device_attribute *attr, char *buf)
{
	struct iwl_priv *priv = dev_get_drvdata(d);

	return sprintf(buf, "0x%08X\n", priv->debug_level);
}
static ssize_t store_debug_level(struct device *d,
				struct device_attribute *attr,
				 const char *buf, size_t count)
{
	struct iwl_priv *priv = dev_get_drvdata(d);
	unsigned long val;
	int ret;

	ret = strict_strtoul(buf, 0, &val);
	if (ret)
		IWL_INFO(priv, "%s is not in hex or decimal form.\n", buf);
	else
		priv->debug_level = val;

	return strnlen(buf, count);
}

static DEVICE_ATTR(debug_level, S_IWUSR | S_IRUGO,
			show_debug_level, store_debug_level);

#endif /* CONFIG_IWLWIFI_DEBUG */

static ssize_t show_temperature(struct device *d,
				struct device_attribute *attr, char *buf)
{
	struct iwl_priv *priv = dev_get_drvdata(d);

	if (!iwl_is_alive(priv))
		return -EAGAIN;

	return sprintf(buf, "%d\n", iwl3945_hw_get_temperature(priv));
}

static DEVICE_ATTR(temperature, S_IRUGO, show_temperature, NULL);

static ssize_t show_tx_power(struct device *d,
			     struct device_attribute *attr, char *buf)
{
	struct iwl_priv *priv = dev_get_drvdata(d);
	return sprintf(buf, "%d\n", priv->tx_power_user_lmt);
}

static ssize_t store_tx_power(struct device *d,
			      struct device_attribute *attr,
			      const char *buf, size_t count)
{
	struct iwl_priv *priv = dev_get_drvdata(d);
	char *p = (char *)buf;
	u32 val;

	val = simple_strtoul(p, &p, 10);
	if (p == buf)
		IWL_INFO(priv, ": %s is not in decimal form.\n", buf);
	else
		iwl3945_hw_reg_set_txpower(priv, val);

	return count;
}

static DEVICE_ATTR(tx_power, S_IWUSR | S_IRUGO, show_tx_power, store_tx_power);

static ssize_t show_flags(struct device *d,
			  struct device_attribute *attr, char *buf)
{
	struct iwl_priv *priv = dev_get_drvdata(d);

	return sprintf(buf, "0x%04X\n", priv->active_rxon.flags);
}

static ssize_t store_flags(struct device *d,
			   struct device_attribute *attr,
			   const char *buf, size_t count)
{
	struct iwl_priv *priv = dev_get_drvdata(d);
	u32 flags = simple_strtoul(buf, NULL, 0);

	mutex_lock(&priv->mutex);
	if (le32_to_cpu(priv->staging_rxon.flags) != flags) {
		/* Cancel any currently running scans... */
		if (iwl_scan_cancel_timeout(priv, 100))
			IWL_WARN(priv, "Could not cancel scan.\n");
		else {
			IWL_DEBUG_INFO(priv, "Committing rxon.flags = 0x%04X\n",
				       flags);
			priv->staging_rxon.flags = cpu_to_le32(flags);
			iwlcore_commit_rxon(priv);
		}
	}
	mutex_unlock(&priv->mutex);

	return count;
}

static DEVICE_ATTR(flags, S_IWUSR | S_IRUGO, show_flags, store_flags);

static ssize_t show_filter_flags(struct device *d,
				 struct device_attribute *attr, char *buf)
{
	struct iwl_priv *priv = dev_get_drvdata(d);

	return sprintf(buf, "0x%04X\n",
		le32_to_cpu(priv->active_rxon.filter_flags));
}

static ssize_t store_filter_flags(struct device *d,
				  struct device_attribute *attr,
				  const char *buf, size_t count)
{
	struct iwl_priv *priv = dev_get_drvdata(d);
	u32 filter_flags = simple_strtoul(buf, NULL, 0);

	mutex_lock(&priv->mutex);
	if (le32_to_cpu(priv->staging_rxon.filter_flags) != filter_flags) {
		/* Cancel any currently running scans... */
		if (iwl_scan_cancel_timeout(priv, 100))
			IWL_WARN(priv, "Could not cancel scan.\n");
		else {
			IWL_DEBUG_INFO(priv, "Committing rxon.filter_flags = "
				       "0x%04X\n", filter_flags);
			priv->staging_rxon.filter_flags =
				cpu_to_le32(filter_flags);
			iwlcore_commit_rxon(priv);
		}
	}
	mutex_unlock(&priv->mutex);

	return count;
}

static DEVICE_ATTR(filter_flags, S_IWUSR | S_IRUGO, show_filter_flags,
		   store_filter_flags);

#ifdef CONFIG_IWL3945_SPECTRUM_MEASUREMENT

static ssize_t show_measurement(struct device *d,
				struct device_attribute *attr, char *buf)
{
	struct iwl_priv *priv = dev_get_drvdata(d);
	struct iwl_spectrum_notification measure_report;
	u32 size = sizeof(measure_report), len = 0, ofs = 0;
	u8 *data = (u8 *)&measure_report;
	unsigned long flags;

	spin_lock_irqsave(&priv->lock, flags);
	if (!(priv->measurement_status & MEASUREMENT_READY)) {
		spin_unlock_irqrestore(&priv->lock, flags);
		return 0;
	}
	memcpy(&measure_report, &priv->measure_report, size);
	priv->measurement_status = 0;
	spin_unlock_irqrestore(&priv->lock, flags);

	while (size && (PAGE_SIZE - len)) {
		hex_dump_to_buffer(data + ofs, size, 16, 1, buf + len,
				   PAGE_SIZE - len, 1);
		len = strlen(buf);
		if (PAGE_SIZE - len)
			buf[len++] = '\n';

		ofs += 16;
		size -= min(size, 16U);
	}

	return len;
}

static ssize_t store_measurement(struct device *d,
				 struct device_attribute *attr,
				 const char *buf, size_t count)
{
	struct iwl_priv *priv = dev_get_drvdata(d);
	struct ieee80211_measurement_params params = {
		.channel = le16_to_cpu(priv->active_rxon.channel),
		.start_time = cpu_to_le64(priv->last_tsf),
		.duration = cpu_to_le16(1),
	};
	u8 type = IWL_MEASURE_BASIC;
	u8 buffer[32];
	u8 channel;

	if (count) {
		char *p = buffer;
		strncpy(buffer, buf, min(sizeof(buffer), count));
		channel = simple_strtoul(p, NULL, 0);
		if (channel)
			params.channel = channel;

		p = buffer;
		while (*p && *p != ' ')
			p++;
		if (*p)
			type = simple_strtoul(p + 1, NULL, 0);
	}

	IWL_DEBUG_INFO(priv, "Invoking measurement of type %d on "
		       "channel %d (for '%s')\n", type, params.channel, buf);
	iwl3945_get_measurement(priv, &params, type);

	return count;
}

static DEVICE_ATTR(measurement, S_IRUSR | S_IWUSR,
		   show_measurement, store_measurement);
#endif /* CONFIG_IWL3945_SPECTRUM_MEASUREMENT */

static ssize_t store_retry_rate(struct device *d,
				struct device_attribute *attr,
				const char *buf, size_t count)
{
	struct iwl_priv *priv = dev_get_drvdata(d);

	priv->retry_rate = simple_strtoul(buf, NULL, 0);
	if (priv->retry_rate <= 0)
		priv->retry_rate = 1;

	return count;
}

static ssize_t show_retry_rate(struct device *d,
			       struct device_attribute *attr, char *buf)
{
	struct iwl_priv *priv = dev_get_drvdata(d);
	return sprintf(buf, "%d", priv->retry_rate);
}

static DEVICE_ATTR(retry_rate, S_IWUSR | S_IRUSR, show_retry_rate,
		   store_retry_rate);


static ssize_t store_power_level(struct device *d,
				 struct device_attribute *attr,
				 const char *buf, size_t count)
{
	struct iwl_priv *priv = dev_get_drvdata(d);
	int ret;
	unsigned long mode;


	mutex_lock(&priv->mutex);

	ret = strict_strtoul(buf, 10, &mode);
	if (ret)
		goto out;

	ret = iwl_power_set_user_mode(priv, mode);
	if (ret) {
		IWL_DEBUG_MAC80211(priv, "failed setting power mode.\n");
		goto out;
	}
	ret = count;

 out:
	mutex_unlock(&priv->mutex);
	return ret;
}

static ssize_t show_power_level(struct device *d,
				struct device_attribute *attr, char *buf)
{
	struct iwl_priv *priv = dev_get_drvdata(d);
	int mode = priv->power_data.user_power_setting;
	int level = priv->power_data.power_mode;
	char *p = buf;

	p += sprintf(p, "INDEX:%d\t", level);
	p += sprintf(p, "USER:%d\n", mode);
	return p - buf + 1;
}

static DEVICE_ATTR(power_level, S_IWUSR | S_IRUSR,
		   show_power_level, store_power_level);

#define MAX_WX_STRING 80

/* Values are in microsecond */
static const s32 timeout_duration[] = {
	350000,
	250000,
	75000,
	37000,
	25000,
};
static const s32 period_duration[] = {
	400000,
	700000,
	1000000,
	1000000,
	1000000
};

static ssize_t show_channels(struct device *d,
			     struct device_attribute *attr, char *buf)
{
	/* all this shit doesn't belong into sysfs anyway */
	return 0;
}

static DEVICE_ATTR(channels, S_IRUSR, show_channels, NULL);

static ssize_t show_statistics(struct device *d,
			       struct device_attribute *attr, char *buf)
{
	struct iwl_priv *priv = dev_get_drvdata(d);
	u32 size = sizeof(struct iwl3945_notif_statistics);
	u32 len = 0, ofs = 0;
	u8 *data = (u8 *)&priv->statistics_39;
	int rc = 0;

	if (!iwl_is_alive(priv))
		return -EAGAIN;

	mutex_lock(&priv->mutex);
	rc = iwl_send_statistics_request(priv, 0);
	mutex_unlock(&priv->mutex);

	if (rc) {
		len = sprintf(buf,
			      "Error sending statistics request: 0x%08X\n", rc);
		return len;
	}

	while (size && (PAGE_SIZE - len)) {
		hex_dump_to_buffer(data + ofs, size, 16, 1, buf + len,
				   PAGE_SIZE - len, 1);
		len = strlen(buf);
		if (PAGE_SIZE - len)
			buf[len++] = '\n';

		ofs += 16;
		size -= min(size, 16U);
	}

	return len;
}

static DEVICE_ATTR(statistics, S_IRUGO, show_statistics, NULL);

static ssize_t show_antenna(struct device *d,
			    struct device_attribute *attr, char *buf)
{
	struct iwl_priv *priv = dev_get_drvdata(d);

	if (!iwl_is_alive(priv))
		return -EAGAIN;

	return sprintf(buf, "%d\n", iwl3945_mod_params.antenna);
}

static ssize_t store_antenna(struct device *d,
			     struct device_attribute *attr,
			     const char *buf, size_t count)
{
	struct iwl_priv *priv __maybe_unused = dev_get_drvdata(d);
	int ant;

	if (count == 0)
		return 0;

	if (sscanf(buf, "%1i", &ant) != 1) {
		IWL_DEBUG_INFO(priv, "not in hex or decimal form.\n");
		return count;
	}

	if ((ant >= 0) && (ant <= 2)) {
		IWL_DEBUG_INFO(priv, "Setting antenna select to %d.\n", ant);
		iwl3945_mod_params.antenna = (enum iwl3945_antenna)ant;
	} else
		IWL_DEBUG_INFO(priv, "Bad antenna select value %d.\n", ant);


	return count;
}

static DEVICE_ATTR(antenna, S_IWUSR | S_IRUGO, show_antenna, store_antenna);

static ssize_t show_status(struct device *d,
			   struct device_attribute *attr, char *buf)
{
	struct iwl_priv *priv = dev_get_drvdata(d);
	if (!iwl_is_alive(priv))
		return -EAGAIN;
	return sprintf(buf, "0x%08x\n", (int)priv->status);
}

static DEVICE_ATTR(status, S_IRUGO, show_status, NULL);

static ssize_t dump_error_log(struct device *d,
			      struct device_attribute *attr,
			      const char *buf, size_t count)
{
	struct iwl_priv *priv = dev_get_drvdata(d);
	char *p = (char *)buf;

	if (p[0] == '1')
		iwl3945_dump_nic_error_log(priv);

	return strnlen(buf, count);
}

static DEVICE_ATTR(dump_errors, S_IWUSR, NULL, dump_error_log);

static ssize_t dump_event_log(struct device *d,
			      struct device_attribute *attr,
			      const char *buf, size_t count)
{
	struct iwl_priv *priv = dev_get_drvdata(d);
	char *p = (char *)buf;

	if (p[0] == '1')
		iwl3945_dump_nic_event_log(priv);

	return strnlen(buf, count);
}

static DEVICE_ATTR(dump_events, S_IWUSR, NULL, dump_event_log);

/*****************************************************************************
 *
 * driver setup and tear down
 *
 *****************************************************************************/

static void iwl3945_setup_deferred_work(struct iwl_priv *priv)
{
	priv->workqueue = create_singlethread_workqueue(DRV_NAME);

	init_waitqueue_head(&priv->wait_command_queue);

	INIT_WORK(&priv->up, iwl3945_bg_up);
	INIT_WORK(&priv->restart, iwl3945_bg_restart);
	INIT_WORK(&priv->rx_replenish, iwl3945_bg_rx_replenish);
	INIT_WORK(&priv->rf_kill, iwl_bg_rf_kill);
	INIT_WORK(&priv->beacon_update, iwl3945_bg_beacon_update);
	INIT_DELAYED_WORK(&priv->init_alive_start, iwl3945_bg_init_alive_start);
	INIT_DELAYED_WORK(&priv->alive_start, iwl3945_bg_alive_start);
	INIT_DELAYED_WORK(&priv->rfkill_poll, iwl3945_rfkill_poll);
	INIT_WORK(&priv->scan_completed, iwl_bg_scan_completed);
	INIT_WORK(&priv->request_scan, iwl3945_bg_request_scan);
	INIT_WORK(&priv->abort_scan, iwl_bg_abort_scan);
	INIT_DELAYED_WORK(&priv->scan_check, iwl_bg_scan_check);

	iwl3945_hw_setup_deferred_work(priv);

	tasklet_init(&priv->irq_tasklet, (void (*)(unsigned long))
		     iwl3945_irq_tasklet, (unsigned long)priv);
}

static void iwl3945_cancel_deferred_work(struct iwl_priv *priv)
{
	iwl3945_hw_cancel_deferred_work(priv);

	cancel_delayed_work_sync(&priv->init_alive_start);
	cancel_delayed_work(&priv->scan_check);
	cancel_delayed_work(&priv->alive_start);
	cancel_work_sync(&priv->beacon_update);
}

static struct attribute *iwl3945_sysfs_entries[] = {
	&dev_attr_antenna.attr,
	&dev_attr_channels.attr,
	&dev_attr_dump_errors.attr,
	&dev_attr_dump_events.attr,
	&dev_attr_flags.attr,
	&dev_attr_filter_flags.attr,
#ifdef CONFIG_IWL3945_SPECTRUM_MEASUREMENT
	&dev_attr_measurement.attr,
#endif
	&dev_attr_power_level.attr,
	&dev_attr_retry_rate.attr,
	&dev_attr_statistics.attr,
	&dev_attr_status.attr,
	&dev_attr_temperature.attr,
	&dev_attr_tx_power.attr,
#ifdef CONFIG_IWLWIFI_DEBUG
	&dev_attr_debug_level.attr,
#endif
	NULL
};

static struct attribute_group iwl3945_attribute_group = {
	.name = NULL,		/* put in device directory */
	.attrs = iwl3945_sysfs_entries,
};

static struct ieee80211_ops iwl3945_hw_ops = {
	.tx = iwl3945_mac_tx,
	.start = iwl3945_mac_start,
	.stop = iwl3945_mac_stop,
	.add_interface = iwl_mac_add_interface,
	.remove_interface = iwl_mac_remove_interface,
	.config = iwl_mac_config,
	.configure_filter = iwl_configure_filter,
	.set_key = iwl3945_mac_set_key,
	.get_tx_stats = iwl_mac_get_tx_stats,
	.conf_tx = iwl_mac_conf_tx,
	.reset_tsf = iwl_mac_reset_tsf,
	.bss_info_changed = iwl_bss_info_changed,
	.hw_scan = iwl_mac_hw_scan
};

static int iwl3945_init_drv(struct iwl_priv *priv)
{
	int ret;
	struct iwl3945_eeprom *eeprom = (struct iwl3945_eeprom *)priv->eeprom;

	priv->retry_rate = 1;
	priv->ibss_beacon = NULL;

	spin_lock_init(&priv->lock);
	spin_lock_init(&priv->sta_lock);
	spin_lock_init(&priv->hcmd_lock);

	INIT_LIST_HEAD(&priv->free_frames);

	mutex_init(&priv->mutex);

	/* Clear the driver's (not device's) station table */
	priv->cfg->ops->smgmt->clear_station_table(priv);

	priv->data_retry_limit = -1;
	priv->ieee_channels = NULL;
	priv->ieee_rates = NULL;
	priv->band = IEEE80211_BAND_2GHZ;

	priv->iw_mode = NL80211_IFTYPE_STATION;

	iwl_reset_qos(priv);

	priv->qos_data.qos_active = 0;
	priv->qos_data.qos_cap.val = 0;

	priv->rates_mask = IWL_RATES_MASK;
	/* If power management is turned on, default to CAM mode */
	priv->power_mode = IWL_POWER_MODE_CAM;
	priv->tx_power_user_lmt = IWL_DEFAULT_TX_POWER;

	if (eeprom->version < EEPROM_3945_EEPROM_VERSION) {
		IWL_WARN(priv, "Unsupported EEPROM version: 0x%04X\n",
			 eeprom->version);
		ret = -EINVAL;
		goto err;
	}
	ret = iwl_init_channel_map(priv);
	if (ret) {
		IWL_ERR(priv, "initializing regulatory failed: %d\n", ret);
		goto err;
	}

	/* Set up txpower settings in driver for all channels */
	if (iwl3945_txpower_set_from_eeprom(priv)) {
		ret = -EIO;
		goto err_free_channel_map;
	}

	ret = iwlcore_init_geos(priv);
	if (ret) {
		IWL_ERR(priv, "initializing geos failed: %d\n", ret);
		goto err_free_channel_map;
	}
	iwl3945_init_hw_rates(priv, priv->ieee_rates);

	return 0;

err_free_channel_map:
	iwl_free_channel_map(priv);
err:
	return ret;
}

static int iwl3945_setup_mac(struct iwl_priv *priv)
{
	int ret;
	struct ieee80211_hw *hw = priv->hw;

	hw->rate_control_algorithm = "iwl-3945-rs";
	hw->sta_data_size = sizeof(struct iwl3945_sta_priv);

	/* Tell mac80211 our characteristics */
	hw->flags = IEEE80211_HW_SIGNAL_DBM |
		    IEEE80211_HW_NOISE_DBM |
		    IEEE80211_HW_SPECTRUM_MGMT;

	hw->wiphy->interface_modes =
		BIT(NL80211_IFTYPE_STATION) |
		BIT(NL80211_IFTYPE_ADHOC);

	hw->wiphy->custom_regulatory = true;

	hw->wiphy->max_scan_ssids = PROBE_OPTION_MAX_3945;
	/* we create the 802.11 header and a zero-length SSID element */
	hw->wiphy->max_scan_ie_len = IWL_MAX_PROBE_REQUEST - 24 - 2;

	/* Default value; 4 EDCA QOS priorities */
	hw->queues = 4;

	if (priv->bands[IEEE80211_BAND_2GHZ].n_channels)
		priv->hw->wiphy->bands[IEEE80211_BAND_2GHZ] =
			&priv->bands[IEEE80211_BAND_2GHZ];

	if (priv->bands[IEEE80211_BAND_5GHZ].n_channels)
		priv->hw->wiphy->bands[IEEE80211_BAND_5GHZ] =
			&priv->bands[IEEE80211_BAND_5GHZ];

	ret = ieee80211_register_hw(priv->hw);
	if (ret) {
		IWL_ERR(priv, "Failed to register hw (error %d)\n", ret);
		return ret;
	}
	priv->mac80211_registered = 1;

	return 0;
}

static int iwl3945_pci_probe(struct pci_dev *pdev, const struct pci_device_id *ent)
{
	int err = 0;
	struct iwl_priv *priv;
	struct ieee80211_hw *hw;
	struct iwl_cfg *cfg = (struct iwl_cfg *)(ent->driver_data);
	struct iwl3945_eeprom *eeprom;
	unsigned long flags;

	/***********************
	 * 1. Allocating HW data
	 * ********************/

	/* mac80211 allocates memory for this device instance, including
	 *   space for this driver's private structure */
	hw = iwl_alloc_all(cfg, &iwl3945_hw_ops);
	if (hw == NULL) {
		printk(KERN_ERR DRV_NAME "Can not allocate network device\n");
		err = -ENOMEM;
		goto out;
	}
	priv = hw->priv;
	SET_IEEE80211_DEV(hw, &pdev->dev);

	if ((iwl3945_mod_params.num_of_queues > IWL39_MAX_NUM_QUEUES) ||
	     (iwl3945_mod_params.num_of_queues < IWL_MIN_NUM_QUEUES)) {
		IWL_ERR(priv,
			"invalid queues_num, should be between %d and %d\n",
			IWL_MIN_NUM_QUEUES, IWL39_MAX_NUM_QUEUES);
		err = -EINVAL;
		goto out_ieee80211_free_hw;
	}

	/*
	 * Disabling hardware scan means that mac80211 will perform scans
	 * "the hard way", rather than using device's scan.
	 */
	if (iwl3945_mod_params.disable_hw_scan) {
		IWL_DEBUG_INFO(priv, "Disabling hw_scan\n");
		iwl3945_hw_ops.hw_scan = NULL;
	}


	IWL_DEBUG_INFO(priv, "*** LOAD DRIVER ***\n");
	priv->cfg = cfg;
	priv->pci_dev = pdev;
	priv->inta_mask = CSR_INI_SET_MASK;

#ifdef CONFIG_IWLWIFI_DEBUG
	priv->debug_level = iwl3945_mod_params.debug;
	atomic_set(&priv->restrict_refcnt, 0);
#endif

	/***************************
	 * 2. Initializing PCI bus
	 * *************************/
	if (pci_enable_device(pdev)) {
		err = -ENODEV;
		goto out_ieee80211_free_hw;
	}

	pci_set_master(pdev);

	err = pci_set_dma_mask(pdev, DMA_BIT_MASK(32));
	if (!err)
		err = pci_set_consistent_dma_mask(pdev, DMA_BIT_MASK(32));
	if (err) {
		IWL_WARN(priv, "No suitable DMA available.\n");
		goto out_pci_disable_device;
	}

	pci_set_drvdata(pdev, priv);
	err = pci_request_regions(pdev, DRV_NAME);
	if (err)
		goto out_pci_disable_device;

	/***********************
	 * 3. Read REV Register
	 * ********************/
	priv->hw_base = pci_iomap(pdev, 0, 0);
	if (!priv->hw_base) {
		err = -ENODEV;
		goto out_pci_release_regions;
	}

	IWL_DEBUG_INFO(priv, "pci_resource_len = 0x%08llx\n",
			(unsigned long long) pci_resource_len(pdev, 0));
	IWL_DEBUG_INFO(priv, "pci_resource_base = %p\n", priv->hw_base);

	/* We disable the RETRY_TIMEOUT register (0x41) to keep
	 * PCI Tx retries from interfering with C3 CPU state */
	pci_write_config_byte(pdev, 0x41, 0x00);

	/* this spin lock will be used in apm_ops.init and EEPROM access
	 * we should init now
	 */
	spin_lock_init(&priv->reg_lock);

	/* amp init */
	err = priv->cfg->ops->lib->apm_ops.init(priv);
	if (err < 0) {
		IWL_DEBUG_INFO(priv, "Failed to init the card\n");
		goto out_iounmap;
	}

	/***********************
	 * 4. Read EEPROM
	 * ********************/

	/* Read the EEPROM */
	err = iwl_eeprom_init(priv);
	if (err) {
		IWL_ERR(priv, "Unable to init EEPROM\n");
		goto out_iounmap;
	}
	/* MAC Address location in EEPROM same for 3945/4965 */
	eeprom = (struct iwl3945_eeprom *)priv->eeprom;
	memcpy(priv->mac_addr, eeprom->mac_address, ETH_ALEN);
	IWL_DEBUG_INFO(priv, "MAC address: %pM\n", priv->mac_addr);
	SET_IEEE80211_PERM_ADDR(priv->hw, priv->mac_addr);

	/***********************
	 * 5. Setup HW Constants
	 * ********************/
	/* Device-specific setup */
	if (iwl3945_hw_set_hw_params(priv)) {
		IWL_ERR(priv, "failed to set hw settings\n");
		goto out_eeprom_free;
	}

	/***********************
	 * 6. Setup priv
	 * ********************/

	err = iwl3945_init_drv(priv);
	if (err) {
		IWL_ERR(priv, "initializing driver failed\n");
		goto out_unset_hw_params;
	}

	IWL_INFO(priv, "Detected Intel Wireless WiFi Link %s\n",
		priv->cfg->name);

	/***********************
	 * 7. Setup Services
	 * ********************/

	spin_lock_irqsave(&priv->lock, flags);
	iwl_disable_interrupts(priv);
	spin_unlock_irqrestore(&priv->lock, flags);

	pci_enable_msi(priv->pci_dev);

	err = request_irq(priv->pci_dev->irq, priv->cfg->ops->lib->isr,
			  IRQF_SHARED, DRV_NAME, priv);
	if (err) {
		IWL_ERR(priv, "Error allocating IRQ %d\n", priv->pci_dev->irq);
		goto out_disable_msi;
	}

	err = sysfs_create_group(&pdev->dev.kobj, &iwl3945_attribute_group);
	if (err) {
		IWL_ERR(priv, "failed to create sysfs device attributes\n");
		goto out_release_irq;
	}

	iwl_set_rxon_channel(priv,
			     &priv->bands[IEEE80211_BAND_2GHZ].channels[5]);
	iwl3945_setup_deferred_work(priv);
	iwl3945_setup_rx_handlers(priv);

	/*********************************
	 * 8. Setup and Register mac80211
	 * *******************************/

	iwl_enable_interrupts(priv);

	err = iwl3945_setup_mac(priv);
	if (err)
		goto  out_remove_sysfs;

	err = iwl_dbgfs_register(priv, DRV_NAME);
	if (err)
		IWL_ERR(priv, "failed to create debugfs files. Ignoring error: %d\n", err);

	err = iwl_rfkill_init(priv);
	if (err)
		IWL_ERR(priv, "Unable to initialize RFKILL system. "
				  "Ignoring error: %d\n", err);
	else
		iwl_rfkill_set_hw_state(priv);

	/* Start monitoring the killswitch */
	queue_delayed_work(priv->workqueue, &priv->rfkill_poll,
			   2 * HZ);

	return 0;

 out_remove_sysfs:
	destroy_workqueue(priv->workqueue);
	priv->workqueue = NULL;
	sysfs_remove_group(&pdev->dev.kobj, &iwl3945_attribute_group);
 out_release_irq:
	free_irq(priv->pci_dev->irq, priv);
 out_disable_msi:
	pci_disable_msi(priv->pci_dev);
	iwlcore_free_geos(priv);
	iwl_free_channel_map(priv);
 out_unset_hw_params:
	iwl3945_unset_hw_params(priv);
 out_eeprom_free:
	iwl_eeprom_free(priv);
 out_iounmap:
	pci_iounmap(pdev, priv->hw_base);
 out_pci_release_regions:
	pci_release_regions(pdev);
 out_pci_disable_device:
	pci_set_drvdata(pdev, NULL);
	pci_disable_device(pdev);
 out_ieee80211_free_hw:
	ieee80211_free_hw(priv->hw);
 out:
	return err;
}

static void __devexit iwl3945_pci_remove(struct pci_dev *pdev)
{
	struct iwl_priv *priv = pci_get_drvdata(pdev);
	unsigned long flags;

	if (!priv)
		return;

	IWL_DEBUG_INFO(priv, "*** UNLOAD DRIVER ***\n");

	iwl_dbgfs_unregister(priv);

	set_bit(STATUS_EXIT_PENDING, &priv->status);

	if (priv->mac80211_registered) {
		ieee80211_unregister_hw(priv->hw);
		priv->mac80211_registered = 0;
	} else {
		iwl3945_down(priv);
	}

	/* make sure we flush any pending irq or
	 * tasklet for the driver
	 */
	spin_lock_irqsave(&priv->lock, flags);
	iwl_disable_interrupts(priv);
	spin_unlock_irqrestore(&priv->lock, flags);

	iwl_synchronize_irq(priv);

	sysfs_remove_group(&pdev->dev.kobj, &iwl3945_attribute_group);

	iwl_rfkill_unregister(priv);
	cancel_delayed_work_sync(&priv->rfkill_poll);

	iwl3945_dealloc_ucode_pci(priv);

	if (priv->rxq.bd)
		iwl3945_rx_queue_free(priv, &priv->rxq);
	iwl3945_hw_txq_ctx_free(priv);

	iwl3945_unset_hw_params(priv);
	priv->cfg->ops->smgmt->clear_station_table(priv);

	/*netif_stop_queue(dev); */
	flush_workqueue(priv->workqueue);

	/* ieee80211_unregister_hw calls iwl3945_mac_stop, which flushes
	 * priv->workqueue... so we can't take down the workqueue
	 * until now... */
	destroy_workqueue(priv->workqueue);
	priv->workqueue = NULL;

	free_irq(pdev->irq, priv);
	pci_disable_msi(pdev);

	pci_iounmap(pdev, priv->hw_base);
	pci_release_regions(pdev);
	pci_disable_device(pdev);
	pci_set_drvdata(pdev, NULL);

	iwl_free_channel_map(priv);
	iwlcore_free_geos(priv);
	kfree(priv->scan);
	if (priv->ibss_beacon)
		dev_kfree_skb(priv->ibss_beacon);

	ieee80211_free_hw(priv->hw);
}


/*****************************************************************************
 *
 * driver and module entry point
 *
 *****************************************************************************/

static struct pci_driver iwl3945_driver = {
	.name = DRV_NAME,
	.id_table = iwl3945_hw_card_ids,
	.probe = iwl3945_pci_probe,
	.remove = __devexit_p(iwl3945_pci_remove),
#ifdef CONFIG_PM
	.suspend = iwl_pci_suspend,
	.resume = iwl_pci_resume,
#endif
};

static int __init iwl3945_init(void)
{

	int ret;
	printk(KERN_INFO DRV_NAME ": " DRV_DESCRIPTION ", " DRV_VERSION "\n");
	printk(KERN_INFO DRV_NAME ": " DRV_COPYRIGHT "\n");

	ret = iwl3945_rate_control_register();
	if (ret) {
		printk(KERN_ERR DRV_NAME
		       "Unable to register rate control algorithm: %d\n", ret);
		return ret;
	}

	ret = pci_register_driver(&iwl3945_driver);
	if (ret) {
		printk(KERN_ERR DRV_NAME "Unable to initialize PCI module\n");
		goto error_register;
	}

	return ret;

error_register:
	iwl3945_rate_control_unregister();
	return ret;
}

static void __exit iwl3945_exit(void)
{
	pci_unregister_driver(&iwl3945_driver);
	iwl3945_rate_control_unregister();
}

MODULE_FIRMWARE(IWL3945_MODULE_FIRMWARE(IWL3945_UCODE_API_MAX));

module_param_named(antenna, iwl3945_mod_params.antenna, int, 0444);
MODULE_PARM_DESC(antenna, "select antenna (1=Main, 2=Aux, default 0 [both])");
module_param_named(swcrypto, iwl3945_mod_params.sw_crypto, int, 0444);
MODULE_PARM_DESC(swcrypto,
		 "using software crypto (default 1 [software])\n");
module_param_named(debug, iwl3945_mod_params.debug, uint, 0444);
MODULE_PARM_DESC(debug, "debug output mask");
module_param_named(disable_hw_scan, iwl3945_mod_params.disable_hw_scan, int, 0444);
MODULE_PARM_DESC(disable_hw_scan, "disable hardware scanning (default 0)");

module_param_named(queues_num, iwl3945_mod_params.num_of_queues, int, 0444);
MODULE_PARM_DESC(queues_num, "number of hw queues.");

module_param_named(fw_restart3945, iwl3945_mod_params.restart_fw, int, 0444);
MODULE_PARM_DESC(fw_restart3945, "restart firmware in case of error");

module_exit(iwl3945_exit);
module_init(iwl3945_init);<|MERGE_RESOLUTION|>--- conflicted
+++ resolved
@@ -571,38 +571,6 @@
 		le16_to_cpu(priv->rxon_timing.atim_window));
 }
 
-<<<<<<< HEAD
-=======
-static int iwl3945_set_mode(struct iwl_priv *priv, int mode)
-{
-	if (mode == NL80211_IFTYPE_ADHOC) {
-		const struct iwl_channel_info *ch_info;
-
-		ch_info = iwl_get_channel_info(priv,
-			priv->band,
-			le16_to_cpu(priv->staging_rxon.channel));
-
-		if (!ch_info || !is_channel_ibss(ch_info)) {
-			IWL_ERR(priv, "channel %d not IBSS channel\n",
-				  le16_to_cpu(priv->staging_rxon.channel));
-			return -EINVAL;
-		}
-	}
-
-	iwl_connection_init_rx_config(priv, mode);
-
-	iwl3945_clear_stations_table(priv);
-
-	/* don't commit rxon if rf-kill is on*/
-	if (!iwl_is_ready_rf(priv))
-		return -EAGAIN;
-
-	iwl3945_commit_rxon(priv);
-
-	return 0;
-}
-
->>>>>>> 4e2fd555
 static void iwl3945_build_tx_cmd_hwcrypto(struct iwl_priv *priv,
 				      struct ieee80211_tx_info *info,
 				      struct iwl_cmd *cmd,
