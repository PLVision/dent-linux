/*
 * Copyright (C) 2010-2011 Canonical Ltd <jeremy.kerr@canonical.com>
 * Copyright (C) 2011-2012 Linaro Ltd <mturquette@linaro.org>
 *
 * This program is free software; you can redistribute it and/or modify
 * it under the terms of the GNU General Public License version 2 as
 * published by the Free Software Foundation.
 *
 * Standard functionality for the common clock API.  See Documentation/clk.txt
 */

#include <linux/clk.h>
#include <linux/clk-provider.h>
#include <linux/clk/clk-conf.h>
#include <linux/module.h>
#include <linux/mutex.h>
#include <linux/spinlock.h>
#include <linux/err.h>
#include <linux/list.h>
#include <linux/slab.h>
#include <linux/of.h>
#include <linux/device.h>
#include <linux/init.h>
#include <linux/pm_runtime.h>
#include <linux/sched.h>
#include <linux/clkdev.h>
#include <linux/stringify.h>

#include "clk.h"

static DEFINE_SPINLOCK(enable_lock);
static DEFINE_MUTEX(prepare_lock);

static struct task_struct *prepare_owner;
static struct task_struct *enable_owner;

static int prepare_refcnt;
static int enable_refcnt;

static HLIST_HEAD(clk_root_list);
static HLIST_HEAD(clk_orphan_list);
static LIST_HEAD(clk_notifier_list);

/***    private data structures    ***/

struct clk_core {
	const char		*name;
	const struct clk_ops	*ops;
	struct clk_hw		*hw;
	struct module		*owner;
	struct device		*dev;
	struct clk_core		*parent;
	const char		**parent_names;
	struct clk_core		**parents;
	u8			num_parents;
	u8			new_parent_index;
	unsigned long		rate;
	unsigned long		req_rate;
	unsigned long		new_rate;
	struct clk_core		*new_parent;
	struct clk_core		*new_child;
	unsigned long		flags;
	bool			orphan;
	unsigned int		enable_count;
	unsigned int		prepare_count;
	unsigned int		protect_count;
	unsigned long		min_rate;
	unsigned long		max_rate;
	unsigned long		accuracy;
	int			phase;
	struct hlist_head	children;
	struct hlist_node	child_node;
	struct hlist_head	clks;
	unsigned int		notifier_count;
#ifdef CONFIG_DEBUG_FS
	struct dentry		*dentry;
	struct hlist_node	debug_node;
#endif
	struct kref		ref;
};

#define CREATE_TRACE_POINTS
#include <trace/events/clk.h>

struct clk {
	struct clk_core	*core;
	const char *dev_id;
	const char *con_id;
	unsigned long min_rate;
	unsigned long max_rate;
	unsigned int exclusive_count;
	struct hlist_node clks_node;
};

/***           runtime pm          ***/
static int clk_pm_runtime_get(struct clk_core *core)
{
	int ret = 0;

	if (!core->dev)
		return 0;

	ret = pm_runtime_get_sync(core->dev);
	return ret < 0 ? ret : 0;
}

static void clk_pm_runtime_put(struct clk_core *core)
{
	if (!core->dev)
		return;

	pm_runtime_put_sync(core->dev);
}

/***           locking             ***/
static void clk_prepare_lock(void)
{
	if (!mutex_trylock(&prepare_lock)) {
		if (prepare_owner == current) {
			prepare_refcnt++;
			return;
		}
		mutex_lock(&prepare_lock);
	}
	WARN_ON_ONCE(prepare_owner != NULL);
	WARN_ON_ONCE(prepare_refcnt != 0);
	prepare_owner = current;
	prepare_refcnt = 1;
}

static void clk_prepare_unlock(void)
{
	WARN_ON_ONCE(prepare_owner != current);
	WARN_ON_ONCE(prepare_refcnt == 0);

	if (--prepare_refcnt)
		return;
	prepare_owner = NULL;
	mutex_unlock(&prepare_lock);
}

static unsigned long clk_enable_lock(void)
	__acquires(enable_lock)
{
	unsigned long flags;

	/*
	 * On UP systems, spin_trylock_irqsave() always returns true, even if
	 * we already hold the lock. So, in that case, we rely only on
	 * reference counting.
	 */
	if (!IS_ENABLED(CONFIG_SMP) ||
	    !spin_trylock_irqsave(&enable_lock, flags)) {
		if (enable_owner == current) {
			enable_refcnt++;
			__acquire(enable_lock);
			if (!IS_ENABLED(CONFIG_SMP))
				local_save_flags(flags);
			return flags;
		}
		spin_lock_irqsave(&enable_lock, flags);
	}
	WARN_ON_ONCE(enable_owner != NULL);
	WARN_ON_ONCE(enable_refcnt != 0);
	enable_owner = current;
	enable_refcnt = 1;
	return flags;
}

static void clk_enable_unlock(unsigned long flags)
	__releases(enable_lock)
{
	WARN_ON_ONCE(enable_owner != current);
	WARN_ON_ONCE(enable_refcnt == 0);

	if (--enable_refcnt) {
		__release(enable_lock);
		return;
	}
	enable_owner = NULL;
	spin_unlock_irqrestore(&enable_lock, flags);
}

static bool clk_core_rate_is_protected(struct clk_core *core)
{
	return core->protect_count;
}

static bool clk_core_is_prepared(struct clk_core *core)
{
	bool ret = false;

	/*
	 * .is_prepared is optional for clocks that can prepare
	 * fall back to software usage counter if it is missing
	 */
	if (!core->ops->is_prepared)
		return core->prepare_count;

	if (!clk_pm_runtime_get(core)) {
		ret = core->ops->is_prepared(core->hw);
		clk_pm_runtime_put(core);
	}

	return ret;
}

static bool clk_core_is_enabled(struct clk_core *core)
{
	bool ret = false;

	/*
	 * .is_enabled is only mandatory for clocks that gate
	 * fall back to software usage counter if .is_enabled is missing
	 */
	if (!core->ops->is_enabled)
		return core->enable_count;

	/*
	 * Check if clock controller's device is runtime active before
	 * calling .is_enabled callback. If not, assume that clock is
	 * disabled, because we might be called from atomic context, from
	 * which pm_runtime_get() is not allowed.
	 * This function is called mainly from clk_disable_unused_subtree,
	 * which ensures proper runtime pm activation of controller before
	 * taking enable spinlock, but the below check is needed if one tries
	 * to call it from other places.
	 */
	if (core->dev) {
		pm_runtime_get_noresume(core->dev);
		if (!pm_runtime_active(core->dev)) {
			ret = false;
			goto done;
		}
	}

	ret = core->ops->is_enabled(core->hw);
done:
	if (core->dev)
		pm_runtime_put(core->dev);

	return ret;
}

/***    helper functions   ***/

const char *__clk_get_name(const struct clk *clk)
{
	return !clk ? NULL : clk->core->name;
}
EXPORT_SYMBOL_GPL(__clk_get_name);

const char *clk_hw_get_name(const struct clk_hw *hw)
{
	return hw->core->name;
}
EXPORT_SYMBOL_GPL(clk_hw_get_name);

struct clk_hw *__clk_get_hw(struct clk *clk)
{
	return !clk ? NULL : clk->core->hw;
}
EXPORT_SYMBOL_GPL(__clk_get_hw);

unsigned int clk_hw_get_num_parents(const struct clk_hw *hw)
{
	return hw->core->num_parents;
}
EXPORT_SYMBOL_GPL(clk_hw_get_num_parents);

struct clk_hw *clk_hw_get_parent(const struct clk_hw *hw)
{
	return hw->core->parent ? hw->core->parent->hw : NULL;
}
EXPORT_SYMBOL_GPL(clk_hw_get_parent);

static struct clk_core *__clk_lookup_subtree(const char *name,
					     struct clk_core *core)
{
	struct clk_core *child;
	struct clk_core *ret;

	if (!strcmp(core->name, name))
		return core;

	hlist_for_each_entry(child, &core->children, child_node) {
		ret = __clk_lookup_subtree(name, child);
		if (ret)
			return ret;
	}

	return NULL;
}

static struct clk_core *clk_core_lookup(const char *name)
{
	struct clk_core *root_clk;
	struct clk_core *ret;

	if (!name)
		return NULL;

	/* search the 'proper' clk tree first */
	hlist_for_each_entry(root_clk, &clk_root_list, child_node) {
		ret = __clk_lookup_subtree(name, root_clk);
		if (ret)
			return ret;
	}

	/* if not found, then search the orphan tree */
	hlist_for_each_entry(root_clk, &clk_orphan_list, child_node) {
		ret = __clk_lookup_subtree(name, root_clk);
		if (ret)
			return ret;
	}

	return NULL;
}

static struct clk_core *clk_core_get_parent_by_index(struct clk_core *core,
							 u8 index)
{
	if (!core || index >= core->num_parents)
		return NULL;

	if (!core->parents[index])
		core->parents[index] =
				clk_core_lookup(core->parent_names[index]);

	return core->parents[index];
}

struct clk_hw *
clk_hw_get_parent_by_index(const struct clk_hw *hw, unsigned int index)
{
	struct clk_core *parent;

	parent = clk_core_get_parent_by_index(hw->core, index);

	return !parent ? NULL : parent->hw;
}
EXPORT_SYMBOL_GPL(clk_hw_get_parent_by_index);

unsigned int __clk_get_enable_count(struct clk *clk)
{
	return !clk ? 0 : clk->core->enable_count;
}

static unsigned long clk_core_get_rate_nolock(struct clk_core *core)
{
	unsigned long ret;

	if (!core) {
		ret = 0;
		goto out;
	}

	ret = core->rate;

	if (!core->num_parents)
		goto out;

	if (!core->parent)
		ret = 0;

out:
	return ret;
}

unsigned long clk_hw_get_rate(const struct clk_hw *hw)
{
	return clk_core_get_rate_nolock(hw->core);
}
EXPORT_SYMBOL_GPL(clk_hw_get_rate);

static unsigned long __clk_get_accuracy(struct clk_core *core)
{
	if (!core)
		return 0;

	return core->accuracy;
}

unsigned long __clk_get_flags(struct clk *clk)
{
	return !clk ? 0 : clk->core->flags;
}
EXPORT_SYMBOL_GPL(__clk_get_flags);

unsigned long clk_hw_get_flags(const struct clk_hw *hw)
{
	return hw->core->flags;
}
EXPORT_SYMBOL_GPL(clk_hw_get_flags);

bool clk_hw_is_prepared(const struct clk_hw *hw)
{
	return clk_core_is_prepared(hw->core);
}

bool clk_hw_rate_is_protected(const struct clk_hw *hw)
{
	return clk_core_rate_is_protected(hw->core);
}

bool clk_hw_is_enabled(const struct clk_hw *hw)
{
	return clk_core_is_enabled(hw->core);
}

bool __clk_is_enabled(struct clk *clk)
{
	if (!clk)
		return false;

	return clk_core_is_enabled(clk->core);
}
EXPORT_SYMBOL_GPL(__clk_is_enabled);

static bool mux_is_better_rate(unsigned long rate, unsigned long now,
			   unsigned long best, unsigned long flags)
{
	if (flags & CLK_MUX_ROUND_CLOSEST)
		return abs(now - rate) < abs(best - rate);

	return now <= rate && now > best;
}

static int
clk_mux_determine_rate_flags(struct clk_hw *hw, struct clk_rate_request *req,
			     unsigned long flags)
{
	struct clk_core *core = hw->core, *parent, *best_parent = NULL;
	int i, num_parents, ret;
	unsigned long best = 0;
	struct clk_rate_request parent_req = *req;

	/* if NO_REPARENT flag set, pass through to current parent */
	if (core->flags & CLK_SET_RATE_NO_REPARENT) {
		parent = core->parent;
		if (core->flags & CLK_SET_RATE_PARENT) {
			ret = __clk_determine_rate(parent ? parent->hw : NULL,
						   &parent_req);
			if (ret)
				return ret;

			best = parent_req.rate;
		} else if (parent) {
			best = clk_core_get_rate_nolock(parent);
		} else {
			best = clk_core_get_rate_nolock(core);
		}

		goto out;
	}

	/* find the parent that can provide the fastest rate <= rate */
	num_parents = core->num_parents;
	for (i = 0; i < num_parents; i++) {
		parent = clk_core_get_parent_by_index(core, i);
		if (!parent)
			continue;

		if (core->flags & CLK_SET_RATE_PARENT) {
			parent_req = *req;
			ret = __clk_determine_rate(parent->hw, &parent_req);
			if (ret)
				continue;
		} else {
			parent_req.rate = clk_core_get_rate_nolock(parent);
		}

		if (mux_is_better_rate(req->rate, parent_req.rate,
				       best, flags)) {
			best_parent = parent;
			best = parent_req.rate;
		}
	}

	if (!best_parent)
		return -EINVAL;

out:
	if (best_parent)
		req->best_parent_hw = best_parent->hw;
	req->best_parent_rate = best;
	req->rate = best;

	return 0;
}

struct clk *__clk_lookup(const char *name)
{
	struct clk_core *core = clk_core_lookup(name);

	return !core ? NULL : core->hw->clk;
}

static void clk_core_get_boundaries(struct clk_core *core,
				    unsigned long *min_rate,
				    unsigned long *max_rate)
{
	struct clk *clk_user;

	*min_rate = core->min_rate;
	*max_rate = core->max_rate;

	hlist_for_each_entry(clk_user, &core->clks, clks_node)
		*min_rate = max(*min_rate, clk_user->min_rate);

	hlist_for_each_entry(clk_user, &core->clks, clks_node)
		*max_rate = min(*max_rate, clk_user->max_rate);
}

void clk_hw_set_rate_range(struct clk_hw *hw, unsigned long min_rate,
			   unsigned long max_rate)
{
	hw->core->min_rate = min_rate;
	hw->core->max_rate = max_rate;
}
EXPORT_SYMBOL_GPL(clk_hw_set_rate_range);

/*
 * Helper for finding best parent to provide a given frequency. This can be used
 * directly as a determine_rate callback (e.g. for a mux), or from a more
 * complex clock that may combine a mux with other operations.
 */
int __clk_mux_determine_rate(struct clk_hw *hw,
			     struct clk_rate_request *req)
{
	return clk_mux_determine_rate_flags(hw, req, 0);
}
EXPORT_SYMBOL_GPL(__clk_mux_determine_rate);

int __clk_mux_determine_rate_closest(struct clk_hw *hw,
				     struct clk_rate_request *req)
{
	return clk_mux_determine_rate_flags(hw, req, CLK_MUX_ROUND_CLOSEST);
}
EXPORT_SYMBOL_GPL(__clk_mux_determine_rate_closest);

/***        clk api        ***/

static void clk_core_rate_unprotect(struct clk_core *core)
{
	lockdep_assert_held(&prepare_lock);

	if (!core)
		return;

	if (WARN_ON(core->protect_count == 0))
		return;

	if (--core->protect_count > 0)
		return;

	clk_core_rate_unprotect(core->parent);
}

static int clk_core_rate_nuke_protect(struct clk_core *core)
{
	int ret;

	lockdep_assert_held(&prepare_lock);

	if (!core)
		return -EINVAL;

	if (core->protect_count == 0)
		return 0;

	ret = core->protect_count;
	core->protect_count = 1;
	clk_core_rate_unprotect(core);

	return ret;
}

/**
 * clk_rate_exclusive_put - release exclusivity over clock rate control
 * @clk: the clk over which the exclusivity is released
 *
 * clk_rate_exclusive_put() completes a critical section during which a clock
 * consumer cannot tolerate any other consumer making any operation on the
 * clock which could result in a rate change or rate glitch. Exclusive clocks
 * cannot have their rate changed, either directly or indirectly due to changes
 * further up the parent chain of clocks. As a result, clocks up parent chain
 * also get under exclusive control of the calling consumer.
 *
 * If exlusivity is claimed more than once on clock, even by the same consumer,
 * the rate effectively gets locked as exclusivity can't be preempted.
 *
 * Calls to clk_rate_exclusive_put() must be balanced with calls to
 * clk_rate_exclusive_get(). Calls to this function may sleep, and do not return
 * error status.
 */
void clk_rate_exclusive_put(struct clk *clk)
{
	if (!clk)
		return;

	clk_prepare_lock();

	/*
	 * if there is something wrong with this consumer protect count, stop
	 * here before messing with the provider
	 */
	if (WARN_ON(clk->exclusive_count <= 0))
		goto out;

	clk_core_rate_unprotect(clk->core);
	clk->exclusive_count--;
out:
	clk_prepare_unlock();
}
EXPORT_SYMBOL_GPL(clk_rate_exclusive_put);

static void clk_core_rate_protect(struct clk_core *core)
{
	lockdep_assert_held(&prepare_lock);

	if (!core)
		return;

	if (core->protect_count == 0)
		clk_core_rate_protect(core->parent);

	core->protect_count++;
}

static void clk_core_rate_restore_protect(struct clk_core *core, int count)
{
	lockdep_assert_held(&prepare_lock);

	if (!core)
		return;

	if (count == 0)
		return;

	clk_core_rate_protect(core);
	core->protect_count = count;
}

/**
 * clk_rate_exclusive_get - get exclusivity over the clk rate control
 * @clk: the clk over which the exclusity of rate control is requested
 *
 * clk_rate_exlusive_get() begins a critical section during which a clock
 * consumer cannot tolerate any other consumer making any operation on the
 * clock which could result in a rate change or rate glitch. Exclusive clocks
 * cannot have their rate changed, either directly or indirectly due to changes
 * further up the parent chain of clocks. As a result, clocks up parent chain
 * also get under exclusive control of the calling consumer.
 *
 * If exlusivity is claimed more than once on clock, even by the same consumer,
 * the rate effectively gets locked as exclusivity can't be preempted.
 *
 * Calls to clk_rate_exclusive_get() should be balanced with calls to
 * clk_rate_exclusive_put(). Calls to this function may sleep.
 * Returns 0 on success, -EERROR otherwise
 */
int clk_rate_exclusive_get(struct clk *clk)
{
	if (!clk)
		return 0;

	clk_prepare_lock();
	clk_core_rate_protect(clk->core);
	clk->exclusive_count++;
	clk_prepare_unlock();

	return 0;
}
EXPORT_SYMBOL_GPL(clk_rate_exclusive_get);

static void clk_core_unprepare(struct clk_core *core)
{
	lockdep_assert_held(&prepare_lock);

	if (!core)
		return;

	if (WARN_ON(core->prepare_count == 0))
		return;

	if (WARN_ON(core->prepare_count == 1 && core->flags & CLK_IS_CRITICAL))
		return;

	if (--core->prepare_count > 0)
		return;

	WARN_ON(core->enable_count > 0);

	trace_clk_unprepare(core);

	if (core->ops->unprepare)
		core->ops->unprepare(core->hw);

	clk_pm_runtime_put(core);

	trace_clk_unprepare_complete(core);
	clk_core_unprepare(core->parent);
}

static void clk_core_unprepare_lock(struct clk_core *core)
{
	clk_prepare_lock();
	clk_core_unprepare(core);
	clk_prepare_unlock();
}

/**
 * clk_unprepare - undo preparation of a clock source
 * @clk: the clk being unprepared
 *
 * clk_unprepare may sleep, which differentiates it from clk_disable.  In a
 * simple case, clk_unprepare can be used instead of clk_disable to gate a clk
 * if the operation may sleep.  One example is a clk which is accessed over
 * I2c.  In the complex case a clk gate operation may require a fast and a slow
 * part.  It is this reason that clk_unprepare and clk_disable are not mutually
 * exclusive.  In fact clk_disable must be called before clk_unprepare.
 */
void clk_unprepare(struct clk *clk)
{
	if (IS_ERR_OR_NULL(clk))
		return;

	clk_core_unprepare_lock(clk->core);
}
EXPORT_SYMBOL_GPL(clk_unprepare);

static int clk_core_prepare(struct clk_core *core)
{
	int ret = 0;

	lockdep_assert_held(&prepare_lock);

	if (!core)
		return 0;

	if (core->prepare_count == 0) {
		ret = clk_pm_runtime_get(core);
		if (ret)
			return ret;

		ret = clk_core_prepare(core->parent);
		if (ret)
			goto runtime_put;

		trace_clk_prepare(core);

		if (core->ops->prepare)
			ret = core->ops->prepare(core->hw);

		trace_clk_prepare_complete(core);

		if (ret)
			goto unprepare;
	}

	core->prepare_count++;

	return 0;
unprepare:
	clk_core_unprepare(core->parent);
runtime_put:
	clk_pm_runtime_put(core);
	return ret;
}

static int clk_core_prepare_lock(struct clk_core *core)
{
	int ret;

	clk_prepare_lock();
	ret = clk_core_prepare(core);
	clk_prepare_unlock();

	return ret;
}

/**
 * clk_prepare - prepare a clock source
 * @clk: the clk being prepared
 *
 * clk_prepare may sleep, which differentiates it from clk_enable.  In a simple
 * case, clk_prepare can be used instead of clk_enable to ungate a clk if the
 * operation may sleep.  One example is a clk which is accessed over I2c.  In
 * the complex case a clk ungate operation may require a fast and a slow part.
 * It is this reason that clk_prepare and clk_enable are not mutually
 * exclusive.  In fact clk_prepare must be called before clk_enable.
 * Returns 0 on success, -EERROR otherwise.
 */
int clk_prepare(struct clk *clk)
{
	if (!clk)
		return 0;

	return clk_core_prepare_lock(clk->core);
}
EXPORT_SYMBOL_GPL(clk_prepare);

static void clk_core_disable(struct clk_core *core)
{
	lockdep_assert_held(&enable_lock);

	if (!core)
		return;

	if (WARN_ON(core->enable_count == 0))
		return;

	if (WARN_ON(core->enable_count == 1 && core->flags & CLK_IS_CRITICAL))
		return;

	if (--core->enable_count > 0)
		return;

	trace_clk_disable_rcuidle(core);

	if (core->ops->disable)
		core->ops->disable(core->hw);

	trace_clk_disable_complete_rcuidle(core);

	clk_core_disable(core->parent);
}

static void clk_core_disable_lock(struct clk_core *core)
{
	unsigned long flags;

	flags = clk_enable_lock();
	clk_core_disable(core);
	clk_enable_unlock(flags);
}

/**
 * clk_disable - gate a clock
 * @clk: the clk being gated
 *
 * clk_disable must not sleep, which differentiates it from clk_unprepare.  In
 * a simple case, clk_disable can be used instead of clk_unprepare to gate a
 * clk if the operation is fast and will never sleep.  One example is a
 * SoC-internal clk which is controlled via simple register writes.  In the
 * complex case a clk gate operation may require a fast and a slow part.  It is
 * this reason that clk_unprepare and clk_disable are not mutually exclusive.
 * In fact clk_disable must be called before clk_unprepare.
 */
void clk_disable(struct clk *clk)
{
	if (IS_ERR_OR_NULL(clk))
		return;

	clk_core_disable_lock(clk->core);
}
EXPORT_SYMBOL_GPL(clk_disable);

static int clk_core_enable(struct clk_core *core)
{
	int ret = 0;

	lockdep_assert_held(&enable_lock);

	if (!core)
		return 0;

	if (WARN_ON(core->prepare_count == 0))
		return -ESHUTDOWN;

	if (core->enable_count == 0) {
		ret = clk_core_enable(core->parent);

		if (ret)
			return ret;

		trace_clk_enable_rcuidle(core);

		if (core->ops->enable)
			ret = core->ops->enable(core->hw);

		trace_clk_enable_complete_rcuidle(core);

		if (ret) {
			clk_core_disable(core->parent);
			return ret;
		}
	}

	core->enable_count++;
	return 0;
}

static int clk_core_enable_lock(struct clk_core *core)
{
	unsigned long flags;
	int ret;

	flags = clk_enable_lock();
	ret = clk_core_enable(core);
	clk_enable_unlock(flags);

	return ret;
}

/**
 * clk_enable - ungate a clock
 * @clk: the clk being ungated
 *
 * clk_enable must not sleep, which differentiates it from clk_prepare.  In a
 * simple case, clk_enable can be used instead of clk_prepare to ungate a clk
 * if the operation will never sleep.  One example is a SoC-internal clk which
 * is controlled via simple register writes.  In the complex case a clk ungate
 * operation may require a fast and a slow part.  It is this reason that
 * clk_enable and clk_prepare are not mutually exclusive.  In fact clk_prepare
 * must be called before clk_enable.  Returns 0 on success, -EERROR
 * otherwise.
 */
int clk_enable(struct clk *clk)
{
	if (!clk)
		return 0;

	return clk_core_enable_lock(clk->core);
}
EXPORT_SYMBOL_GPL(clk_enable);

static int clk_core_prepare_enable(struct clk_core *core)
{
	int ret;

	ret = clk_core_prepare_lock(core);
	if (ret)
		return ret;

	ret = clk_core_enable_lock(core);
	if (ret)
		clk_core_unprepare_lock(core);

	return ret;
}

static void clk_core_disable_unprepare(struct clk_core *core)
{
	clk_core_disable_lock(core);
	clk_core_unprepare_lock(core);
}

static void clk_unprepare_unused_subtree(struct clk_core *core)
{
	struct clk_core *child;

	lockdep_assert_held(&prepare_lock);

	hlist_for_each_entry(child, &core->children, child_node)
		clk_unprepare_unused_subtree(child);

	if (core->prepare_count)
		return;

	if (core->flags & CLK_IGNORE_UNUSED)
		return;

	if (clk_pm_runtime_get(core))
		return;

	if (clk_core_is_prepared(core)) {
		trace_clk_unprepare(core);
		if (core->ops->unprepare_unused)
			core->ops->unprepare_unused(core->hw);
		else if (core->ops->unprepare)
			core->ops->unprepare(core->hw);
		trace_clk_unprepare_complete(core);
	}

	clk_pm_runtime_put(core);
}

static void clk_disable_unused_subtree(struct clk_core *core)
{
	struct clk_core *child;
	unsigned long flags;

	lockdep_assert_held(&prepare_lock);

	hlist_for_each_entry(child, &core->children, child_node)
		clk_disable_unused_subtree(child);

	if (core->flags & CLK_OPS_PARENT_ENABLE)
		clk_core_prepare_enable(core->parent);

	if (clk_pm_runtime_get(core))
		goto unprepare_out;

	flags = clk_enable_lock();

	if (core->enable_count)
		goto unlock_out;

	if (core->flags & CLK_IGNORE_UNUSED)
		goto unlock_out;

	/*
	 * some gate clocks have special needs during the disable-unused
	 * sequence.  call .disable_unused if available, otherwise fall
	 * back to .disable
	 */
	if (clk_core_is_enabled(core)) {
		trace_clk_disable(core);
		if (core->ops->disable_unused)
			core->ops->disable_unused(core->hw);
		else if (core->ops->disable)
			core->ops->disable(core->hw);
		trace_clk_disable_complete(core);
	}

unlock_out:
	clk_enable_unlock(flags);
	clk_pm_runtime_put(core);
unprepare_out:
	if (core->flags & CLK_OPS_PARENT_ENABLE)
		clk_core_disable_unprepare(core->parent);
}

static bool clk_ignore_unused;
static int __init clk_ignore_unused_setup(char *__unused)
{
	clk_ignore_unused = true;
	return 1;
}
__setup("clk_ignore_unused", clk_ignore_unused_setup);

static int clk_disable_unused(void)
{
	struct clk_core *core;

	if (clk_ignore_unused) {
		pr_warn("clk: Not disabling unused clocks\n");
		return 0;
	}

	clk_prepare_lock();

	hlist_for_each_entry(core, &clk_root_list, child_node)
		clk_disable_unused_subtree(core);

	hlist_for_each_entry(core, &clk_orphan_list, child_node)
		clk_disable_unused_subtree(core);

	hlist_for_each_entry(core, &clk_root_list, child_node)
		clk_unprepare_unused_subtree(core);

	hlist_for_each_entry(core, &clk_orphan_list, child_node)
		clk_unprepare_unused_subtree(core);

	clk_prepare_unlock();

	return 0;
}
late_initcall_sync(clk_disable_unused);

static int clk_core_determine_round_nolock(struct clk_core *core,
					   struct clk_rate_request *req)
{
	long rate;

	lockdep_assert_held(&prepare_lock);

	if (!core)
		return 0;

	/*
	 * At this point, core protection will be disabled if
	 * - if the provider is not protected at all
	 * - if the calling consumer is the only one which has exclusivity
	 *   over the provider
	 */
	if (clk_core_rate_is_protected(core)) {
		req->rate = core->rate;
	} else if (core->ops->determine_rate) {
		return core->ops->determine_rate(core->hw, req);
	} else if (core->ops->round_rate) {
		rate = core->ops->round_rate(core->hw, req->rate,
					     &req->best_parent_rate);
		if (rate < 0)
			return rate;

		req->rate = rate;
	} else {
		return -EINVAL;
	}

	return 0;
}

static void clk_core_init_rate_req(struct clk_core * const core,
				   struct clk_rate_request *req)
{
	struct clk_core *parent;

	if (WARN_ON(!core || !req))
		return;

	parent = core->parent;
	if (parent) {
		req->best_parent_hw = parent->hw;
		req->best_parent_rate = parent->rate;
	} else {
		req->best_parent_hw = NULL;
		req->best_parent_rate = 0;
	}
}

static bool clk_core_can_round(struct clk_core * const core)
{
	if (core->ops->determine_rate || core->ops->round_rate)
		return true;

	return false;
}

static int clk_core_round_rate_nolock(struct clk_core *core,
				      struct clk_rate_request *req)
{
	lockdep_assert_held(&prepare_lock);

	if (!core)
		return 0;

	clk_core_init_rate_req(core, req);

	if (clk_core_can_round(core))
		return clk_core_determine_round_nolock(core, req);
	else if (core->flags & CLK_SET_RATE_PARENT)
		return clk_core_round_rate_nolock(core->parent, req);

	req->rate = core->rate;
	return 0;
}

/**
 * __clk_determine_rate - get the closest rate actually supported by a clock
 * @hw: determine the rate of this clock
 * @req: target rate request
 *
 * Useful for clk_ops such as .set_rate and .determine_rate.
 */
int __clk_determine_rate(struct clk_hw *hw, struct clk_rate_request *req)
{
	if (!hw) {
		req->rate = 0;
		return 0;
	}

	return clk_core_round_rate_nolock(hw->core, req);
}
EXPORT_SYMBOL_GPL(__clk_determine_rate);

unsigned long clk_hw_round_rate(struct clk_hw *hw, unsigned long rate)
{
	int ret;
	struct clk_rate_request req;

	clk_core_get_boundaries(hw->core, &req.min_rate, &req.max_rate);
	req.rate = rate;

	ret = clk_core_round_rate_nolock(hw->core, &req);
	if (ret)
		return 0;

	return req.rate;
}
EXPORT_SYMBOL_GPL(clk_hw_round_rate);

/**
 * clk_round_rate - round the given rate for a clk
 * @clk: the clk for which we are rounding a rate
 * @rate: the rate which is to be rounded
 *
 * Takes in a rate as input and rounds it to a rate that the clk can actually
 * use which is then returned.  If clk doesn't support round_rate operation
 * then the parent rate is returned.
 */
long clk_round_rate(struct clk *clk, unsigned long rate)
{
	struct clk_rate_request req;
	int ret;

	if (!clk)
		return 0;

	clk_prepare_lock();

	if (clk->exclusive_count)
		clk_core_rate_unprotect(clk->core);

	clk_core_get_boundaries(clk->core, &req.min_rate, &req.max_rate);
	req.rate = rate;

	ret = clk_core_round_rate_nolock(clk->core, &req);

	if (clk->exclusive_count)
		clk_core_rate_protect(clk->core);

	clk_prepare_unlock();

	if (ret)
		return ret;

	return req.rate;
}
EXPORT_SYMBOL_GPL(clk_round_rate);

/**
 * __clk_notify - call clk notifier chain
 * @core: clk that is changing rate
 * @msg: clk notifier type (see include/linux/clk.h)
 * @old_rate: old clk rate
 * @new_rate: new clk rate
 *
 * Triggers a notifier call chain on the clk rate-change notification
 * for 'clk'.  Passes a pointer to the struct clk and the previous
 * and current rates to the notifier callback.  Intended to be called by
 * internal clock code only.  Returns NOTIFY_DONE from the last driver
 * called if all went well, or NOTIFY_STOP or NOTIFY_BAD immediately if
 * a driver returns that.
 */
static int __clk_notify(struct clk_core *core, unsigned long msg,
		unsigned long old_rate, unsigned long new_rate)
{
	struct clk_notifier *cn;
	struct clk_notifier_data cnd;
	int ret = NOTIFY_DONE;

	cnd.old_rate = old_rate;
	cnd.new_rate = new_rate;

	list_for_each_entry(cn, &clk_notifier_list, node) {
		if (cn->clk->core == core) {
			cnd.clk = cn->clk;
			ret = srcu_notifier_call_chain(&cn->notifier_head, msg,
					&cnd);
			if (ret & NOTIFY_STOP_MASK)
				return ret;
		}
	}

	return ret;
}

/**
 * __clk_recalc_accuracies
 * @core: first clk in the subtree
 *
 * Walks the subtree of clks starting with clk and recalculates accuracies as
 * it goes.  Note that if a clk does not implement the .recalc_accuracy
 * callback then it is assumed that the clock will take on the accuracy of its
 * parent.
 */
static void __clk_recalc_accuracies(struct clk_core *core)
{
	unsigned long parent_accuracy = 0;
	struct clk_core *child;

	lockdep_assert_held(&prepare_lock);

	if (core->parent)
		parent_accuracy = core->parent->accuracy;

	if (core->ops->recalc_accuracy)
		core->accuracy = core->ops->recalc_accuracy(core->hw,
							  parent_accuracy);
	else
		core->accuracy = parent_accuracy;

	hlist_for_each_entry(child, &core->children, child_node)
		__clk_recalc_accuracies(child);
}

static long clk_core_get_accuracy(struct clk_core *core)
{
	unsigned long accuracy;

	clk_prepare_lock();
	if (core && (core->flags & CLK_GET_ACCURACY_NOCACHE))
		__clk_recalc_accuracies(core);

	accuracy = __clk_get_accuracy(core);
	clk_prepare_unlock();

	return accuracy;
}

/**
 * clk_get_accuracy - return the accuracy of clk
 * @clk: the clk whose accuracy is being returned
 *
 * Simply returns the cached accuracy of the clk, unless
 * CLK_GET_ACCURACY_NOCACHE flag is set, which means a recalc_rate will be
 * issued.
 * If clk is NULL then returns 0.
 */
long clk_get_accuracy(struct clk *clk)
{
	if (!clk)
		return 0;

	return clk_core_get_accuracy(clk->core);
}
EXPORT_SYMBOL_GPL(clk_get_accuracy);

static unsigned long clk_recalc(struct clk_core *core,
				unsigned long parent_rate)
{
	unsigned long rate = parent_rate;

	if (core->ops->recalc_rate && !clk_pm_runtime_get(core)) {
		rate = core->ops->recalc_rate(core->hw, parent_rate);
		clk_pm_runtime_put(core);
	}
	return rate;
}

/**
 * __clk_recalc_rates
 * @core: first clk in the subtree
 * @msg: notification type (see include/linux/clk.h)
 *
 * Walks the subtree of clks starting with clk and recalculates rates as it
 * goes.  Note that if a clk does not implement the .recalc_rate callback then
 * it is assumed that the clock will take on the rate of its parent.
 *
 * clk_recalc_rates also propagates the POST_RATE_CHANGE notification,
 * if necessary.
 */
static void __clk_recalc_rates(struct clk_core *core, unsigned long msg)
{
	unsigned long old_rate;
	unsigned long parent_rate = 0;
	struct clk_core *child;

	lockdep_assert_held(&prepare_lock);

	old_rate = core->rate;

	if (core->parent)
		parent_rate = core->parent->rate;

	core->rate = clk_recalc(core, parent_rate);

	/*
	 * ignore NOTIFY_STOP and NOTIFY_BAD return values for POST_RATE_CHANGE
	 * & ABORT_RATE_CHANGE notifiers
	 */
	if (core->notifier_count && msg)
		__clk_notify(core, msg, old_rate, core->rate);

	hlist_for_each_entry(child, &core->children, child_node)
		__clk_recalc_rates(child, msg);
}

static unsigned long clk_core_get_rate(struct clk_core *core)
{
	unsigned long rate;

	clk_prepare_lock();

	if (core && (core->flags & CLK_GET_RATE_NOCACHE))
		__clk_recalc_rates(core, 0);

	rate = clk_core_get_rate_nolock(core);
	clk_prepare_unlock();

	return rate;
}

/**
 * clk_get_rate - return the rate of clk
 * @clk: the clk whose rate is being returned
 *
 * Simply returns the cached rate of the clk, unless CLK_GET_RATE_NOCACHE flag
 * is set, which means a recalc_rate will be issued.
 * If clk is NULL then returns 0.
 */
unsigned long clk_get_rate(struct clk *clk)
{
	if (!clk)
		return 0;

	return clk_core_get_rate(clk->core);
}
EXPORT_SYMBOL_GPL(clk_get_rate);

static int clk_fetch_parent_index(struct clk_core *core,
				  struct clk_core *parent)
{
	int i;

	if (!parent)
		return -EINVAL;

	for (i = 0; i < core->num_parents; i++)
		if (clk_core_get_parent_by_index(core, i) == parent)
			return i;

	return -EINVAL;
}

/*
 * Update the orphan status of @core and all its children.
 */
static void clk_core_update_orphan_status(struct clk_core *core, bool is_orphan)
{
	struct clk_core *child;

	core->orphan = is_orphan;

	hlist_for_each_entry(child, &core->children, child_node)
		clk_core_update_orphan_status(child, is_orphan);
}

static void clk_reparent(struct clk_core *core, struct clk_core *new_parent)
{
	bool was_orphan = core->orphan;

	hlist_del(&core->child_node);

	if (new_parent) {
		bool becomes_orphan = new_parent->orphan;

		/* avoid duplicate POST_RATE_CHANGE notifications */
		if (new_parent->new_child == core)
			new_parent->new_child = NULL;

		hlist_add_head(&core->child_node, &new_parent->children);

		if (was_orphan != becomes_orphan)
			clk_core_update_orphan_status(core, becomes_orphan);
	} else {
		hlist_add_head(&core->child_node, &clk_orphan_list);
		if (!was_orphan)
			clk_core_update_orphan_status(core, true);
	}

	core->parent = new_parent;
}

static struct clk_core *__clk_set_parent_before(struct clk_core *core,
					   struct clk_core *parent)
{
	unsigned long flags;
	struct clk_core *old_parent = core->parent;

	/*
	 * 1. enable parents for CLK_OPS_PARENT_ENABLE clock
	 *
	 * 2. Migrate prepare state between parents and prevent race with
	 * clk_enable().
	 *
	 * If the clock is not prepared, then a race with
	 * clk_enable/disable() is impossible since we already have the
	 * prepare lock (future calls to clk_enable() need to be preceded by
	 * a clk_prepare()).
	 *
	 * If the clock is prepared, migrate the prepared state to the new
	 * parent and also protect against a race with clk_enable() by
	 * forcing the clock and the new parent on.  This ensures that all
	 * future calls to clk_enable() are practically NOPs with respect to
	 * hardware and software states.
	 *
	 * See also: Comment for clk_set_parent() below.
	 */

	/* enable old_parent & parent if CLK_OPS_PARENT_ENABLE is set */
	if (core->flags & CLK_OPS_PARENT_ENABLE) {
		clk_core_prepare_enable(old_parent);
		clk_core_prepare_enable(parent);
	}

	/* migrate prepare count if > 0 */
	if (core->prepare_count) {
		clk_core_prepare_enable(parent);
		clk_core_enable_lock(core);
	}

	/* update the clk tree topology */
	flags = clk_enable_lock();
	clk_reparent(core, parent);
	clk_enable_unlock(flags);

	return old_parent;
}

static void __clk_set_parent_after(struct clk_core *core,
				   struct clk_core *parent,
				   struct clk_core *old_parent)
{
	/*
	 * Finish the migration of prepare state and undo the changes done
	 * for preventing a race with clk_enable().
	 */
	if (core->prepare_count) {
		clk_core_disable_lock(core);
		clk_core_disable_unprepare(old_parent);
	}

	/* re-balance ref counting if CLK_OPS_PARENT_ENABLE is set */
	if (core->flags & CLK_OPS_PARENT_ENABLE) {
		clk_core_disable_unprepare(parent);
		clk_core_disable_unprepare(old_parent);
	}
}

static int __clk_set_parent(struct clk_core *core, struct clk_core *parent,
			    u8 p_index)
{
	unsigned long flags;
	int ret = 0;
	struct clk_core *old_parent;

	old_parent = __clk_set_parent_before(core, parent);

	trace_clk_set_parent(core, parent);

	/* change clock input source */
	if (parent && core->ops->set_parent)
		ret = core->ops->set_parent(core->hw, p_index);

	trace_clk_set_parent_complete(core, parent);

	if (ret) {
		flags = clk_enable_lock();
		clk_reparent(core, old_parent);
		clk_enable_unlock(flags);
		__clk_set_parent_after(core, old_parent, parent);

		return ret;
	}

	__clk_set_parent_after(core, parent, old_parent);

	return 0;
}

/**
 * __clk_speculate_rates
 * @core: first clk in the subtree
 * @parent_rate: the "future" rate of clk's parent
 *
 * Walks the subtree of clks starting with clk, speculating rates as it
 * goes and firing off PRE_RATE_CHANGE notifications as necessary.
 *
 * Unlike clk_recalc_rates, clk_speculate_rates exists only for sending
 * pre-rate change notifications and returns early if no clks in the
 * subtree have subscribed to the notifications.  Note that if a clk does not
 * implement the .recalc_rate callback then it is assumed that the clock will
 * take on the rate of its parent.
 */
static int __clk_speculate_rates(struct clk_core *core,
				 unsigned long parent_rate)
{
	struct clk_core *child;
	unsigned long new_rate;
	int ret = NOTIFY_DONE;

	lockdep_assert_held(&prepare_lock);

	new_rate = clk_recalc(core, parent_rate);

	/* abort rate change if a driver returns NOTIFY_BAD or NOTIFY_STOP */
	if (core->notifier_count)
		ret = __clk_notify(core, PRE_RATE_CHANGE, core->rate, new_rate);

	if (ret & NOTIFY_STOP_MASK) {
		pr_debug("%s: clk notifier callback for clock %s aborted with error %d\n",
				__func__, core->name, ret);
		goto out;
	}

	hlist_for_each_entry(child, &core->children, child_node) {
		ret = __clk_speculate_rates(child, new_rate);
		if (ret & NOTIFY_STOP_MASK)
			break;
	}

out:
	return ret;
}

static void clk_calc_subtree(struct clk_core *core, unsigned long new_rate,
			     struct clk_core *new_parent, u8 p_index)
{
	struct clk_core *child;

	core->new_rate = new_rate;
	core->new_parent = new_parent;
	core->new_parent_index = p_index;
	/* include clk in new parent's PRE_RATE_CHANGE notifications */
	core->new_child = NULL;
	if (new_parent && new_parent != core->parent)
		new_parent->new_child = core;

	hlist_for_each_entry(child, &core->children, child_node) {
		child->new_rate = clk_recalc(child, new_rate);
		clk_calc_subtree(child, child->new_rate, NULL, 0);
	}
}

/*
 * calculate the new rates returning the topmost clock that has to be
 * changed.
 */
static struct clk_core *clk_calc_new_rates(struct clk_core *core,
					   unsigned long rate)
{
	struct clk_core *top = core;
	struct clk_core *old_parent, *parent;
	unsigned long best_parent_rate = 0;
	unsigned long new_rate;
	unsigned long min_rate;
	unsigned long max_rate;
	int p_index = 0;
	long ret;

	/* sanity */
	if (IS_ERR_OR_NULL(core))
		return NULL;

	/* save parent rate, if it exists */
	parent = old_parent = core->parent;
	if (parent)
		best_parent_rate = parent->rate;

	clk_core_get_boundaries(core, &min_rate, &max_rate);

	/* find the closest rate and parent clk/rate */
	if (clk_core_can_round(core)) {
		struct clk_rate_request req;

		req.rate = rate;
		req.min_rate = min_rate;
		req.max_rate = max_rate;

		clk_core_init_rate_req(core, &req);

		ret = clk_core_determine_round_nolock(core, &req);
		if (ret < 0)
			return NULL;

		best_parent_rate = req.best_parent_rate;
		new_rate = req.rate;
		parent = req.best_parent_hw ? req.best_parent_hw->core : NULL;

		if (new_rate < min_rate || new_rate > max_rate)
			return NULL;
	} else if (!parent || !(core->flags & CLK_SET_RATE_PARENT)) {
		/* pass-through clock without adjustable parent */
		core->new_rate = core->rate;
		return NULL;
	} else {
		/* pass-through clock with adjustable parent */
		top = clk_calc_new_rates(parent, rate);
		new_rate = parent->new_rate;
		goto out;
	}

	/* some clocks must be gated to change parent */
	if (parent != old_parent &&
	    (core->flags & CLK_SET_PARENT_GATE) && core->prepare_count) {
		pr_debug("%s: %s not gated but wants to reparent\n",
			 __func__, core->name);
		return NULL;
	}

	/* try finding the new parent index */
	if (parent && core->num_parents > 1) {
		p_index = clk_fetch_parent_index(core, parent);
		if (p_index < 0) {
			pr_debug("%s: clk %s can not be parent of clk %s\n",
				 __func__, parent->name, core->name);
			return NULL;
		}
	}

	if ((core->flags & CLK_SET_RATE_PARENT) && parent &&
	    best_parent_rate != parent->rate)
		top = clk_calc_new_rates(parent, best_parent_rate);

out:
	clk_calc_subtree(core, new_rate, parent, p_index);

	return top;
}

/*
 * Notify about rate changes in a subtree. Always walk down the whole tree
 * so that in case of an error we can walk down the whole tree again and
 * abort the change.
 */
static struct clk_core *clk_propagate_rate_change(struct clk_core *core,
						  unsigned long event)
{
	struct clk_core *child, *tmp_clk, *fail_clk = NULL;
	int ret = NOTIFY_DONE;

	if (core->rate == core->new_rate)
		return NULL;

	if (core->notifier_count) {
		ret = __clk_notify(core, event, core->rate, core->new_rate);
		if (ret & NOTIFY_STOP_MASK)
			fail_clk = core;
	}

	hlist_for_each_entry(child, &core->children, child_node) {
		/* Skip children who will be reparented to another clock */
		if (child->new_parent && child->new_parent != core)
			continue;
		tmp_clk = clk_propagate_rate_change(child, event);
		if (tmp_clk)
			fail_clk = tmp_clk;
	}

	/* handle the new child who might not be in core->children yet */
	if (core->new_child) {
		tmp_clk = clk_propagate_rate_change(core->new_child, event);
		if (tmp_clk)
			fail_clk = tmp_clk;
	}

	return fail_clk;
}

/*
 * walk down a subtree and set the new rates notifying the rate
 * change on the way
 */
static void clk_change_rate(struct clk_core *core)
{
	struct clk_core *child;
	struct hlist_node *tmp;
	unsigned long old_rate;
	unsigned long best_parent_rate = 0;
	bool skip_set_rate = false;
	struct clk_core *old_parent;
	struct clk_core *parent = NULL;

	old_rate = core->rate;

	if (core->new_parent) {
		parent = core->new_parent;
		best_parent_rate = core->new_parent->rate;
	} else if (core->parent) {
		parent = core->parent;
		best_parent_rate = core->parent->rate;
	}

	if (clk_pm_runtime_get(core))
		return;

	if (core->flags & CLK_SET_RATE_UNGATE) {
		unsigned long flags;

		clk_core_prepare(core);
		flags = clk_enable_lock();
		clk_core_enable(core);
		clk_enable_unlock(flags);
	}

	if (core->new_parent && core->new_parent != core->parent) {
		old_parent = __clk_set_parent_before(core, core->new_parent);
		trace_clk_set_parent(core, core->new_parent);

		if (core->ops->set_rate_and_parent) {
			skip_set_rate = true;
			core->ops->set_rate_and_parent(core->hw, core->new_rate,
					best_parent_rate,
					core->new_parent_index);
		} else if (core->ops->set_parent) {
			core->ops->set_parent(core->hw, core->new_parent_index);
		}

		trace_clk_set_parent_complete(core, core->new_parent);
		__clk_set_parent_after(core, core->new_parent, old_parent);
	}

	if (core->flags & CLK_OPS_PARENT_ENABLE)
		clk_core_prepare_enable(parent);

	trace_clk_set_rate(core, core->new_rate);

	if (!skip_set_rate && core->ops->set_rate)
		core->ops->set_rate(core->hw, core->new_rate, best_parent_rate);

	trace_clk_set_rate_complete(core, core->new_rate);

	core->rate = clk_recalc(core, best_parent_rate);

	if (core->flags & CLK_SET_RATE_UNGATE) {
		unsigned long flags;

		flags = clk_enable_lock();
		clk_core_disable(core);
		clk_enable_unlock(flags);
		clk_core_unprepare(core);
	}

	if (core->flags & CLK_OPS_PARENT_ENABLE)
		clk_core_disable_unprepare(parent);

	if (core->notifier_count && old_rate != core->rate)
		__clk_notify(core, POST_RATE_CHANGE, old_rate, core->rate);

	if (core->flags & CLK_RECALC_NEW_RATES)
		(void)clk_calc_new_rates(core, core->new_rate);

	/*
	 * Use safe iteration, as change_rate can actually swap parents
	 * for certain clock types.
	 */
	hlist_for_each_entry_safe(child, tmp, &core->children, child_node) {
		/* Skip children who will be reparented to another clock */
		if (child->new_parent && child->new_parent != core)
			continue;
		clk_change_rate(child);
	}

	/* handle the new child who might not be in core->children yet */
	if (core->new_child)
		clk_change_rate(core->new_child);

	clk_pm_runtime_put(core);
<<<<<<< HEAD
=======
}

static unsigned long clk_core_req_round_rate_nolock(struct clk_core *core,
						     unsigned long req_rate)
{
	int ret, cnt;
	struct clk_rate_request req;

	lockdep_assert_held(&prepare_lock);

	if (!core)
		return 0;

	/* simulate what the rate would be if it could be freely set */
	cnt = clk_core_rate_nuke_protect(core);
	if (cnt < 0)
		return cnt;

	clk_core_get_boundaries(core, &req.min_rate, &req.max_rate);
	req.rate = req_rate;

	ret = clk_core_round_rate_nolock(core, &req);

	/* restore the protection */
	clk_core_rate_restore_protect(core, cnt);

	return ret ? 0 : req.rate;
>>>>>>> c43a52cf
}

static int clk_core_set_rate_nolock(struct clk_core *core,
				    unsigned long req_rate)
{
	struct clk_core *top, *fail_clk;
	unsigned long rate;
	int ret = 0;

	if (!core)
		return 0;

	rate = clk_core_req_round_rate_nolock(core, req_rate);

	/* bail early if nothing to do */
	if (rate == clk_core_get_rate_nolock(core))
		return 0;

	/* fail on a direct rate set of a protected provider */
	if (clk_core_rate_is_protected(core))
		return -EBUSY;

	if ((core->flags & CLK_SET_RATE_GATE) && core->prepare_count)
		return -EBUSY;

	/* calculate new rates and get the topmost changed clock */
	top = clk_calc_new_rates(core, req_rate);
	if (!top)
		return -EINVAL;

	ret = clk_pm_runtime_get(core);
	if (ret)
		return ret;

	/* notify that we are about to change rates */
	fail_clk = clk_propagate_rate_change(top, PRE_RATE_CHANGE);
	if (fail_clk) {
		pr_debug("%s: failed to set %s rate\n", __func__,
				fail_clk->name);
		clk_propagate_rate_change(top, ABORT_RATE_CHANGE);
		ret = -EBUSY;
		goto err;
	}

	/* change the rates */
	clk_change_rate(top);

	core->req_rate = req_rate;
err:
	clk_pm_runtime_put(core);

	return ret;
}

/**
 * clk_set_rate - specify a new rate for clk
 * @clk: the clk whose rate is being changed
 * @rate: the new rate for clk
 *
 * In the simplest case clk_set_rate will only adjust the rate of clk.
 *
 * Setting the CLK_SET_RATE_PARENT flag allows the rate change operation to
 * propagate up to clk's parent; whether or not this happens depends on the
 * outcome of clk's .round_rate implementation.  If *parent_rate is unchanged
 * after calling .round_rate then upstream parent propagation is ignored.  If
 * *parent_rate comes back with a new rate for clk's parent then we propagate
 * up to clk's parent and set its rate.  Upward propagation will continue
 * until either a clk does not support the CLK_SET_RATE_PARENT flag or
 * .round_rate stops requesting changes to clk's parent_rate.
 *
 * Rate changes are accomplished via tree traversal that also recalculates the
 * rates for the clocks and fires off POST_RATE_CHANGE notifiers.
 *
 * Returns 0 on success, -EERROR otherwise.
 */
int clk_set_rate(struct clk *clk, unsigned long rate)
{
	int ret;

	if (!clk)
		return 0;

	/* prevent racing with updates to the clock topology */
	clk_prepare_lock();

	if (clk->exclusive_count)
		clk_core_rate_unprotect(clk->core);

	ret = clk_core_set_rate_nolock(clk->core, rate);

	if (clk->exclusive_count)
		clk_core_rate_protect(clk->core);

	clk_prepare_unlock();

	return ret;
}
EXPORT_SYMBOL_GPL(clk_set_rate);

/**
 * clk_set_rate_exclusive - specify a new rate get exclusive control
 * @clk: the clk whose rate is being changed
 * @rate: the new rate for clk
 *
 * This is a combination of clk_set_rate() and clk_rate_exclusive_get()
 * within a critical section
 *
 * This can be used initially to ensure that at least 1 consumer is
 * statisfied when several consumers are competing for exclusivity over the
 * same clock provider.
 *
 * The exclusivity is not applied if setting the rate failed.
 *
 * Calls to clk_rate_exclusive_get() should be balanced with calls to
 * clk_rate_exclusive_put().
 *
 * Returns 0 on success, -EERROR otherwise.
 */
int clk_set_rate_exclusive(struct clk *clk, unsigned long rate)
{
	int ret;

	if (!clk)
		return 0;

	/* prevent racing with updates to the clock topology */
	clk_prepare_lock();

	/*
	 * The temporary protection removal is not here, on purpose
	 * This function is meant to be used instead of clk_rate_protect,
	 * so before the consumer code path protect the clock provider
	 */

	ret = clk_core_set_rate_nolock(clk->core, rate);
	if (!ret) {
		clk_core_rate_protect(clk->core);
		clk->exclusive_count++;
	}

	clk_prepare_unlock();

	return ret;
}
EXPORT_SYMBOL_GPL(clk_set_rate_exclusive);

/**
 * clk_set_rate_range - set a rate range for a clock source
 * @clk: clock source
 * @min: desired minimum clock rate in Hz, inclusive
 * @max: desired maximum clock rate in Hz, inclusive
 *
 * Returns success (0) or negative errno.
 */
int clk_set_rate_range(struct clk *clk, unsigned long min, unsigned long max)
{
	int ret = 0;
	unsigned long old_min, old_max, rate;

	if (!clk)
		return 0;

	if (min > max) {
		pr_err("%s: clk %s dev %s con %s: invalid range [%lu, %lu]\n",
		       __func__, clk->core->name, clk->dev_id, clk->con_id,
		       min, max);
		return -EINVAL;
	}

	clk_prepare_lock();

	if (clk->exclusive_count)
		clk_core_rate_unprotect(clk->core);

	/* Save the current values in case we need to rollback the change */
	old_min = clk->min_rate;
	old_max = clk->max_rate;
	clk->min_rate = min;
	clk->max_rate = max;

	rate = clk_core_get_rate_nolock(clk->core);
	if (rate < min || rate > max) {
		/*
		 * FIXME:
		 * We are in bit of trouble here, current rate is outside the
		 * the requested range. We are going try to request appropriate
		 * range boundary but there is a catch. It may fail for the
		 * usual reason (clock broken, clock protected, etc) but also
		 * because:
		 * - round_rate() was not favorable and fell on the wrong
		 *   side of the boundary
		 * - the determine_rate() callback does not really check for
		 *   this corner case when determining the rate
		 */

		if (rate < min)
			rate = min;
		else
			rate = max;

		ret = clk_core_set_rate_nolock(clk->core, rate);
		if (ret) {
			/* rollback the changes */
			clk->min_rate = old_min;
			clk->max_rate = old_max;
		}
	}

	if (clk->exclusive_count)
		clk_core_rate_protect(clk->core);

	clk_prepare_unlock();

	return ret;
}
EXPORT_SYMBOL_GPL(clk_set_rate_range);

/**
 * clk_set_min_rate - set a minimum clock rate for a clock source
 * @clk: clock source
 * @rate: desired minimum clock rate in Hz, inclusive
 *
 * Returns success (0) or negative errno.
 */
int clk_set_min_rate(struct clk *clk, unsigned long rate)
{
	if (!clk)
		return 0;

	return clk_set_rate_range(clk, rate, clk->max_rate);
}
EXPORT_SYMBOL_GPL(clk_set_min_rate);

/**
 * clk_set_max_rate - set a maximum clock rate for a clock source
 * @clk: clock source
 * @rate: desired maximum clock rate in Hz, inclusive
 *
 * Returns success (0) or negative errno.
 */
int clk_set_max_rate(struct clk *clk, unsigned long rate)
{
	if (!clk)
		return 0;

	return clk_set_rate_range(clk, clk->min_rate, rate);
}
EXPORT_SYMBOL_GPL(clk_set_max_rate);

/**
 * clk_get_parent - return the parent of a clk
 * @clk: the clk whose parent gets returned
 *
 * Simply returns clk->parent.  Returns NULL if clk is NULL.
 */
struct clk *clk_get_parent(struct clk *clk)
{
	struct clk *parent;

	if (!clk)
		return NULL;

	clk_prepare_lock();
	/* TODO: Create a per-user clk and change callers to call clk_put */
	parent = !clk->core->parent ? NULL : clk->core->parent->hw->clk;
	clk_prepare_unlock();

	return parent;
}
EXPORT_SYMBOL_GPL(clk_get_parent);

static struct clk_core *__clk_init_parent(struct clk_core *core)
{
	u8 index = 0;

	if (core->num_parents > 1 && core->ops->get_parent)
		index = core->ops->get_parent(core->hw);

	return clk_core_get_parent_by_index(core, index);
}

static void clk_core_reparent(struct clk_core *core,
				  struct clk_core *new_parent)
{
	clk_reparent(core, new_parent);
	__clk_recalc_accuracies(core);
	__clk_recalc_rates(core, POST_RATE_CHANGE);
}

void clk_hw_reparent(struct clk_hw *hw, struct clk_hw *new_parent)
{
	if (!hw)
		return;

	clk_core_reparent(hw->core, !new_parent ? NULL : new_parent->core);
}

/**
 * clk_has_parent - check if a clock is a possible parent for another
 * @clk: clock source
 * @parent: parent clock source
 *
 * This function can be used in drivers that need to check that a clock can be
 * the parent of another without actually changing the parent.
 *
 * Returns true if @parent is a possible parent for @clk, false otherwise.
 */
bool clk_has_parent(struct clk *clk, struct clk *parent)
{
	struct clk_core *core, *parent_core;
	unsigned int i;

	/* NULL clocks should be nops, so return success if either is NULL. */
	if (!clk || !parent)
		return true;

	core = clk->core;
	parent_core = parent->core;

	/* Optimize for the case where the parent is already the parent. */
	if (core->parent == parent_core)
		return true;

	for (i = 0; i < core->num_parents; i++)
		if (strcmp(core->parent_names[i], parent_core->name) == 0)
			return true;

	return false;
}
EXPORT_SYMBOL_GPL(clk_has_parent);

static int clk_core_set_parent_nolock(struct clk_core *core,
				      struct clk_core *parent)
{
	int ret = 0;
	int p_index = 0;
	unsigned long p_rate = 0;

	lockdep_assert_held(&prepare_lock);

	if (!core)
		return 0;

	if (core->parent == parent)
		return 0;

	/* verify ops for for multi-parent clks */
	if (core->num_parents > 1 && !core->ops->set_parent)
		return -EPERM;

	/* check that we are allowed to re-parent if the clock is in use */
	if ((core->flags & CLK_SET_PARENT_GATE) && core->prepare_count)
		return -EBUSY;

	if (clk_core_rate_is_protected(core))
		return -EBUSY;

	/* try finding the new parent index */
	if (parent) {
		p_index = clk_fetch_parent_index(core, parent);
		if (p_index < 0) {
			pr_debug("%s: clk %s can not be parent of clk %s\n",
					__func__, parent->name, core->name);
			return p_index;
		}
		p_rate = parent->rate;
	}

	ret = clk_pm_runtime_get(core);
	if (ret)
		return ret;

	/* propagate PRE_RATE_CHANGE notifications */
	ret = __clk_speculate_rates(core, p_rate);

	/* abort if a driver objects */
	if (ret & NOTIFY_STOP_MASK)
		goto runtime_put;

	/* do the re-parent */
	ret = __clk_set_parent(core, parent, p_index);

	/* propagate rate an accuracy recalculation accordingly */
	if (ret) {
		__clk_recalc_rates(core, ABORT_RATE_CHANGE);
	} else {
		__clk_recalc_rates(core, POST_RATE_CHANGE);
		__clk_recalc_accuracies(core);
	}

runtime_put:
	clk_pm_runtime_put(core);

	return ret;
}

/**
 * clk_set_parent - switch the parent of a mux clk
 * @clk: the mux clk whose input we are switching
 * @parent: the new input to clk
 *
 * Re-parent clk to use parent as its new input source.  If clk is in
 * prepared state, the clk will get enabled for the duration of this call. If
 * that's not acceptable for a specific clk (Eg: the consumer can't handle
 * that, the reparenting is glitchy in hardware, etc), use the
 * CLK_SET_PARENT_GATE flag to allow reparenting only when clk is unprepared.
 *
 * After successfully changing clk's parent clk_set_parent will update the
 * clk topology, sysfs topology and propagate rate recalculation via
 * __clk_recalc_rates.
 *
 * Returns 0 on success, -EERROR otherwise.
 */
int clk_set_parent(struct clk *clk, struct clk *parent)
{
	int ret;

	if (!clk)
		return 0;

	clk_prepare_lock();

	if (clk->exclusive_count)
		clk_core_rate_unprotect(clk->core);

	ret = clk_core_set_parent_nolock(clk->core,
					 parent ? parent->core : NULL);

	if (clk->exclusive_count)
		clk_core_rate_protect(clk->core);

	clk_prepare_unlock();

	return ret;
}
EXPORT_SYMBOL_GPL(clk_set_parent);

static int clk_core_set_phase_nolock(struct clk_core *core, int degrees)
{
	int ret = -EINVAL;

	lockdep_assert_held(&prepare_lock);

	if (!core)
		return 0;

	if (clk_core_rate_is_protected(core))
		return -EBUSY;

	trace_clk_set_phase(core, degrees);

	if (core->ops->set_phase)
		ret = core->ops->set_phase(core->hw, degrees);

	trace_clk_set_phase_complete(core, degrees);

	return ret;
}

/**
 * clk_set_phase - adjust the phase shift of a clock signal
 * @clk: clock signal source
 * @degrees: number of degrees the signal is shifted
 *
 * Shifts the phase of a clock signal by the specified
 * degrees. Returns 0 on success, -EERROR otherwise.
 *
 * This function makes no distinction about the input or reference
 * signal that we adjust the clock signal phase against. For example
 * phase locked-loop clock signal generators we may shift phase with
 * respect to feedback clock signal input, but for other cases the
 * clock phase may be shifted with respect to some other, unspecified
 * signal.
 *
 * Additionally the concept of phase shift does not propagate through
 * the clock tree hierarchy, which sets it apart from clock rates and
 * clock accuracy. A parent clock phase attribute does not have an
 * impact on the phase attribute of a child clock.
 */
int clk_set_phase(struct clk *clk, int degrees)
{
	int ret;

	if (!clk)
		return 0;

	/* sanity check degrees */
	degrees %= 360;
	if (degrees < 0)
		degrees += 360;

	clk_prepare_lock();

	if (clk->exclusive_count)
		clk_core_rate_unprotect(clk->core);

	ret = clk_core_set_phase_nolock(clk->core, degrees);

	if (clk->exclusive_count)
		clk_core_rate_protect(clk->core);

	clk_prepare_unlock();

	return ret;
}
EXPORT_SYMBOL_GPL(clk_set_phase);

static int clk_core_get_phase(struct clk_core *core)
{
	int ret;

	clk_prepare_lock();
	ret = core->phase;
	clk_prepare_unlock();

	return ret;
}

/**
 * clk_get_phase - return the phase shift of a clock signal
 * @clk: clock signal source
 *
 * Returns the phase shift of a clock node in degrees, otherwise returns
 * -EERROR.
 */
int clk_get_phase(struct clk *clk)
{
	if (!clk)
		return 0;

	return clk_core_get_phase(clk->core);
}
EXPORT_SYMBOL_GPL(clk_get_phase);

/**
 * clk_is_match - check if two clk's point to the same hardware clock
 * @p: clk compared against q
 * @q: clk compared against p
 *
 * Returns true if the two struct clk pointers both point to the same hardware
 * clock node. Put differently, returns true if struct clk *p and struct clk *q
 * share the same struct clk_core object.
 *
 * Returns false otherwise. Note that two NULL clks are treated as matching.
 */
bool clk_is_match(const struct clk *p, const struct clk *q)
{
	/* trivial case: identical struct clk's or both NULL */
	if (p == q)
		return true;

	/* true if clk->core pointers match. Avoid dereferencing garbage */
	if (!IS_ERR_OR_NULL(p) && !IS_ERR_OR_NULL(q))
		if (p->core == q->core)
			return true;

	return false;
}
EXPORT_SYMBOL_GPL(clk_is_match);

/***        debugfs support        ***/

#ifdef CONFIG_DEBUG_FS
#include <linux/debugfs.h>

static struct dentry *rootdir;
static int inited = 0;
static DEFINE_MUTEX(clk_debug_lock);
static HLIST_HEAD(clk_debug_list);

static struct hlist_head *all_lists[] = {
	&clk_root_list,
	&clk_orphan_list,
	NULL,
};

static struct hlist_head *orphan_list[] = {
	&clk_orphan_list,
	NULL,
};

static void clk_summary_show_one(struct seq_file *s, struct clk_core *c,
				 int level)
{
	if (!c)
		return;

	seq_printf(s, "%*s%-*s %7d %8d %8d %11lu %10lu %-3d\n",
		   level * 3 + 1, "",
		   30 - level * 3, c->name,
		   c->enable_count, c->prepare_count, c->protect_count,
		   clk_core_get_rate(c), clk_core_get_accuracy(c),
		   clk_core_get_phase(c));
}

static void clk_summary_show_subtree(struct seq_file *s, struct clk_core *c,
				     int level)
{
	struct clk_core *child;

	if (!c)
		return;

	clk_summary_show_one(s, c, level);

	hlist_for_each_entry(child, &c->children, child_node)
		clk_summary_show_subtree(s, child, level + 1);
}

static int clk_summary_show(struct seq_file *s, void *data)
{
	struct clk_core *c;
	struct hlist_head **lists = (struct hlist_head **)s->private;

	seq_puts(s, "                                 enable  prepare  protect                               \n");
	seq_puts(s, "   clock                          count    count    count        rate   accuracy   phase\n");
	seq_puts(s, "----------------------------------------------------------------------------------------\n");

	clk_prepare_lock();

	for (; *lists; lists++)
		hlist_for_each_entry(c, *lists, child_node)
			clk_summary_show_subtree(s, c, 0);

	clk_prepare_unlock();

	return 0;
}


static int clk_summary_open(struct inode *inode, struct file *file)
{
	return single_open(file, clk_summary_show, inode->i_private);
}

static const struct file_operations clk_summary_fops = {
	.open		= clk_summary_open,
	.read		= seq_read,
	.llseek		= seq_lseek,
	.release	= single_release,
};

static void clk_dump_one(struct seq_file *s, struct clk_core *c, int level)
{
	if (!c)
		return;

	/* This should be JSON format, i.e. elements separated with a comma */
	seq_printf(s, "\"%s\": { ", c->name);
	seq_printf(s, "\"enable_count\": %d,", c->enable_count);
	seq_printf(s, "\"prepare_count\": %d,", c->prepare_count);
	seq_printf(s, "\"protect_count\": %d,", c->protect_count);
	seq_printf(s, "\"rate\": %lu,", clk_core_get_rate(c));
	seq_printf(s, "\"accuracy\": %lu,", clk_core_get_accuracy(c));
	seq_printf(s, "\"phase\": %d", clk_core_get_phase(c));
}

static void clk_dump_subtree(struct seq_file *s, struct clk_core *c, int level)
{
	struct clk_core *child;

	if (!c)
		return;

	clk_dump_one(s, c, level);

	hlist_for_each_entry(child, &c->children, child_node) {
		seq_putc(s, ',');
		clk_dump_subtree(s, child, level + 1);
	}

	seq_putc(s, '}');
}

static int clk_dump(struct seq_file *s, void *data)
{
	struct clk_core *c;
	bool first_node = true;
	struct hlist_head **lists = (struct hlist_head **)s->private;

	seq_putc(s, '{');
	clk_prepare_lock();

	for (; *lists; lists++) {
		hlist_for_each_entry(c, *lists, child_node) {
			if (!first_node)
				seq_putc(s, ',');
			first_node = false;
			clk_dump_subtree(s, c, 0);
		}
	}

	clk_prepare_unlock();

	seq_puts(s, "}\n");
	return 0;
}


static int clk_dump_open(struct inode *inode, struct file *file)
{
	return single_open(file, clk_dump, inode->i_private);
}

static const struct file_operations clk_dump_fops = {
	.open		= clk_dump_open,
	.read		= seq_read,
	.llseek		= seq_lseek,
	.release	= single_release,
};

static const struct {
	unsigned long flag;
	const char *name;
} clk_flags[] = {
#define ENTRY(f) { f, __stringify(f) }
	ENTRY(CLK_SET_RATE_GATE),
	ENTRY(CLK_SET_PARENT_GATE),
	ENTRY(CLK_SET_RATE_PARENT),
	ENTRY(CLK_IGNORE_UNUSED),
	ENTRY(CLK_IS_BASIC),
	ENTRY(CLK_GET_RATE_NOCACHE),
	ENTRY(CLK_SET_RATE_NO_REPARENT),
	ENTRY(CLK_GET_ACCURACY_NOCACHE),
	ENTRY(CLK_RECALC_NEW_RATES),
	ENTRY(CLK_SET_RATE_UNGATE),
	ENTRY(CLK_IS_CRITICAL),
	ENTRY(CLK_OPS_PARENT_ENABLE),
#undef ENTRY
};

static int clk_flags_dump(struct seq_file *s, void *data)
{
	struct clk_core *core = s->private;
	unsigned long flags = core->flags;
	unsigned int i;

	for (i = 0; flags && i < ARRAY_SIZE(clk_flags); i++) {
		if (flags & clk_flags[i].flag) {
			seq_printf(s, "%s\n", clk_flags[i].name);
			flags &= ~clk_flags[i].flag;
		}
	}
	if (flags) {
		/* Unknown flags */
		seq_printf(s, "0x%lx\n", flags);
	}

	return 0;
}

static int clk_flags_open(struct inode *inode, struct file *file)
{
	return single_open(file, clk_flags_dump, inode->i_private);
}

static const struct file_operations clk_flags_fops = {
	.open		= clk_flags_open,
	.read		= seq_read,
	.llseek		= seq_lseek,
	.release	= single_release,
};

static int possible_parents_dump(struct seq_file *s, void *data)
{
	struct clk_core *core = s->private;
	int i;

	for (i = 0; i < core->num_parents - 1; i++)
		seq_printf(s, "%s ", core->parent_names[i]);

	seq_printf(s, "%s\n", core->parent_names[i]);

	return 0;
}

static int possible_parents_open(struct inode *inode, struct file *file)
{
	return single_open(file, possible_parents_dump, inode->i_private);
}

static const struct file_operations possible_parents_fops = {
	.open		= possible_parents_open,
	.read		= seq_read,
	.llseek		= seq_lseek,
	.release	= single_release,
};

static int clk_debug_create_one(struct clk_core *core, struct dentry *pdentry)
{
	struct dentry *d;
	int ret = -ENOMEM;

	if (!core || !pdentry) {
		ret = -EINVAL;
		goto out;
	}

	d = debugfs_create_dir(core->name, pdentry);
	if (!d)
		goto out;

	core->dentry = d;

	d = debugfs_create_ulong("clk_rate", 0444, core->dentry, &core->rate);
	if (!d)
		goto err_out;

	d = debugfs_create_ulong("clk_accuracy", 0444, core->dentry,
				 &core->accuracy);
	if (!d)
		goto err_out;

	d = debugfs_create_u32("clk_phase", 0444, core->dentry, &core->phase);
	if (!d)
		goto err_out;

	d = debugfs_create_file("clk_flags", 0444, core->dentry, core,
				&clk_flags_fops);
	if (!d)
		goto err_out;

	d = debugfs_create_u32("clk_prepare_count", 0444, core->dentry,
			       &core->prepare_count);
	if (!d)
		goto err_out;

	d = debugfs_create_u32("clk_enable_count", 0444, core->dentry,
			       &core->enable_count);
	if (!d)
		goto err_out;

	d = debugfs_create_u32("clk_protect_count", 0444, core->dentry,
			       &core->protect_count);
	if (!d)
		goto err_out;

	d = debugfs_create_u32("clk_notifier_count", 0444, core->dentry,
			       &core->notifier_count);
	if (!d)
		goto err_out;

	if (core->num_parents > 1) {
		d = debugfs_create_file("clk_possible_parents", 0444,
				core->dentry, core, &possible_parents_fops);
		if (!d)
			goto err_out;
	}

	if (core->ops->debug_init) {
		ret = core->ops->debug_init(core->hw, core->dentry);
		if (ret)
			goto err_out;
	}

	ret = 0;
	goto out;

err_out:
	debugfs_remove_recursive(core->dentry);
	core->dentry = NULL;
out:
	return ret;
}

/**
 * clk_debug_register - add a clk node to the debugfs clk directory
 * @core: the clk being added to the debugfs clk directory
 *
 * Dynamically adds a clk to the debugfs clk directory if debugfs has been
 * initialized.  Otherwise it bails out early since the debugfs clk directory
 * will be created lazily by clk_debug_init as part of a late_initcall.
 */
static int clk_debug_register(struct clk_core *core)
{
	int ret = 0;

	mutex_lock(&clk_debug_lock);
	hlist_add_head(&core->debug_node, &clk_debug_list);
	if (inited)
		ret = clk_debug_create_one(core, rootdir);
	mutex_unlock(&clk_debug_lock);

	return ret;
}

 /**
 * clk_debug_unregister - remove a clk node from the debugfs clk directory
 * @core: the clk being removed from the debugfs clk directory
 *
 * Dynamically removes a clk and all its child nodes from the
 * debugfs clk directory if clk->dentry points to debugfs created by
 * clk_debug_register in __clk_core_init.
 */
static void clk_debug_unregister(struct clk_core *core)
{
	mutex_lock(&clk_debug_lock);
	hlist_del_init(&core->debug_node);
	debugfs_remove_recursive(core->dentry);
	core->dentry = NULL;
	mutex_unlock(&clk_debug_lock);
}

struct dentry *clk_debugfs_add_file(struct clk_hw *hw, char *name, umode_t mode,
				void *data, const struct file_operations *fops)
{
	struct dentry *d = NULL;

	if (hw->core->dentry)
		d = debugfs_create_file(name, mode, hw->core->dentry, data,
					fops);

	return d;
}
EXPORT_SYMBOL_GPL(clk_debugfs_add_file);

/**
 * clk_debug_init - lazily populate the debugfs clk directory
 *
 * clks are often initialized very early during boot before memory can be
 * dynamically allocated and well before debugfs is setup. This function
 * populates the debugfs clk directory once at boot-time when we know that
 * debugfs is setup. It should only be called once at boot-time, all other clks
 * added dynamically will be done so with clk_debug_register.
 */
static int __init clk_debug_init(void)
{
	struct clk_core *core;
	struct dentry *d;

	rootdir = debugfs_create_dir("clk", NULL);

	if (!rootdir)
		return -ENOMEM;

	d = debugfs_create_file("clk_summary", 0444, rootdir, &all_lists,
				&clk_summary_fops);
	if (!d)
		return -ENOMEM;

	d = debugfs_create_file("clk_dump", 0444, rootdir, &all_lists,
				&clk_dump_fops);
	if (!d)
		return -ENOMEM;

	d = debugfs_create_file("clk_orphan_summary", 0444, rootdir,
				&orphan_list, &clk_summary_fops);
	if (!d)
		return -ENOMEM;

	d = debugfs_create_file("clk_orphan_dump", 0444, rootdir,
				&orphan_list, &clk_dump_fops);
	if (!d)
		return -ENOMEM;

	mutex_lock(&clk_debug_lock);
	hlist_for_each_entry(core, &clk_debug_list, debug_node)
		clk_debug_create_one(core, rootdir);

	inited = 1;
	mutex_unlock(&clk_debug_lock);

	return 0;
}
late_initcall(clk_debug_init);
#else
static inline int clk_debug_register(struct clk_core *core) { return 0; }
static inline void clk_debug_reparent(struct clk_core *core,
				      struct clk_core *new_parent)
{
}
static inline void clk_debug_unregister(struct clk_core *core)
{
}
#endif

/**
 * __clk_core_init - initialize the data structures in a struct clk_core
 * @core:	clk_core being initialized
 *
 * Initializes the lists in struct clk_core, queries the hardware for the
 * parent and rate and sets them both.
 */
static int __clk_core_init(struct clk_core *core)
{
	int i, ret;
	struct clk_core *orphan;
	struct hlist_node *tmp2;
	unsigned long rate;

	if (!core)
		return -EINVAL;

	clk_prepare_lock();

	ret = clk_pm_runtime_get(core);
	if (ret)
		goto unlock;

	/* check to see if a clock with this name is already registered */
	if (clk_core_lookup(core->name)) {
		pr_debug("%s: clk %s already initialized\n",
				__func__, core->name);
		ret = -EEXIST;
		goto out;
	}

	/* check that clk_ops are sane.  See Documentation/clk.txt */
	if (core->ops->set_rate &&
	    !((core->ops->round_rate || core->ops->determine_rate) &&
	      core->ops->recalc_rate)) {
		pr_err("%s: %s must implement .round_rate or .determine_rate in addition to .recalc_rate\n",
		       __func__, core->name);
		ret = -EINVAL;
		goto out;
	}

	if (core->ops->set_parent && !core->ops->get_parent) {
		pr_err("%s: %s must implement .get_parent & .set_parent\n",
		       __func__, core->name);
		ret = -EINVAL;
		goto out;
	}

	if (core->num_parents > 1 && !core->ops->get_parent) {
		pr_err("%s: %s must implement .get_parent as it has multi parents\n",
		       __func__, core->name);
		ret = -EINVAL;
		goto out;
	}

	if (core->ops->set_rate_and_parent &&
			!(core->ops->set_parent && core->ops->set_rate)) {
		pr_err("%s: %s must implement .set_parent & .set_rate\n",
				__func__, core->name);
		ret = -EINVAL;
		goto out;
	}

	/* throw a WARN if any entries in parent_names are NULL */
	for (i = 0; i < core->num_parents; i++)
		WARN(!core->parent_names[i],
				"%s: invalid NULL in %s's .parent_names\n",
				__func__, core->name);

	core->parent = __clk_init_parent(core);

	/*
	 * Populate core->parent if parent has already been clk_core_init'd. If
	 * parent has not yet been clk_core_init'd then place clk in the orphan
	 * list.  If clk doesn't have any parents then place it in the root
	 * clk list.
	 *
	 * Every time a new clk is clk_init'd then we walk the list of orphan
	 * clocks and re-parent any that are children of the clock currently
	 * being clk_init'd.
	 */
	if (core->parent) {
		hlist_add_head(&core->child_node,
				&core->parent->children);
		core->orphan = core->parent->orphan;
	} else if (!core->num_parents) {
		hlist_add_head(&core->child_node, &clk_root_list);
		core->orphan = false;
	} else {
		hlist_add_head(&core->child_node, &clk_orphan_list);
		core->orphan = true;
	}

	/*
	 * Set clk's accuracy.  The preferred method is to use
	 * .recalc_accuracy. For simple clocks and lazy developers the default
	 * fallback is to use the parent's accuracy.  If a clock doesn't have a
	 * parent (or is orphaned) then accuracy is set to zero (perfect
	 * clock).
	 */
	if (core->ops->recalc_accuracy)
		core->accuracy = core->ops->recalc_accuracy(core->hw,
					__clk_get_accuracy(core->parent));
	else if (core->parent)
		core->accuracy = core->parent->accuracy;
	else
		core->accuracy = 0;

	/*
	 * Set clk's phase.
	 * Since a phase is by definition relative to its parent, just
	 * query the current clock phase, or just assume it's in phase.
	 */
	if (core->ops->get_phase)
		core->phase = core->ops->get_phase(core->hw);
	else
		core->phase = 0;

	/*
	 * Set clk's rate.  The preferred method is to use .recalc_rate.  For
	 * simple clocks and lazy developers the default fallback is to use the
	 * parent's rate.  If a clock doesn't have a parent (or is orphaned)
	 * then rate is set to zero.
	 */
	if (core->ops->recalc_rate)
		rate = core->ops->recalc_rate(core->hw,
				clk_core_get_rate_nolock(core->parent));
	else if (core->parent)
		rate = core->parent->rate;
	else
		rate = 0;
	core->rate = core->req_rate = rate;

	/*
	 * walk the list of orphan clocks and reparent any that newly finds a
	 * parent.
	 */
	hlist_for_each_entry_safe(orphan, tmp2, &clk_orphan_list, child_node) {
		struct clk_core *parent = __clk_init_parent(orphan);
		unsigned long flags;

		/*
		 * we could call __clk_set_parent, but that would result in a
		 * redundant call to the .set_rate op, if it exists
		 */
		if (parent) {
			/* update the clk tree topology */
			flags = clk_enable_lock();
			clk_reparent(orphan, parent);
			clk_enable_unlock(flags);
			__clk_recalc_accuracies(orphan);
			__clk_recalc_rates(orphan, 0);
		}
	}

	/*
	 * optional platform-specific magic
	 *
	 * The .init callback is not used by any of the basic clock types, but
	 * exists for weird hardware that must perform initialization magic.
	 * Please consider other ways of solving initialization problems before
	 * using this callback, as its use is discouraged.
	 */
	if (core->ops->init)
		core->ops->init(core->hw);

	if (core->flags & CLK_IS_CRITICAL) {
		unsigned long flags;

		clk_core_prepare(core);

		flags = clk_enable_lock();
		clk_core_enable(core);
		clk_enable_unlock(flags);
	}

	kref_init(&core->ref);
out:
	clk_pm_runtime_put(core);
unlock:
	clk_prepare_unlock();

	if (!ret)
		clk_debug_register(core);

	return ret;
}

struct clk *__clk_create_clk(struct clk_hw *hw, const char *dev_id,
			     const char *con_id)
{
	struct clk *clk;

	/* This is to allow this function to be chained to others */
	if (IS_ERR_OR_NULL(hw))
		return ERR_CAST(hw);

	clk = kzalloc(sizeof(*clk), GFP_KERNEL);
	if (!clk)
		return ERR_PTR(-ENOMEM);

	clk->core = hw->core;
	clk->dev_id = dev_id;
	clk->con_id = kstrdup_const(con_id, GFP_KERNEL);
	clk->max_rate = ULONG_MAX;

	clk_prepare_lock();
	hlist_add_head(&clk->clks_node, &hw->core->clks);
	clk_prepare_unlock();

	return clk;
}

void __clk_free_clk(struct clk *clk)
{
	clk_prepare_lock();
	hlist_del(&clk->clks_node);
	clk_prepare_unlock();

	kfree_const(clk->con_id);
	kfree(clk);
}

/**
 * clk_register - allocate a new clock, register it and return an opaque cookie
 * @dev: device that is registering this clock
 * @hw: link to hardware-specific clock data
 *
 * clk_register is the primary interface for populating the clock tree with new
 * clock nodes.  It returns a pointer to the newly allocated struct clk which
 * cannot be dereferenced by driver code but may be used in conjunction with the
 * rest of the clock API.  In the event of an error clk_register will return an
 * error code; drivers must test for an error code after calling clk_register.
 */
struct clk *clk_register(struct device *dev, struct clk_hw *hw)
{
	int i, ret;
	struct clk_core *core;

	core = kzalloc(sizeof(*core), GFP_KERNEL);
	if (!core) {
		ret = -ENOMEM;
		goto fail_out;
	}

	core->name = kstrdup_const(hw->init->name, GFP_KERNEL);
	if (!core->name) {
		ret = -ENOMEM;
		goto fail_name;
	}

	if (WARN_ON(!hw->init->ops)) {
		ret = -EINVAL;
		goto fail_ops;
	}
	core->ops = hw->init->ops;

	if (dev && pm_runtime_enabled(dev))
		core->dev = dev;
	if (dev && dev->driver)
		core->owner = dev->driver->owner;
	core->hw = hw;
	core->flags = hw->init->flags;
	core->num_parents = hw->init->num_parents;
	core->min_rate = 0;
	core->max_rate = ULONG_MAX;
	hw->core = core;

	/* allocate local copy in case parent_names is __initdata */
	core->parent_names = kcalloc(core->num_parents, sizeof(char *),
					GFP_KERNEL);

	if (!core->parent_names) {
		ret = -ENOMEM;
		goto fail_parent_names;
	}


	/* copy each string name in case parent_names is __initdata */
	for (i = 0; i < core->num_parents; i++) {
		core->parent_names[i] = kstrdup_const(hw->init->parent_names[i],
						GFP_KERNEL);
		if (!core->parent_names[i]) {
			ret = -ENOMEM;
			goto fail_parent_names_copy;
		}
	}

	/* avoid unnecessary string look-ups of clk_core's possible parents. */
	core->parents = kcalloc(core->num_parents, sizeof(*core->parents),
				GFP_KERNEL);
	if (!core->parents) {
		ret = -ENOMEM;
		goto fail_parents;
	};

	INIT_HLIST_HEAD(&core->clks);

	hw->clk = __clk_create_clk(hw, NULL, NULL);
	if (IS_ERR(hw->clk)) {
		ret = PTR_ERR(hw->clk);
		goto fail_parents;
	}

	ret = __clk_core_init(core);
	if (!ret)
		return hw->clk;

	__clk_free_clk(hw->clk);
	hw->clk = NULL;

fail_parents:
	kfree(core->parents);
fail_parent_names_copy:
	while (--i >= 0)
		kfree_const(core->parent_names[i]);
	kfree(core->parent_names);
fail_parent_names:
fail_ops:
	kfree_const(core->name);
fail_name:
	kfree(core);
fail_out:
	return ERR_PTR(ret);
}
EXPORT_SYMBOL_GPL(clk_register);

/**
 * clk_hw_register - register a clk_hw and return an error code
 * @dev: device that is registering this clock
 * @hw: link to hardware-specific clock data
 *
 * clk_hw_register is the primary interface for populating the clock tree with
 * new clock nodes. It returns an integer equal to zero indicating success or
 * less than zero indicating failure. Drivers must test for an error code after
 * calling clk_hw_register().
 */
int clk_hw_register(struct device *dev, struct clk_hw *hw)
{
	return PTR_ERR_OR_ZERO(clk_register(dev, hw));
}
EXPORT_SYMBOL_GPL(clk_hw_register);

/* Free memory allocated for a clock. */
static void __clk_release(struct kref *ref)
{
	struct clk_core *core = container_of(ref, struct clk_core, ref);
	int i = core->num_parents;

	lockdep_assert_held(&prepare_lock);

	kfree(core->parents);
	while (--i >= 0)
		kfree_const(core->parent_names[i]);

	kfree(core->parent_names);
	kfree_const(core->name);
	kfree(core);
}

/*
 * Empty clk_ops for unregistered clocks. These are used temporarily
 * after clk_unregister() was called on a clock and until last clock
 * consumer calls clk_put() and the struct clk object is freed.
 */
static int clk_nodrv_prepare_enable(struct clk_hw *hw)
{
	return -ENXIO;
}

static void clk_nodrv_disable_unprepare(struct clk_hw *hw)
{
	WARN_ON_ONCE(1);
}

static int clk_nodrv_set_rate(struct clk_hw *hw, unsigned long rate,
					unsigned long parent_rate)
{
	return -ENXIO;
}

static int clk_nodrv_set_parent(struct clk_hw *hw, u8 index)
{
	return -ENXIO;
}

static const struct clk_ops clk_nodrv_ops = {
	.enable		= clk_nodrv_prepare_enable,
	.disable	= clk_nodrv_disable_unprepare,
	.prepare	= clk_nodrv_prepare_enable,
	.unprepare	= clk_nodrv_disable_unprepare,
	.set_rate	= clk_nodrv_set_rate,
	.set_parent	= clk_nodrv_set_parent,
};

/**
 * clk_unregister - unregister a currently registered clock
 * @clk: clock to unregister
 */
void clk_unregister(struct clk *clk)
{
	unsigned long flags;

	if (!clk || WARN_ON_ONCE(IS_ERR(clk)))
		return;

	clk_debug_unregister(clk->core);

	clk_prepare_lock();

	if (clk->core->ops == &clk_nodrv_ops) {
		pr_err("%s: unregistered clock: %s\n", __func__,
		       clk->core->name);
		goto unlock;
	}
	/*
	 * Assign empty clock ops for consumers that might still hold
	 * a reference to this clock.
	 */
	flags = clk_enable_lock();
	clk->core->ops = &clk_nodrv_ops;
	clk_enable_unlock(flags);

	if (!hlist_empty(&clk->core->children)) {
		struct clk_core *child;
		struct hlist_node *t;

		/* Reparent all children to the orphan list. */
		hlist_for_each_entry_safe(child, t, &clk->core->children,
					  child_node)
			clk_core_set_parent_nolock(child, NULL);
	}

	hlist_del_init(&clk->core->child_node);

	if (clk->core->prepare_count)
		pr_warn("%s: unregistering prepared clock: %s\n",
					__func__, clk->core->name);

	if (clk->core->protect_count)
		pr_warn("%s: unregistering protected clock: %s\n",
					__func__, clk->core->name);

	kref_put(&clk->core->ref, __clk_release);
unlock:
	clk_prepare_unlock();
}
EXPORT_SYMBOL_GPL(clk_unregister);

/**
 * clk_hw_unregister - unregister a currently registered clk_hw
 * @hw: hardware-specific clock data to unregister
 */
void clk_hw_unregister(struct clk_hw *hw)
{
	clk_unregister(hw->clk);
}
EXPORT_SYMBOL_GPL(clk_hw_unregister);

static void devm_clk_release(struct device *dev, void *res)
{
	clk_unregister(*(struct clk **)res);
}

static void devm_clk_hw_release(struct device *dev, void *res)
{
	clk_hw_unregister(*(struct clk_hw **)res);
}

/**
 * devm_clk_register - resource managed clk_register()
 * @dev: device that is registering this clock
 * @hw: link to hardware-specific clock data
 *
 * Managed clk_register(). Clocks returned from this function are
 * automatically clk_unregister()ed on driver detach. See clk_register() for
 * more information.
 */
struct clk *devm_clk_register(struct device *dev, struct clk_hw *hw)
{
	struct clk *clk;
	struct clk **clkp;

	clkp = devres_alloc(devm_clk_release, sizeof(*clkp), GFP_KERNEL);
	if (!clkp)
		return ERR_PTR(-ENOMEM);

	clk = clk_register(dev, hw);
	if (!IS_ERR(clk)) {
		*clkp = clk;
		devres_add(dev, clkp);
	} else {
		devres_free(clkp);
	}

	return clk;
}
EXPORT_SYMBOL_GPL(devm_clk_register);

/**
 * devm_clk_hw_register - resource managed clk_hw_register()
 * @dev: device that is registering this clock
 * @hw: link to hardware-specific clock data
 *
 * Managed clk_hw_register(). Clocks registered by this function are
 * automatically clk_hw_unregister()ed on driver detach. See clk_hw_register()
 * for more information.
 */
int devm_clk_hw_register(struct device *dev, struct clk_hw *hw)
{
	struct clk_hw **hwp;
	int ret;

	hwp = devres_alloc(devm_clk_hw_release, sizeof(*hwp), GFP_KERNEL);
	if (!hwp)
		return -ENOMEM;

	ret = clk_hw_register(dev, hw);
	if (!ret) {
		*hwp = hw;
		devres_add(dev, hwp);
	} else {
		devres_free(hwp);
	}

	return ret;
}
EXPORT_SYMBOL_GPL(devm_clk_hw_register);

static int devm_clk_match(struct device *dev, void *res, void *data)
{
	struct clk *c = res;
	if (WARN_ON(!c))
		return 0;
	return c == data;
}

static int devm_clk_hw_match(struct device *dev, void *res, void *data)
{
	struct clk_hw *hw = res;

	if (WARN_ON(!hw))
		return 0;
	return hw == data;
}

/**
 * devm_clk_unregister - resource managed clk_unregister()
 * @clk: clock to unregister
 *
 * Deallocate a clock allocated with devm_clk_register(). Normally
 * this function will not need to be called and the resource management
 * code will ensure that the resource is freed.
 */
void devm_clk_unregister(struct device *dev, struct clk *clk)
{
	WARN_ON(devres_release(dev, devm_clk_release, devm_clk_match, clk));
}
EXPORT_SYMBOL_GPL(devm_clk_unregister);

/**
 * devm_clk_hw_unregister - resource managed clk_hw_unregister()
 * @dev: device that is unregistering the hardware-specific clock data
 * @hw: link to hardware-specific clock data
 *
 * Unregister a clk_hw registered with devm_clk_hw_register(). Normally
 * this function will not need to be called and the resource management
 * code will ensure that the resource is freed.
 */
void devm_clk_hw_unregister(struct device *dev, struct clk_hw *hw)
{
	WARN_ON(devres_release(dev, devm_clk_hw_release, devm_clk_hw_match,
				hw));
}
EXPORT_SYMBOL_GPL(devm_clk_hw_unregister);

/*
 * clkdev helpers
 */
int __clk_get(struct clk *clk)
{
	struct clk_core *core = !clk ? NULL : clk->core;

	if (core) {
		if (!try_module_get(core->owner))
			return 0;

		kref_get(&core->ref);
	}
	return 1;
}

void __clk_put(struct clk *clk)
{
	struct module *owner;

	if (!clk || WARN_ON_ONCE(IS_ERR(clk)))
		return;

	clk_prepare_lock();

	/*
	 * Before calling clk_put, all calls to clk_rate_exclusive_get() from a
	 * given user should be balanced with calls to clk_rate_exclusive_put()
	 * and by that same consumer
	 */
	if (WARN_ON(clk->exclusive_count)) {
		/* We voiced our concern, let's sanitize the situation */
		clk->core->protect_count -= (clk->exclusive_count - 1);
		clk_core_rate_unprotect(clk->core);
		clk->exclusive_count = 0;
	}

	hlist_del(&clk->clks_node);
	if (clk->min_rate > clk->core->req_rate ||
	    clk->max_rate < clk->core->req_rate)
		clk_core_set_rate_nolock(clk->core, clk->core->req_rate);

	owner = clk->core->owner;
	kref_put(&clk->core->ref, __clk_release);

	clk_prepare_unlock();

	module_put(owner);

	kfree(clk);
}

/***        clk rate change notifiers        ***/

/**
 * clk_notifier_register - add a clk rate change notifier
 * @clk: struct clk * to watch
 * @nb: struct notifier_block * with callback info
 *
 * Request notification when clk's rate changes.  This uses an SRCU
 * notifier because we want it to block and notifier unregistrations are
 * uncommon.  The callbacks associated with the notifier must not
 * re-enter into the clk framework by calling any top-level clk APIs;
 * this will cause a nested prepare_lock mutex.
 *
 * In all notification cases (pre, post and abort rate change) the original
 * clock rate is passed to the callback via struct clk_notifier_data.old_rate
 * and the new frequency is passed via struct clk_notifier_data.new_rate.
 *
 * clk_notifier_register() must be called from non-atomic context.
 * Returns -EINVAL if called with null arguments, -ENOMEM upon
 * allocation failure; otherwise, passes along the return value of
 * srcu_notifier_chain_register().
 */
int clk_notifier_register(struct clk *clk, struct notifier_block *nb)
{
	struct clk_notifier *cn;
	int ret = -ENOMEM;

	if (!clk || !nb)
		return -EINVAL;

	clk_prepare_lock();

	/* search the list of notifiers for this clk */
	list_for_each_entry(cn, &clk_notifier_list, node)
		if (cn->clk == clk)
			break;

	/* if clk wasn't in the notifier list, allocate new clk_notifier */
	if (cn->clk != clk) {
		cn = kzalloc(sizeof(*cn), GFP_KERNEL);
		if (!cn)
			goto out;

		cn->clk = clk;
		srcu_init_notifier_head(&cn->notifier_head);

		list_add(&cn->node, &clk_notifier_list);
	}

	ret = srcu_notifier_chain_register(&cn->notifier_head, nb);

	clk->core->notifier_count++;

out:
	clk_prepare_unlock();

	return ret;
}
EXPORT_SYMBOL_GPL(clk_notifier_register);

/**
 * clk_notifier_unregister - remove a clk rate change notifier
 * @clk: struct clk *
 * @nb: struct notifier_block * with callback info
 *
 * Request no further notification for changes to 'clk' and frees memory
 * allocated in clk_notifier_register.
 *
 * Returns -EINVAL if called with null arguments; otherwise, passes
 * along the return value of srcu_notifier_chain_unregister().
 */
int clk_notifier_unregister(struct clk *clk, struct notifier_block *nb)
{
	struct clk_notifier *cn = NULL;
	int ret = -EINVAL;

	if (!clk || !nb)
		return -EINVAL;

	clk_prepare_lock();

	list_for_each_entry(cn, &clk_notifier_list, node)
		if (cn->clk == clk)
			break;

	if (cn->clk == clk) {
		ret = srcu_notifier_chain_unregister(&cn->notifier_head, nb);

		clk->core->notifier_count--;

		/* XXX the notifier code should handle this better */
		if (!cn->notifier_head.head) {
			srcu_cleanup_notifier_head(&cn->notifier_head);
			list_del(&cn->node);
			kfree(cn);
		}

	} else {
		ret = -ENOENT;
	}

	clk_prepare_unlock();

	return ret;
}
EXPORT_SYMBOL_GPL(clk_notifier_unregister);

#ifdef CONFIG_OF
/**
 * struct of_clk_provider - Clock provider registration structure
 * @link: Entry in global list of clock providers
 * @node: Pointer to device tree node of clock provider
 * @get: Get clock callback.  Returns NULL or a struct clk for the
 *       given clock specifier
 * @data: context pointer to be passed into @get callback
 */
struct of_clk_provider {
	struct list_head link;

	struct device_node *node;
	struct clk *(*get)(struct of_phandle_args *clkspec, void *data);
	struct clk_hw *(*get_hw)(struct of_phandle_args *clkspec, void *data);
	void *data;
};

static const struct of_device_id __clk_of_table_sentinel
	__used __section(__clk_of_table_end);

static LIST_HEAD(of_clk_providers);
static DEFINE_MUTEX(of_clk_mutex);

struct clk *of_clk_src_simple_get(struct of_phandle_args *clkspec,
				     void *data)
{
	return data;
}
EXPORT_SYMBOL_GPL(of_clk_src_simple_get);

struct clk_hw *of_clk_hw_simple_get(struct of_phandle_args *clkspec, void *data)
{
	return data;
}
EXPORT_SYMBOL_GPL(of_clk_hw_simple_get);

struct clk *of_clk_src_onecell_get(struct of_phandle_args *clkspec, void *data)
{
	struct clk_onecell_data *clk_data = data;
	unsigned int idx = clkspec->args[0];

	if (idx >= clk_data->clk_num) {
		pr_err("%s: invalid clock index %u\n", __func__, idx);
		return ERR_PTR(-EINVAL);
	}

	return clk_data->clks[idx];
}
EXPORT_SYMBOL_GPL(of_clk_src_onecell_get);

struct clk_hw *
of_clk_hw_onecell_get(struct of_phandle_args *clkspec, void *data)
{
	struct clk_hw_onecell_data *hw_data = data;
	unsigned int idx = clkspec->args[0];

	if (idx >= hw_data->num) {
		pr_err("%s: invalid index %u\n", __func__, idx);
		return ERR_PTR(-EINVAL);
	}

	return hw_data->hws[idx];
}
EXPORT_SYMBOL_GPL(of_clk_hw_onecell_get);

/**
 * of_clk_add_provider() - Register a clock provider for a node
 * @np: Device node pointer associated with clock provider
 * @clk_src_get: callback for decoding clock
 * @data: context pointer for @clk_src_get callback.
 */
int of_clk_add_provider(struct device_node *np,
			struct clk *(*clk_src_get)(struct of_phandle_args *clkspec,
						   void *data),
			void *data)
{
	struct of_clk_provider *cp;
	int ret;

	cp = kzalloc(sizeof(*cp), GFP_KERNEL);
	if (!cp)
		return -ENOMEM;

	cp->node = of_node_get(np);
	cp->data = data;
	cp->get = clk_src_get;

	mutex_lock(&of_clk_mutex);
	list_add(&cp->link, &of_clk_providers);
	mutex_unlock(&of_clk_mutex);
	pr_debug("Added clock from %pOF\n", np);

	ret = of_clk_set_defaults(np, true);
	if (ret < 0)
		of_clk_del_provider(np);

	return ret;
}
EXPORT_SYMBOL_GPL(of_clk_add_provider);

/**
 * of_clk_add_hw_provider() - Register a clock provider for a node
 * @np: Device node pointer associated with clock provider
 * @get: callback for decoding clk_hw
 * @data: context pointer for @get callback.
 */
int of_clk_add_hw_provider(struct device_node *np,
			   struct clk_hw *(*get)(struct of_phandle_args *clkspec,
						 void *data),
			   void *data)
{
	struct of_clk_provider *cp;
	int ret;

	cp = kzalloc(sizeof(*cp), GFP_KERNEL);
	if (!cp)
		return -ENOMEM;

	cp->node = of_node_get(np);
	cp->data = data;
	cp->get_hw = get;

	mutex_lock(&of_clk_mutex);
	list_add(&cp->link, &of_clk_providers);
	mutex_unlock(&of_clk_mutex);
	pr_debug("Added clk_hw provider from %pOF\n", np);

	ret = of_clk_set_defaults(np, true);
	if (ret < 0)
		of_clk_del_provider(np);

	return ret;
}
EXPORT_SYMBOL_GPL(of_clk_add_hw_provider);

static void devm_of_clk_release_provider(struct device *dev, void *res)
{
	of_clk_del_provider(*(struct device_node **)res);
}

int devm_of_clk_add_hw_provider(struct device *dev,
			struct clk_hw *(*get)(struct of_phandle_args *clkspec,
					      void *data),
			void *data)
{
	struct device_node **ptr, *np;
	int ret;

	ptr = devres_alloc(devm_of_clk_release_provider, sizeof(*ptr),
			   GFP_KERNEL);
	if (!ptr)
		return -ENOMEM;

	np = dev->of_node;
	ret = of_clk_add_hw_provider(np, get, data);
	if (!ret) {
		*ptr = np;
		devres_add(dev, ptr);
	} else {
		devres_free(ptr);
	}

	return ret;
}
EXPORT_SYMBOL_GPL(devm_of_clk_add_hw_provider);

/**
 * of_clk_del_provider() - Remove a previously registered clock provider
 * @np: Device node pointer associated with clock provider
 */
void of_clk_del_provider(struct device_node *np)
{
	struct of_clk_provider *cp;

	mutex_lock(&of_clk_mutex);
	list_for_each_entry(cp, &of_clk_providers, link) {
		if (cp->node == np) {
			list_del(&cp->link);
			of_node_put(cp->node);
			kfree(cp);
			break;
		}
	}
	mutex_unlock(&of_clk_mutex);
}
EXPORT_SYMBOL_GPL(of_clk_del_provider);

static int devm_clk_provider_match(struct device *dev, void *res, void *data)
{
	struct device_node **np = res;

	if (WARN_ON(!np || !*np))
		return 0;

	return *np == data;
}

void devm_of_clk_del_provider(struct device *dev)
{
	int ret;

	ret = devres_release(dev, devm_of_clk_release_provider,
			     devm_clk_provider_match, dev->of_node);

	WARN_ON(ret);
}
EXPORT_SYMBOL(devm_of_clk_del_provider);

static struct clk_hw *
__of_clk_get_hw_from_provider(struct of_clk_provider *provider,
			      struct of_phandle_args *clkspec)
{
	struct clk *clk;

	if (provider->get_hw)
		return provider->get_hw(clkspec, provider->data);

	clk = provider->get(clkspec, provider->data);
	if (IS_ERR(clk))
		return ERR_CAST(clk);
	return __clk_get_hw(clk);
}

struct clk *__of_clk_get_from_provider(struct of_phandle_args *clkspec,
				       const char *dev_id, const char *con_id)
{
	struct of_clk_provider *provider;
	struct clk *clk = ERR_PTR(-EPROBE_DEFER);
	struct clk_hw *hw;

	if (!clkspec)
		return ERR_PTR(-EINVAL);

	/* Check if we have such a provider in our array */
	mutex_lock(&of_clk_mutex);
	list_for_each_entry(provider, &of_clk_providers, link) {
		if (provider->node == clkspec->np) {
			hw = __of_clk_get_hw_from_provider(provider, clkspec);
			clk = __clk_create_clk(hw, dev_id, con_id);
		}

		if (!IS_ERR(clk)) {
			if (!__clk_get(clk)) {
				__clk_free_clk(clk);
				clk = ERR_PTR(-ENOENT);
			}

			break;
		}
	}
	mutex_unlock(&of_clk_mutex);

	return clk;
}

/**
 * of_clk_get_from_provider() - Lookup a clock from a clock provider
 * @clkspec: pointer to a clock specifier data structure
 *
 * This function looks up a struct clk from the registered list of clock
 * providers, an input is a clock specifier data structure as returned
 * from the of_parse_phandle_with_args() function call.
 */
struct clk *of_clk_get_from_provider(struct of_phandle_args *clkspec)
{
	return __of_clk_get_from_provider(clkspec, NULL, __func__);
}
EXPORT_SYMBOL_GPL(of_clk_get_from_provider);

/**
 * of_clk_get_parent_count() - Count the number of clocks a device node has
 * @np: device node to count
 *
 * Returns: The number of clocks that are possible parents of this node
 */
unsigned int of_clk_get_parent_count(struct device_node *np)
{
	int count;

	count = of_count_phandle_with_args(np, "clocks", "#clock-cells");
	if (count < 0)
		return 0;

	return count;
}
EXPORT_SYMBOL_GPL(of_clk_get_parent_count);

const char *of_clk_get_parent_name(struct device_node *np, int index)
{
	struct of_phandle_args clkspec;
	struct property *prop;
	const char *clk_name;
	const __be32 *vp;
	u32 pv;
	int rc;
	int count;
	struct clk *clk;

	rc = of_parse_phandle_with_args(np, "clocks", "#clock-cells", index,
					&clkspec);
	if (rc)
		return NULL;

	index = clkspec.args_count ? clkspec.args[0] : 0;
	count = 0;

	/* if there is an indices property, use it to transfer the index
	 * specified into an array offset for the clock-output-names property.
	 */
	of_property_for_each_u32(clkspec.np, "clock-indices", prop, vp, pv) {
		if (index == pv) {
			index = count;
			break;
		}
		count++;
	}
	/* We went off the end of 'clock-indices' without finding it */
	if (prop && !vp)
		return NULL;

	if (of_property_read_string_index(clkspec.np, "clock-output-names",
					  index,
					  &clk_name) < 0) {
		/*
		 * Best effort to get the name if the clock has been
		 * registered with the framework. If the clock isn't
		 * registered, we return the node name as the name of
		 * the clock as long as #clock-cells = 0.
		 */
		clk = of_clk_get_from_provider(&clkspec);
		if (IS_ERR(clk)) {
			if (clkspec.args_count == 0)
				clk_name = clkspec.np->name;
			else
				clk_name = NULL;
		} else {
			clk_name = __clk_get_name(clk);
			clk_put(clk);
		}
	}


	of_node_put(clkspec.np);
	return clk_name;
}
EXPORT_SYMBOL_GPL(of_clk_get_parent_name);

/**
 * of_clk_parent_fill() - Fill @parents with names of @np's parents and return
 * number of parents
 * @np: Device node pointer associated with clock provider
 * @parents: pointer to char array that hold the parents' names
 * @size: size of the @parents array
 *
 * Return: number of parents for the clock node.
 */
int of_clk_parent_fill(struct device_node *np, const char **parents,
		       unsigned int size)
{
	unsigned int i = 0;

	while (i < size && (parents[i] = of_clk_get_parent_name(np, i)) != NULL)
		i++;

	return i;
}
EXPORT_SYMBOL_GPL(of_clk_parent_fill);

struct clock_provider {
	of_clk_init_cb_t clk_init_cb;
	struct device_node *np;
	struct list_head node;
};

/*
 * This function looks for a parent clock. If there is one, then it
 * checks that the provider for this parent clock was initialized, in
 * this case the parent clock will be ready.
 */
static int parent_ready(struct device_node *np)
{
	int i = 0;

	while (true) {
		struct clk *clk = of_clk_get(np, i);

		/* this parent is ready we can check the next one */
		if (!IS_ERR(clk)) {
			clk_put(clk);
			i++;
			continue;
		}

		/* at least one parent is not ready, we exit now */
		if (PTR_ERR(clk) == -EPROBE_DEFER)
			return 0;

		/*
		 * Here we make assumption that the device tree is
		 * written correctly. So an error means that there is
		 * no more parent. As we didn't exit yet, then the
		 * previous parent are ready. If there is no clock
		 * parent, no need to wait for them, then we can
		 * consider their absence as being ready
		 */
		return 1;
	}
}

/**
 * of_clk_detect_critical() - set CLK_IS_CRITICAL flag from Device Tree
 * @np: Device node pointer associated with clock provider
 * @index: clock index
 * @flags: pointer to top-level framework flags
 *
 * Detects if the clock-critical property exists and, if so, sets the
 * corresponding CLK_IS_CRITICAL flag.
 *
 * Do not use this function. It exists only for legacy Device Tree
 * bindings, such as the one-clock-per-node style that are outdated.
 * Those bindings typically put all clock data into .dts and the Linux
 * driver has no clock data, thus making it impossible to set this flag
 * correctly from the driver. Only those drivers may call
 * of_clk_detect_critical from their setup functions.
 *
 * Return: error code or zero on success
 */
int of_clk_detect_critical(struct device_node *np,
					  int index, unsigned long *flags)
{
	struct property *prop;
	const __be32 *cur;
	uint32_t idx;

	if (!np || !flags)
		return -EINVAL;

	of_property_for_each_u32(np, "clock-critical", prop, cur, idx)
		if (index == idx)
			*flags |= CLK_IS_CRITICAL;

	return 0;
}

/**
 * of_clk_init() - Scan and init clock providers from the DT
 * @matches: array of compatible values and init functions for providers.
 *
 * This function scans the device tree for matching clock providers
 * and calls their initialization functions. It also does it by trying
 * to follow the dependencies.
 */
void __init of_clk_init(const struct of_device_id *matches)
{
	const struct of_device_id *match;
	struct device_node *np;
	struct clock_provider *clk_provider, *next;
	bool is_init_done;
	bool force = false;
	LIST_HEAD(clk_provider_list);

	if (!matches)
		matches = &__clk_of_table;

	/* First prepare the list of the clocks providers */
	for_each_matching_node_and_match(np, matches, &match) {
		struct clock_provider *parent;

		if (!of_device_is_available(np))
			continue;

		parent = kzalloc(sizeof(*parent), GFP_KERNEL);
		if (!parent) {
			list_for_each_entry_safe(clk_provider, next,
						 &clk_provider_list, node) {
				list_del(&clk_provider->node);
				of_node_put(clk_provider->np);
				kfree(clk_provider);
			}
			of_node_put(np);
			return;
		}

		parent->clk_init_cb = match->data;
		parent->np = of_node_get(np);
		list_add_tail(&parent->node, &clk_provider_list);
	}

	while (!list_empty(&clk_provider_list)) {
		is_init_done = false;
		list_for_each_entry_safe(clk_provider, next,
					&clk_provider_list, node) {
			if (force || parent_ready(clk_provider->np)) {

				/* Don't populate platform devices */
				of_node_set_flag(clk_provider->np,
						 OF_POPULATED);

				clk_provider->clk_init_cb(clk_provider->np);
				of_clk_set_defaults(clk_provider->np, true);

				list_del(&clk_provider->node);
				of_node_put(clk_provider->np);
				kfree(clk_provider);
				is_init_done = true;
			}
		}

		/*
		 * We didn't manage to initialize any of the
		 * remaining providers during the last loop, so now we
		 * initialize all the remaining ones unconditionally
		 * in case the clock parent was not mandatory
		 */
		if (!is_init_done)
			force = true;
	}
}
#endif<|MERGE_RESOLUTION|>--- conflicted
+++ resolved
@@ -1831,8 +1831,6 @@
 		clk_change_rate(core->new_child);
 
 	clk_pm_runtime_put(core);
-<<<<<<< HEAD
-=======
 }
 
 static unsigned long clk_core_req_round_rate_nolock(struct clk_core *core,
@@ -1860,7 +1858,6 @@
 	clk_core_rate_restore_protect(core, cnt);
 
 	return ret ? 0 : req.rate;
->>>>>>> c43a52cf
 }
 
 static int clk_core_set_rate_nolock(struct clk_core *core,
