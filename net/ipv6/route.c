// SPDX-License-Identifier: GPL-2.0-or-later
/*
 *	Linux INET6 implementation
 *	FIB front-end.
 *
 *	Authors:
 *	Pedro Roque		<roque@di.fc.ul.pt>
 */

/*	Changes:
 *
 *	YOSHIFUJI Hideaki @USAGI
 *		reworked default router selection.
 *		- respect outgoing interface
 *		- select from (probably) reachable routers (i.e.
 *		routers in REACHABLE, STALE, DELAY or PROBE states).
 *		- always select the same router if it is (probably)
 *		reachable.  otherwise, round-robin the list.
 *	Ville Nuorvala
 *		Fixed routing subtrees.
 */

#define pr_fmt(fmt) "IPv6: " fmt

#include <linux/capability.h>
#include <linux/errno.h>
#include <linux/export.h>
#include <linux/types.h>
#include <linux/times.h>
#include <linux/socket.h>
#include <linux/sockios.h>
#include <linux/net.h>
#include <linux/route.h>
#include <linux/netdevice.h>
#include <linux/in6.h>
#include <linux/mroute6.h>
#include <linux/init.h>
#include <linux/if_arp.h>
#include <linux/proc_fs.h>
#include <linux/seq_file.h>
#include <linux/nsproxy.h>
#include <linux/slab.h>
#include <linux/jhash.h>
#include <net/net_namespace.h>
#include <net/snmp.h>
#include <net/ipv6.h>
#include <net/ip6_fib.h>
#include <net/ip6_route.h>
#include <net/ndisc.h>
#include <net/addrconf.h>
#include <net/tcp.h>
#include <linux/rtnetlink.h>
#include <net/dst.h>
#include <net/dst_metadata.h>
#include <net/xfrm.h>
#include <net/netevent.h>
#include <net/netlink.h>
#include <net/rtnh.h>
#include <net/lwtunnel.h>
#include <net/ip_tunnels.h>
#include <net/l3mdev.h>
#include <net/ip.h>
#include <linux/uaccess.h>

#ifdef CONFIG_SYSCTL
#include <linux/sysctl.h>
#endif

static int ip6_rt_type_to_error(u8 fib6_type);

#define CREATE_TRACE_POINTS
#include <trace/events/fib6.h>
EXPORT_TRACEPOINT_SYMBOL_GPL(fib6_table_lookup);
#undef CREATE_TRACE_POINTS

enum rt6_nud_state {
	RT6_NUD_FAIL_HARD = -3,
	RT6_NUD_FAIL_PROBE = -2,
	RT6_NUD_FAIL_DO_RR = -1,
	RT6_NUD_SUCCEED = 1
};

static struct dst_entry	*ip6_dst_check(struct dst_entry *dst, u32 cookie);
static unsigned int	 ip6_default_advmss(const struct dst_entry *dst);
static unsigned int	 ip6_mtu(const struct dst_entry *dst);
static struct dst_entry *ip6_negative_advice(struct dst_entry *);
static void		ip6_dst_destroy(struct dst_entry *);
static void		ip6_dst_ifdown(struct dst_entry *,
				       struct net_device *dev, int how);
static int		 ip6_dst_gc(struct dst_ops *ops);

static int		ip6_pkt_discard(struct sk_buff *skb);
static int		ip6_pkt_discard_out(struct net *net, struct sock *sk, struct sk_buff *skb);
static int		ip6_pkt_prohibit(struct sk_buff *skb);
static int		ip6_pkt_prohibit_out(struct net *net, struct sock *sk, struct sk_buff *skb);
static void		ip6_link_failure(struct sk_buff *skb);
static void		ip6_rt_update_pmtu(struct dst_entry *dst, struct sock *sk,
					   struct sk_buff *skb, u32 mtu);
static void		rt6_do_redirect(struct dst_entry *dst, struct sock *sk,
					struct sk_buff *skb);
static int rt6_score_route(const struct fib6_nh *nh, u32 fib6_flags, int oif,
			   int strict);
static size_t rt6_nlmsg_size(struct fib6_info *f6i);
static int rt6_fill_node(struct net *net, struct sk_buff *skb,
			 struct fib6_info *rt, struct dst_entry *dst,
			 struct in6_addr *dest, struct in6_addr *src,
			 int iif, int type, u32 portid, u32 seq,
			 unsigned int flags);
<<<<<<< HEAD
static struct rt6_info *rt6_find_cached_rt(struct fib6_info *rt,
=======
static struct rt6_info *rt6_find_cached_rt(const struct fib6_result *res,
>>>>>>> f7688b48
					   const struct in6_addr *daddr,
					   const struct in6_addr *saddr);

#ifdef CONFIG_IPV6_ROUTE_INFO
static struct fib6_info *rt6_add_route_info(struct net *net,
					   const struct in6_addr *prefix, int prefixlen,
					   const struct in6_addr *gwaddr,
					   struct net_device *dev,
					   unsigned int pref);
static struct fib6_info *rt6_get_route_info(struct net *net,
					   const struct in6_addr *prefix, int prefixlen,
					   const struct in6_addr *gwaddr,
					   struct net_device *dev);
#endif

struct uncached_list {
	spinlock_t		lock;
	struct list_head	head;
};

static DEFINE_PER_CPU_ALIGNED(struct uncached_list, rt6_uncached_list);

void rt6_uncached_list_add(struct rt6_info *rt)
{
	struct uncached_list *ul = raw_cpu_ptr(&rt6_uncached_list);

	rt->rt6i_uncached_list = ul;

	spin_lock_bh(&ul->lock);
	list_add_tail(&rt->rt6i_uncached, &ul->head);
	spin_unlock_bh(&ul->lock);
}

void rt6_uncached_list_del(struct rt6_info *rt)
{
	if (!list_empty(&rt->rt6i_uncached)) {
		struct uncached_list *ul = rt->rt6i_uncached_list;
		struct net *net = dev_net(rt->dst.dev);

		spin_lock_bh(&ul->lock);
		list_del(&rt->rt6i_uncached);
		atomic_dec(&net->ipv6.rt6_stats->fib_rt_uncache);
		spin_unlock_bh(&ul->lock);
	}
}

static void rt6_uncached_list_flush_dev(struct net *net, struct net_device *dev)
{
	struct net_device *loopback_dev = net->loopback_dev;
	int cpu;

	if (dev == loopback_dev)
		return;

	for_each_possible_cpu(cpu) {
		struct uncached_list *ul = per_cpu_ptr(&rt6_uncached_list, cpu);
		struct rt6_info *rt;

		spin_lock_bh(&ul->lock);
		list_for_each_entry(rt, &ul->head, rt6i_uncached) {
			struct inet6_dev *rt_idev = rt->rt6i_idev;
			struct net_device *rt_dev = rt->dst.dev;

			if (rt_idev->dev == dev) {
				rt->rt6i_idev = in6_dev_get(loopback_dev);
				in6_dev_put(rt_idev);
			}

			if (rt_dev == dev) {
				rt->dst.dev = blackhole_netdev;
				dev_hold(rt->dst.dev);
				dev_put(rt_dev);
			}
		}
		spin_unlock_bh(&ul->lock);
	}
}

static inline const void *choose_neigh_daddr(const struct in6_addr *p,
					     struct sk_buff *skb,
					     const void *daddr)
{
	if (!ipv6_addr_any(p))
		return (const void *) p;
	else if (skb)
		return &ipv6_hdr(skb)->daddr;
	return daddr;
}

struct neighbour *ip6_neigh_lookup(const struct in6_addr *gw,
				   struct net_device *dev,
				   struct sk_buff *skb,
				   const void *daddr)
{
	struct neighbour *n;

	daddr = choose_neigh_daddr(gw, skb, daddr);
	n = __ipv6_neigh_lookup(dev, daddr);
	if (n)
		return n;

	n = neigh_create(&nd_tbl, daddr, dev);
	return IS_ERR(n) ? NULL : n;
}

static struct neighbour *ip6_dst_neigh_lookup(const struct dst_entry *dst,
					      struct sk_buff *skb,
					      const void *daddr)
{
	const struct rt6_info *rt = container_of(dst, struct rt6_info, dst);

	return ip6_neigh_lookup(rt6_nexthop(rt, &in6addr_any),
				dst->dev, skb, daddr);
}

static void ip6_confirm_neigh(const struct dst_entry *dst, const void *daddr)
{
	struct net_device *dev = dst->dev;
	struct rt6_info *rt = (struct rt6_info *)dst;

	daddr = choose_neigh_daddr(rt6_nexthop(rt, &in6addr_any), NULL, daddr);
	if (!daddr)
		return;
	if (dev->flags & (IFF_NOARP | IFF_LOOPBACK))
		return;
	if (ipv6_addr_is_multicast((const struct in6_addr *)daddr))
		return;
	__ipv6_confirm_neigh(dev, daddr);
}

static struct dst_ops ip6_dst_ops_template = {
	.family			=	AF_INET6,
	.gc			=	ip6_dst_gc,
	.gc_thresh		=	1024,
	.check			=	ip6_dst_check,
	.default_advmss		=	ip6_default_advmss,
	.mtu			=	ip6_mtu,
	.cow_metrics		=	dst_cow_metrics_generic,
	.destroy		=	ip6_dst_destroy,
	.ifdown			=	ip6_dst_ifdown,
	.negative_advice	=	ip6_negative_advice,
	.link_failure		=	ip6_link_failure,
	.update_pmtu		=	ip6_rt_update_pmtu,
	.redirect		=	rt6_do_redirect,
	.local_out		=	__ip6_local_out,
	.neigh_lookup		=	ip6_dst_neigh_lookup,
	.confirm_neigh		=	ip6_confirm_neigh,
};

static unsigned int ip6_blackhole_mtu(const struct dst_entry *dst)
{
	unsigned int mtu = dst_metric_raw(dst, RTAX_MTU);

	return mtu ? : dst->dev->mtu;
}

static void ip6_rt_blackhole_update_pmtu(struct dst_entry *dst, struct sock *sk,
					 struct sk_buff *skb, u32 mtu)
{
}

static void ip6_rt_blackhole_redirect(struct dst_entry *dst, struct sock *sk,
				      struct sk_buff *skb)
{
}

static struct dst_ops ip6_dst_blackhole_ops = {
	.family			=	AF_INET6,
	.destroy		=	ip6_dst_destroy,
	.check			=	ip6_dst_check,
	.mtu			=	ip6_blackhole_mtu,
	.default_advmss		=	ip6_default_advmss,
	.update_pmtu		=	ip6_rt_blackhole_update_pmtu,
	.redirect		=	ip6_rt_blackhole_redirect,
	.cow_metrics		=	dst_cow_metrics_generic,
	.neigh_lookup		=	ip6_dst_neigh_lookup,
};

static const u32 ip6_template_metrics[RTAX_MAX] = {
	[RTAX_HOPLIMIT - 1] = 0,
};

static const struct fib6_info fib6_null_entry_template = {
	.fib6_flags	= (RTF_REJECT | RTF_NONEXTHOP),
	.fib6_protocol  = RTPROT_KERNEL,
	.fib6_metric	= ~(u32)0,
	.fib6_ref	= REFCOUNT_INIT(1),
	.fib6_type	= RTN_UNREACHABLE,
	.fib6_metrics	= (struct dst_metrics *)&dst_default_metrics,
};

static const struct rt6_info ip6_null_entry_template = {
	.dst = {
		.__refcnt	= ATOMIC_INIT(1),
		.__use		= 1,
		.obsolete	= DST_OBSOLETE_FORCE_CHK,
		.error		= -ENETUNREACH,
		.input		= ip6_pkt_discard,
		.output		= ip6_pkt_discard_out,
	},
	.rt6i_flags	= (RTF_REJECT | RTF_NONEXTHOP),
};

#ifdef CONFIG_IPV6_MULTIPLE_TABLES

static const struct rt6_info ip6_prohibit_entry_template = {
	.dst = {
		.__refcnt	= ATOMIC_INIT(1),
		.__use		= 1,
		.obsolete	= DST_OBSOLETE_FORCE_CHK,
		.error		= -EACCES,
		.input		= ip6_pkt_prohibit,
		.output		= ip6_pkt_prohibit_out,
	},
	.rt6i_flags	= (RTF_REJECT | RTF_NONEXTHOP),
};

static const struct rt6_info ip6_blk_hole_entry_template = {
	.dst = {
		.__refcnt	= ATOMIC_INIT(1),
		.__use		= 1,
		.obsolete	= DST_OBSOLETE_FORCE_CHK,
		.error		= -EINVAL,
		.input		= dst_discard,
		.output		= dst_discard_out,
	},
	.rt6i_flags	= (RTF_REJECT | RTF_NONEXTHOP),
};

#endif

static void rt6_info_init(struct rt6_info *rt)
{
	struct dst_entry *dst = &rt->dst;

	memset(dst + 1, 0, sizeof(*rt) - sizeof(*dst));
	INIT_LIST_HEAD(&rt->rt6i_uncached);
}

/* allocate dst with ip6_dst_ops */
struct rt6_info *ip6_dst_alloc(struct net *net, struct net_device *dev,
			       int flags)
{
	struct rt6_info *rt = dst_alloc(&net->ipv6.ip6_dst_ops, dev,
					1, DST_OBSOLETE_FORCE_CHK, flags);

	if (rt) {
		rt6_info_init(rt);
		atomic_inc(&net->ipv6.rt6_stats->fib_rt_alloc);
	}

	return rt;
}
EXPORT_SYMBOL(ip6_dst_alloc);

static void ip6_dst_destroy(struct dst_entry *dst)
{
	struct rt6_info *rt = (struct rt6_info *)dst;
	struct fib6_info *from;
	struct inet6_dev *idev;

	ip_dst_metrics_put(dst);
	rt6_uncached_list_del(rt);

	idev = rt->rt6i_idev;
	if (idev) {
		rt->rt6i_idev = NULL;
		in6_dev_put(idev);
	}

	from = xchg((__force struct fib6_info **)&rt->from, NULL);
	fib6_info_release(from);
}

static void ip6_dst_ifdown(struct dst_entry *dst, struct net_device *dev,
			   int how)
{
	struct rt6_info *rt = (struct rt6_info *)dst;
	struct inet6_dev *idev = rt->rt6i_idev;
	struct net_device *loopback_dev =
		dev_net(dev)->loopback_dev;

	if (idev && idev->dev != loopback_dev) {
		struct inet6_dev *loopback_idev = in6_dev_get(loopback_dev);
		if (loopback_idev) {
			rt->rt6i_idev = loopback_idev;
			in6_dev_put(idev);
		}
	}
}

static bool __rt6_check_expired(const struct rt6_info *rt)
{
	if (rt->rt6i_flags & RTF_EXPIRES)
		return time_after(jiffies, rt->dst.expires);
	else
		return false;
}

static bool rt6_check_expired(const struct rt6_info *rt)
{
	struct fib6_info *from;

	from = rcu_dereference(rt->from);

	if (rt->rt6i_flags & RTF_EXPIRES) {
		if (time_after(jiffies, rt->dst.expires))
			return true;
	} else if (from) {
		return rt->dst.obsolete != DST_OBSOLETE_FORCE_CHK ||
			fib6_check_expired(from);
	}
	return false;
}

void fib6_select_path(const struct net *net, struct fib6_result *res,
		      struct flowi6 *fl6, int oif, bool have_oif_match,
		      const struct sk_buff *skb, int strict)
{
	struct fib6_info *sibling, *next_sibling;
	struct fib6_info *match = res->f6i;

	if ((!match->fib6_nsiblings && !match->nh) || have_oif_match)
		goto out;

	/* We might have already computed the hash for ICMPv6 errors. In such
	 * case it will always be non-zero. Otherwise now is the time to do it.
	 */
	if (!fl6->mp_hash &&
	    (!match->nh || nexthop_is_multipath(match->nh)))
		fl6->mp_hash = rt6_multipath_hash(net, fl6, skb, NULL);

	if (unlikely(match->nh)) {
		nexthop_path_fib6_result(res, fl6->mp_hash);
		return;
	}

	if (fl6->mp_hash <= atomic_read(&match->fib6_nh->fib_nh_upper_bound))
		goto out;

	list_for_each_entry_safe(sibling, next_sibling, &match->fib6_siblings,
				 fib6_siblings) {
		const struct fib6_nh *nh = sibling->fib6_nh;
		int nh_upper_bound;

		nh_upper_bound = atomic_read(&nh->fib_nh_upper_bound);
		if (fl6->mp_hash > nh_upper_bound)
			continue;
		if (rt6_score_route(nh, sibling->fib6_flags, oif, strict) < 0)
			break;
		match = sibling;
		break;
	}

out:
	res->f6i = match;
	res->nh = match->fib6_nh;
}

/*
 *	Route lookup. rcu_read_lock() should be held.
 */

static bool __rt6_device_match(struct net *net, const struct fib6_nh *nh,
			       const struct in6_addr *saddr, int oif, int flags)
{
	const struct net_device *dev;

	if (nh->fib_nh_flags & RTNH_F_DEAD)
		return false;

	dev = nh->fib_nh_dev;
	if (oif) {
		if (dev->ifindex == oif)
			return true;
	} else {
		if (ipv6_chk_addr(net, saddr, dev,
				  flags & RT6_LOOKUP_F_IFACE))
			return true;
	}

	return false;
}

struct fib6_nh_dm_arg {
	struct net		*net;
	const struct in6_addr	*saddr;
	int			oif;
	int			flags;
	struct fib6_nh		*nh;
};

static int __rt6_nh_dev_match(struct fib6_nh *nh, void *_arg)
{
	struct fib6_nh_dm_arg *arg = _arg;

	arg->nh = nh;
	return __rt6_device_match(arg->net, nh, arg->saddr, arg->oif,
				  arg->flags);
}

/* returns fib6_nh from nexthop or NULL */
static struct fib6_nh *rt6_nh_dev_match(struct net *net, struct nexthop *nh,
					struct fib6_result *res,
					const struct in6_addr *saddr,
					int oif, int flags)
{
	struct fib6_nh_dm_arg arg = {
		.net   = net,
		.saddr = saddr,
		.oif   = oif,
		.flags = flags,
	};

	if (nexthop_is_blackhole(nh))
		return NULL;

	if (nexthop_for_each_fib6_nh(nh, __rt6_nh_dev_match, &arg))
		return arg.nh;

	return NULL;
}

static void rt6_device_match(struct net *net, struct fib6_result *res,
			     const struct in6_addr *saddr, int oif, int flags)
{
	struct fib6_info *f6i = res->f6i;
	struct fib6_info *spf6i;
	struct fib6_nh *nh;

	if (!oif && ipv6_addr_any(saddr)) {
		if (unlikely(f6i->nh)) {
			nh = nexthop_fib6_nh(f6i->nh);
			if (nexthop_is_blackhole(f6i->nh))
				goto out_blackhole;
		} else {
			nh = f6i->fib6_nh;
		}
		if (!(nh->fib_nh_flags & RTNH_F_DEAD))
			goto out;
	}

	for (spf6i = f6i; spf6i; spf6i = rcu_dereference(spf6i->fib6_next)) {
		bool matched = false;

		if (unlikely(spf6i->nh)) {
			nh = rt6_nh_dev_match(net, spf6i->nh, res, saddr,
					      oif, flags);
			if (nh)
				matched = true;
		} else {
			nh = spf6i->fib6_nh;
			if (__rt6_device_match(net, nh, saddr, oif, flags))
				matched = true;
		}
		if (matched) {
			res->f6i = spf6i;
			goto out;
		}
	}

	if (oif && flags & RT6_LOOKUP_F_IFACE) {
		res->f6i = net->ipv6.fib6_null_entry;
		nh = res->f6i->fib6_nh;
		goto out;
	}

	if (unlikely(f6i->nh)) {
		nh = nexthop_fib6_nh(f6i->nh);
		if (nexthop_is_blackhole(f6i->nh))
			goto out_blackhole;
	} else {
		nh = f6i->fib6_nh;
	}

	if (nh->fib_nh_flags & RTNH_F_DEAD) {
		res->f6i = net->ipv6.fib6_null_entry;
		nh = res->f6i->fib6_nh;
	}
out:
	res->nh = nh;
	res->fib6_type = res->f6i->fib6_type;
	res->fib6_flags = res->f6i->fib6_flags;
	return;

out_blackhole:
	res->fib6_flags |= RTF_REJECT;
	res->fib6_type = RTN_BLACKHOLE;
	res->nh = nh;
}

#ifdef CONFIG_IPV6_ROUTER_PREF
struct __rt6_probe_work {
	struct work_struct work;
	struct in6_addr target;
	struct net_device *dev;
};

static void rt6_probe_deferred(struct work_struct *w)
{
	struct in6_addr mcaddr;
	struct __rt6_probe_work *work =
		container_of(w, struct __rt6_probe_work, work);

	addrconf_addr_solict_mult(&work->target, &mcaddr);
	ndisc_send_ns(work->dev, &work->target, &mcaddr, NULL, 0);
	dev_put(work->dev);
	kfree(work);
}

static void rt6_probe(struct fib6_nh *fib6_nh)
{
	struct __rt6_probe_work *work = NULL;
	const struct in6_addr *nh_gw;
	unsigned long last_probe;
	struct neighbour *neigh;
	struct net_device *dev;
	struct inet6_dev *idev;

	/*
	 * Okay, this does not seem to be appropriate
	 * for now, however, we need to check if it
	 * is really so; aka Router Reachability Probing.
	 *
	 * Router Reachability Probe MUST be rate-limited
	 * to no more than one per minute.
	 */
	if (!fib6_nh->fib_nh_gw_family)
		return;

	nh_gw = &fib6_nh->fib_nh_gw6;
	dev = fib6_nh->fib_nh_dev;
	rcu_read_lock_bh();
<<<<<<< HEAD
	last_probe = READ_ONCE(rt->last_probe);
=======
	last_probe = READ_ONCE(fib6_nh->last_probe);
>>>>>>> f7688b48
	idev = __in6_dev_get(dev);
	neigh = __ipv6_neigh_lookup_noref(dev, nh_gw);
	if (neigh) {
		if (neigh->nud_state & NUD_VALID)
			goto out;

		write_lock(&neigh->lock);
		if (!(neigh->nud_state & NUD_VALID) &&
		    time_after(jiffies,
			       neigh->updated + idev->cnf.rtr_probe_interval)) {
			work = kmalloc(sizeof(*work), GFP_ATOMIC);
			if (work)
				__neigh_set_probe_once(neigh);
		}
		write_unlock(&neigh->lock);
	} else if (time_after(jiffies, last_probe +
				       idev->cnf.rtr_probe_interval)) {
		work = kmalloc(sizeof(*work), GFP_ATOMIC);
	}

<<<<<<< HEAD
	if (!work || cmpxchg(&rt->last_probe,
=======
	if (!work || cmpxchg(&fib6_nh->last_probe,
>>>>>>> f7688b48
			     last_probe, jiffies) != last_probe) {
		kfree(work);
	} else {
		INIT_WORK(&work->work, rt6_probe_deferred);
		work->target = *nh_gw;
		dev_hold(dev);
		work->dev = dev;
		schedule_work(&work->work);
	}

out:
	rcu_read_unlock_bh();
}
#else
static inline void rt6_probe(struct fib6_nh *fib6_nh)
{
}
#endif

/*
 * Default Router Selection (RFC 2461 6.3.6)
 */
static enum rt6_nud_state rt6_check_neigh(const struct fib6_nh *fib6_nh)
{
	enum rt6_nud_state ret = RT6_NUD_FAIL_HARD;
	struct neighbour *neigh;

	rcu_read_lock_bh();
	neigh = __ipv6_neigh_lookup_noref(fib6_nh->fib_nh_dev,
					  &fib6_nh->fib_nh_gw6);
	if (neigh) {
		read_lock(&neigh->lock);
		if (neigh->nud_state & NUD_VALID)
			ret = RT6_NUD_SUCCEED;
#ifdef CONFIG_IPV6_ROUTER_PREF
		else if (!(neigh->nud_state & NUD_FAILED))
			ret = RT6_NUD_SUCCEED;
		else
			ret = RT6_NUD_FAIL_PROBE;
#endif
		read_unlock(&neigh->lock);
	} else {
		ret = IS_ENABLED(CONFIG_IPV6_ROUTER_PREF) ?
		      RT6_NUD_SUCCEED : RT6_NUD_FAIL_DO_RR;
	}
	rcu_read_unlock_bh();

	return ret;
}

static int rt6_score_route(const struct fib6_nh *nh, u32 fib6_flags, int oif,
			   int strict)
{
	int m = 0;

	if (!oif || nh->fib_nh_dev->ifindex == oif)
		m = 2;

	if (!m && (strict & RT6_LOOKUP_F_IFACE))
		return RT6_NUD_FAIL_HARD;
#ifdef CONFIG_IPV6_ROUTER_PREF
	m |= IPV6_DECODE_PREF(IPV6_EXTRACT_PREF(fib6_flags)) << 2;
#endif
	if ((strict & RT6_LOOKUP_F_REACHABLE) &&
	    !(fib6_flags & RTF_NONEXTHOP) && nh->fib_nh_gw_family) {
		int n = rt6_check_neigh(nh);
		if (n < 0)
			return n;
	}
	return m;
}

static bool find_match(struct fib6_nh *nh, u32 fib6_flags,
		       int oif, int strict, int *mpri, bool *do_rr)
{
	bool match_do_rr = false;
	bool rc = false;
	int m;

	if (nh->fib_nh_flags & RTNH_F_DEAD)
		goto out;

	if (ip6_ignore_linkdown(nh->fib_nh_dev) &&
	    nh->fib_nh_flags & RTNH_F_LINKDOWN &&
	    !(strict & RT6_LOOKUP_F_IGNORE_LINKSTATE))
		goto out;

	m = rt6_score_route(nh, fib6_flags, oif, strict);
	if (m == RT6_NUD_FAIL_DO_RR) {
		match_do_rr = true;
		m = 0; /* lowest valid score */
	} else if (m == RT6_NUD_FAIL_HARD) {
		goto out;
	}

	if (strict & RT6_LOOKUP_F_REACHABLE)
		rt6_probe(nh);

	/* note that m can be RT6_NUD_FAIL_PROBE at this point */
	if (m > *mpri) {
		*do_rr = match_do_rr;
		*mpri = m;
		rc = true;
	}
out:
	return rc;
}

struct fib6_nh_frl_arg {
	u32		flags;
	int		oif;
	int		strict;
	int		*mpri;
	bool		*do_rr;
	struct fib6_nh	*nh;
};

static int rt6_nh_find_match(struct fib6_nh *nh, void *_arg)
{
	struct fib6_nh_frl_arg *arg = _arg;

	arg->nh = nh;
	return find_match(nh, arg->flags, arg->oif, arg->strict,
			  arg->mpri, arg->do_rr);
}

static void __find_rr_leaf(struct fib6_info *f6i_start,
			   struct fib6_info *nomatch, u32 metric,
			   struct fib6_result *res, struct fib6_info **cont,
			   int oif, int strict, bool *do_rr, int *mpri)
{
	struct fib6_info *f6i;

	for (f6i = f6i_start;
	     f6i && f6i != nomatch;
	     f6i = rcu_dereference(f6i->fib6_next)) {
		bool matched = false;
		struct fib6_nh *nh;

		if (cont && f6i->fib6_metric != metric) {
			*cont = f6i;
			return;
		}

		if (fib6_check_expired(f6i))
			continue;

		if (unlikely(f6i->nh)) {
			struct fib6_nh_frl_arg arg = {
				.flags  = f6i->fib6_flags,
				.oif    = oif,
				.strict = strict,
				.mpri   = mpri,
				.do_rr  = do_rr
			};

			if (nexthop_is_blackhole(f6i->nh)) {
				res->fib6_flags = RTF_REJECT;
				res->fib6_type = RTN_BLACKHOLE;
				res->f6i = f6i;
				res->nh = nexthop_fib6_nh(f6i->nh);
				return;
			}
			if (nexthop_for_each_fib6_nh(f6i->nh, rt6_nh_find_match,
						     &arg)) {
				matched = true;
				nh = arg.nh;
			}
		} else {
			nh = f6i->fib6_nh;
			if (find_match(nh, f6i->fib6_flags, oif, strict,
				       mpri, do_rr))
				matched = true;
		}
		if (matched) {
			res->f6i = f6i;
			res->nh = nh;
			res->fib6_flags = f6i->fib6_flags;
			res->fib6_type = f6i->fib6_type;
		}
	}
}

static void find_rr_leaf(struct fib6_node *fn, struct fib6_info *leaf,
			 struct fib6_info *rr_head, int oif, int strict,
			 bool *do_rr, struct fib6_result *res)
{
	u32 metric = rr_head->fib6_metric;
	struct fib6_info *cont = NULL;
	int mpri = -1;

	__find_rr_leaf(rr_head, NULL, metric, res, &cont,
		       oif, strict, do_rr, &mpri);

	__find_rr_leaf(leaf, rr_head, metric, res, &cont,
		       oif, strict, do_rr, &mpri);

	if (res->f6i || !cont)
		return;

	__find_rr_leaf(cont, NULL, metric, res, NULL,
		       oif, strict, do_rr, &mpri);
}

static void rt6_select(struct net *net, struct fib6_node *fn, int oif,
		       struct fib6_result *res, int strict)
{
	struct fib6_info *leaf = rcu_dereference(fn->leaf);
	struct fib6_info *rt0;
	bool do_rr = false;
	int key_plen;

	/* make sure this function or its helpers sets f6i */
	res->f6i = NULL;

	if (!leaf || leaf == net->ipv6.fib6_null_entry)
		goto out;

	rt0 = rcu_dereference(fn->rr_ptr);
	if (!rt0)
		rt0 = leaf;

	/* Double check to make sure fn is not an intermediate node
	 * and fn->leaf does not points to its child's leaf
	 * (This might happen if all routes under fn are deleted from
	 * the tree and fib6_repair_tree() is called on the node.)
	 */
	key_plen = rt0->fib6_dst.plen;
#ifdef CONFIG_IPV6_SUBTREES
	if (rt0->fib6_src.plen)
		key_plen = rt0->fib6_src.plen;
#endif
	if (fn->fn_bit != key_plen)
		goto out;

	find_rr_leaf(fn, leaf, rt0, oif, strict, &do_rr, res);
	if (do_rr) {
		struct fib6_info *next = rcu_dereference(rt0->fib6_next);

		/* no entries matched; do round-robin */
		if (!next || next->fib6_metric != rt0->fib6_metric)
			next = leaf;

		if (next != rt0) {
			spin_lock_bh(&leaf->fib6_table->tb6_lock);
			/* make sure next is not being deleted from the tree */
			if (next->fib6_node)
				rcu_assign_pointer(fn->rr_ptr, next);
			spin_unlock_bh(&leaf->fib6_table->tb6_lock);
		}
	}

out:
	if (!res->f6i) {
		res->f6i = net->ipv6.fib6_null_entry;
		res->nh = res->f6i->fib6_nh;
		res->fib6_flags = res->f6i->fib6_flags;
		res->fib6_type = res->f6i->fib6_type;
	}
}

static bool rt6_is_gw_or_nonexthop(const struct fib6_result *res)
{
	return (res->f6i->fib6_flags & RTF_NONEXTHOP) ||
	       res->nh->fib_nh_gw_family;
}

#ifdef CONFIG_IPV6_ROUTE_INFO
int rt6_route_rcv(struct net_device *dev, u8 *opt, int len,
		  const struct in6_addr *gwaddr)
{
	struct net *net = dev_net(dev);
	struct route_info *rinfo = (struct route_info *) opt;
	struct in6_addr prefix_buf, *prefix;
	unsigned int pref;
	unsigned long lifetime;
	struct fib6_info *rt;

	if (len < sizeof(struct route_info)) {
		return -EINVAL;
	}

	/* Sanity check for prefix_len and length */
	if (rinfo->length > 3) {
		return -EINVAL;
	} else if (rinfo->prefix_len > 128) {
		return -EINVAL;
	} else if (rinfo->prefix_len > 64) {
		if (rinfo->length < 2) {
			return -EINVAL;
		}
	} else if (rinfo->prefix_len > 0) {
		if (rinfo->length < 1) {
			return -EINVAL;
		}
	}

	pref = rinfo->route_pref;
	if (pref == ICMPV6_ROUTER_PREF_INVALID)
		return -EINVAL;

	lifetime = addrconf_timeout_fixup(ntohl(rinfo->lifetime), HZ);

	if (rinfo->length == 3)
		prefix = (struct in6_addr *)rinfo->prefix;
	else {
		/* this function is safe */
		ipv6_addr_prefix(&prefix_buf,
				 (struct in6_addr *)rinfo->prefix,
				 rinfo->prefix_len);
		prefix = &prefix_buf;
	}

	if (rinfo->prefix_len == 0)
		rt = rt6_get_dflt_router(net, gwaddr, dev);
	else
		rt = rt6_get_route_info(net, prefix, rinfo->prefix_len,
					gwaddr, dev);

	if (rt && !lifetime) {
		ip6_del_rt(net, rt);
		rt = NULL;
	}

	if (!rt && lifetime)
		rt = rt6_add_route_info(net, prefix, rinfo->prefix_len, gwaddr,
					dev, pref);
	else if (rt)
		rt->fib6_flags = RTF_ROUTEINFO |
				 (rt->fib6_flags & ~RTF_PREF_MASK) | RTF_PREF(pref);

	if (rt) {
		if (!addrconf_finite_timeout(lifetime))
			fib6_clean_expires(rt);
		else
			fib6_set_expires(rt, jiffies + HZ * lifetime);

		fib6_info_release(rt);
	}
	return 0;
}
#endif

/*
 *	Misc support functions
 */

/* called with rcu_lock held */
static struct net_device *ip6_rt_get_dev_rcu(const struct fib6_result *res)
{
	struct net_device *dev = res->nh->fib_nh_dev;

	if (res->fib6_flags & (RTF_LOCAL | RTF_ANYCAST)) {
		/* for copies of local routes, dst->dev needs to be the
		 * device if it is a master device, the master device if
		 * device is enslaved, and the loopback as the default
		 */
		if (netif_is_l3_slave(dev) &&
		    !rt6_need_strict(&res->f6i->fib6_dst.addr))
			dev = l3mdev_master_dev_rcu(dev);
		else if (!netif_is_l3_master(dev))
			dev = dev_net(dev)->loopback_dev;
		/* last case is netif_is_l3_master(dev) is true in which
		 * case we want dev returned to be dev
		 */
	}

	return dev;
}

static const int fib6_prop[RTN_MAX + 1] = {
	[RTN_UNSPEC]	= 0,
	[RTN_UNICAST]	= 0,
	[RTN_LOCAL]	= 0,
	[RTN_BROADCAST]	= 0,
	[RTN_ANYCAST]	= 0,
	[RTN_MULTICAST]	= 0,
	[RTN_BLACKHOLE]	= -EINVAL,
	[RTN_UNREACHABLE] = -EHOSTUNREACH,
	[RTN_PROHIBIT]	= -EACCES,
	[RTN_THROW]	= -EAGAIN,
	[RTN_NAT]	= -EINVAL,
	[RTN_XRESOLVE]	= -EINVAL,
};

static int ip6_rt_type_to_error(u8 fib6_type)
{
	return fib6_prop[fib6_type];
}

static unsigned short fib6_info_dst_flags(struct fib6_info *rt)
{
	unsigned short flags = 0;

	if (rt->dst_nocount)
		flags |= DST_NOCOUNT;
	if (rt->dst_nopolicy)
		flags |= DST_NOPOLICY;
	if (rt->dst_host)
		flags |= DST_HOST;

	return flags;
}

static void ip6_rt_init_dst_reject(struct rt6_info *rt, u8 fib6_type)
{
	rt->dst.error = ip6_rt_type_to_error(fib6_type);

	switch (fib6_type) {
	case RTN_BLACKHOLE:
		rt->dst.output = dst_discard_out;
		rt->dst.input = dst_discard;
		break;
	case RTN_PROHIBIT:
		rt->dst.output = ip6_pkt_prohibit_out;
		rt->dst.input = ip6_pkt_prohibit;
		break;
	case RTN_THROW:
	case RTN_UNREACHABLE:
	default:
		rt->dst.output = ip6_pkt_discard_out;
		rt->dst.input = ip6_pkt_discard;
		break;
	}
}

static void ip6_rt_init_dst(struct rt6_info *rt, const struct fib6_result *res)
{
	struct fib6_info *f6i = res->f6i;

	if (res->fib6_flags & RTF_REJECT) {
		ip6_rt_init_dst_reject(rt, res->fib6_type);
		return;
	}

	rt->dst.error = 0;
	rt->dst.output = ip6_output;

	if (res->fib6_type == RTN_LOCAL || res->fib6_type == RTN_ANYCAST) {
		rt->dst.input = ip6_input;
	} else if (ipv6_addr_type(&f6i->fib6_dst.addr) & IPV6_ADDR_MULTICAST) {
		rt->dst.input = ip6_mc_input;
	} else {
		rt->dst.input = ip6_forward;
	}

	if (res->nh->fib_nh_lws) {
		rt->dst.lwtstate = lwtstate_get(res->nh->fib_nh_lws);
		lwtunnel_set_redirect(&rt->dst);
	}

	rt->dst.lastuse = jiffies;
}

/* Caller must already hold reference to @from */
static void rt6_set_from(struct rt6_info *rt, struct fib6_info *from)
{
	rt->rt6i_flags &= ~RTF_EXPIRES;
	rcu_assign_pointer(rt->from, from);
	ip_dst_init_metrics(&rt->dst, from->fib6_metrics);
}

/* Caller must already hold reference to f6i in result */
static void ip6_rt_copy_init(struct rt6_info *rt, const struct fib6_result *res)
{
	const struct fib6_nh *nh = res->nh;
	const struct net_device *dev = nh->fib_nh_dev;
	struct fib6_info *f6i = res->f6i;

	ip6_rt_init_dst(rt, res);

	rt->rt6i_dst = f6i->fib6_dst;
	rt->rt6i_idev = dev ? in6_dev_get(dev) : NULL;
	rt->rt6i_flags = res->fib6_flags;
	if (nh->fib_nh_gw_family) {
		rt->rt6i_gateway = nh->fib_nh_gw6;
		rt->rt6i_flags |= RTF_GATEWAY;
	}
	rt6_set_from(rt, f6i);
#ifdef CONFIG_IPV6_SUBTREES
	rt->rt6i_src = f6i->fib6_src;
#endif
}

static struct fib6_node* fib6_backtrack(struct fib6_node *fn,
					struct in6_addr *saddr)
{
	struct fib6_node *pn, *sn;
	while (1) {
		if (fn->fn_flags & RTN_TL_ROOT)
			return NULL;
		pn = rcu_dereference(fn->parent);
		sn = FIB6_SUBTREE(pn);
		if (sn && sn != fn)
			fn = fib6_node_lookup(sn, NULL, saddr);
		else
			fn = pn;
		if (fn->fn_flags & RTN_RTINFO)
			return fn;
	}
}

static bool ip6_hold_safe(struct net *net, struct rt6_info **prt)
{
	struct rt6_info *rt = *prt;

	if (dst_hold_safe(&rt->dst))
		return true;
	if (net) {
		rt = net->ipv6.ip6_null_entry;
		dst_hold(&rt->dst);
	} else {
		rt = NULL;
	}
	*prt = rt;
	return false;
}

/* called with rcu_lock held */
static struct rt6_info *ip6_create_rt_rcu(const struct fib6_result *res)
{
	struct net_device *dev = res->nh->fib_nh_dev;
	struct fib6_info *f6i = res->f6i;
	unsigned short flags;
	struct rt6_info *nrt;

<<<<<<< HEAD
	if (!fib6_info_hold_safe(rt))
=======
	if (!fib6_info_hold_safe(f6i))
>>>>>>> f7688b48
		goto fallback;

	flags = fib6_info_dst_flags(f6i);
	nrt = ip6_dst_alloc(dev_net(dev), dev, flags);
	if (!nrt) {
<<<<<<< HEAD
		fib6_info_release(rt);
		goto fallback;
	}

	ip6_rt_copy_init(nrt, rt);
=======
		fib6_info_release(f6i);
		goto fallback;
	}

	ip6_rt_copy_init(nrt, res);
>>>>>>> f7688b48
	return nrt;

fallback:
	nrt = dev_net(dev)->ipv6.ip6_null_entry;
	dst_hold(&nrt->dst);
	return nrt;
}

static struct rt6_info *ip6_pol_route_lookup(struct net *net,
					     struct fib6_table *table,
					     struct flowi6 *fl6,
					     const struct sk_buff *skb,
					     int flags)
{
	struct fib6_result res = {};
	struct fib6_node *fn;
	struct rt6_info *rt;

	if (fl6->flowi6_flags & FLOWI_FLAG_SKIP_NH_OIF)
		flags &= ~RT6_LOOKUP_F_IFACE;

	rcu_read_lock();
	fn = fib6_node_lookup(&table->tb6_root, &fl6->daddr, &fl6->saddr);
restart:
	res.f6i = rcu_dereference(fn->leaf);
	if (!res.f6i)
		res.f6i = net->ipv6.fib6_null_entry;
	else
		rt6_device_match(net, &res, &fl6->saddr, fl6->flowi6_oif,
				 flags);

	if (res.f6i == net->ipv6.fib6_null_entry) {
		fn = fib6_backtrack(fn, &fl6->saddr);
		if (fn)
			goto restart;

		rt = net->ipv6.ip6_null_entry;
		dst_hold(&rt->dst);
		goto out;
	} else if (res.fib6_flags & RTF_REJECT) {
		goto do_create;
	}

	fib6_select_path(net, &res, fl6, fl6->flowi6_oif,
			 fl6->flowi6_oif != 0, skb, flags);

	/* Search through exception table */
	rt = rt6_find_cached_rt(&res, &fl6->daddr, &fl6->saddr);
	if (rt) {
		if (ip6_hold_safe(net, &rt))
			dst_use_noref(&rt->dst, jiffies);
	} else {
<<<<<<< HEAD
		rt = ip6_create_rt_rcu(f6i);
=======
do_create:
		rt = ip6_create_rt_rcu(&res);
>>>>>>> f7688b48
	}

out:
	trace_fib6_table_lookup(net, &res, table, fl6);

	rcu_read_unlock();

	return rt;
}

struct dst_entry *ip6_route_lookup(struct net *net, struct flowi6 *fl6,
				   const struct sk_buff *skb, int flags)
{
	return fib6_rule_lookup(net, fl6, skb, flags, ip6_pol_route_lookup);
}
EXPORT_SYMBOL_GPL(ip6_route_lookup);

struct rt6_info *rt6_lookup(struct net *net, const struct in6_addr *daddr,
			    const struct in6_addr *saddr, int oif,
			    const struct sk_buff *skb, int strict)
{
	struct flowi6 fl6 = {
		.flowi6_oif = oif,
		.daddr = *daddr,
	};
	struct dst_entry *dst;
	int flags = strict ? RT6_LOOKUP_F_IFACE : 0;

	if (saddr) {
		memcpy(&fl6.saddr, saddr, sizeof(*saddr));
		flags |= RT6_LOOKUP_F_HAS_SADDR;
	}

	dst = fib6_rule_lookup(net, &fl6, skb, flags, ip6_pol_route_lookup);
	if (dst->error == 0)
		return (struct rt6_info *) dst;

	dst_release(dst);

	return NULL;
}
EXPORT_SYMBOL(rt6_lookup);

/* ip6_ins_rt is called with FREE table->tb6_lock.
 * It takes new route entry, the addition fails by any reason the
 * route is released.
 * Caller must hold dst before calling it.
 */

static int __ip6_ins_rt(struct fib6_info *rt, struct nl_info *info,
			struct netlink_ext_ack *extack)
{
	int err;
	struct fib6_table *table;

	table = rt->fib6_table;
	spin_lock_bh(&table->tb6_lock);
	err = fib6_add(&table->tb6_root, rt, info, extack);
	spin_unlock_bh(&table->tb6_lock);

	return err;
}

int ip6_ins_rt(struct net *net, struct fib6_info *rt)
{
	struct nl_info info = {	.nl_net = net, };

	return __ip6_ins_rt(rt, &info, NULL);
}

static struct rt6_info *ip6_rt_cache_alloc(const struct fib6_result *res,
					   const struct in6_addr *daddr,
					   const struct in6_addr *saddr)
{
	struct fib6_info *f6i = res->f6i;
	struct net_device *dev;
	struct rt6_info *rt;

	/*
	 *	Clone the route.
	 */

	if (!fib6_info_hold_safe(f6i))
		return NULL;

	dev = ip6_rt_get_dev_rcu(res);
	rt = ip6_dst_alloc(dev_net(dev), dev, 0);
	if (!rt) {
		fib6_info_release(f6i);
		return NULL;
	}

	ip6_rt_copy_init(rt, res);
	rt->rt6i_flags |= RTF_CACHE;
	rt->dst.flags |= DST_HOST;
	rt->rt6i_dst.addr = *daddr;
	rt->rt6i_dst.plen = 128;

	if (!rt6_is_gw_or_nonexthop(res)) {
		if (f6i->fib6_dst.plen != 128 &&
		    ipv6_addr_equal(&f6i->fib6_dst.addr, daddr))
			rt->rt6i_flags |= RTF_ANYCAST;
#ifdef CONFIG_IPV6_SUBTREES
		if (rt->rt6i_src.plen && saddr) {
			rt->rt6i_src.addr = *saddr;
			rt->rt6i_src.plen = 128;
		}
#endif
	}

	return rt;
}

static struct rt6_info *ip6_rt_pcpu_alloc(const struct fib6_result *res)
{
	struct fib6_info *f6i = res->f6i;
	unsigned short flags = fib6_info_dst_flags(f6i);
	struct net_device *dev;
	struct rt6_info *pcpu_rt;

	if (!fib6_info_hold_safe(f6i))
		return NULL;

	rcu_read_lock();
	dev = ip6_rt_get_dev_rcu(res);
	pcpu_rt = ip6_dst_alloc(dev_net(dev), dev, flags);
	rcu_read_unlock();
	if (!pcpu_rt) {
		fib6_info_release(f6i);
		return NULL;
	}
	ip6_rt_copy_init(pcpu_rt, res);
	pcpu_rt->rt6i_flags |= RTF_PCPU;
	return pcpu_rt;
}

/* It should be called with rcu_read_lock() acquired */
static struct rt6_info *rt6_get_pcpu_route(const struct fib6_result *res)
{
	struct rt6_info *pcpu_rt;

	pcpu_rt = this_cpu_read(*res->nh->rt6i_pcpu);

	return pcpu_rt;
}

static struct rt6_info *rt6_make_pcpu_route(struct net *net,
					    const struct fib6_result *res)
{
	struct rt6_info *pcpu_rt, *prev, **p;

	pcpu_rt = ip6_rt_pcpu_alloc(res);
	if (!pcpu_rt)
		return NULL;

	p = this_cpu_ptr(res->nh->rt6i_pcpu);
	prev = cmpxchg(p, NULL, pcpu_rt);
	BUG_ON(prev);

<<<<<<< HEAD
	if (rt->fib6_destroying) {
=======
	if (res->f6i->fib6_destroying) {
>>>>>>> f7688b48
		struct fib6_info *from;

		from = xchg((__force struct fib6_info **)&pcpu_rt->from, NULL);
		fib6_info_release(from);
	}

	return pcpu_rt;
}

/* exception hash table implementation
 */
static DEFINE_SPINLOCK(rt6_exception_lock);

/* Remove rt6_ex from hash table and free the memory
 * Caller must hold rt6_exception_lock
 */
static void rt6_remove_exception(struct rt6_exception_bucket *bucket,
				 struct rt6_exception *rt6_ex)
{
	struct fib6_info *from;
	struct net *net;

	if (!bucket || !rt6_ex)
		return;

	net = dev_net(rt6_ex->rt6i->dst.dev);
	net->ipv6.rt6_stats->fib_rt_cache--;

	/* purge completely the exception to allow releasing the held resources:
	 * some [sk] cache may keep the dst around for unlimited time
	 */
	from = xchg((__force struct fib6_info **)&rt6_ex->rt6i->from, NULL);
	fib6_info_release(from);
	dst_dev_put(&rt6_ex->rt6i->dst);

	hlist_del_rcu(&rt6_ex->hlist);
	dst_release(&rt6_ex->rt6i->dst);
	kfree_rcu(rt6_ex, rcu);
	WARN_ON_ONCE(!bucket->depth);
	bucket->depth--;
}

/* Remove oldest rt6_ex in bucket and free the memory
 * Caller must hold rt6_exception_lock
 */
static void rt6_exception_remove_oldest(struct rt6_exception_bucket *bucket)
{
	struct rt6_exception *rt6_ex, *oldest = NULL;

	if (!bucket)
		return;

	hlist_for_each_entry(rt6_ex, &bucket->chain, hlist) {
		if (!oldest || time_before(rt6_ex->stamp, oldest->stamp))
			oldest = rt6_ex;
	}
	rt6_remove_exception(bucket, oldest);
}

static u32 rt6_exception_hash(const struct in6_addr *dst,
			      const struct in6_addr *src)
{
	static u32 seed __read_mostly;
	u32 val;

	net_get_random_once(&seed, sizeof(seed));
	val = jhash(dst, sizeof(*dst), seed);

#ifdef CONFIG_IPV6_SUBTREES
	if (src)
		val = jhash(src, sizeof(*src), val);
#endif
	return hash_32(val, FIB6_EXCEPTION_BUCKET_SIZE_SHIFT);
}

/* Helper function to find the cached rt in the hash table
 * and update bucket pointer to point to the bucket for this
 * (daddr, saddr) pair
 * Caller must hold rt6_exception_lock
 */
static struct rt6_exception *
__rt6_find_exception_spinlock(struct rt6_exception_bucket **bucket,
			      const struct in6_addr *daddr,
			      const struct in6_addr *saddr)
{
	struct rt6_exception *rt6_ex;
	u32 hval;

	if (!(*bucket) || !daddr)
		return NULL;

	hval = rt6_exception_hash(daddr, saddr);
	*bucket += hval;

	hlist_for_each_entry(rt6_ex, &(*bucket)->chain, hlist) {
		struct rt6_info *rt6 = rt6_ex->rt6i;
		bool matched = ipv6_addr_equal(daddr, &rt6->rt6i_dst.addr);

#ifdef CONFIG_IPV6_SUBTREES
		if (matched && saddr)
			matched = ipv6_addr_equal(saddr, &rt6->rt6i_src.addr);
#endif
		if (matched)
			return rt6_ex;
	}
	return NULL;
}

/* Helper function to find the cached rt in the hash table
 * and update bucket pointer to point to the bucket for this
 * (daddr, saddr) pair
 * Caller must hold rcu_read_lock()
 */
static struct rt6_exception *
__rt6_find_exception_rcu(struct rt6_exception_bucket **bucket,
			 const struct in6_addr *daddr,
			 const struct in6_addr *saddr)
{
	struct rt6_exception *rt6_ex;
	u32 hval;

	WARN_ON_ONCE(!rcu_read_lock_held());

	if (!(*bucket) || !daddr)
		return NULL;

	hval = rt6_exception_hash(daddr, saddr);
	*bucket += hval;

	hlist_for_each_entry_rcu(rt6_ex, &(*bucket)->chain, hlist) {
		struct rt6_info *rt6 = rt6_ex->rt6i;
		bool matched = ipv6_addr_equal(daddr, &rt6->rt6i_dst.addr);

#ifdef CONFIG_IPV6_SUBTREES
		if (matched && saddr)
			matched = ipv6_addr_equal(saddr, &rt6->rt6i_src.addr);
#endif
		if (matched)
			return rt6_ex;
	}
	return NULL;
}

static unsigned int fib6_mtu(const struct fib6_result *res)
{
	const struct fib6_nh *nh = res->nh;
	unsigned int mtu;

	if (res->f6i->fib6_pmtu) {
		mtu = res->f6i->fib6_pmtu;
	} else {
		struct net_device *dev = nh->fib_nh_dev;
		struct inet6_dev *idev;

		rcu_read_lock();
		idev = __in6_dev_get(dev);
		mtu = idev->cnf.mtu6;
		rcu_read_unlock();
	}

	mtu = min_t(unsigned int, mtu, IP6_MAX_MTU);

	return mtu - lwtunnel_headroom(nh->fib_nh_lws, mtu);
}

#define FIB6_EXCEPTION_BUCKET_FLUSHED  0x1UL

/* used when the flushed bit is not relevant, only access to the bucket
 * (ie., all bucket users except rt6_insert_exception);
 *
 * called under rcu lock; sometimes called with rt6_exception_lock held
 */
static
struct rt6_exception_bucket *fib6_nh_get_excptn_bucket(const struct fib6_nh *nh,
						       spinlock_t *lock)
{
	struct rt6_exception_bucket *bucket;

	if (lock)
		bucket = rcu_dereference_protected(nh->rt6i_exception_bucket,
						   lockdep_is_held(lock));
	else
		bucket = rcu_dereference(nh->rt6i_exception_bucket);

	/* remove bucket flushed bit if set */
	if (bucket) {
		unsigned long p = (unsigned long)bucket;

		p &= ~FIB6_EXCEPTION_BUCKET_FLUSHED;
		bucket = (struct rt6_exception_bucket *)p;
	}

	return bucket;
}

static bool fib6_nh_excptn_bucket_flushed(struct rt6_exception_bucket *bucket)
{
	unsigned long p = (unsigned long)bucket;

	return !!(p & FIB6_EXCEPTION_BUCKET_FLUSHED);
}

/* called with rt6_exception_lock held */
static void fib6_nh_excptn_bucket_set_flushed(struct fib6_nh *nh,
					      spinlock_t *lock)
{
	struct rt6_exception_bucket *bucket;
	unsigned long p;

	bucket = rcu_dereference_protected(nh->rt6i_exception_bucket,
					   lockdep_is_held(lock));

	p = (unsigned long)bucket;
	p |= FIB6_EXCEPTION_BUCKET_FLUSHED;
	bucket = (struct rt6_exception_bucket *)p;
	rcu_assign_pointer(nh->rt6i_exception_bucket, bucket);
}

static int rt6_insert_exception(struct rt6_info *nrt,
				const struct fib6_result *res)
{
	struct net *net = dev_net(nrt->dst.dev);
	struct rt6_exception_bucket *bucket;
	struct fib6_info *f6i = res->f6i;
	struct in6_addr *src_key = NULL;
	struct rt6_exception *rt6_ex;
	struct fib6_nh *nh = res->nh;
	int err = 0;

	spin_lock_bh(&rt6_exception_lock);

	bucket = rcu_dereference_protected(nh->rt6i_exception_bucket,
					  lockdep_is_held(&rt6_exception_lock));
	if (!bucket) {
		bucket = kcalloc(FIB6_EXCEPTION_BUCKET_SIZE, sizeof(*bucket),
				 GFP_ATOMIC);
		if (!bucket) {
			err = -ENOMEM;
			goto out;
		}
		rcu_assign_pointer(nh->rt6i_exception_bucket, bucket);
	} else if (fib6_nh_excptn_bucket_flushed(bucket)) {
		err = -EINVAL;
		goto out;
	}

#ifdef CONFIG_IPV6_SUBTREES
	/* fib6_src.plen != 0 indicates f6i is in subtree
	 * and exception table is indexed by a hash of
	 * both fib6_dst and fib6_src.
	 * Otherwise, the exception table is indexed by
	 * a hash of only fib6_dst.
	 */
	if (f6i->fib6_src.plen)
		src_key = &nrt->rt6i_src.addr;
#endif
	/* rt6_mtu_change() might lower mtu on f6i.
	 * Only insert this exception route if its mtu
	 * is less than f6i's mtu value.
	 */
	if (dst_metric_raw(&nrt->dst, RTAX_MTU) >= fib6_mtu(res)) {
		err = -EINVAL;
		goto out;
	}

	rt6_ex = __rt6_find_exception_spinlock(&bucket, &nrt->rt6i_dst.addr,
					       src_key);
	if (rt6_ex)
		rt6_remove_exception(bucket, rt6_ex);

	rt6_ex = kzalloc(sizeof(*rt6_ex), GFP_ATOMIC);
	if (!rt6_ex) {
		err = -ENOMEM;
		goto out;
	}
	rt6_ex->rt6i = nrt;
	rt6_ex->stamp = jiffies;
	hlist_add_head_rcu(&rt6_ex->hlist, &bucket->chain);
	bucket->depth++;
	net->ipv6.rt6_stats->fib_rt_cache++;

	if (bucket->depth > FIB6_MAX_DEPTH)
		rt6_exception_remove_oldest(bucket);

out:
	spin_unlock_bh(&rt6_exception_lock);

	/* Update fn->fn_sernum to invalidate all cached dst */
	if (!err) {
		spin_lock_bh(&f6i->fib6_table->tb6_lock);
		fib6_update_sernum(net, f6i);
		spin_unlock_bh(&f6i->fib6_table->tb6_lock);
		fib6_force_start_gc(net);
	}

	return err;
}

static void fib6_nh_flush_exceptions(struct fib6_nh *nh, struct fib6_info *from)
{
	struct rt6_exception_bucket *bucket;
	struct rt6_exception *rt6_ex;
	struct hlist_node *tmp;
	int i;

	spin_lock_bh(&rt6_exception_lock);

	bucket = fib6_nh_get_excptn_bucket(nh, &rt6_exception_lock);
	if (!bucket)
		goto out;

	/* Prevent rt6_insert_exception() to recreate the bucket list */
	if (!from)
		fib6_nh_excptn_bucket_set_flushed(nh, &rt6_exception_lock);

	for (i = 0; i < FIB6_EXCEPTION_BUCKET_SIZE; i++) {
		hlist_for_each_entry_safe(rt6_ex, tmp, &bucket->chain, hlist) {
			if (!from ||
			    rcu_access_pointer(rt6_ex->rt6i->from) == from)
				rt6_remove_exception(bucket, rt6_ex);
		}
		WARN_ON_ONCE(!from && bucket->depth);
		bucket++;
	}
out:
	spin_unlock_bh(&rt6_exception_lock);
}

static int rt6_nh_flush_exceptions(struct fib6_nh *nh, void *arg)
{
	struct fib6_info *f6i = arg;

	fib6_nh_flush_exceptions(nh, f6i);

	return 0;
}

void rt6_flush_exceptions(struct fib6_info *f6i)
{
	if (f6i->nh)
		nexthop_for_each_fib6_nh(f6i->nh, rt6_nh_flush_exceptions,
					 f6i);
	else
		fib6_nh_flush_exceptions(f6i->fib6_nh, f6i);
}

/* Find cached rt in the hash table inside passed in rt
 * Caller has to hold rcu_read_lock()
 */
<<<<<<< HEAD
static struct rt6_info *rt6_find_cached_rt(struct fib6_info *rt,
=======
static struct rt6_info *rt6_find_cached_rt(const struct fib6_result *res,
>>>>>>> f7688b48
					   const struct in6_addr *daddr,
					   const struct in6_addr *saddr)
{
	const struct in6_addr *src_key = NULL;
	struct rt6_exception_bucket *bucket;
	struct rt6_exception *rt6_ex;
<<<<<<< HEAD
	struct rt6_info *res = NULL;
=======
	struct rt6_info *ret = NULL;
>>>>>>> f7688b48

#ifdef CONFIG_IPV6_SUBTREES
	/* fib6i_src.plen != 0 indicates f6i is in subtree
	 * and exception table is indexed by a hash of
<<<<<<< HEAD
	 * both rt6i_dst and rt6i_src.
=======
	 * both fib6_dst and fib6_src.
>>>>>>> f7688b48
	 * However, the src addr used to create the hash
	 * might not be exactly the passed in saddr which
	 * is a /128 addr from the flow.
	 * So we need to use f6i->fib6_src to redo lookup
	 * if the passed in saddr does not find anything.
	 * (See the logic in ip6_rt_cache_alloc() on how
	 * rt->rt6i_src is updated.)
	 */
	if (res->f6i->fib6_src.plen)
		src_key = saddr;
find_ex:
#endif
<<<<<<< HEAD
	bucket = rcu_dereference(rt->rt6i_exception_bucket);
=======
	bucket = fib6_nh_get_excptn_bucket(res->nh, NULL);
>>>>>>> f7688b48
	rt6_ex = __rt6_find_exception_rcu(&bucket, daddr, src_key);

	if (rt6_ex && !rt6_check_expired(rt6_ex->rt6i))
		ret = rt6_ex->rt6i;

#ifdef CONFIG_IPV6_SUBTREES
	/* Use fib6_src as src_key and redo lookup */
	if (!ret && src_key && src_key != &res->f6i->fib6_src.addr) {
		src_key = &res->f6i->fib6_src.addr;
		goto find_ex;
	}
#endif

<<<<<<< HEAD
#ifdef CONFIG_IPV6_SUBTREES
	/* Use fib6_src as src_key and redo lookup */
	if (!res && src_key && src_key != &rt->fib6_src.addr) {
		src_key = &rt->fib6_src.addr;
		goto find_ex;
	}
#endif

	return res;
=======
	return ret;
>>>>>>> f7688b48
}

/* Remove the passed in cached rt from the hash table that contains it */
static int fib6_nh_remove_exception(const struct fib6_nh *nh, int plen,
				    const struct rt6_info *rt)
{
	const struct in6_addr *src_key = NULL;
	struct rt6_exception_bucket *bucket;
	struct rt6_exception *rt6_ex;
	int err;

	if (!rcu_access_pointer(nh->rt6i_exception_bucket))
		return -ENOENT;

	spin_lock_bh(&rt6_exception_lock);
	bucket = fib6_nh_get_excptn_bucket(nh, &rt6_exception_lock);

#ifdef CONFIG_IPV6_SUBTREES
	/* rt6i_src.plen != 0 indicates 'from' is in subtree
	 * and exception table is indexed by a hash of
	 * both rt6i_dst and rt6i_src.
	 * Otherwise, the exception table is indexed by
	 * a hash of only rt6i_dst.
	 */
	if (plen)
		src_key = &rt->rt6i_src.addr;
#endif
	rt6_ex = __rt6_find_exception_spinlock(&bucket,
					       &rt->rt6i_dst.addr,
					       src_key);
	if (rt6_ex) {
		rt6_remove_exception(bucket, rt6_ex);
		err = 0;
	} else {
		err = -ENOENT;
	}

	spin_unlock_bh(&rt6_exception_lock);
	return err;
}

struct fib6_nh_excptn_arg {
	struct rt6_info	*rt;
	int		plen;
};

static int rt6_nh_remove_exception_rt(struct fib6_nh *nh, void *_arg)
{
	struct fib6_nh_excptn_arg *arg = _arg;
	int err;

	err = fib6_nh_remove_exception(nh, arg->plen, arg->rt);
	if (err == 0)
		return 1;

	return 0;
}

static int rt6_remove_exception_rt(struct rt6_info *rt)
{
	struct fib6_info *from;

	from = rcu_dereference(rt->from);
	if (!from || !(rt->rt6i_flags & RTF_CACHE))
		return -EINVAL;

	if (from->nh) {
		struct fib6_nh_excptn_arg arg = {
			.rt = rt,
			.plen = from->fib6_src.plen
		};
		int rc;

		/* rc = 1 means an entry was found */
		rc = nexthop_for_each_fib6_nh(from->nh,
					      rt6_nh_remove_exception_rt,
					      &arg);
		return rc ? 0 : -ENOENT;
	}

	return fib6_nh_remove_exception(from->fib6_nh,
					from->fib6_src.plen, rt);
}

/* Find rt6_ex which contains the passed in rt cache and
 * refresh its stamp
 */
static void fib6_nh_update_exception(const struct fib6_nh *nh, int plen,
				     const struct rt6_info *rt)
{
	const struct in6_addr *src_key = NULL;
	struct rt6_exception_bucket *bucket;
<<<<<<< HEAD
	struct in6_addr *src_key = NULL;
	struct rt6_exception *rt6_ex;
	struct fib6_info *from;

	rcu_read_lock();
	from = rcu_dereference(rt->from);
	if (!from || !(rt->rt6i_flags & RTF_CACHE))
		goto unlock;

	bucket = rcu_dereference(from->rt6i_exception_bucket);

=======
	struct rt6_exception *rt6_ex;

	bucket = fib6_nh_get_excptn_bucket(nh, NULL);
>>>>>>> f7688b48
#ifdef CONFIG_IPV6_SUBTREES
	/* rt6i_src.plen != 0 indicates 'from' is in subtree
	 * and exception table is indexed by a hash of
	 * both rt6i_dst and rt6i_src.
	 * Otherwise, the exception table is indexed by
	 * a hash of only rt6i_dst.
	 */
	if (plen)
		src_key = &rt->rt6i_src.addr;
#endif
	rt6_ex = __rt6_find_exception_rcu(&bucket, &rt->rt6i_dst.addr, src_key);
	if (rt6_ex)
		rt6_ex->stamp = jiffies;
<<<<<<< HEAD

unlock:
	rcu_read_unlock();
=======
>>>>>>> f7688b48
}

struct fib6_nh_match_arg {
	const struct net_device *dev;
	const struct in6_addr	*gw;
	struct fib6_nh		*match;
};

/* determine if fib6_nh has given device and gateway */
static int fib6_nh_find_match(struct fib6_nh *nh, void *_arg)
{
	struct fib6_nh_match_arg *arg = _arg;

	if (arg->dev != nh->fib_nh_dev ||
	    (arg->gw && !nh->fib_nh_gw_family) ||
	    (!arg->gw && nh->fib_nh_gw_family) ||
	    (arg->gw && !ipv6_addr_equal(arg->gw, &nh->fib_nh_gw6)))
		return 0;

	arg->match = nh;

	/* found a match, break the loop */
	return 1;
}

static void rt6_update_exception_stamp_rt(struct rt6_info *rt)
{
	struct fib6_info *from;
	struct fib6_nh *fib6_nh;

	rcu_read_lock();

	from = rcu_dereference(rt->from);
	if (!from || !(rt->rt6i_flags & RTF_CACHE))
		goto unlock;

	if (from->nh) {
		struct fib6_nh_match_arg arg = {
			.dev = rt->dst.dev,
			.gw = &rt->rt6i_gateway,
		};

		nexthop_for_each_fib6_nh(from->nh, fib6_nh_find_match, &arg);

		if (!arg.match)
			goto unlock;
		fib6_nh = arg.match;
	} else {
		fib6_nh = from->fib6_nh;
	}
	fib6_nh_update_exception(fib6_nh, from->fib6_src.plen, rt);
unlock:
	rcu_read_unlock();
}

static bool rt6_mtu_change_route_allowed(struct inet6_dev *idev,
					 struct rt6_info *rt, int mtu)
{
	/* If the new MTU is lower than the route PMTU, this new MTU will be the
	 * lowest MTU in the path: always allow updating the route PMTU to
	 * reflect PMTU decreases.
	 *
	 * If the new MTU is higher, and the route PMTU is equal to the local
	 * MTU, this means the old MTU is the lowest in the path, so allow
	 * updating it: if other nodes now have lower MTUs, PMTU discovery will
	 * handle this.
	 */

	if (dst_mtu(&rt->dst) >= mtu)
		return true;

	if (dst_mtu(&rt->dst) == idev->cnf.mtu6)
		return true;

	return false;
}

static void rt6_exceptions_update_pmtu(struct inet6_dev *idev,
				       const struct fib6_nh *nh, int mtu)
{
	struct rt6_exception_bucket *bucket;
	struct rt6_exception *rt6_ex;
	int i;

	bucket = fib6_nh_get_excptn_bucket(nh, &rt6_exception_lock);
	if (!bucket)
		return;

	for (i = 0; i < FIB6_EXCEPTION_BUCKET_SIZE; i++) {
		hlist_for_each_entry(rt6_ex, &bucket->chain, hlist) {
			struct rt6_info *entry = rt6_ex->rt6i;

			/* For RTF_CACHE with rt6i_pmtu == 0 (i.e. a redirected
			 * route), the metrics of its rt->from have already
			 * been updated.
			 */
			if (dst_metric_raw(&entry->dst, RTAX_MTU) &&
			    rt6_mtu_change_route_allowed(idev, entry, mtu))
				dst_metric_set(&entry->dst, RTAX_MTU, mtu);
		}
		bucket++;
	}
}

#define RTF_CACHE_GATEWAY	(RTF_GATEWAY | RTF_CACHE)

static void fib6_nh_exceptions_clean_tohost(const struct fib6_nh *nh,
					    const struct in6_addr *gateway)
{
	struct rt6_exception_bucket *bucket;
	struct rt6_exception *rt6_ex;
	struct hlist_node *tmp;
	int i;

	if (!rcu_access_pointer(nh->rt6i_exception_bucket))
		return;

	spin_lock_bh(&rt6_exception_lock);
	bucket = fib6_nh_get_excptn_bucket(nh, &rt6_exception_lock);
	if (bucket) {
		for (i = 0; i < FIB6_EXCEPTION_BUCKET_SIZE; i++) {
			hlist_for_each_entry_safe(rt6_ex, tmp,
						  &bucket->chain, hlist) {
				struct rt6_info *entry = rt6_ex->rt6i;

				if ((entry->rt6i_flags & RTF_CACHE_GATEWAY) ==
				    RTF_CACHE_GATEWAY &&
				    ipv6_addr_equal(gateway,
						    &entry->rt6i_gateway)) {
					rt6_remove_exception(bucket, rt6_ex);
				}
			}
			bucket++;
		}
	}

	spin_unlock_bh(&rt6_exception_lock);
}

static void rt6_age_examine_exception(struct rt6_exception_bucket *bucket,
				      struct rt6_exception *rt6_ex,
				      struct fib6_gc_args *gc_args,
				      unsigned long now)
{
	struct rt6_info *rt = rt6_ex->rt6i;

	/* we are pruning and obsoleting aged-out and non gateway exceptions
	 * even if others have still references to them, so that on next
	 * dst_check() such references can be dropped.
	 * EXPIRES exceptions - e.g. pmtu-generated ones are pruned when
	 * expired, independently from their aging, as per RFC 8201 section 4
	 */
	if (!(rt->rt6i_flags & RTF_EXPIRES)) {
		if (time_after_eq(now, rt->dst.lastuse + gc_args->timeout)) {
			RT6_TRACE("aging clone %p\n", rt);
			rt6_remove_exception(bucket, rt6_ex);
			return;
		}
	} else if (time_after(jiffies, rt->dst.expires)) {
		RT6_TRACE("purging expired route %p\n", rt);
		rt6_remove_exception(bucket, rt6_ex);
		return;
	}

	if (rt->rt6i_flags & RTF_GATEWAY) {
		struct neighbour *neigh;
		__u8 neigh_flags = 0;

		neigh = __ipv6_neigh_lookup_noref(rt->dst.dev, &rt->rt6i_gateway);
		if (neigh)
			neigh_flags = neigh->flags;

		if (!(neigh_flags & NTF_ROUTER)) {
			RT6_TRACE("purging route %p via non-router but gateway\n",
				  rt);
			rt6_remove_exception(bucket, rt6_ex);
			return;
		}
	}

	gc_args->more++;
}

static void fib6_nh_age_exceptions(const struct fib6_nh *nh,
				   struct fib6_gc_args *gc_args,
				   unsigned long now)
{
	struct rt6_exception_bucket *bucket;
	struct rt6_exception *rt6_ex;
	struct hlist_node *tmp;
	int i;

	if (!rcu_access_pointer(nh->rt6i_exception_bucket))
		return;

	rcu_read_lock_bh();
	spin_lock(&rt6_exception_lock);
	bucket = fib6_nh_get_excptn_bucket(nh, &rt6_exception_lock);
	if (bucket) {
		for (i = 0; i < FIB6_EXCEPTION_BUCKET_SIZE; i++) {
			hlist_for_each_entry_safe(rt6_ex, tmp,
						  &bucket->chain, hlist) {
				rt6_age_examine_exception(bucket, rt6_ex,
							  gc_args, now);
			}
			bucket++;
		}
	}
	spin_unlock(&rt6_exception_lock);
	rcu_read_unlock_bh();
}

struct fib6_nh_age_excptn_arg {
	struct fib6_gc_args	*gc_args;
	unsigned long		now;
};

static int rt6_nh_age_exceptions(struct fib6_nh *nh, void *_arg)
{
	struct fib6_nh_age_excptn_arg *arg = _arg;

	fib6_nh_age_exceptions(nh, arg->gc_args, arg->now);
	return 0;
}

void rt6_age_exceptions(struct fib6_info *f6i,
			struct fib6_gc_args *gc_args,
			unsigned long now)
{
	if (f6i->nh) {
		struct fib6_nh_age_excptn_arg arg = {
			.gc_args = gc_args,
			.now = now
		};

		nexthop_for_each_fib6_nh(f6i->nh, rt6_nh_age_exceptions,
					 &arg);
	} else {
		fib6_nh_age_exceptions(f6i->fib6_nh, gc_args, now);
	}
}

/* must be called with rcu lock held */
int fib6_table_lookup(struct net *net, struct fib6_table *table, int oif,
		      struct flowi6 *fl6, struct fib6_result *res, int strict)
{
	struct fib6_node *fn, *saved_fn;

	fn = fib6_node_lookup(&table->tb6_root, &fl6->daddr, &fl6->saddr);
	saved_fn = fn;

	if (fl6->flowi6_flags & FLOWI_FLAG_SKIP_NH_OIF)
		oif = 0;

redo_rt6_select:
	rt6_select(net, fn, oif, res, strict);
	if (res->f6i == net->ipv6.fib6_null_entry) {
		fn = fib6_backtrack(fn, &fl6->saddr);
		if (fn)
			goto redo_rt6_select;
		else if (strict & RT6_LOOKUP_F_REACHABLE) {
			/* also consider unreachable route */
			strict &= ~RT6_LOOKUP_F_REACHABLE;
			fn = saved_fn;
			goto redo_rt6_select;
		}
	}

	trace_fib6_table_lookup(net, res, table, fl6);

	return 0;
}

struct rt6_info *ip6_pol_route(struct net *net, struct fib6_table *table,
			       int oif, struct flowi6 *fl6,
			       const struct sk_buff *skb, int flags)
{
	struct fib6_result res = {};
	struct rt6_info *rt = NULL;
	int strict = 0;

	WARN_ON_ONCE((flags & RT6_LOOKUP_F_DST_NOREF) &&
		     !rcu_read_lock_held());

	strict |= flags & RT6_LOOKUP_F_IFACE;
	strict |= flags & RT6_LOOKUP_F_IGNORE_LINKSTATE;
	if (net->ipv6.devconf_all->forwarding == 0)
		strict |= RT6_LOOKUP_F_REACHABLE;

	rcu_read_lock();

	fib6_table_lookup(net, table, oif, fl6, &res, strict);
	if (res.f6i == net->ipv6.fib6_null_entry)
		goto out;

	fib6_select_path(net, &res, fl6, oif, false, skb, strict);

	/*Search through exception table */
	rt = rt6_find_cached_rt(&res, &fl6->daddr, &fl6->saddr);
	if (rt) {
		goto out;
	} else if (unlikely((fl6->flowi6_flags & FLOWI_FLAG_KNOWN_NH) &&
			    !res.nh->fib_nh_gw_family)) {
		/* Create a RTF_CACHE clone which will not be
		 * owned by the fib6 tree.  It is for the special case where
		 * the daddr in the skb during the neighbor look-up is different
		 * from the fl6->daddr used to look-up route here.
		 */
		rt = ip6_rt_cache_alloc(&res, &fl6->daddr, NULL);

		if (rt) {
			/* 1 refcnt is taken during ip6_rt_cache_alloc().
			 * As rt6_uncached_list_add() does not consume refcnt,
			 * this refcnt is always returned to the caller even
			 * if caller sets RT6_LOOKUP_F_DST_NOREF flag.
			 */
			rt6_uncached_list_add(rt);
			atomic_inc(&net->ipv6.rt6_stats->fib_rt_uncache);
			rcu_read_unlock();

			return rt;
		}
	} else {
		/* Get a percpu copy */
		local_bh_disable();
		rt = rt6_get_pcpu_route(&res);

		if (!rt)
			rt = rt6_make_pcpu_route(net, &res);

		local_bh_enable();
	}
out:
	if (!rt)
		rt = net->ipv6.ip6_null_entry;
	if (!(flags & RT6_LOOKUP_F_DST_NOREF))
		ip6_hold_safe(net, &rt);
	rcu_read_unlock();

	return rt;
}
EXPORT_SYMBOL_GPL(ip6_pol_route);

static struct rt6_info *ip6_pol_route_input(struct net *net,
					    struct fib6_table *table,
					    struct flowi6 *fl6,
					    const struct sk_buff *skb,
					    int flags)
{
	return ip6_pol_route(net, table, fl6->flowi6_iif, fl6, skb, flags);
}

struct dst_entry *ip6_route_input_lookup(struct net *net,
					 struct net_device *dev,
					 struct flowi6 *fl6,
					 const struct sk_buff *skb,
					 int flags)
{
	if (rt6_need_strict(&fl6->daddr) && dev->type != ARPHRD_PIMREG)
		flags |= RT6_LOOKUP_F_IFACE;

	return fib6_rule_lookup(net, fl6, skb, flags, ip6_pol_route_input);
}
EXPORT_SYMBOL_GPL(ip6_route_input_lookup);

static void ip6_multipath_l3_keys(const struct sk_buff *skb,
				  struct flow_keys *keys,
				  struct flow_keys *flkeys)
{
	const struct ipv6hdr *outer_iph = ipv6_hdr(skb);
	const struct ipv6hdr *key_iph = outer_iph;
	struct flow_keys *_flkeys = flkeys;
	const struct ipv6hdr *inner_iph;
	const struct icmp6hdr *icmph;
	struct ipv6hdr _inner_iph;
	struct icmp6hdr _icmph;

	if (likely(outer_iph->nexthdr != IPPROTO_ICMPV6))
		goto out;

	icmph = skb_header_pointer(skb, skb_transport_offset(skb),
				   sizeof(_icmph), &_icmph);
	if (!icmph)
		goto out;

	if (icmph->icmp6_type != ICMPV6_DEST_UNREACH &&
	    icmph->icmp6_type != ICMPV6_PKT_TOOBIG &&
	    icmph->icmp6_type != ICMPV6_TIME_EXCEED &&
	    icmph->icmp6_type != ICMPV6_PARAMPROB)
		goto out;

	inner_iph = skb_header_pointer(skb,
				       skb_transport_offset(skb) + sizeof(*icmph),
				       sizeof(_inner_iph), &_inner_iph);
	if (!inner_iph)
		goto out;

	key_iph = inner_iph;
	_flkeys = NULL;
out:
	if (_flkeys) {
		keys->addrs.v6addrs.src = _flkeys->addrs.v6addrs.src;
		keys->addrs.v6addrs.dst = _flkeys->addrs.v6addrs.dst;
		keys->tags.flow_label = _flkeys->tags.flow_label;
		keys->basic.ip_proto = _flkeys->basic.ip_proto;
	} else {
		keys->addrs.v6addrs.src = key_iph->saddr;
		keys->addrs.v6addrs.dst = key_iph->daddr;
		keys->tags.flow_label = ip6_flowlabel(key_iph);
		keys->basic.ip_proto = key_iph->nexthdr;
	}
}

/* if skb is set it will be used and fl6 can be NULL */
u32 rt6_multipath_hash(const struct net *net, const struct flowi6 *fl6,
		       const struct sk_buff *skb, struct flow_keys *flkeys)
{
	struct flow_keys hash_keys;
	u32 mhash;

	switch (ip6_multipath_hash_policy(net)) {
	case 0:
		memset(&hash_keys, 0, sizeof(hash_keys));
		hash_keys.control.addr_type = FLOW_DISSECTOR_KEY_IPV6_ADDRS;
		if (skb) {
			ip6_multipath_l3_keys(skb, &hash_keys, flkeys);
		} else {
			hash_keys.addrs.v6addrs.src = fl6->saddr;
			hash_keys.addrs.v6addrs.dst = fl6->daddr;
			hash_keys.tags.flow_label = (__force u32)flowi6_get_flowlabel(fl6);
			hash_keys.basic.ip_proto = fl6->flowi6_proto;
		}
		break;
	case 1:
		if (skb) {
			unsigned int flag = FLOW_DISSECTOR_F_STOP_AT_ENCAP;
			struct flow_keys keys;

			/* short-circuit if we already have L4 hash present */
			if (skb->l4_hash)
				return skb_get_hash_raw(skb) >> 1;

			memset(&hash_keys, 0, sizeof(hash_keys));

                        if (!flkeys) {
				skb_flow_dissect_flow_keys(skb, &keys, flag);
				flkeys = &keys;
			}
			hash_keys.control.addr_type = FLOW_DISSECTOR_KEY_IPV6_ADDRS;
			hash_keys.addrs.v6addrs.src = flkeys->addrs.v6addrs.src;
			hash_keys.addrs.v6addrs.dst = flkeys->addrs.v6addrs.dst;
			hash_keys.ports.src = flkeys->ports.src;
			hash_keys.ports.dst = flkeys->ports.dst;
			hash_keys.basic.ip_proto = flkeys->basic.ip_proto;
		} else {
			memset(&hash_keys, 0, sizeof(hash_keys));
			hash_keys.control.addr_type = FLOW_DISSECTOR_KEY_IPV6_ADDRS;
			hash_keys.addrs.v6addrs.src = fl6->saddr;
			hash_keys.addrs.v6addrs.dst = fl6->daddr;
			hash_keys.ports.src = fl6->fl6_sport;
			hash_keys.ports.dst = fl6->fl6_dport;
			hash_keys.basic.ip_proto = fl6->flowi6_proto;
		}
		break;
	case 2:
		memset(&hash_keys, 0, sizeof(hash_keys));
		hash_keys.control.addr_type = FLOW_DISSECTOR_KEY_IPV6_ADDRS;
		if (skb) {
			struct flow_keys keys;

			if (!flkeys) {
				skb_flow_dissect_flow_keys(skb, &keys, 0);
				flkeys = &keys;
			}

			/* Inner can be v4 or v6 */
			if (flkeys->control.addr_type == FLOW_DISSECTOR_KEY_IPV4_ADDRS) {
				hash_keys.control.addr_type = FLOW_DISSECTOR_KEY_IPV4_ADDRS;
				hash_keys.addrs.v4addrs.src = flkeys->addrs.v4addrs.src;
				hash_keys.addrs.v4addrs.dst = flkeys->addrs.v4addrs.dst;
			} else if (flkeys->control.addr_type == FLOW_DISSECTOR_KEY_IPV6_ADDRS) {
				hash_keys.control.addr_type = FLOW_DISSECTOR_KEY_IPV6_ADDRS;
				hash_keys.addrs.v6addrs.src = flkeys->addrs.v6addrs.src;
				hash_keys.addrs.v6addrs.dst = flkeys->addrs.v6addrs.dst;
				hash_keys.tags.flow_label = flkeys->tags.flow_label;
				hash_keys.basic.ip_proto = flkeys->basic.ip_proto;
			} else {
				/* Same as case 0 */
				hash_keys.control.addr_type = FLOW_DISSECTOR_KEY_IPV6_ADDRS;
				ip6_multipath_l3_keys(skb, &hash_keys, flkeys);
			}
		} else {
			/* Same as case 0 */
			hash_keys.control.addr_type = FLOW_DISSECTOR_KEY_IPV6_ADDRS;
			hash_keys.addrs.v6addrs.src = fl6->saddr;
			hash_keys.addrs.v6addrs.dst = fl6->daddr;
			hash_keys.tags.flow_label = (__force u32)flowi6_get_flowlabel(fl6);
			hash_keys.basic.ip_proto = fl6->flowi6_proto;
		}
		break;
	}
	mhash = flow_hash_from_keys(&hash_keys);

	return mhash >> 1;
}

/* Called with rcu held */
void ip6_route_input(struct sk_buff *skb)
{
	const struct ipv6hdr *iph = ipv6_hdr(skb);
	struct net *net = dev_net(skb->dev);
	int flags = RT6_LOOKUP_F_HAS_SADDR | RT6_LOOKUP_F_DST_NOREF;
	struct ip_tunnel_info *tun_info;
	struct flowi6 fl6 = {
		.flowi6_iif = skb->dev->ifindex,
		.daddr = iph->daddr,
		.saddr = iph->saddr,
		.flowlabel = ip6_flowinfo(iph),
		.flowi6_mark = skb->mark,
		.flowi6_proto = iph->nexthdr,
	};
	struct flow_keys *flkeys = NULL, _flkeys;

	tun_info = skb_tunnel_info(skb);
	if (tun_info && !(tun_info->mode & IP_TUNNEL_INFO_TX))
		fl6.flowi6_tun_key.tun_id = tun_info->key.tun_id;

	if (fib6_rules_early_flow_dissect(net, skb, &fl6, &_flkeys))
		flkeys = &_flkeys;

	if (unlikely(fl6.flowi6_proto == IPPROTO_ICMPV6))
		fl6.mp_hash = rt6_multipath_hash(net, &fl6, skb, flkeys);
	skb_dst_drop(skb);
	skb_dst_set_noref(skb, ip6_route_input_lookup(net, skb->dev,
						      &fl6, skb, flags));
}

static struct rt6_info *ip6_pol_route_output(struct net *net,
					     struct fib6_table *table,
					     struct flowi6 *fl6,
					     const struct sk_buff *skb,
					     int flags)
{
	return ip6_pol_route(net, table, fl6->flowi6_oif, fl6, skb, flags);
}

struct dst_entry *ip6_route_output_flags_noref(struct net *net,
					       const struct sock *sk,
					       struct flowi6 *fl6, int flags)
{
	bool any_src;

	if (ipv6_addr_type(&fl6->daddr) &
	    (IPV6_ADDR_MULTICAST | IPV6_ADDR_LINKLOCAL)) {
		struct dst_entry *dst;

		/* This function does not take refcnt on the dst */
		dst = l3mdev_link_scope_lookup(net, fl6);
		if (dst)
			return dst;
	}

	fl6->flowi6_iif = LOOPBACK_IFINDEX;

	flags |= RT6_LOOKUP_F_DST_NOREF;
	any_src = ipv6_addr_any(&fl6->saddr);
	if ((sk && sk->sk_bound_dev_if) || rt6_need_strict(&fl6->daddr) ||
	    (fl6->flowi6_oif && any_src))
		flags |= RT6_LOOKUP_F_IFACE;

	if (!any_src)
		flags |= RT6_LOOKUP_F_HAS_SADDR;
	else if (sk)
		flags |= rt6_srcprefs2flags(inet6_sk(sk)->srcprefs);

	return fib6_rule_lookup(net, fl6, NULL, flags, ip6_pol_route_output);
}
EXPORT_SYMBOL_GPL(ip6_route_output_flags_noref);

struct dst_entry *ip6_route_output_flags(struct net *net,
					 const struct sock *sk,
					 struct flowi6 *fl6,
					 int flags)
{
        struct dst_entry *dst;
        struct rt6_info *rt6;

        rcu_read_lock();
        dst = ip6_route_output_flags_noref(net, sk, fl6, flags);
        rt6 = (struct rt6_info *)dst;
        /* For dst cached in uncached_list, refcnt is already taken. */
        if (list_empty(&rt6->rt6i_uncached) && !dst_hold_safe(dst)) {
                dst = &net->ipv6.ip6_null_entry->dst;
                dst_hold(dst);
        }
        rcu_read_unlock();

        return dst;
}
EXPORT_SYMBOL_GPL(ip6_route_output_flags);

struct dst_entry *ip6_blackhole_route(struct net *net, struct dst_entry *dst_orig)
{
	struct rt6_info *rt, *ort = (struct rt6_info *) dst_orig;
	struct net_device *loopback_dev = net->loopback_dev;
	struct dst_entry *new = NULL;

	rt = dst_alloc(&ip6_dst_blackhole_ops, loopback_dev, 1,
		       DST_OBSOLETE_DEAD, 0);
	if (rt) {
		rt6_info_init(rt);
		atomic_inc(&net->ipv6.rt6_stats->fib_rt_alloc);

		new = &rt->dst;
		new->__use = 1;
		new->input = dst_discard;
		new->output = dst_discard_out;

		dst_copy_metrics(new, &ort->dst);

		rt->rt6i_idev = in6_dev_get(loopback_dev);
		rt->rt6i_gateway = ort->rt6i_gateway;
		rt->rt6i_flags = ort->rt6i_flags & ~RTF_PCPU;

		memcpy(&rt->rt6i_dst, &ort->rt6i_dst, sizeof(struct rt6key));
#ifdef CONFIG_IPV6_SUBTREES
		memcpy(&rt->rt6i_src, &ort->rt6i_src, sizeof(struct rt6key));
#endif
	}

	dst_release(dst_orig);
	return new ? new : ERR_PTR(-ENOMEM);
}

/*
 *	Destination cache support functions
 */

static bool fib6_check(struct fib6_info *f6i, u32 cookie)
{
	u32 rt_cookie = 0;

	if (!fib6_get_cookie_safe(f6i, &rt_cookie) || rt_cookie != cookie)
		return false;

	if (fib6_check_expired(f6i))
		return false;

	return true;
}

static struct dst_entry *rt6_check(struct rt6_info *rt,
				   struct fib6_info *from,
				   u32 cookie)
{
	u32 rt_cookie = 0;

	if (!from || !fib6_get_cookie_safe(from, &rt_cookie) ||
	    rt_cookie != cookie)
		return NULL;

	if (rt6_check_expired(rt))
		return NULL;

	return &rt->dst;
}

static struct dst_entry *rt6_dst_from_check(struct rt6_info *rt,
					    struct fib6_info *from,
					    u32 cookie)
{
	if (!__rt6_check_expired(rt) &&
	    rt->dst.obsolete == DST_OBSOLETE_FORCE_CHK &&
	    fib6_check(from, cookie))
		return &rt->dst;
	else
		return NULL;
}

static struct dst_entry *ip6_dst_check(struct dst_entry *dst, u32 cookie)
{
	struct dst_entry *dst_ret;
	struct fib6_info *from;
	struct rt6_info *rt;

	rt = container_of(dst, struct rt6_info, dst);

	rcu_read_lock();

	/* All IPV6 dsts are created with ->obsolete set to the value
	 * DST_OBSOLETE_FORCE_CHK which forces validation calls down
	 * into this function always.
	 */

	from = rcu_dereference(rt->from);

	if (from && (rt->rt6i_flags & RTF_PCPU ||
	    unlikely(!list_empty(&rt->rt6i_uncached))))
		dst_ret = rt6_dst_from_check(rt, from, cookie);
	else
		dst_ret = rt6_check(rt, from, cookie);

	rcu_read_unlock();

	return dst_ret;
}

static struct dst_entry *ip6_negative_advice(struct dst_entry *dst)
{
	struct rt6_info *rt = (struct rt6_info *) dst;

	if (rt) {
		if (rt->rt6i_flags & RTF_CACHE) {
			rcu_read_lock();
			if (rt6_check_expired(rt)) {
				rt6_remove_exception_rt(rt);
				dst = NULL;
			}
			rcu_read_unlock();
		} else {
			dst_release(dst);
			dst = NULL;
		}
	}
	return dst;
}

static void ip6_link_failure(struct sk_buff *skb)
{
	struct rt6_info *rt;

	icmpv6_send(skb, ICMPV6_DEST_UNREACH, ICMPV6_ADDR_UNREACH, 0);

	rt = (struct rt6_info *) skb_dst(skb);
	if (rt) {
		rcu_read_lock();
		if (rt->rt6i_flags & RTF_CACHE) {
			rt6_remove_exception_rt(rt);
		} else {
			struct fib6_info *from;
			struct fib6_node *fn;

			from = rcu_dereference(rt->from);
			if (from) {
				fn = rcu_dereference(from->fib6_node);
				if (fn && (rt->rt6i_flags & RTF_DEFAULT))
					fn->fn_sernum = -1;
			}
		}
		rcu_read_unlock();
	}
}

static void rt6_update_expires(struct rt6_info *rt0, int timeout)
{
	if (!(rt0->rt6i_flags & RTF_EXPIRES)) {
		struct fib6_info *from;

		rcu_read_lock();
		from = rcu_dereference(rt0->from);
		if (from)
			rt0->dst.expires = from->expires;
		rcu_read_unlock();
	}

	dst_set_expires(&rt0->dst, timeout);
	rt0->rt6i_flags |= RTF_EXPIRES;
}

static void rt6_do_update_pmtu(struct rt6_info *rt, u32 mtu)
{
	struct net *net = dev_net(rt->dst.dev);

	dst_metric_set(&rt->dst, RTAX_MTU, mtu);
	rt->rt6i_flags |= RTF_MODIFIED;
	rt6_update_expires(rt, net->ipv6.sysctl.ip6_rt_mtu_expires);
}

static bool rt6_cache_allowed_for_pmtu(const struct rt6_info *rt)
{
	return !(rt->rt6i_flags & RTF_CACHE) &&
		(rt->rt6i_flags & RTF_PCPU || rcu_access_pointer(rt->from));
}

static void __ip6_rt_update_pmtu(struct dst_entry *dst, const struct sock *sk,
				 const struct ipv6hdr *iph, u32 mtu)
{
	const struct in6_addr *daddr, *saddr;
	struct rt6_info *rt6 = (struct rt6_info *)dst;

	if (dst_metric_locked(dst, RTAX_MTU))
		return;

	if (iph) {
		daddr = &iph->daddr;
		saddr = &iph->saddr;
	} else if (sk) {
		daddr = &sk->sk_v6_daddr;
		saddr = &inet6_sk(sk)->saddr;
	} else {
		daddr = NULL;
		saddr = NULL;
	}
	dst_confirm_neigh(dst, daddr);
	mtu = max_t(u32, mtu, IPV6_MIN_MTU);
	if (mtu >= dst_mtu(dst))
		return;

	if (!rt6_cache_allowed_for_pmtu(rt6)) {
		rt6_do_update_pmtu(rt6, mtu);
		/* update rt6_ex->stamp for cache */
		if (rt6->rt6i_flags & RTF_CACHE)
			rt6_update_exception_stamp_rt(rt6);
	} else if (daddr) {
		struct fib6_result res = {};
		struct rt6_info *nrt6;

		rcu_read_lock();
<<<<<<< HEAD
		from = rcu_dereference(rt6->from);
		if (!from) {
			rcu_read_unlock();
			return;
		}
		nrt6 = ip6_rt_cache_alloc(from, daddr, saddr);
=======
		res.f6i = rcu_dereference(rt6->from);
		if (!res.f6i)
			goto out_unlock;

		res.fib6_flags = res.f6i->fib6_flags;
		res.fib6_type = res.f6i->fib6_type;

		if (res.f6i->nh) {
			struct fib6_nh_match_arg arg = {
				.dev = dst->dev,
				.gw = &rt6->rt6i_gateway,
			};

			nexthop_for_each_fib6_nh(res.f6i->nh,
						 fib6_nh_find_match, &arg);

			/* fib6_info uses a nexthop that does not have fib6_nh
			 * using the dst->dev + gw. Should be impossible.
			 */
			if (!arg.match)
				goto out_unlock;

			res.nh = arg.match;
		} else {
			res.nh = res.f6i->fib6_nh;
		}

		nrt6 = ip6_rt_cache_alloc(&res, daddr, saddr);
>>>>>>> f7688b48
		if (nrt6) {
			rt6_do_update_pmtu(nrt6, mtu);
			if (rt6_insert_exception(nrt6, &res))
				dst_release_immediate(&nrt6->dst);
		}
out_unlock:
		rcu_read_unlock();
	}
}

static void ip6_rt_update_pmtu(struct dst_entry *dst, struct sock *sk,
			       struct sk_buff *skb, u32 mtu)
{
	__ip6_rt_update_pmtu(dst, sk, skb ? ipv6_hdr(skb) : NULL, mtu);
}

void ip6_update_pmtu(struct sk_buff *skb, struct net *net, __be32 mtu,
		     int oif, u32 mark, kuid_t uid)
{
	const struct ipv6hdr *iph = (struct ipv6hdr *) skb->data;
	struct dst_entry *dst;
	struct flowi6 fl6 = {
		.flowi6_oif = oif,
		.flowi6_mark = mark ? mark : IP6_REPLY_MARK(net, skb->mark),
		.daddr = iph->daddr,
		.saddr = iph->saddr,
		.flowlabel = ip6_flowinfo(iph),
		.flowi6_uid = uid,
	};

	dst = ip6_route_output(net, NULL, &fl6);
	if (!dst->error)
		__ip6_rt_update_pmtu(dst, NULL, iph, ntohl(mtu));
	dst_release(dst);
}
EXPORT_SYMBOL_GPL(ip6_update_pmtu);

void ip6_sk_update_pmtu(struct sk_buff *skb, struct sock *sk, __be32 mtu)
{
	int oif = sk->sk_bound_dev_if;
	struct dst_entry *dst;

	if (!oif && skb->dev)
		oif = l3mdev_master_ifindex(skb->dev);

	ip6_update_pmtu(skb, sock_net(sk), mtu, oif, sk->sk_mark, sk->sk_uid);

	dst = __sk_dst_get(sk);
	if (!dst || !dst->obsolete ||
	    dst->ops->check(dst, inet6_sk(sk)->dst_cookie))
		return;

	bh_lock_sock(sk);
	if (!sock_owned_by_user(sk) && !ipv6_addr_v4mapped(&sk->sk_v6_daddr))
		ip6_datagram_dst_update(sk, false);
	bh_unlock_sock(sk);
}
EXPORT_SYMBOL_GPL(ip6_sk_update_pmtu);

void ip6_sk_dst_store_flow(struct sock *sk, struct dst_entry *dst,
			   const struct flowi6 *fl6)
{
#ifdef CONFIG_IPV6_SUBTREES
	struct ipv6_pinfo *np = inet6_sk(sk);
#endif

	ip6_dst_store(sk, dst,
		      ipv6_addr_equal(&fl6->daddr, &sk->sk_v6_daddr) ?
		      &sk->sk_v6_daddr : NULL,
#ifdef CONFIG_IPV6_SUBTREES
		      ipv6_addr_equal(&fl6->saddr, &np->saddr) ?
		      &np->saddr :
#endif
		      NULL);
}

static bool ip6_redirect_nh_match(const struct fib6_result *res,
				  struct flowi6 *fl6,
				  const struct in6_addr *gw,
				  struct rt6_info **ret)
{
	const struct fib6_nh *nh = res->nh;

	if (nh->fib_nh_flags & RTNH_F_DEAD || !nh->fib_nh_gw_family ||
	    fl6->flowi6_oif != nh->fib_nh_dev->ifindex)
		return false;

	/* rt_cache's gateway might be different from its 'parent'
	 * in the case of an ip redirect.
	 * So we keep searching in the exception table if the gateway
	 * is different.
	 */
	if (!ipv6_addr_equal(gw, &nh->fib_nh_gw6)) {
		struct rt6_info *rt_cache;

		rt_cache = rt6_find_cached_rt(res, &fl6->daddr, &fl6->saddr);
		if (rt_cache &&
		    ipv6_addr_equal(gw, &rt_cache->rt6i_gateway)) {
			*ret = rt_cache;
			return true;
		}
		return false;
	}
	return true;
}

struct fib6_nh_rd_arg {
	struct fib6_result	*res;
	struct flowi6		*fl6;
	const struct in6_addr	*gw;
	struct rt6_info		**ret;
};

static int fib6_nh_redirect_match(struct fib6_nh *nh, void *_arg)
{
	struct fib6_nh_rd_arg *arg = _arg;

	arg->res->nh = nh;
	return ip6_redirect_nh_match(arg->res, arg->fl6, arg->gw, arg->ret);
}

/* Handle redirects */
struct ip6rd_flowi {
	struct flowi6 fl6;
	struct in6_addr gateway;
};

static struct rt6_info *__ip6_route_redirect(struct net *net,
					     struct fib6_table *table,
					     struct flowi6 *fl6,
					     const struct sk_buff *skb,
					     int flags)
{
	struct ip6rd_flowi *rdfl = (struct ip6rd_flowi *)fl6;
	struct rt6_info *ret = NULL;
	struct fib6_result res = {};
	struct fib6_nh_rd_arg arg = {
		.res = &res,
		.fl6 = fl6,
		.gw  = &rdfl->gateway,
		.ret = &ret
	};
	struct fib6_info *rt;
	struct fib6_node *fn;

	/* l3mdev_update_flow overrides oif if the device is enslaved; in
	 * this case we must match on the real ingress device, so reset it
	 */
	if (fl6->flowi6_flags & FLOWI_FLAG_SKIP_NH_OIF)
		fl6->flowi6_oif = skb->dev->ifindex;

	/* Get the "current" route for this destination and
	 * check if the redirect has come from appropriate router.
	 *
	 * RFC 4861 specifies that redirects should only be
	 * accepted if they come from the nexthop to the target.
	 * Due to the way the routes are chosen, this notion
	 * is a bit fuzzy and one might need to check all possible
	 * routes.
	 */

	rcu_read_lock();
	fn = fib6_node_lookup(&table->tb6_root, &fl6->daddr, &fl6->saddr);
restart:
	for_each_fib6_node_rt_rcu(fn) {
		res.f6i = rt;
		if (fib6_check_expired(rt))
			continue;
		if (rt->fib6_flags & RTF_REJECT)
			break;
		if (unlikely(rt->nh)) {
			if (nexthop_is_blackhole(rt->nh))
				continue;
			/* on match, res->nh is filled in and potentially ret */
			if (nexthop_for_each_fib6_nh(rt->nh,
						     fib6_nh_redirect_match,
						     &arg))
				goto out;
		} else {
			res.nh = rt->fib6_nh;
			if (ip6_redirect_nh_match(&res, fl6, &rdfl->gateway,
						  &ret))
				goto out;
		}
	}

	if (!rt)
		rt = net->ipv6.fib6_null_entry;
	else if (rt->fib6_flags & RTF_REJECT) {
		ret = net->ipv6.ip6_null_entry;
		goto out;
	}

	if (rt == net->ipv6.fib6_null_entry) {
		fn = fib6_backtrack(fn, &fl6->saddr);
		if (fn)
			goto restart;
	}

	res.f6i = rt;
	res.nh = rt->fib6_nh;
out:
	if (ret) {
		ip6_hold_safe(net, &ret);
	} else {
		res.fib6_flags = res.f6i->fib6_flags;
		res.fib6_type = res.f6i->fib6_type;
		ret = ip6_create_rt_rcu(&res);
	}

	rcu_read_unlock();

	trace_fib6_table_lookup(net, &res, table, fl6);
	return ret;
};

static struct dst_entry *ip6_route_redirect(struct net *net,
					    const struct flowi6 *fl6,
					    const struct sk_buff *skb,
					    const struct in6_addr *gateway)
{
	int flags = RT6_LOOKUP_F_HAS_SADDR;
	struct ip6rd_flowi rdfl;

	rdfl.fl6 = *fl6;
	rdfl.gateway = *gateway;

	return fib6_rule_lookup(net, &rdfl.fl6, skb,
				flags, __ip6_route_redirect);
}

void ip6_redirect(struct sk_buff *skb, struct net *net, int oif, u32 mark,
		  kuid_t uid)
{
	const struct ipv6hdr *iph = (struct ipv6hdr *) skb->data;
	struct dst_entry *dst;
	struct flowi6 fl6 = {
		.flowi6_iif = LOOPBACK_IFINDEX,
		.flowi6_oif = oif,
		.flowi6_mark = mark,
		.daddr = iph->daddr,
		.saddr = iph->saddr,
		.flowlabel = ip6_flowinfo(iph),
		.flowi6_uid = uid,
	};

	dst = ip6_route_redirect(net, &fl6, skb, &ipv6_hdr(skb)->saddr);
	rt6_do_redirect(dst, NULL, skb);
	dst_release(dst);
}
EXPORT_SYMBOL_GPL(ip6_redirect);

void ip6_redirect_no_header(struct sk_buff *skb, struct net *net, int oif)
{
	const struct ipv6hdr *iph = ipv6_hdr(skb);
	const struct rd_msg *msg = (struct rd_msg *)icmp6_hdr(skb);
	struct dst_entry *dst;
	struct flowi6 fl6 = {
		.flowi6_iif = LOOPBACK_IFINDEX,
		.flowi6_oif = oif,
		.daddr = msg->dest,
		.saddr = iph->daddr,
		.flowi6_uid = sock_net_uid(net, NULL),
	};

	dst = ip6_route_redirect(net, &fl6, skb, &iph->saddr);
	rt6_do_redirect(dst, NULL, skb);
	dst_release(dst);
}

void ip6_sk_redirect(struct sk_buff *skb, struct sock *sk)
{
	ip6_redirect(skb, sock_net(sk), sk->sk_bound_dev_if, sk->sk_mark,
		     sk->sk_uid);
}
EXPORT_SYMBOL_GPL(ip6_sk_redirect);

static unsigned int ip6_default_advmss(const struct dst_entry *dst)
{
	struct net_device *dev = dst->dev;
	unsigned int mtu = dst_mtu(dst);
	struct net *net = dev_net(dev);

	mtu -= sizeof(struct ipv6hdr) + sizeof(struct tcphdr);

	if (mtu < net->ipv6.sysctl.ip6_rt_min_advmss)
		mtu = net->ipv6.sysctl.ip6_rt_min_advmss;

	/*
	 * Maximal non-jumbo IPv6 payload is IPV6_MAXPLEN and
	 * corresponding MSS is IPV6_MAXPLEN - tcp_header_size.
	 * IPV6_MAXPLEN is also valid and means: "any MSS,
	 * rely only on pmtu discovery"
	 */
	if (mtu > IPV6_MAXPLEN - sizeof(struct tcphdr))
		mtu = IPV6_MAXPLEN;
	return mtu;
}

static unsigned int ip6_mtu(const struct dst_entry *dst)
{
	struct inet6_dev *idev;
	unsigned int mtu;

	mtu = dst_metric_raw(dst, RTAX_MTU);
	if (mtu)
		goto out;

	mtu = IPV6_MIN_MTU;

	rcu_read_lock();
	idev = __in6_dev_get(dst->dev);
	if (idev)
		mtu = idev->cnf.mtu6;
	rcu_read_unlock();

out:
	mtu = min_t(unsigned int, mtu, IP6_MAX_MTU);

	return mtu - lwtunnel_headroom(dst->lwtstate, mtu);
}

/* MTU selection:
 * 1. mtu on route is locked - use it
 * 2. mtu from nexthop exception
 * 3. mtu from egress device
 *
 * based on ip6_dst_mtu_forward and exception logic of
 * rt6_find_cached_rt; called with rcu_read_lock
 */
u32 ip6_mtu_from_fib6(const struct fib6_result *res,
		      const struct in6_addr *daddr,
		      const struct in6_addr *saddr)
{
<<<<<<< HEAD
=======
	const struct fib6_nh *nh = res->nh;
	struct fib6_info *f6i = res->f6i;
>>>>>>> f7688b48
	struct inet6_dev *idev;
	struct rt6_info *rt;
	u32 mtu = 0;

	if (unlikely(fib6_metric_locked(f6i, RTAX_MTU))) {
		mtu = f6i->fib6_pmtu;
		if (mtu)
			goto out;
	}

<<<<<<< HEAD
	rt = rt6_find_cached_rt(f6i, daddr, saddr);
	if (unlikely(rt)) {
		mtu = dst_metric_raw(&rt->dst, RTAX_MTU);
	} else {
		struct net_device *dev = fib6_info_nh_dev(f6i);
=======
	rt = rt6_find_cached_rt(res, daddr, saddr);
	if (unlikely(rt)) {
		mtu = dst_metric_raw(&rt->dst, RTAX_MTU);
	} else {
		struct net_device *dev = nh->fib_nh_dev;
>>>>>>> f7688b48

		mtu = IPV6_MIN_MTU;
		idev = __in6_dev_get(dev);
		if (idev && idev->cnf.mtu6 > mtu)
			mtu = idev->cnf.mtu6;
	}

	mtu = min_t(unsigned int, mtu, IP6_MAX_MTU);
out:
	return mtu - lwtunnel_headroom(nh->fib_nh_lws, mtu);
}

struct dst_entry *icmp6_dst_alloc(struct net_device *dev,
				  struct flowi6 *fl6)
{
	struct dst_entry *dst;
	struct rt6_info *rt;
	struct inet6_dev *idev = in6_dev_get(dev);
	struct net *net = dev_net(dev);

	if (unlikely(!idev))
		return ERR_PTR(-ENODEV);

	rt = ip6_dst_alloc(net, dev, 0);
	if (unlikely(!rt)) {
		in6_dev_put(idev);
		dst = ERR_PTR(-ENOMEM);
		goto out;
	}

	rt->dst.flags |= DST_HOST;
	rt->dst.input = ip6_input;
	rt->dst.output  = ip6_output;
	rt->rt6i_gateway  = fl6->daddr;
	rt->rt6i_dst.addr = fl6->daddr;
	rt->rt6i_dst.plen = 128;
	rt->rt6i_idev     = idev;
	dst_metric_set(&rt->dst, RTAX_HOPLIMIT, 0);

	/* Add this dst into uncached_list so that rt6_disable_ip() can
	 * do proper release of the net_device
	 */
	rt6_uncached_list_add(rt);
	atomic_inc(&net->ipv6.rt6_stats->fib_rt_uncache);

	dst = xfrm_lookup(net, &rt->dst, flowi6_to_flowi(fl6), NULL, 0);

out:
	return dst;
}

static int ip6_dst_gc(struct dst_ops *ops)
{
	struct net *net = container_of(ops, struct net, ipv6.ip6_dst_ops);
	int rt_min_interval = net->ipv6.sysctl.ip6_rt_gc_min_interval;
	int rt_max_size = net->ipv6.sysctl.ip6_rt_max_size;
	int rt_elasticity = net->ipv6.sysctl.ip6_rt_gc_elasticity;
	int rt_gc_timeout = net->ipv6.sysctl.ip6_rt_gc_timeout;
	unsigned long rt_last_gc = net->ipv6.ip6_rt_last_gc;
	int entries;

	entries = dst_entries_get_fast(ops);
	if (time_after(rt_last_gc + rt_min_interval, jiffies) &&
	    entries <= rt_max_size)
		goto out;

	net->ipv6.ip6_rt_gc_expire++;
	fib6_run_gc(net->ipv6.ip6_rt_gc_expire, net, true);
	entries = dst_entries_get_slow(ops);
	if (entries < ops->gc_thresh)
		net->ipv6.ip6_rt_gc_expire = rt_gc_timeout>>1;
out:
	net->ipv6.ip6_rt_gc_expire -= net->ipv6.ip6_rt_gc_expire>>rt_elasticity;
	return entries > rt_max_size;
}

static int ip6_nh_lookup_table(struct net *net, struct fib6_config *cfg,
			       const struct in6_addr *gw_addr, u32 tbid,
			       int flags, struct fib6_result *res)
{
	struct flowi6 fl6 = {
		.flowi6_oif = cfg->fc_ifindex,
		.daddr = *gw_addr,
		.saddr = cfg->fc_prefsrc,
	};
	struct fib6_table *table;
	int err;

	table = fib6_get_table(net, tbid);
	if (!table)
		return -EINVAL;

	if (!ipv6_addr_any(&cfg->fc_prefsrc))
		flags |= RT6_LOOKUP_F_HAS_SADDR;

	flags |= RT6_LOOKUP_F_IGNORE_LINKSTATE;

	err = fib6_table_lookup(net, table, cfg->fc_ifindex, &fl6, res, flags);
	if (!err && res->f6i != net->ipv6.fib6_null_entry)
		fib6_select_path(net, res, &fl6, cfg->fc_ifindex,
				 cfg->fc_ifindex != 0, NULL, flags);

	return err;
}

static int ip6_route_check_nh_onlink(struct net *net,
				     struct fib6_config *cfg,
				     const struct net_device *dev,
				     struct netlink_ext_ack *extack)
{
	u32 tbid = l3mdev_fib_table_rcu(dev) ? : RT_TABLE_MAIN;
	const struct in6_addr *gw_addr = &cfg->fc_gateway;
<<<<<<< HEAD
	u32 flags = RTF_LOCAL | RTF_ANYCAST | RTF_REJECT;
	struct fib6_info *from;
	struct rt6_info *grt;
	int err;

	err = 0;
	grt = ip6_nh_lookup_table(net, cfg, gw_addr, tbid, 0);
	if (grt) {
		rcu_read_lock();
		from = rcu_dereference(grt->from);
		if (!grt->dst.error &&
		    /* ignore match if it is the default route */
		    from && !ipv6_addr_any(&from->fib6_dst.addr) &&
		    (grt->rt6i_flags & flags || dev != grt->dst.dev)) {
			NL_SET_ERR_MSG(extack,
				       "Nexthop has invalid gateway or device mismatch");
			err = -EINVAL;
		}
		rcu_read_unlock();

		ip6_rt_put(grt);
=======
	struct fib6_result res = {};
	int err;

	err = ip6_nh_lookup_table(net, cfg, gw_addr, tbid, 0, &res);
	if (!err && !(res.fib6_flags & RTF_REJECT) &&
	    /* ignore match if it is the default route */
	    !ipv6_addr_any(&res.f6i->fib6_dst.addr) &&
	    (res.fib6_type != RTN_UNICAST || dev != res.nh->fib_nh_dev)) {
		NL_SET_ERR_MSG(extack,
			       "Nexthop has invalid gateway or device mismatch");
		err = -EINVAL;
>>>>>>> f7688b48
	}

	return err;
}

static int ip6_route_check_nh(struct net *net,
			      struct fib6_config *cfg,
			      struct net_device **_dev,
			      struct inet6_dev **idev)
{
	const struct in6_addr *gw_addr = &cfg->fc_gateway;
	struct net_device *dev = _dev ? *_dev : NULL;
	int flags = RT6_LOOKUP_F_IFACE;
	struct fib6_result res = {};
	int err = -EHOSTUNREACH;

	if (cfg->fc_table) {
		err = ip6_nh_lookup_table(net, cfg, gw_addr,
					  cfg->fc_table, flags, &res);
		/* gw_addr can not require a gateway or resolve to a reject
		 * route. If a device is given, it must match the result.
		 */
		if (err || res.fib6_flags & RTF_REJECT ||
		    res.nh->fib_nh_gw_family ||
		    (dev && dev != res.nh->fib_nh_dev))
			err = -EHOSTUNREACH;
	}

	if (err < 0) {
		struct flowi6 fl6 = {
			.flowi6_oif = cfg->fc_ifindex,
			.daddr = *gw_addr,
		};

		err = fib6_lookup(net, cfg->fc_ifindex, &fl6, &res, flags);
		if (err || res.fib6_flags & RTF_REJECT ||
		    res.nh->fib_nh_gw_family)
			err = -EHOSTUNREACH;

		if (err)
			return err;

		fib6_select_path(net, &res, &fl6, cfg->fc_ifindex,
				 cfg->fc_ifindex != 0, NULL, flags);
	}

	err = 0;
	if (dev) {
		if (dev != res.nh->fib_nh_dev)
			err = -EHOSTUNREACH;
	} else {
		*_dev = dev = res.nh->fib_nh_dev;
		dev_hold(dev);
		*idev = in6_dev_get(dev);
	}

	return err;
}

static int ip6_validate_gw(struct net *net, struct fib6_config *cfg,
			   struct net_device **_dev, struct inet6_dev **idev,
			   struct netlink_ext_ack *extack)
{
	const struct in6_addr *gw_addr = &cfg->fc_gateway;
	int gwa_type = ipv6_addr_type(gw_addr);
	bool skip_dev = gwa_type & IPV6_ADDR_LINKLOCAL ? false : true;
	const struct net_device *dev = *_dev;
	bool need_addr_check = !dev;
	int err = -EINVAL;

	/* if gw_addr is local we will fail to detect this in case
	 * address is still TENTATIVE (DAD in progress). rt6_lookup()
	 * will return already-added prefix route via interface that
	 * prefix route was assigned to, which might be non-loopback.
	 */
	if (dev &&
	    ipv6_chk_addr_and_flags(net, gw_addr, dev, skip_dev, 0, 0)) {
		NL_SET_ERR_MSG(extack, "Gateway can not be a local address");
		goto out;
	}

	if (gwa_type != (IPV6_ADDR_LINKLOCAL | IPV6_ADDR_UNICAST)) {
		/* IPv6 strictly inhibits using not link-local
		 * addresses as nexthop address.
		 * Otherwise, router will not able to send redirects.
		 * It is very good, but in some (rare!) circumstances
		 * (SIT, PtP, NBMA NOARP links) it is handy to allow
		 * some exceptions. --ANK
		 * We allow IPv4-mapped nexthops to support RFC4798-type
		 * addressing
		 */
		if (!(gwa_type & (IPV6_ADDR_UNICAST | IPV6_ADDR_MAPPED))) {
			NL_SET_ERR_MSG(extack, "Invalid gateway address");
			goto out;
		}

		rcu_read_lock();

		if (cfg->fc_flags & RTNH_F_ONLINK)
			err = ip6_route_check_nh_onlink(net, cfg, dev, extack);
		else
			err = ip6_route_check_nh(net, cfg, _dev, idev);

		rcu_read_unlock();

		if (err)
			goto out;
	}

	/* reload in case device was changed */
	dev = *_dev;

	err = -EINVAL;
	if (!dev) {
		NL_SET_ERR_MSG(extack, "Egress device not specified");
		goto out;
	} else if (dev->flags & IFF_LOOPBACK) {
		NL_SET_ERR_MSG(extack,
			       "Egress device can not be loopback device for this route");
		goto out;
	}

	/* if we did not check gw_addr above, do so now that the
	 * egress device has been resolved.
	 */
	if (need_addr_check &&
	    ipv6_chk_addr_and_flags(net, gw_addr, dev, skip_dev, 0, 0)) {
		NL_SET_ERR_MSG(extack, "Gateway can not be a local address");
		goto out;
	}

	err = 0;
out:
	return err;
}

static bool fib6_is_reject(u32 flags, struct net_device *dev, int addr_type)
{
	if ((flags & RTF_REJECT) ||
	    (dev && (dev->flags & IFF_LOOPBACK) &&
	     !(addr_type & IPV6_ADDR_LOOPBACK) &&
	     !(flags & RTF_LOCAL)))
		return true;

	return false;
}

int fib6_nh_init(struct net *net, struct fib6_nh *fib6_nh,
		 struct fib6_config *cfg, gfp_t gfp_flags,
		 struct netlink_ext_ack *extack)
{
	struct net_device *dev = NULL;
	struct inet6_dev *idev = NULL;
	int addr_type;
	int err;

	fib6_nh->fib_nh_family = AF_INET6;
#ifdef CONFIG_IPV6_ROUTER_PREF
	fib6_nh->last_probe = jiffies;
#endif

	err = -ENODEV;
	if (cfg->fc_ifindex) {
		dev = dev_get_by_index(net, cfg->fc_ifindex);
		if (!dev)
			goto out;
		idev = in6_dev_get(dev);
		if (!idev)
			goto out;
	}

	if (cfg->fc_flags & RTNH_F_ONLINK) {
		if (!dev) {
			NL_SET_ERR_MSG(extack,
				       "Nexthop device required for onlink");
			goto out;
		}

		if (!(dev->flags & IFF_UP)) {
			NL_SET_ERR_MSG(extack, "Nexthop device is not up");
			err = -ENETDOWN;
			goto out;
		}

		fib6_nh->fib_nh_flags |= RTNH_F_ONLINK;
	}

	fib6_nh->fib_nh_weight = 1;

	/* We cannot add true routes via loopback here,
	 * they would result in kernel looping; promote them to reject routes
	 */
	addr_type = ipv6_addr_type(&cfg->fc_dst);
	if (fib6_is_reject(cfg->fc_flags, dev, addr_type)) {
		/* hold loopback dev/idev if we haven't done so. */
		if (dev != net->loopback_dev) {
			if (dev) {
				dev_put(dev);
				in6_dev_put(idev);
			}
			dev = net->loopback_dev;
			dev_hold(dev);
			idev = in6_dev_get(dev);
			if (!idev) {
				err = -ENODEV;
				goto out;
			}
		}
		goto pcpu_alloc;
	}

	if (cfg->fc_flags & RTF_GATEWAY) {
		err = ip6_validate_gw(net, cfg, &dev, &idev, extack);
		if (err)
			goto out;

		fib6_nh->fib_nh_gw6 = cfg->fc_gateway;
		fib6_nh->fib_nh_gw_family = AF_INET6;
	}

	err = -ENODEV;
	if (!dev)
		goto out;

	if (idev->cnf.disable_ipv6) {
		NL_SET_ERR_MSG(extack, "IPv6 is disabled on nexthop device");
		err = -EACCES;
		goto out;
	}

	if (!(dev->flags & IFF_UP) && !cfg->fc_ignore_dev_down) {
		NL_SET_ERR_MSG(extack, "Nexthop device is not up");
		err = -ENETDOWN;
		goto out;
	}

	if (!(cfg->fc_flags & (RTF_LOCAL | RTF_ANYCAST)) &&
	    !netif_carrier_ok(dev))
		fib6_nh->fib_nh_flags |= RTNH_F_LINKDOWN;

	err = fib_nh_common_init(&fib6_nh->nh_common, cfg->fc_encap,
				 cfg->fc_encap_type, cfg, gfp_flags, extack);
	if (err)
		goto out;

pcpu_alloc:
	fib6_nh->rt6i_pcpu = alloc_percpu_gfp(struct rt6_info *, gfp_flags);
	if (!fib6_nh->rt6i_pcpu) {
		err = -ENOMEM;
		goto out;
	}

	fib6_nh->fib_nh_dev = dev;
	fib6_nh->fib_nh_oif = dev->ifindex;
	err = 0;
out:
	if (idev)
		in6_dev_put(idev);

	if (err) {
		lwtstate_put(fib6_nh->fib_nh_lws);
		fib6_nh->fib_nh_lws = NULL;
		if (dev)
			dev_put(dev);
	}

	return err;
}

void fib6_nh_release(struct fib6_nh *fib6_nh)
{
	struct rt6_exception_bucket *bucket;

	rcu_read_lock();

	fib6_nh_flush_exceptions(fib6_nh, NULL);
	bucket = fib6_nh_get_excptn_bucket(fib6_nh, NULL);
	if (bucket) {
		rcu_assign_pointer(fib6_nh->rt6i_exception_bucket, NULL);
		kfree(bucket);
	}

	rcu_read_unlock();

	if (fib6_nh->rt6i_pcpu) {
		int cpu;

		for_each_possible_cpu(cpu) {
			struct rt6_info **ppcpu_rt;
			struct rt6_info *pcpu_rt;

			ppcpu_rt = per_cpu_ptr(fib6_nh->rt6i_pcpu, cpu);
			pcpu_rt = *ppcpu_rt;
			if (pcpu_rt) {
				dst_dev_put(&pcpu_rt->dst);
				dst_release(&pcpu_rt->dst);
				*ppcpu_rt = NULL;
			}
		}

		free_percpu(fib6_nh->rt6i_pcpu);
	}

	fib_nh_common_release(&fib6_nh->nh_common);
}

static struct fib6_info *ip6_route_info_create(struct fib6_config *cfg,
					      gfp_t gfp_flags,
					      struct netlink_ext_ack *extack)
{
	struct net *net = cfg->fc_nlinfo.nl_net;
	struct fib6_info *rt = NULL;
	struct nexthop *nh = NULL;
	struct fib6_table *table;
	struct fib6_nh *fib6_nh;
	int err = -EINVAL;
	int addr_type;

	/* RTF_PCPU is an internal flag; can not be set by userspace */
	if (cfg->fc_flags & RTF_PCPU) {
		NL_SET_ERR_MSG(extack, "Userspace can not set RTF_PCPU");
		goto out;
	}

	/* RTF_CACHE is an internal flag; can not be set by userspace */
	if (cfg->fc_flags & RTF_CACHE) {
		NL_SET_ERR_MSG(extack, "Userspace can not set RTF_CACHE");
		goto out;
	}

	if (cfg->fc_type > RTN_MAX) {
		NL_SET_ERR_MSG(extack, "Invalid route type");
		goto out;
	}

	if (cfg->fc_dst_len > 128) {
		NL_SET_ERR_MSG(extack, "Invalid prefix length");
		goto out;
	}
	if (cfg->fc_src_len > 128) {
		NL_SET_ERR_MSG(extack, "Invalid source address length");
		goto out;
	}
#ifndef CONFIG_IPV6_SUBTREES
	if (cfg->fc_src_len) {
		NL_SET_ERR_MSG(extack,
			       "Specifying source address requires IPV6_SUBTREES to be enabled");
		goto out;
	}
#endif
	if (cfg->fc_nh_id) {
		nh = nexthop_find_by_id(net, cfg->fc_nh_id);
		if (!nh) {
			NL_SET_ERR_MSG(extack, "Nexthop id does not exist");
			goto out;
		}
		err = fib6_check_nexthop(nh, cfg, extack);
		if (err)
			goto out;
	}

	err = -ENOBUFS;
	if (cfg->fc_nlinfo.nlh &&
	    !(cfg->fc_nlinfo.nlh->nlmsg_flags & NLM_F_CREATE)) {
		table = fib6_get_table(net, cfg->fc_table);
		if (!table) {
			pr_warn("NLM_F_CREATE should be specified when creating new route\n");
			table = fib6_new_table(net, cfg->fc_table);
		}
	} else {
		table = fib6_new_table(net, cfg->fc_table);
	}

	if (!table)
		goto out;

	err = -ENOMEM;
	rt = fib6_info_alloc(gfp_flags, !nh);
	if (!rt)
		goto out;

<<<<<<< HEAD
#ifdef CONFIG_IPV6_ROUTER_PREF
	rt->last_probe = jiffies;
#endif
=======
	rt->fib6_metrics = ip_fib_metrics_init(net, cfg->fc_mx, cfg->fc_mx_len,
					       extack);
	if (IS_ERR(rt->fib6_metrics)) {
		err = PTR_ERR(rt->fib6_metrics);
		/* Do not leave garbage there. */
		rt->fib6_metrics = (struct dst_metrics *)&dst_default_metrics;
		goto out;
	}

>>>>>>> f7688b48
	if (cfg->fc_flags & RTF_ADDRCONF)
		rt->dst_nocount = true;

	if (cfg->fc_flags & RTF_EXPIRES)
		fib6_set_expires(rt, jiffies +
				clock_t_to_jiffies(cfg->fc_expires));
	else
		fib6_clean_expires(rt);

	if (cfg->fc_protocol == RTPROT_UNSPEC)
		cfg->fc_protocol = RTPROT_BOOT;
	rt->fib6_protocol = cfg->fc_protocol;

	rt->fib6_table = table;
	rt->fib6_metric = cfg->fc_metric;
	rt->fib6_type = cfg->fc_type ? : RTN_UNICAST;
	rt->fib6_flags = cfg->fc_flags & ~RTF_GATEWAY;

	ipv6_addr_prefix(&rt->fib6_dst.addr, &cfg->fc_dst, cfg->fc_dst_len);
	rt->fib6_dst.plen = cfg->fc_dst_len;
	if (rt->fib6_dst.plen == 128)
		rt->dst_host = true;

#ifdef CONFIG_IPV6_SUBTREES
	ipv6_addr_prefix(&rt->fib6_src.addr, &cfg->fc_src, cfg->fc_src_len);
	rt->fib6_src.plen = cfg->fc_src_len;
#endif
<<<<<<< HEAD

	rt->fib6_metric = cfg->fc_metric;
	rt->fib6_nh.nh_weight = 1;

	rt->fib6_type = cfg->fc_type ? : RTN_UNICAST;

	/* We cannot add true routes via loopback here,
	   they would result in kernel looping; promote them to reject routes
	 */
	if ((cfg->fc_flags & RTF_REJECT) ||
	    (dev && (dev->flags & IFF_LOOPBACK) &&
	     !(addr_type & IPV6_ADDR_LOOPBACK) &&
	     !(cfg->fc_flags & RTF_LOCAL))) {
		/* hold loopback dev/idev if we haven't done so. */
		if (dev != net->loopback_dev) {
			if (dev) {
				dev_put(dev);
				in6_dev_put(idev);
			}
			dev = net->loopback_dev;
			dev_hold(dev);
			idev = in6_dev_get(dev);
			if (!idev) {
				err = -ENODEV;
				goto out;
			}
=======
	if (nh) {
		if (!nexthop_get(nh)) {
			NL_SET_ERR_MSG(extack, "Nexthop has been deleted");
			goto out;
>>>>>>> f7688b48
		}
		if (rt->fib6_src.plen) {
			NL_SET_ERR_MSG(extack, "Nexthops can not be used with source routing");
			goto out;
		}
		rt->nh = nh;
		fib6_nh = nexthop_fib6_nh(rt->nh);
	} else {
		err = fib6_nh_init(net, rt->fib6_nh, cfg, gfp_flags, extack);
		if (err)
			goto out;

		fib6_nh = rt->fib6_nh;

		/* We cannot add true routes via loopback here, they would
		 * result in kernel looping; promote them to reject routes
		 */
		addr_type = ipv6_addr_type(&cfg->fc_dst);
		if (fib6_is_reject(cfg->fc_flags, rt->fib6_nh->fib_nh_dev,
				   addr_type))
			rt->fib6_flags = RTF_REJECT | RTF_NONEXTHOP;
	}

	if (!ipv6_addr_any(&cfg->fc_prefsrc)) {
		struct net_device *dev = fib6_nh->fib_nh_dev;

		if (!ipv6_chk_addr(net, &cfg->fc_prefsrc, dev, 0)) {
			NL_SET_ERR_MSG(extack, "Invalid source address");
			err = -EINVAL;
			goto out;
		}
		rt->fib6_prefsrc.addr = cfg->fc_prefsrc;
		rt->fib6_prefsrc.plen = 128;
	} else
		rt->fib6_prefsrc.plen = 0;

	return rt;
out:
	fib6_info_release(rt);
	return ERR_PTR(err);
}

int ip6_route_add(struct fib6_config *cfg, gfp_t gfp_flags,
		  struct netlink_ext_ack *extack)
{
	struct fib6_info *rt;
	int err;

	rt = ip6_route_info_create(cfg, gfp_flags, extack);
	if (IS_ERR(rt))
		return PTR_ERR(rt);

	err = __ip6_ins_rt(rt, &cfg->fc_nlinfo, extack);
	fib6_info_release(rt);

	return err;
}

static int __ip6_del_rt(struct fib6_info *rt, struct nl_info *info)
{
	struct net *net = info->nl_net;
	struct fib6_table *table;
	int err;

	if (rt == net->ipv6.fib6_null_entry) {
		err = -ENOENT;
		goto out;
	}

	table = rt->fib6_table;
	spin_lock_bh(&table->tb6_lock);
	err = fib6_del(rt, info);
	spin_unlock_bh(&table->tb6_lock);

out:
	fib6_info_release(rt);
	return err;
}

int ip6_del_rt(struct net *net, struct fib6_info *rt)
{
	struct nl_info info = { .nl_net = net };

	return __ip6_del_rt(rt, &info);
}

static int __ip6_del_rt_siblings(struct fib6_info *rt, struct fib6_config *cfg)
{
	struct nl_info *info = &cfg->fc_nlinfo;
	struct net *net = info->nl_net;
	struct sk_buff *skb = NULL;
	struct fib6_table *table;
	int err = -ENOENT;

	if (rt == net->ipv6.fib6_null_entry)
		goto out_put;
	table = rt->fib6_table;
	spin_lock_bh(&table->tb6_lock);

	if (rt->fib6_nsiblings && cfg->fc_delete_all_nh) {
		struct fib6_info *sibling, *next_sibling;

		/* prefer to send a single notification with all hops */
		skb = nlmsg_new(rt6_nlmsg_size(rt), gfp_any());
		if (skb) {
			u32 seq = info->nlh ? info->nlh->nlmsg_seq : 0;

			if (rt6_fill_node(net, skb, rt, NULL,
					  NULL, NULL, 0, RTM_DELROUTE,
					  info->portid, seq, 0) < 0) {
				kfree_skb(skb);
				skb = NULL;
			} else
				info->skip_notify = 1;
		}

		info->skip_notify_kernel = 1;
		call_fib6_multipath_entry_notifiers(net,
						    FIB_EVENT_ENTRY_DEL,
						    rt,
						    rt->fib6_nsiblings,
						    NULL);
		list_for_each_entry_safe(sibling, next_sibling,
					 &rt->fib6_siblings,
					 fib6_siblings) {
			err = fib6_del(sibling, info);
			if (err)
				goto out_unlock;
		}
	}

	err = fib6_del(rt, info);
out_unlock:
	spin_unlock_bh(&table->tb6_lock);
out_put:
	fib6_info_release(rt);

	if (skb) {
		rtnl_notify(skb, net, info->portid, RTNLGRP_IPV6_ROUTE,
			    info->nlh, gfp_any());
	}
	return err;
}

static int __ip6_del_cached_rt(struct rt6_info *rt, struct fib6_config *cfg)
{
	int rc = -ESRCH;

	if (cfg->fc_ifindex && rt->dst.dev->ifindex != cfg->fc_ifindex)
		goto out;

	if (cfg->fc_flags & RTF_GATEWAY &&
	    !ipv6_addr_equal(&cfg->fc_gateway, &rt->rt6i_gateway))
		goto out;

	rc = rt6_remove_exception_rt(rt);
out:
	return rc;
}

static int ip6_del_cached_rt(struct fib6_config *cfg, struct fib6_info *rt,
			     struct fib6_nh *nh)
{
	struct fib6_result res = {
		.f6i = rt,
		.nh = nh,
	};
	struct rt6_info *rt_cache;

	rt_cache = rt6_find_cached_rt(&res, &cfg->fc_dst, &cfg->fc_src);
	if (rt_cache)
		return __ip6_del_cached_rt(rt_cache, cfg);

	return 0;
}

struct fib6_nh_del_cached_rt_arg {
	struct fib6_config *cfg;
	struct fib6_info *f6i;
};

static int fib6_nh_del_cached_rt(struct fib6_nh *nh, void *_arg)
{
	struct fib6_nh_del_cached_rt_arg *arg = _arg;
	int rc;

	rc = ip6_del_cached_rt(arg->cfg, arg->f6i, nh);
	return rc != -ESRCH ? rc : 0;
}

static int ip6_del_cached_rt_nh(struct fib6_config *cfg, struct fib6_info *f6i)
{
	struct fib6_nh_del_cached_rt_arg arg = {
		.cfg = cfg,
		.f6i = f6i
	};

	return nexthop_for_each_fib6_nh(f6i->nh, fib6_nh_del_cached_rt, &arg);
}

static int ip6_route_del(struct fib6_config *cfg,
			 struct netlink_ext_ack *extack)
{
	struct fib6_table *table;
	struct fib6_info *rt;
	struct fib6_node *fn;
	int err = -ESRCH;

	table = fib6_get_table(cfg->fc_nlinfo.nl_net, cfg->fc_table);
	if (!table) {
		NL_SET_ERR_MSG(extack, "FIB table does not exist");
		return err;
	}

	rcu_read_lock();

	fn = fib6_locate(&table->tb6_root,
			 &cfg->fc_dst, cfg->fc_dst_len,
			 &cfg->fc_src, cfg->fc_src_len,
			 !(cfg->fc_flags & RTF_CACHE));

	if (fn) {
		for_each_fib6_node_rt_rcu(fn) {
			struct fib6_nh *nh;

			if (rt->nh && cfg->fc_nh_id &&
			    rt->nh->id != cfg->fc_nh_id)
				continue;

			if (cfg->fc_flags & RTF_CACHE) {
				int rc = 0;

				if (rt->nh) {
					rc = ip6_del_cached_rt_nh(cfg, rt);
				} else if (cfg->fc_nh_id) {
					continue;
				} else {
					nh = rt->fib6_nh;
					rc = ip6_del_cached_rt(cfg, rt, nh);
				}
				if (rc != -ESRCH) {
					rcu_read_unlock();
					return rc;
				}
				continue;
			}

			if (cfg->fc_metric && cfg->fc_metric != rt->fib6_metric)
				continue;
			if (cfg->fc_protocol &&
			    cfg->fc_protocol != rt->fib6_protocol)
				continue;

			if (rt->nh) {
				if (!fib6_info_hold_safe(rt))
					continue;
				rcu_read_unlock();

				return __ip6_del_rt(rt, &cfg->fc_nlinfo);
			}
			if (cfg->fc_nh_id)
				continue;

			nh = rt->fib6_nh;
			if (cfg->fc_ifindex &&
			    (!nh->fib_nh_dev ||
			     nh->fib_nh_dev->ifindex != cfg->fc_ifindex))
				continue;
			if (cfg->fc_flags & RTF_GATEWAY &&
			    !ipv6_addr_equal(&cfg->fc_gateway, &nh->fib_nh_gw6))
				continue;
			if (!fib6_info_hold_safe(rt))
				continue;
			rcu_read_unlock();

			/* if gateway was specified only delete the one hop */
			if (cfg->fc_flags & RTF_GATEWAY)
				return __ip6_del_rt(rt, &cfg->fc_nlinfo);

			return __ip6_del_rt_siblings(rt, cfg);
		}
	}
	rcu_read_unlock();

	return err;
}

static void rt6_do_redirect(struct dst_entry *dst, struct sock *sk, struct sk_buff *skb)
{
	struct netevent_redirect netevent;
	struct rt6_info *rt, *nrt = NULL;
	struct fib6_result res = {};
	struct ndisc_options ndopts;
	struct inet6_dev *in6_dev;
	struct neighbour *neigh;
	struct rd_msg *msg;
	int optlen, on_link;
	u8 *lladdr;

	optlen = skb_tail_pointer(skb) - skb_transport_header(skb);
	optlen -= sizeof(*msg);

	if (optlen < 0) {
		net_dbg_ratelimited("rt6_do_redirect: packet too short\n");
		return;
	}

	msg = (struct rd_msg *)icmp6_hdr(skb);

	if (ipv6_addr_is_multicast(&msg->dest)) {
		net_dbg_ratelimited("rt6_do_redirect: destination address is multicast\n");
		return;
	}

	on_link = 0;
	if (ipv6_addr_equal(&msg->dest, &msg->target)) {
		on_link = 1;
	} else if (ipv6_addr_type(&msg->target) !=
		   (IPV6_ADDR_UNICAST|IPV6_ADDR_LINKLOCAL)) {
		net_dbg_ratelimited("rt6_do_redirect: target address is not link-local unicast\n");
		return;
	}

	in6_dev = __in6_dev_get(skb->dev);
	if (!in6_dev)
		return;
	if (in6_dev->cnf.forwarding || !in6_dev->cnf.accept_redirects)
		return;

	/* RFC2461 8.1:
	 *	The IP source address of the Redirect MUST be the same as the current
	 *	first-hop router for the specified ICMP Destination Address.
	 */

	if (!ndisc_parse_options(skb->dev, msg->opt, optlen, &ndopts)) {
		net_dbg_ratelimited("rt6_redirect: invalid ND options\n");
		return;
	}

	lladdr = NULL;
	if (ndopts.nd_opts_tgt_lladdr) {
		lladdr = ndisc_opt_addr_data(ndopts.nd_opts_tgt_lladdr,
					     skb->dev);
		if (!lladdr) {
			net_dbg_ratelimited("rt6_redirect: invalid link-layer address length\n");
			return;
		}
	}

	rt = (struct rt6_info *) dst;
	if (rt->rt6i_flags & RTF_REJECT) {
		net_dbg_ratelimited("rt6_redirect: source isn't a valid nexthop for redirect target\n");
		return;
	}

	/* Redirect received -> path was valid.
	 * Look, redirects are sent only in response to data packets,
	 * so that this nexthop apparently is reachable. --ANK
	 */
	dst_confirm_neigh(&rt->dst, &ipv6_hdr(skb)->saddr);

	neigh = __neigh_lookup(&nd_tbl, &msg->target, skb->dev, 1);
	if (!neigh)
		return;

	/*
	 *	We have finally decided to accept it.
	 */

	ndisc_update(skb->dev, neigh, lladdr, NUD_STALE,
		     NEIGH_UPDATE_F_WEAK_OVERRIDE|
		     NEIGH_UPDATE_F_OVERRIDE|
		     (on_link ? 0 : (NEIGH_UPDATE_F_OVERRIDE_ISROUTER|
				     NEIGH_UPDATE_F_ISROUTER)),
		     NDISC_REDIRECT, &ndopts);

	rcu_read_lock();
<<<<<<< HEAD
	from = rcu_dereference(rt->from);
	if (!from)
		goto out;
=======
	res.f6i = rcu_dereference(rt->from);
	if (!res.f6i)
		goto out;

	if (res.f6i->nh) {
		struct fib6_nh_match_arg arg = {
			.dev = dst->dev,
			.gw = &rt->rt6i_gateway,
		};

		nexthop_for_each_fib6_nh(res.f6i->nh,
					 fib6_nh_find_match, &arg);

		/* fib6_info uses a nexthop that does not have fib6_nh
		 * using the dst->dev. Should be impossible
		 */
		if (!arg.match)
			goto out;
		res.nh = arg.match;
	} else {
		res.nh = res.f6i->fib6_nh;
	}
>>>>>>> f7688b48

	res.fib6_flags = res.f6i->fib6_flags;
	res.fib6_type = res.f6i->fib6_type;
	nrt = ip6_rt_cache_alloc(&res, &msg->dest, NULL);
	if (!nrt)
		goto out;

	nrt->rt6i_flags = RTF_GATEWAY|RTF_UP|RTF_DYNAMIC|RTF_CACHE;
	if (on_link)
		nrt->rt6i_flags &= ~RTF_GATEWAY;

	nrt->rt6i_gateway = *(struct in6_addr *)neigh->primary_key;

	/* rt6_insert_exception() will take care of duplicated exceptions */
<<<<<<< HEAD
	if (rt6_insert_exception(nrt, from)) {
=======
	if (rt6_insert_exception(nrt, &res)) {
>>>>>>> f7688b48
		dst_release_immediate(&nrt->dst);
		goto out;
	}

	netevent.old = &rt->dst;
	netevent.new = &nrt->dst;
	netevent.daddr = &msg->dest;
	netevent.neigh = neigh;
	call_netevent_notifiers(NETEVENT_REDIRECT, &netevent);

out:
	rcu_read_unlock();
	neigh_release(neigh);
}

#ifdef CONFIG_IPV6_ROUTE_INFO
static struct fib6_info *rt6_get_route_info(struct net *net,
					   const struct in6_addr *prefix, int prefixlen,
					   const struct in6_addr *gwaddr,
					   struct net_device *dev)
{
	u32 tb_id = l3mdev_fib_table(dev) ? : RT6_TABLE_INFO;
	int ifindex = dev->ifindex;
	struct fib6_node *fn;
	struct fib6_info *rt = NULL;
	struct fib6_table *table;

	table = fib6_get_table(net, tb_id);
	if (!table)
		return NULL;

	rcu_read_lock();
	fn = fib6_locate(&table->tb6_root, prefix, prefixlen, NULL, 0, true);
	if (!fn)
		goto out;

	for_each_fib6_node_rt_rcu(fn) {
		/* these routes do not use nexthops */
		if (rt->nh)
			continue;
		if (rt->fib6_nh->fib_nh_dev->ifindex != ifindex)
			continue;
		if (!(rt->fib6_flags & RTF_ROUTEINFO) ||
		    !rt->fib6_nh->fib_nh_gw_family)
			continue;
		if (!ipv6_addr_equal(&rt->fib6_nh->fib_nh_gw6, gwaddr))
			continue;
		if (!fib6_info_hold_safe(rt))
			continue;
		break;
	}
out:
	rcu_read_unlock();
	return rt;
}

static struct fib6_info *rt6_add_route_info(struct net *net,
					   const struct in6_addr *prefix, int prefixlen,
					   const struct in6_addr *gwaddr,
					   struct net_device *dev,
					   unsigned int pref)
{
	struct fib6_config cfg = {
		.fc_metric	= IP6_RT_PRIO_USER,
		.fc_ifindex	= dev->ifindex,
		.fc_dst_len	= prefixlen,
		.fc_flags	= RTF_GATEWAY | RTF_ADDRCONF | RTF_ROUTEINFO |
				  RTF_UP | RTF_PREF(pref),
		.fc_protocol = RTPROT_RA,
		.fc_type = RTN_UNICAST,
		.fc_nlinfo.portid = 0,
		.fc_nlinfo.nlh = NULL,
		.fc_nlinfo.nl_net = net,
	};

	cfg.fc_table = l3mdev_fib_table(dev) ? : RT6_TABLE_INFO,
	cfg.fc_dst = *prefix;
	cfg.fc_gateway = *gwaddr;

	/* We should treat it as a default route if prefix length is 0. */
	if (!prefixlen)
		cfg.fc_flags |= RTF_DEFAULT;

	ip6_route_add(&cfg, GFP_ATOMIC, NULL);

	return rt6_get_route_info(net, prefix, prefixlen, gwaddr, dev);
}
#endif

struct fib6_info *rt6_get_dflt_router(struct net *net,
				     const struct in6_addr *addr,
				     struct net_device *dev)
{
	u32 tb_id = l3mdev_fib_table(dev) ? : RT6_TABLE_DFLT;
	struct fib6_info *rt;
	struct fib6_table *table;

	table = fib6_get_table(net, tb_id);
	if (!table)
		return NULL;

	rcu_read_lock();
	for_each_fib6_node_rt_rcu(&table->tb6_root) {
		struct fib6_nh *nh;

		/* RA routes do not use nexthops */
		if (rt->nh)
			continue;

		nh = rt->fib6_nh;
		if (dev == nh->fib_nh_dev &&
		    ((rt->fib6_flags & (RTF_ADDRCONF | RTF_DEFAULT)) == (RTF_ADDRCONF | RTF_DEFAULT)) &&
		    ipv6_addr_equal(&nh->fib_nh_gw6, addr))
			break;
	}
	if (rt && !fib6_info_hold_safe(rt))
		rt = NULL;
	rcu_read_unlock();
	return rt;
}

struct fib6_info *rt6_add_dflt_router(struct net *net,
				     const struct in6_addr *gwaddr,
				     struct net_device *dev,
				     unsigned int pref)
{
	struct fib6_config cfg = {
		.fc_table	= l3mdev_fib_table(dev) ? : RT6_TABLE_DFLT,
		.fc_metric	= IP6_RT_PRIO_USER,
		.fc_ifindex	= dev->ifindex,
		.fc_flags	= RTF_GATEWAY | RTF_ADDRCONF | RTF_DEFAULT |
				  RTF_UP | RTF_EXPIRES | RTF_PREF(pref),
		.fc_protocol = RTPROT_RA,
		.fc_type = RTN_UNICAST,
		.fc_nlinfo.portid = 0,
		.fc_nlinfo.nlh = NULL,
		.fc_nlinfo.nl_net = net,
	};

	cfg.fc_gateway = *gwaddr;

	if (!ip6_route_add(&cfg, GFP_ATOMIC, NULL)) {
		struct fib6_table *table;

		table = fib6_get_table(dev_net(dev), cfg.fc_table);
		if (table)
			table->flags |= RT6_TABLE_HAS_DFLT_ROUTER;
	}

	return rt6_get_dflt_router(net, gwaddr, dev);
}

static void __rt6_purge_dflt_routers(struct net *net,
				     struct fib6_table *table)
{
	struct fib6_info *rt;

restart:
	rcu_read_lock();
	for_each_fib6_node_rt_rcu(&table->tb6_root) {
		struct net_device *dev = fib6_info_nh_dev(rt);
		struct inet6_dev *idev = dev ? __in6_dev_get(dev) : NULL;

		if (rt->fib6_flags & (RTF_DEFAULT | RTF_ADDRCONF) &&
		    (!idev || idev->cnf.accept_ra != 2) &&
		    fib6_info_hold_safe(rt)) {
			rcu_read_unlock();
			ip6_del_rt(net, rt);
			goto restart;
		}
	}
	rcu_read_unlock();

	table->flags &= ~RT6_TABLE_HAS_DFLT_ROUTER;
}

void rt6_purge_dflt_routers(struct net *net)
{
	struct fib6_table *table;
	struct hlist_head *head;
	unsigned int h;

	rcu_read_lock();

	for (h = 0; h < FIB6_TABLE_HASHSZ; h++) {
		head = &net->ipv6.fib_table_hash[h];
		hlist_for_each_entry_rcu(table, head, tb6_hlist) {
			if (table->flags & RT6_TABLE_HAS_DFLT_ROUTER)
				__rt6_purge_dflt_routers(net, table);
		}
	}

	rcu_read_unlock();
}

static void rtmsg_to_fib6_config(struct net *net,
				 struct in6_rtmsg *rtmsg,
				 struct fib6_config *cfg)
{
	*cfg = (struct fib6_config){
		.fc_table = l3mdev_fib_table_by_index(net, rtmsg->rtmsg_ifindex) ?
			 : RT6_TABLE_MAIN,
		.fc_ifindex = rtmsg->rtmsg_ifindex,
		.fc_metric = rtmsg->rtmsg_metric ? : IP6_RT_PRIO_USER,
		.fc_expires = rtmsg->rtmsg_info,
		.fc_dst_len = rtmsg->rtmsg_dst_len,
		.fc_src_len = rtmsg->rtmsg_src_len,
		.fc_flags = rtmsg->rtmsg_flags,
		.fc_type = rtmsg->rtmsg_type,

		.fc_nlinfo.nl_net = net,

		.fc_dst = rtmsg->rtmsg_dst,
		.fc_src = rtmsg->rtmsg_src,
		.fc_gateway = rtmsg->rtmsg_gateway,
	};
}

int ipv6_route_ioctl(struct net *net, unsigned int cmd, void __user *arg)
{
	struct fib6_config cfg;
	struct in6_rtmsg rtmsg;
	int err;

	switch (cmd) {
	case SIOCADDRT:		/* Add a route */
	case SIOCDELRT:		/* Delete a route */
		if (!ns_capable(net->user_ns, CAP_NET_ADMIN))
			return -EPERM;
		err = copy_from_user(&rtmsg, arg,
				     sizeof(struct in6_rtmsg));
		if (err)
			return -EFAULT;

		rtmsg_to_fib6_config(net, &rtmsg, &cfg);

		rtnl_lock();
		switch (cmd) {
		case SIOCADDRT:
			err = ip6_route_add(&cfg, GFP_KERNEL, NULL);
			break;
		case SIOCDELRT:
			err = ip6_route_del(&cfg, NULL);
			break;
		default:
			err = -EINVAL;
		}
		rtnl_unlock();

		return err;
	}

	return -EINVAL;
}

/*
 *	Drop the packet on the floor
 */

static int ip6_pkt_drop(struct sk_buff *skb, u8 code, int ipstats_mib_noroutes)
{
	struct dst_entry *dst = skb_dst(skb);
	struct net *net = dev_net(dst->dev);
	struct inet6_dev *idev;
	int type;

	if (netif_is_l3_master(skb->dev) &&
	    dst->dev == net->loopback_dev)
		idev = __in6_dev_get_safely(dev_get_by_index_rcu(net, IP6CB(skb)->iif));
	else
		idev = ip6_dst_idev(dst);

	switch (ipstats_mib_noroutes) {
	case IPSTATS_MIB_INNOROUTES:
		type = ipv6_addr_type(&ipv6_hdr(skb)->daddr);
		if (type == IPV6_ADDR_ANY) {
			IP6_INC_STATS(net, idev, IPSTATS_MIB_INADDRERRORS);
			break;
		}
		/* FALLTHROUGH */
	case IPSTATS_MIB_OUTNOROUTES:
		IP6_INC_STATS(net, idev, ipstats_mib_noroutes);
		break;
	}

	/* Start over by dropping the dst for l3mdev case */
	if (netif_is_l3_master(skb->dev))
		skb_dst_drop(skb);

	icmpv6_send(skb, ICMPV6_DEST_UNREACH, code, 0);
	kfree_skb(skb);
	return 0;
}

static int ip6_pkt_discard(struct sk_buff *skb)
{
	return ip6_pkt_drop(skb, ICMPV6_NOROUTE, IPSTATS_MIB_INNOROUTES);
}

static int ip6_pkt_discard_out(struct net *net, struct sock *sk, struct sk_buff *skb)
{
	skb->dev = skb_dst(skb)->dev;
	return ip6_pkt_drop(skb, ICMPV6_NOROUTE, IPSTATS_MIB_OUTNOROUTES);
}

static int ip6_pkt_prohibit(struct sk_buff *skb)
{
	return ip6_pkt_drop(skb, ICMPV6_ADM_PROHIBITED, IPSTATS_MIB_INNOROUTES);
}

static int ip6_pkt_prohibit_out(struct net *net, struct sock *sk, struct sk_buff *skb)
{
	skb->dev = skb_dst(skb)->dev;
	return ip6_pkt_drop(skb, ICMPV6_ADM_PROHIBITED, IPSTATS_MIB_OUTNOROUTES);
}

/*
 *	Allocate a dst for local (unicast / anycast) address.
 */

struct fib6_info *addrconf_f6i_alloc(struct net *net,
				     struct inet6_dev *idev,
				     const struct in6_addr *addr,
				     bool anycast, gfp_t gfp_flags)
{
	struct fib6_config cfg = {
		.fc_table = l3mdev_fib_table(idev->dev) ? : RT6_TABLE_LOCAL,
		.fc_ifindex = idev->dev->ifindex,
		.fc_flags = RTF_UP | RTF_NONEXTHOP,
		.fc_dst = *addr,
		.fc_dst_len = 128,
		.fc_protocol = RTPROT_KERNEL,
		.fc_nlinfo.nl_net = net,
		.fc_ignore_dev_down = true,
	};
	struct fib6_info *f6i;

	if (anycast) {
		cfg.fc_type = RTN_ANYCAST;
		cfg.fc_flags |= RTF_ANYCAST;
	} else {
		cfg.fc_type = RTN_LOCAL;
		cfg.fc_flags |= RTF_LOCAL;
	}

	f6i = ip6_route_info_create(&cfg, gfp_flags, NULL);
	if (!IS_ERR(f6i))
		f6i->dst_nocount = true;
	return f6i;
}

/* remove deleted ip from prefsrc entries */
struct arg_dev_net_ip {
	struct net_device *dev;
	struct net *net;
	struct in6_addr *addr;
};

static int fib6_remove_prefsrc(struct fib6_info *rt, void *arg)
{
	struct net_device *dev = ((struct arg_dev_net_ip *)arg)->dev;
	struct net *net = ((struct arg_dev_net_ip *)arg)->net;
	struct in6_addr *addr = ((struct arg_dev_net_ip *)arg)->addr;

	if (!rt->nh &&
	    ((void *)rt->fib6_nh->fib_nh_dev == dev || !dev) &&
	    rt != net->ipv6.fib6_null_entry &&
	    ipv6_addr_equal(addr, &rt->fib6_prefsrc.addr)) {
		spin_lock_bh(&rt6_exception_lock);
		/* remove prefsrc entry */
		rt->fib6_prefsrc.plen = 0;
		spin_unlock_bh(&rt6_exception_lock);
	}
	return 0;
}

void rt6_remove_prefsrc(struct inet6_ifaddr *ifp)
{
	struct net *net = dev_net(ifp->idev->dev);
	struct arg_dev_net_ip adni = {
		.dev = ifp->idev->dev,
		.net = net,
		.addr = &ifp->addr,
	};
	fib6_clean_all(net, fib6_remove_prefsrc, &adni);
}

#define RTF_RA_ROUTER		(RTF_ADDRCONF | RTF_DEFAULT)

/* Remove routers and update dst entries when gateway turn into host. */
static int fib6_clean_tohost(struct fib6_info *rt, void *arg)
{
	struct in6_addr *gateway = (struct in6_addr *)arg;
	struct fib6_nh *nh;

	/* RA routes do not use nexthops */
	if (rt->nh)
		return 0;

	nh = rt->fib6_nh;
	if (((rt->fib6_flags & RTF_RA_ROUTER) == RTF_RA_ROUTER) &&
	    nh->fib_nh_gw_family && ipv6_addr_equal(gateway, &nh->fib_nh_gw6))
		return -1;

	/* Further clean up cached routes in exception table.
	 * This is needed because cached route may have a different
	 * gateway than its 'parent' in the case of an ip redirect.
	 */
	fib6_nh_exceptions_clean_tohost(nh, gateway);

	return 0;
}

void rt6_clean_tohost(struct net *net, struct in6_addr *gateway)
{
	fib6_clean_all(net, fib6_clean_tohost, gateway);
}

struct arg_netdev_event {
	const struct net_device *dev;
	union {
		unsigned char nh_flags;
		unsigned long event;
	};
};

static struct fib6_info *rt6_multipath_first_sibling(const struct fib6_info *rt)
{
	struct fib6_info *iter;
	struct fib6_node *fn;

	fn = rcu_dereference_protected(rt->fib6_node,
			lockdep_is_held(&rt->fib6_table->tb6_lock));
	iter = rcu_dereference_protected(fn->leaf,
			lockdep_is_held(&rt->fib6_table->tb6_lock));
	while (iter) {
		if (iter->fib6_metric == rt->fib6_metric &&
		    rt6_qualify_for_ecmp(iter))
			return iter;
		iter = rcu_dereference_protected(iter->fib6_next,
				lockdep_is_held(&rt->fib6_table->tb6_lock));
	}

	return NULL;
}

/* only called for fib entries with builtin fib6_nh */
static bool rt6_is_dead(const struct fib6_info *rt)
{
	if (rt->fib6_nh->fib_nh_flags & RTNH_F_DEAD ||
	    (rt->fib6_nh->fib_nh_flags & RTNH_F_LINKDOWN &&
	     ip6_ignore_linkdown(rt->fib6_nh->fib_nh_dev)))
		return true;

	return false;
}

static int rt6_multipath_total_weight(const struct fib6_info *rt)
{
	struct fib6_info *iter;
	int total = 0;

	if (!rt6_is_dead(rt))
		total += rt->fib6_nh->fib_nh_weight;

	list_for_each_entry(iter, &rt->fib6_siblings, fib6_siblings) {
		if (!rt6_is_dead(iter))
			total += iter->fib6_nh->fib_nh_weight;
	}

	return total;
}

static void rt6_upper_bound_set(struct fib6_info *rt, int *weight, int total)
{
	int upper_bound = -1;

	if (!rt6_is_dead(rt)) {
		*weight += rt->fib6_nh->fib_nh_weight;
		upper_bound = DIV_ROUND_CLOSEST_ULL((u64) (*weight) << 31,
						    total) - 1;
	}
	atomic_set(&rt->fib6_nh->fib_nh_upper_bound, upper_bound);
}

static void rt6_multipath_upper_bound_set(struct fib6_info *rt, int total)
{
	struct fib6_info *iter;
	int weight = 0;

	rt6_upper_bound_set(rt, &weight, total);

	list_for_each_entry(iter, &rt->fib6_siblings, fib6_siblings)
		rt6_upper_bound_set(iter, &weight, total);
}

void rt6_multipath_rebalance(struct fib6_info *rt)
{
	struct fib6_info *first;
	int total;

	/* In case the entire multipath route was marked for flushing,
	 * then there is no need to rebalance upon the removal of every
	 * sibling route.
	 */
	if (!rt->fib6_nsiblings || rt->should_flush)
		return;

	/* During lookup routes are evaluated in order, so we need to
	 * make sure upper bounds are assigned from the first sibling
	 * onwards.
	 */
	first = rt6_multipath_first_sibling(rt);
	if (WARN_ON_ONCE(!first))
		return;

	total = rt6_multipath_total_weight(first);
	rt6_multipath_upper_bound_set(first, total);
}

static int fib6_ifup(struct fib6_info *rt, void *p_arg)
{
	const struct arg_netdev_event *arg = p_arg;
	struct net *net = dev_net(arg->dev);

	if (rt != net->ipv6.fib6_null_entry && !rt->nh &&
	    rt->fib6_nh->fib_nh_dev == arg->dev) {
		rt->fib6_nh->fib_nh_flags &= ~arg->nh_flags;
		fib6_update_sernum_upto_root(net, rt);
		rt6_multipath_rebalance(rt);
	}

	return 0;
}

void rt6_sync_up(struct net_device *dev, unsigned char nh_flags)
{
	struct arg_netdev_event arg = {
		.dev = dev,
		{
			.nh_flags = nh_flags,
		},
	};

	if (nh_flags & RTNH_F_DEAD && netif_carrier_ok(dev))
		arg.nh_flags |= RTNH_F_LINKDOWN;

	fib6_clean_all(dev_net(dev), fib6_ifup, &arg);
}

/* only called for fib entries with inline fib6_nh */
static bool rt6_multipath_uses_dev(const struct fib6_info *rt,
				   const struct net_device *dev)
{
	struct fib6_info *iter;

	if (rt->fib6_nh->fib_nh_dev == dev)
		return true;
	list_for_each_entry(iter, &rt->fib6_siblings, fib6_siblings)
		if (iter->fib6_nh->fib_nh_dev == dev)
			return true;

	return false;
}

static void rt6_multipath_flush(struct fib6_info *rt)
{
	struct fib6_info *iter;

	rt->should_flush = 1;
	list_for_each_entry(iter, &rt->fib6_siblings, fib6_siblings)
		iter->should_flush = 1;
}

static unsigned int rt6_multipath_dead_count(const struct fib6_info *rt,
					     const struct net_device *down_dev)
{
	struct fib6_info *iter;
	unsigned int dead = 0;

	if (rt->fib6_nh->fib_nh_dev == down_dev ||
	    rt->fib6_nh->fib_nh_flags & RTNH_F_DEAD)
		dead++;
	list_for_each_entry(iter, &rt->fib6_siblings, fib6_siblings)
		if (iter->fib6_nh->fib_nh_dev == down_dev ||
		    iter->fib6_nh->fib_nh_flags & RTNH_F_DEAD)
			dead++;

	return dead;
}

static void rt6_multipath_nh_flags_set(struct fib6_info *rt,
				       const struct net_device *dev,
				       unsigned char nh_flags)
{
	struct fib6_info *iter;

	if (rt->fib6_nh->fib_nh_dev == dev)
		rt->fib6_nh->fib_nh_flags |= nh_flags;
	list_for_each_entry(iter, &rt->fib6_siblings, fib6_siblings)
		if (iter->fib6_nh->fib_nh_dev == dev)
			iter->fib6_nh->fib_nh_flags |= nh_flags;
}

/* called with write lock held for table with rt */
static int fib6_ifdown(struct fib6_info *rt, void *p_arg)
{
	const struct arg_netdev_event *arg = p_arg;
	const struct net_device *dev = arg->dev;
	struct net *net = dev_net(dev);

	if (rt == net->ipv6.fib6_null_entry || rt->nh)
		return 0;

	switch (arg->event) {
	case NETDEV_UNREGISTER:
		return rt->fib6_nh->fib_nh_dev == dev ? -1 : 0;
	case NETDEV_DOWN:
		if (rt->should_flush)
			return -1;
		if (!rt->fib6_nsiblings)
			return rt->fib6_nh->fib_nh_dev == dev ? -1 : 0;
		if (rt6_multipath_uses_dev(rt, dev)) {
			unsigned int count;

			count = rt6_multipath_dead_count(rt, dev);
			if (rt->fib6_nsiblings + 1 == count) {
				rt6_multipath_flush(rt);
				return -1;
			}
			rt6_multipath_nh_flags_set(rt, dev, RTNH_F_DEAD |
						   RTNH_F_LINKDOWN);
			fib6_update_sernum(net, rt);
			rt6_multipath_rebalance(rt);
		}
		return -2;
	case NETDEV_CHANGE:
		if (rt->fib6_nh->fib_nh_dev != dev ||
		    rt->fib6_flags & (RTF_LOCAL | RTF_ANYCAST))
			break;
		rt->fib6_nh->fib_nh_flags |= RTNH_F_LINKDOWN;
		rt6_multipath_rebalance(rt);
		break;
	}

	return 0;
}

void rt6_sync_down_dev(struct net_device *dev, unsigned long event)
{
	struct arg_netdev_event arg = {
		.dev = dev,
		{
			.event = event,
		},
	};
	struct net *net = dev_net(dev);

	if (net->ipv6.sysctl.skip_notify_on_dev_down)
		fib6_clean_all_skip_notify(net, fib6_ifdown, &arg);
	else
		fib6_clean_all(net, fib6_ifdown, &arg);
}

void rt6_disable_ip(struct net_device *dev, unsigned long event)
{
	rt6_sync_down_dev(dev, event);
	rt6_uncached_list_flush_dev(dev_net(dev), dev);
	neigh_ifdown(&nd_tbl, dev);
}

struct rt6_mtu_change_arg {
	struct net_device *dev;
	unsigned int mtu;
	struct fib6_info *f6i;
};

static int fib6_nh_mtu_change(struct fib6_nh *nh, void *_arg)
{
	struct rt6_mtu_change_arg *arg = (struct rt6_mtu_change_arg *)_arg;
	struct fib6_info *f6i = arg->f6i;

	/* For administrative MTU increase, there is no way to discover
	 * IPv6 PMTU increase, so PMTU increase should be updated here.
	 * Since RFC 1981 doesn't include administrative MTU increase
	 * update PMTU increase is a MUST. (i.e. jumbo frame)
	 */
	if (nh->fib_nh_dev == arg->dev) {
		struct inet6_dev *idev = __in6_dev_get(arg->dev);
		u32 mtu = f6i->fib6_pmtu;

		if (mtu >= arg->mtu ||
		    (mtu < arg->mtu && mtu == idev->cnf.mtu6))
			fib6_metric_set(f6i, RTAX_MTU, arg->mtu);

		spin_lock_bh(&rt6_exception_lock);
		rt6_exceptions_update_pmtu(idev, nh, arg->mtu);
		spin_unlock_bh(&rt6_exception_lock);
	}

	return 0;
}

static int rt6_mtu_change_route(struct fib6_info *f6i, void *p_arg)
{
	struct rt6_mtu_change_arg *arg = (struct rt6_mtu_change_arg *) p_arg;
	struct inet6_dev *idev;

	/* In IPv6 pmtu discovery is not optional,
	   so that RTAX_MTU lock cannot disable it.
	   We still use this lock to block changes
	   caused by addrconf/ndisc.
	*/

	idev = __in6_dev_get(arg->dev);
	if (!idev)
		return 0;

	if (fib6_metric_locked(f6i, RTAX_MTU))
		return 0;

	arg->f6i = f6i;
	if (f6i->nh) {
		/* fib6_nh_mtu_change only returns 0, so this is safe */
		return nexthop_for_each_fib6_nh(f6i->nh, fib6_nh_mtu_change,
						arg);
	}

	return fib6_nh_mtu_change(f6i->fib6_nh, arg);
}

void rt6_mtu_change(struct net_device *dev, unsigned int mtu)
{
	struct rt6_mtu_change_arg arg = {
		.dev = dev,
		.mtu = mtu,
	};

	fib6_clean_all(dev_net(dev), rt6_mtu_change_route, &arg);
}

static const struct nla_policy rtm_ipv6_policy[RTA_MAX+1] = {
	[RTA_UNSPEC]		= { .strict_start_type = RTA_DPORT + 1 },
	[RTA_GATEWAY]           = { .len = sizeof(struct in6_addr) },
	[RTA_PREFSRC]		= { .len = sizeof(struct in6_addr) },
	[RTA_OIF]               = { .type = NLA_U32 },
	[RTA_IIF]		= { .type = NLA_U32 },
	[RTA_PRIORITY]          = { .type = NLA_U32 },
	[RTA_METRICS]           = { .type = NLA_NESTED },
	[RTA_MULTIPATH]		= { .len = sizeof(struct rtnexthop) },
	[RTA_PREF]              = { .type = NLA_U8 },
	[RTA_ENCAP_TYPE]	= { .type = NLA_U16 },
	[RTA_ENCAP]		= { .type = NLA_NESTED },
	[RTA_EXPIRES]		= { .type = NLA_U32 },
	[RTA_UID]		= { .type = NLA_U32 },
	[RTA_MARK]		= { .type = NLA_U32 },
	[RTA_TABLE]		= { .type = NLA_U32 },
	[RTA_IP_PROTO]		= { .type = NLA_U8 },
	[RTA_SPORT]		= { .type = NLA_U16 },
	[RTA_DPORT]		= { .type = NLA_U16 },
	[RTA_NH_ID]		= { .type = NLA_U32 },
};

static int rtm_to_fib6_config(struct sk_buff *skb, struct nlmsghdr *nlh,
			      struct fib6_config *cfg,
			      struct netlink_ext_ack *extack)
{
	struct rtmsg *rtm;
	struct nlattr *tb[RTA_MAX+1];
	unsigned int pref;
	int err;

	err = nlmsg_parse_deprecated(nlh, sizeof(*rtm), tb, RTA_MAX,
				     rtm_ipv6_policy, extack);
	if (err < 0)
		goto errout;

	err = -EINVAL;
	rtm = nlmsg_data(nlh);

	*cfg = (struct fib6_config){
		.fc_table = rtm->rtm_table,
		.fc_dst_len = rtm->rtm_dst_len,
		.fc_src_len = rtm->rtm_src_len,
		.fc_flags = RTF_UP,
		.fc_protocol = rtm->rtm_protocol,
		.fc_type = rtm->rtm_type,

		.fc_nlinfo.portid = NETLINK_CB(skb).portid,
		.fc_nlinfo.nlh = nlh,
		.fc_nlinfo.nl_net = sock_net(skb->sk),
	};

	if (rtm->rtm_type == RTN_UNREACHABLE ||
	    rtm->rtm_type == RTN_BLACKHOLE ||
	    rtm->rtm_type == RTN_PROHIBIT ||
	    rtm->rtm_type == RTN_THROW)
		cfg->fc_flags |= RTF_REJECT;

	if (rtm->rtm_type == RTN_LOCAL)
		cfg->fc_flags |= RTF_LOCAL;

	if (rtm->rtm_flags & RTM_F_CLONED)
		cfg->fc_flags |= RTF_CACHE;

	cfg->fc_flags |= (rtm->rtm_flags & RTNH_F_ONLINK);

	if (tb[RTA_NH_ID]) {
		if (tb[RTA_GATEWAY]   || tb[RTA_OIF] ||
		    tb[RTA_MULTIPATH] || tb[RTA_ENCAP]) {
			NL_SET_ERR_MSG(extack,
				       "Nexthop specification and nexthop id are mutually exclusive");
			goto errout;
		}
		cfg->fc_nh_id = nla_get_u32(tb[RTA_NH_ID]);
	}

	if (tb[RTA_GATEWAY]) {
		cfg->fc_gateway = nla_get_in6_addr(tb[RTA_GATEWAY]);
		cfg->fc_flags |= RTF_GATEWAY;
	}
	if (tb[RTA_VIA]) {
		NL_SET_ERR_MSG(extack, "IPv6 does not support RTA_VIA attribute");
		goto errout;
	}

	if (tb[RTA_DST]) {
		int plen = (rtm->rtm_dst_len + 7) >> 3;

		if (nla_len(tb[RTA_DST]) < plen)
			goto errout;

		nla_memcpy(&cfg->fc_dst, tb[RTA_DST], plen);
	}

	if (tb[RTA_SRC]) {
		int plen = (rtm->rtm_src_len + 7) >> 3;

		if (nla_len(tb[RTA_SRC]) < plen)
			goto errout;

		nla_memcpy(&cfg->fc_src, tb[RTA_SRC], plen);
	}

	if (tb[RTA_PREFSRC])
		cfg->fc_prefsrc = nla_get_in6_addr(tb[RTA_PREFSRC]);

	if (tb[RTA_OIF])
		cfg->fc_ifindex = nla_get_u32(tb[RTA_OIF]);

	if (tb[RTA_PRIORITY])
		cfg->fc_metric = nla_get_u32(tb[RTA_PRIORITY]);

	if (tb[RTA_METRICS]) {
		cfg->fc_mx = nla_data(tb[RTA_METRICS]);
		cfg->fc_mx_len = nla_len(tb[RTA_METRICS]);
	}

	if (tb[RTA_TABLE])
		cfg->fc_table = nla_get_u32(tb[RTA_TABLE]);

	if (tb[RTA_MULTIPATH]) {
		cfg->fc_mp = nla_data(tb[RTA_MULTIPATH]);
		cfg->fc_mp_len = nla_len(tb[RTA_MULTIPATH]);

		err = lwtunnel_valid_encap_type_attr(cfg->fc_mp,
						     cfg->fc_mp_len, extack);
		if (err < 0)
			goto errout;
	}

	if (tb[RTA_PREF]) {
		pref = nla_get_u8(tb[RTA_PREF]);
		if (pref != ICMPV6_ROUTER_PREF_LOW &&
		    pref != ICMPV6_ROUTER_PREF_HIGH)
			pref = ICMPV6_ROUTER_PREF_MEDIUM;
		cfg->fc_flags |= RTF_PREF(pref);
	}

	if (tb[RTA_ENCAP])
		cfg->fc_encap = tb[RTA_ENCAP];

	if (tb[RTA_ENCAP_TYPE]) {
		cfg->fc_encap_type = nla_get_u16(tb[RTA_ENCAP_TYPE]);

		err = lwtunnel_valid_encap_type(cfg->fc_encap_type, extack);
		if (err < 0)
			goto errout;
	}

	if (tb[RTA_EXPIRES]) {
		unsigned long timeout = addrconf_timeout_fixup(nla_get_u32(tb[RTA_EXPIRES]), HZ);

		if (addrconf_finite_timeout(timeout)) {
			cfg->fc_expires = jiffies_to_clock_t(timeout * HZ);
			cfg->fc_flags |= RTF_EXPIRES;
		}
	}

	err = 0;
errout:
	return err;
}

struct rt6_nh {
	struct fib6_info *fib6_info;
	struct fib6_config r_cfg;
	struct list_head next;
};

static int ip6_route_info_append(struct net *net,
				 struct list_head *rt6_nh_list,
				 struct fib6_info *rt,
				 struct fib6_config *r_cfg)
{
	struct rt6_nh *nh;
	int err = -EEXIST;

	list_for_each_entry(nh, rt6_nh_list, next) {
		/* check if fib6_info already exists */
		if (rt6_duplicate_nexthop(nh->fib6_info, rt))
			return err;
	}

	nh = kzalloc(sizeof(*nh), GFP_KERNEL);
	if (!nh)
		return -ENOMEM;
	nh->fib6_info = rt;
	memcpy(&nh->r_cfg, r_cfg, sizeof(*r_cfg));
	list_add_tail(&nh->next, rt6_nh_list);

	return 0;
}

static void ip6_route_mpath_notify(struct fib6_info *rt,
				   struct fib6_info *rt_last,
				   struct nl_info *info,
				   __u16 nlflags)
{
	/* if this is an APPEND route, then rt points to the first route
	 * inserted and rt_last points to last route inserted. Userspace
	 * wants a consistent dump of the route which starts at the first
	 * nexthop. Since sibling routes are always added at the end of
	 * the list, find the first sibling of the last route appended
	 */
	if ((nlflags & NLM_F_APPEND) && rt_last && rt_last->fib6_nsiblings) {
		rt = list_first_entry(&rt_last->fib6_siblings,
				      struct fib6_info,
				      fib6_siblings);
	}

	if (rt)
		inet6_rt_notify(RTM_NEWROUTE, rt, info, nlflags);
}

static int ip6_route_multipath_add(struct fib6_config *cfg,
				   struct netlink_ext_ack *extack)
{
	struct fib6_info *rt_notif = NULL, *rt_last = NULL;
	struct nl_info *info = &cfg->fc_nlinfo;
	enum fib_event_type event_type;
	struct fib6_config r_cfg;
	struct rtnexthop *rtnh;
	struct fib6_info *rt;
	struct rt6_nh *err_nh;
	struct rt6_nh *nh, *nh_safe;
	__u16 nlflags;
	int remaining;
	int attrlen;
	int err = 1;
	int nhn = 0;
	int replace = (cfg->fc_nlinfo.nlh &&
		       (cfg->fc_nlinfo.nlh->nlmsg_flags & NLM_F_REPLACE));
	LIST_HEAD(rt6_nh_list);

	nlflags = replace ? NLM_F_REPLACE : NLM_F_CREATE;
	if (info->nlh && info->nlh->nlmsg_flags & NLM_F_APPEND)
		nlflags |= NLM_F_APPEND;

	remaining = cfg->fc_mp_len;
	rtnh = (struct rtnexthop *)cfg->fc_mp;

	/* Parse a Multipath Entry and build a list (rt6_nh_list) of
	 * fib6_info structs per nexthop
	 */
	while (rtnh_ok(rtnh, remaining)) {
		memcpy(&r_cfg, cfg, sizeof(*cfg));
		if (rtnh->rtnh_ifindex)
			r_cfg.fc_ifindex = rtnh->rtnh_ifindex;

		attrlen = rtnh_attrlen(rtnh);
		if (attrlen > 0) {
			struct nlattr *nla, *attrs = rtnh_attrs(rtnh);

			nla = nla_find(attrs, attrlen, RTA_GATEWAY);
			if (nla) {
				r_cfg.fc_gateway = nla_get_in6_addr(nla);
				r_cfg.fc_flags |= RTF_GATEWAY;
			}
			r_cfg.fc_encap = nla_find(attrs, attrlen, RTA_ENCAP);
			nla = nla_find(attrs, attrlen, RTA_ENCAP_TYPE);
			if (nla)
				r_cfg.fc_encap_type = nla_get_u16(nla);
		}

		r_cfg.fc_flags |= (rtnh->rtnh_flags & RTNH_F_ONLINK);
		rt = ip6_route_info_create(&r_cfg, GFP_KERNEL, extack);
		if (IS_ERR(rt)) {
			err = PTR_ERR(rt);
			rt = NULL;
			goto cleanup;
		}
		if (!rt6_qualify_for_ecmp(rt)) {
			err = -EINVAL;
			NL_SET_ERR_MSG(extack,
				       "Device only routes can not be added for IPv6 using the multipath API.");
			fib6_info_release(rt);
			goto cleanup;
		}

		rt->fib6_nh->fib_nh_weight = rtnh->rtnh_hops + 1;

		err = ip6_route_info_append(info->nl_net, &rt6_nh_list,
					    rt, &r_cfg);
		if (err) {
			fib6_info_release(rt);
			goto cleanup;
		}

		rtnh = rtnh_next(rtnh, &remaining);
	}

	if (list_empty(&rt6_nh_list)) {
		NL_SET_ERR_MSG(extack,
			       "Invalid nexthop configuration - no valid nexthops");
		return -EINVAL;
	}

	/* for add and replace send one notification with all nexthops.
	 * Skip the notification in fib6_add_rt2node and send one with
	 * the full route when done
	 */
	info->skip_notify = 1;

	/* For add and replace, send one notification with all nexthops. For
	 * append, send one notification with all appended nexthops.
	 */
	info->skip_notify_kernel = 1;

	err_nh = NULL;
	list_for_each_entry(nh, &rt6_nh_list, next) {
		err = __ip6_ins_rt(nh->fib6_info, info, extack);
		fib6_info_release(nh->fib6_info);

		if (!err) {
			/* save reference to last route successfully inserted */
			rt_last = nh->fib6_info;

			/* save reference to first route for notification */
			if (!rt_notif)
				rt_notif = nh->fib6_info;
		}

		/* nh->fib6_info is used or freed at this point, reset to NULL*/
		nh->fib6_info = NULL;
		if (err) {
			if (replace && nhn)
				NL_SET_ERR_MSG_MOD(extack,
						   "multipath route replace failed (check consistency of installed routes)");
			err_nh = nh;
			goto add_errout;
		}

		/* Because each route is added like a single route we remove
		 * these flags after the first nexthop: if there is a collision,
		 * we have already failed to add the first nexthop:
		 * fib6_add_rt2node() has rejected it; when replacing, old
		 * nexthops have been replaced by first new, the rest should
		 * be added to it.
		 */
		cfg->fc_nlinfo.nlh->nlmsg_flags &= ~(NLM_F_EXCL |
						     NLM_F_REPLACE);
		nhn++;
	}

	event_type = replace ? FIB_EVENT_ENTRY_REPLACE : FIB_EVENT_ENTRY_ADD;
	err = call_fib6_multipath_entry_notifiers(info->nl_net, event_type,
						  rt_notif, nhn - 1, extack);
	if (err) {
		/* Delete all the siblings that were just added */
		err_nh = NULL;
		goto add_errout;
	}

	/* success ... tell user about new route */
	ip6_route_mpath_notify(rt_notif, rt_last, info, nlflags);
	goto cleanup;

add_errout:
	/* send notification for routes that were added so that
	 * the delete notifications sent by ip6_route_del are
	 * coherent
	 */
	if (rt_notif)
		ip6_route_mpath_notify(rt_notif, rt_last, info, nlflags);

	/* Delete routes that were already added */
	list_for_each_entry(nh, &rt6_nh_list, next) {
		if (err_nh == nh)
			break;
		ip6_route_del(&nh->r_cfg, extack);
	}

cleanup:
	list_for_each_entry_safe(nh, nh_safe, &rt6_nh_list, next) {
		if (nh->fib6_info)
			fib6_info_release(nh->fib6_info);
		list_del(&nh->next);
		kfree(nh);
	}

	return err;
}

static int ip6_route_multipath_del(struct fib6_config *cfg,
				   struct netlink_ext_ack *extack)
{
	struct fib6_config r_cfg;
	struct rtnexthop *rtnh;
	int remaining;
	int attrlen;
	int err = 1, last_err = 0;

	remaining = cfg->fc_mp_len;
	rtnh = (struct rtnexthop *)cfg->fc_mp;

	/* Parse a Multipath Entry */
	while (rtnh_ok(rtnh, remaining)) {
		memcpy(&r_cfg, cfg, sizeof(*cfg));
		if (rtnh->rtnh_ifindex)
			r_cfg.fc_ifindex = rtnh->rtnh_ifindex;

		attrlen = rtnh_attrlen(rtnh);
		if (attrlen > 0) {
			struct nlattr *nla, *attrs = rtnh_attrs(rtnh);

			nla = nla_find(attrs, attrlen, RTA_GATEWAY);
			if (nla) {
				nla_memcpy(&r_cfg.fc_gateway, nla, 16);
				r_cfg.fc_flags |= RTF_GATEWAY;
			}
		}
		err = ip6_route_del(&r_cfg, extack);
		if (err)
			last_err = err;

		rtnh = rtnh_next(rtnh, &remaining);
	}

	return last_err;
}

static int inet6_rtm_delroute(struct sk_buff *skb, struct nlmsghdr *nlh,
			      struct netlink_ext_ack *extack)
{
	struct fib6_config cfg;
	int err;

	err = rtm_to_fib6_config(skb, nlh, &cfg, extack);
	if (err < 0)
		return err;

	if (cfg.fc_nh_id &&
	    !nexthop_find_by_id(sock_net(skb->sk), cfg.fc_nh_id)) {
		NL_SET_ERR_MSG(extack, "Nexthop id does not exist");
		return -EINVAL;
	}

	if (cfg.fc_mp)
		return ip6_route_multipath_del(&cfg, extack);
	else {
		cfg.fc_delete_all_nh = 1;
		return ip6_route_del(&cfg, extack);
	}
}

static int inet6_rtm_newroute(struct sk_buff *skb, struct nlmsghdr *nlh,
			      struct netlink_ext_ack *extack)
{
	struct fib6_config cfg;
	int err;

	err = rtm_to_fib6_config(skb, nlh, &cfg, extack);
	if (err < 0)
		return err;

	if (cfg.fc_metric == 0)
		cfg.fc_metric = IP6_RT_PRIO_USER;

	if (cfg.fc_mp)
		return ip6_route_multipath_add(&cfg, extack);
	else
		return ip6_route_add(&cfg, GFP_KERNEL, extack);
}

/* add the overhead of this fib6_nh to nexthop_len */
static int rt6_nh_nlmsg_size(struct fib6_nh *nh, void *arg)
{
	int *nexthop_len = arg;

	*nexthop_len += nla_total_size(0)	 /* RTA_MULTIPATH */
		     + NLA_ALIGN(sizeof(struct rtnexthop))
		     + nla_total_size(16); /* RTA_GATEWAY */

	if (nh->fib_nh_lws) {
		/* RTA_ENCAP_TYPE */
		*nexthop_len += lwtunnel_get_encap_size(nh->fib_nh_lws);
		/* RTA_ENCAP */
		*nexthop_len += nla_total_size(2);
	}

	return 0;
}

static size_t rt6_nlmsg_size(struct fib6_info *f6i)
{
	int nexthop_len;

	if (f6i->nh) {
		nexthop_len = nla_total_size(4); /* RTA_NH_ID */
		nexthop_for_each_fib6_nh(f6i->nh, rt6_nh_nlmsg_size,
					 &nexthop_len);
	} else {
		struct fib6_nh *nh = f6i->fib6_nh;

		nexthop_len = 0;
		if (f6i->fib6_nsiblings) {
			nexthop_len = nla_total_size(0)	 /* RTA_MULTIPATH */
				    + NLA_ALIGN(sizeof(struct rtnexthop))
				    + nla_total_size(16) /* RTA_GATEWAY */
				    + lwtunnel_get_encap_size(nh->fib_nh_lws);

			nexthop_len *= f6i->fib6_nsiblings;
		}
		nexthop_len += lwtunnel_get_encap_size(nh->fib_nh_lws);
	}

	return NLMSG_ALIGN(sizeof(struct rtmsg))
	       + nla_total_size(16) /* RTA_SRC */
	       + nla_total_size(16) /* RTA_DST */
	       + nla_total_size(16) /* RTA_GATEWAY */
	       + nla_total_size(16) /* RTA_PREFSRC */
	       + nla_total_size(4) /* RTA_TABLE */
	       + nla_total_size(4) /* RTA_IIF */
	       + nla_total_size(4) /* RTA_OIF */
	       + nla_total_size(4) /* RTA_PRIORITY */
	       + RTAX_MAX * nla_total_size(4) /* RTA_METRICS */
	       + nla_total_size(sizeof(struct rta_cacheinfo))
	       + nla_total_size(TCP_CA_NAME_MAX) /* RTAX_CC_ALGO */
	       + nla_total_size(1) /* RTA_PREF */
	       + nexthop_len;
}

static int rt6_fill_node_nexthop(struct sk_buff *skb, struct nexthop *nh,
				 unsigned char *flags)
{
	if (nexthop_is_multipath(nh)) {
		struct nlattr *mp;

		mp = nla_nest_start_noflag(skb, RTA_MULTIPATH);
		if (!mp)
			goto nla_put_failure;

		if (nexthop_mpath_fill_node(skb, nh, AF_INET6))
			goto nla_put_failure;

		nla_nest_end(skb, mp);
	} else {
		struct fib6_nh *fib6_nh;

		fib6_nh = nexthop_fib6_nh(nh);
		if (fib_nexthop_info(skb, &fib6_nh->nh_common, AF_INET6,
				     flags, false) < 0)
			goto nla_put_failure;
	}

	return 0;

nla_put_failure:
	return -EMSGSIZE;
}

static int rt6_fill_node(struct net *net, struct sk_buff *skb,
			 struct fib6_info *rt, struct dst_entry *dst,
			 struct in6_addr *dest, struct in6_addr *src,
			 int iif, int type, u32 portid, u32 seq,
			 unsigned int flags)
{
	struct rt6_info *rt6 = (struct rt6_info *)dst;
	struct rt6key *rt6_dst, *rt6_src;
	u32 *pmetrics, table, rt6_flags;
	unsigned char nh_flags = 0;
	struct nlmsghdr *nlh;
	struct rtmsg *rtm;
	long expires = 0;

	nlh = nlmsg_put(skb, portid, seq, type, sizeof(*rtm), flags);
	if (!nlh)
		return -EMSGSIZE;

	if (rt6) {
		rt6_dst = &rt6->rt6i_dst;
		rt6_src = &rt6->rt6i_src;
		rt6_flags = rt6->rt6i_flags;
	} else {
		rt6_dst = &rt->fib6_dst;
		rt6_src = &rt->fib6_src;
		rt6_flags = rt->fib6_flags;
	}

	rtm = nlmsg_data(nlh);
	rtm->rtm_family = AF_INET6;
	rtm->rtm_dst_len = rt6_dst->plen;
	rtm->rtm_src_len = rt6_src->plen;
	rtm->rtm_tos = 0;
	if (rt->fib6_table)
		table = rt->fib6_table->tb6_id;
	else
		table = RT6_TABLE_UNSPEC;
	rtm->rtm_table = table < 256 ? table : RT_TABLE_COMPAT;
	if (nla_put_u32(skb, RTA_TABLE, table))
		goto nla_put_failure;

	rtm->rtm_type = rt->fib6_type;
	rtm->rtm_flags = 0;
	rtm->rtm_scope = RT_SCOPE_UNIVERSE;
	rtm->rtm_protocol = rt->fib6_protocol;

	if (rt6_flags & RTF_CACHE)
		rtm->rtm_flags |= RTM_F_CLONED;

	if (dest) {
		if (nla_put_in6_addr(skb, RTA_DST, dest))
			goto nla_put_failure;
		rtm->rtm_dst_len = 128;
	} else if (rtm->rtm_dst_len)
		if (nla_put_in6_addr(skb, RTA_DST, &rt6_dst->addr))
			goto nla_put_failure;
#ifdef CONFIG_IPV6_SUBTREES
	if (src) {
		if (nla_put_in6_addr(skb, RTA_SRC, src))
			goto nla_put_failure;
		rtm->rtm_src_len = 128;
	} else if (rtm->rtm_src_len &&
		   nla_put_in6_addr(skb, RTA_SRC, &rt6_src->addr))
		goto nla_put_failure;
#endif
	if (iif) {
#ifdef CONFIG_IPV6_MROUTE
		if (ipv6_addr_is_multicast(&rt6_dst->addr)) {
			int err = ip6mr_get_route(net, skb, rtm, portid);

			if (err == 0)
				return 0;
			if (err < 0)
				goto nla_put_failure;
		} else
#endif
			if (nla_put_u32(skb, RTA_IIF, iif))
				goto nla_put_failure;
	} else if (dest) {
		struct in6_addr saddr_buf;
		if (ip6_route_get_saddr(net, rt, dest, 0, &saddr_buf) == 0 &&
		    nla_put_in6_addr(skb, RTA_PREFSRC, &saddr_buf))
			goto nla_put_failure;
	}

	if (rt->fib6_prefsrc.plen) {
		struct in6_addr saddr_buf;
		saddr_buf = rt->fib6_prefsrc.addr;
		if (nla_put_in6_addr(skb, RTA_PREFSRC, &saddr_buf))
			goto nla_put_failure;
	}

	pmetrics = dst ? dst_metrics_ptr(dst) : rt->fib6_metrics->metrics;
	if (rtnetlink_put_metrics(skb, pmetrics) < 0)
		goto nla_put_failure;

	if (nla_put_u32(skb, RTA_PRIORITY, rt->fib6_metric))
		goto nla_put_failure;

	/* For multipath routes, walk the siblings list and add
	 * each as a nexthop within RTA_MULTIPATH.
	 */
	if (rt6) {
		if (rt6_flags & RTF_GATEWAY &&
		    nla_put_in6_addr(skb, RTA_GATEWAY, &rt6->rt6i_gateway))
			goto nla_put_failure;

		if (dst->dev && nla_put_u32(skb, RTA_OIF, dst->dev->ifindex))
			goto nla_put_failure;
	} else if (rt->fib6_nsiblings) {
		struct fib6_info *sibling, *next_sibling;
		struct nlattr *mp;

		mp = nla_nest_start_noflag(skb, RTA_MULTIPATH);
		if (!mp)
			goto nla_put_failure;

		if (fib_add_nexthop(skb, &rt->fib6_nh->nh_common,
				    rt->fib6_nh->fib_nh_weight, AF_INET6) < 0)
			goto nla_put_failure;

		list_for_each_entry_safe(sibling, next_sibling,
					 &rt->fib6_siblings, fib6_siblings) {
			if (fib_add_nexthop(skb, &sibling->fib6_nh->nh_common,
					    sibling->fib6_nh->fib_nh_weight,
					    AF_INET6) < 0)
				goto nla_put_failure;
		}

		nla_nest_end(skb, mp);
	} else if (rt->nh) {
		if (nla_put_u32(skb, RTA_NH_ID, rt->nh->id))
			goto nla_put_failure;

		if (nexthop_is_blackhole(rt->nh))
			rtm->rtm_type = RTN_BLACKHOLE;

		if (rt6_fill_node_nexthop(skb, rt->nh, &nh_flags) < 0)
			goto nla_put_failure;

		rtm->rtm_flags |= nh_flags;
	} else {
		if (fib_nexthop_info(skb, &rt->fib6_nh->nh_common, AF_INET6,
				     &nh_flags, false) < 0)
			goto nla_put_failure;

		rtm->rtm_flags |= nh_flags;
	}

	if (rt6_flags & RTF_EXPIRES) {
		expires = dst ? dst->expires : rt->expires;
		expires -= jiffies;
	}

	if (rtnl_put_cacheinfo(skb, dst, 0, expires, dst ? dst->error : 0) < 0)
		goto nla_put_failure;

	if (nla_put_u8(skb, RTA_PREF, IPV6_EXTRACT_PREF(rt6_flags)))
		goto nla_put_failure;


	nlmsg_end(skb, nlh);
	return 0;

nla_put_failure:
	nlmsg_cancel(skb, nlh);
	return -EMSGSIZE;
}

static int fib6_info_nh_uses_dev(struct fib6_nh *nh, void *arg)
{
	const struct net_device *dev = arg;

	if (nh->fib_nh_dev == dev)
		return 1;

	return 0;
}

static bool fib6_info_uses_dev(const struct fib6_info *f6i,
			       const struct net_device *dev)
{
	if (f6i->nh) {
		struct net_device *_dev = (struct net_device *)dev;

		return !!nexthop_for_each_fib6_nh(f6i->nh,
						  fib6_info_nh_uses_dev,
						  _dev);
	}

	if (f6i->fib6_nh->fib_nh_dev == dev)
		return true;

	if (f6i->fib6_nsiblings) {
		struct fib6_info *sibling, *next_sibling;

		list_for_each_entry_safe(sibling, next_sibling,
					 &f6i->fib6_siblings, fib6_siblings) {
			if (sibling->fib6_nh->fib_nh_dev == dev)
				return true;
		}
	}

	return false;
}

struct fib6_nh_exception_dump_walker {
	struct rt6_rtnl_dump_arg *dump;
	struct fib6_info *rt;
	unsigned int flags;
	unsigned int skip;
	unsigned int count;
};

static int rt6_nh_dump_exceptions(struct fib6_nh *nh, void *arg)
{
	struct fib6_nh_exception_dump_walker *w = arg;
	struct rt6_rtnl_dump_arg *dump = w->dump;
	struct rt6_exception_bucket *bucket;
	struct rt6_exception *rt6_ex;
	int i, err;

	bucket = fib6_nh_get_excptn_bucket(nh, NULL);
	if (!bucket)
		return 0;

	for (i = 0; i < FIB6_EXCEPTION_BUCKET_SIZE; i++) {
		hlist_for_each_entry(rt6_ex, &bucket->chain, hlist) {
			if (w->skip) {
				w->skip--;
				continue;
			}

			/* Expiration of entries doesn't bump sernum, insertion
			 * does. Removal is triggered by insertion, so we can
			 * rely on the fact that if entries change between two
			 * partial dumps, this node is scanned again completely,
			 * see rt6_insert_exception() and fib6_dump_table().
			 *
			 * Count expired entries we go through as handled
			 * entries that we'll skip next time, in case of partial
			 * node dump. Otherwise, if entries expire meanwhile,
			 * we'll skip the wrong amount.
			 */
			if (rt6_check_expired(rt6_ex->rt6i)) {
				w->count++;
				continue;
			}

			err = rt6_fill_node(dump->net, dump->skb, w->rt,
					    &rt6_ex->rt6i->dst, NULL, NULL, 0,
					    RTM_NEWROUTE,
					    NETLINK_CB(dump->cb->skb).portid,
					    dump->cb->nlh->nlmsg_seq, w->flags);
			if (err)
				return err;

			w->count++;
		}
		bucket++;
	}

	return 0;
}

/* Return -1 if done with node, number of handled routes on partial dump */
int rt6_dump_route(struct fib6_info *rt, void *p_arg, unsigned int skip)
{
	struct rt6_rtnl_dump_arg *arg = (struct rt6_rtnl_dump_arg *) p_arg;
	struct fib_dump_filter *filter = &arg->filter;
	unsigned int flags = NLM_F_MULTI;
	struct net *net = arg->net;
	int count = 0;

	if (rt == net->ipv6.fib6_null_entry)
		return -1;

	if ((filter->flags & RTM_F_PREFIX) &&
	    !(rt->fib6_flags & RTF_PREFIX_RT)) {
		/* success since this is not a prefix route */
		return -1;
	}
	if (filter->filter_set &&
	    ((filter->rt_type  && rt->fib6_type != filter->rt_type) ||
	     (filter->dev      && !fib6_info_uses_dev(rt, filter->dev)) ||
	     (filter->protocol && rt->fib6_protocol != filter->protocol))) {
		return -1;
	}

	if (filter->filter_set ||
	    !filter->dump_routes || !filter->dump_exceptions) {
		flags |= NLM_F_DUMP_FILTERED;
	}

	if (filter->dump_routes) {
		if (skip) {
			skip--;
		} else {
			if (rt6_fill_node(net, arg->skb, rt, NULL, NULL, NULL,
					  0, RTM_NEWROUTE,
					  NETLINK_CB(arg->cb->skb).portid,
					  arg->cb->nlh->nlmsg_seq, flags)) {
				return 0;
			}
			count++;
		}
	}

	if (filter->dump_exceptions) {
		struct fib6_nh_exception_dump_walker w = { .dump = arg,
							   .rt = rt,
							   .flags = flags,
							   .skip = skip,
							   .count = 0 };
		int err;

		rcu_read_lock();
		if (rt->nh) {
			err = nexthop_for_each_fib6_nh(rt->nh,
						       rt6_nh_dump_exceptions,
						       &w);
		} else {
			err = rt6_nh_dump_exceptions(rt->fib6_nh, &w);
		}
		rcu_read_unlock();

		if (err)
			return count += w.count;
	}

	return -1;
}

static int inet6_rtm_valid_getroute_req(struct sk_buff *skb,
					const struct nlmsghdr *nlh,
					struct nlattr **tb,
					struct netlink_ext_ack *extack)
{
	struct rtmsg *rtm;
	int i, err;

	if (nlh->nlmsg_len < nlmsg_msg_size(sizeof(*rtm))) {
		NL_SET_ERR_MSG_MOD(extack,
				   "Invalid header for get route request");
		return -EINVAL;
	}

	if (!netlink_strict_get_check(skb))
		return nlmsg_parse_deprecated(nlh, sizeof(*rtm), tb, RTA_MAX,
					      rtm_ipv6_policy, extack);

	rtm = nlmsg_data(nlh);
	if ((rtm->rtm_src_len && rtm->rtm_src_len != 128) ||
	    (rtm->rtm_dst_len && rtm->rtm_dst_len != 128) ||
	    rtm->rtm_table || rtm->rtm_protocol || rtm->rtm_scope ||
	    rtm->rtm_type) {
		NL_SET_ERR_MSG_MOD(extack, "Invalid values in header for get route request");
		return -EINVAL;
	}
	if (rtm->rtm_flags & ~RTM_F_FIB_MATCH) {
		NL_SET_ERR_MSG_MOD(extack,
				   "Invalid flags for get route request");
		return -EINVAL;
	}

	err = nlmsg_parse_deprecated_strict(nlh, sizeof(*rtm), tb, RTA_MAX,
					    rtm_ipv6_policy, extack);
	if (err)
		return err;

	if ((tb[RTA_SRC] && !rtm->rtm_src_len) ||
	    (tb[RTA_DST] && !rtm->rtm_dst_len)) {
		NL_SET_ERR_MSG_MOD(extack, "rtm_src_len and rtm_dst_len must be 128 for IPv6");
		return -EINVAL;
	}

	for (i = 0; i <= RTA_MAX; i++) {
		if (!tb[i])
			continue;

		switch (i) {
		case RTA_SRC:
		case RTA_DST:
		case RTA_IIF:
		case RTA_OIF:
		case RTA_MARK:
		case RTA_UID:
		case RTA_SPORT:
		case RTA_DPORT:
		case RTA_IP_PROTO:
			break;
		default:
			NL_SET_ERR_MSG_MOD(extack, "Unsupported attribute in get route request");
			return -EINVAL;
		}
	}

	return 0;
}

static int inet6_rtm_getroute(struct sk_buff *in_skb, struct nlmsghdr *nlh,
			      struct netlink_ext_ack *extack)
{
	struct net *net = sock_net(in_skb->sk);
	struct nlattr *tb[RTA_MAX+1];
	int err, iif = 0, oif = 0;
	struct fib6_info *from;
	struct dst_entry *dst;
	struct rt6_info *rt;
	struct sk_buff *skb;
	struct rtmsg *rtm;
	struct flowi6 fl6 = {};
	bool fibmatch;

	err = inet6_rtm_valid_getroute_req(in_skb, nlh, tb, extack);
	if (err < 0)
		goto errout;

	err = -EINVAL;
	rtm = nlmsg_data(nlh);
	fl6.flowlabel = ip6_make_flowinfo(rtm->rtm_tos, 0);
	fibmatch = !!(rtm->rtm_flags & RTM_F_FIB_MATCH);

	if (tb[RTA_SRC]) {
		if (nla_len(tb[RTA_SRC]) < sizeof(struct in6_addr))
			goto errout;

		fl6.saddr = *(struct in6_addr *)nla_data(tb[RTA_SRC]);
	}

	if (tb[RTA_DST]) {
		if (nla_len(tb[RTA_DST]) < sizeof(struct in6_addr))
			goto errout;

		fl6.daddr = *(struct in6_addr *)nla_data(tb[RTA_DST]);
	}

	if (tb[RTA_IIF])
		iif = nla_get_u32(tb[RTA_IIF]);

	if (tb[RTA_OIF])
		oif = nla_get_u32(tb[RTA_OIF]);

	if (tb[RTA_MARK])
		fl6.flowi6_mark = nla_get_u32(tb[RTA_MARK]);

	if (tb[RTA_UID])
		fl6.flowi6_uid = make_kuid(current_user_ns(),
					   nla_get_u32(tb[RTA_UID]));
	else
		fl6.flowi6_uid = iif ? INVALID_UID : current_uid();

	if (tb[RTA_SPORT])
		fl6.fl6_sport = nla_get_be16(tb[RTA_SPORT]);

	if (tb[RTA_DPORT])
		fl6.fl6_dport = nla_get_be16(tb[RTA_DPORT]);

	if (tb[RTA_IP_PROTO]) {
		err = rtm_getroute_parse_ip_proto(tb[RTA_IP_PROTO],
						  &fl6.flowi6_proto, AF_INET6,
						  extack);
		if (err)
			goto errout;
	}

	if (iif) {
		struct net_device *dev;
		int flags = 0;

		rcu_read_lock();

		dev = dev_get_by_index_rcu(net, iif);
		if (!dev) {
			rcu_read_unlock();
			err = -ENODEV;
			goto errout;
		}

		fl6.flowi6_iif = iif;

		if (!ipv6_addr_any(&fl6.saddr))
			flags |= RT6_LOOKUP_F_HAS_SADDR;

		dst = ip6_route_input_lookup(net, dev, &fl6, NULL, flags);

		rcu_read_unlock();
	} else {
		fl6.flowi6_oif = oif;

		dst = ip6_route_output(net, NULL, &fl6);
	}


	rt = container_of(dst, struct rt6_info, dst);
	if (rt->dst.error) {
		err = rt->dst.error;
		ip6_rt_put(rt);
		goto errout;
	}

	if (rt == net->ipv6.ip6_null_entry) {
		err = rt->dst.error;
		ip6_rt_put(rt);
		goto errout;
	}

	skb = alloc_skb(NLMSG_GOODSIZE, GFP_KERNEL);
	if (!skb) {
		ip6_rt_put(rt);
		err = -ENOBUFS;
		goto errout;
	}

	skb_dst_set(skb, &rt->dst);

	rcu_read_lock();
	from = rcu_dereference(rt->from);
	if (from) {
		if (fibmatch)
			err = rt6_fill_node(net, skb, from, NULL, NULL, NULL,
					    iif, RTM_NEWROUTE,
					    NETLINK_CB(in_skb).portid,
					    nlh->nlmsg_seq, 0);
		else
			err = rt6_fill_node(net, skb, from, dst, &fl6.daddr,
					    &fl6.saddr, iif, RTM_NEWROUTE,
					    NETLINK_CB(in_skb).portid,
					    nlh->nlmsg_seq, 0);
	} else {
		err = -ENETUNREACH;
	}
	rcu_read_unlock();

	if (err < 0) {
		kfree_skb(skb);
		goto errout;
	}

	err = rtnl_unicast(skb, net, NETLINK_CB(in_skb).portid);
errout:
	return err;
}

void inet6_rt_notify(int event, struct fib6_info *rt, struct nl_info *info,
		     unsigned int nlm_flags)
{
	struct sk_buff *skb;
	struct net *net = info->nl_net;
	u32 seq;
	int err;

	err = -ENOBUFS;
	seq = info->nlh ? info->nlh->nlmsg_seq : 0;

	skb = nlmsg_new(rt6_nlmsg_size(rt), gfp_any());
	if (!skb)
		goto errout;

	err = rt6_fill_node(net, skb, rt, NULL, NULL, NULL, 0,
			    event, info->portid, seq, nlm_flags);
	if (err < 0) {
		/* -EMSGSIZE implies BUG in rt6_nlmsg_size() */
		WARN_ON(err == -EMSGSIZE);
		kfree_skb(skb);
		goto errout;
	}
	rtnl_notify(skb, net, info->portid, RTNLGRP_IPV6_ROUTE,
		    info->nlh, gfp_any());
	return;
errout:
	if (err < 0)
		rtnl_set_sk_err(net, RTNLGRP_IPV6_ROUTE, err);
}

void fib6_rt_update(struct net *net, struct fib6_info *rt,
		    struct nl_info *info)
{
	u32 seq = info->nlh ? info->nlh->nlmsg_seq : 0;
	struct sk_buff *skb;
	int err = -ENOBUFS;

	/* call_fib6_entry_notifiers will be removed when in-kernel notifier
	 * is implemented and supported for nexthop objects
	 */
	call_fib6_entry_notifiers(net, FIB_EVENT_ENTRY_REPLACE, rt, NULL);

	skb = nlmsg_new(rt6_nlmsg_size(rt), gfp_any());
	if (!skb)
		goto errout;

	err = rt6_fill_node(net, skb, rt, NULL, NULL, NULL, 0,
			    RTM_NEWROUTE, info->portid, seq, NLM_F_REPLACE);
	if (err < 0) {
		/* -EMSGSIZE implies BUG in rt6_nlmsg_size() */
		WARN_ON(err == -EMSGSIZE);
		kfree_skb(skb);
		goto errout;
	}
	rtnl_notify(skb, net, info->portid, RTNLGRP_IPV6_ROUTE,
		    info->nlh, gfp_any());
	return;
errout:
	if (err < 0)
		rtnl_set_sk_err(net, RTNLGRP_IPV6_ROUTE, err);
}

static int ip6_route_dev_notify(struct notifier_block *this,
				unsigned long event, void *ptr)
{
	struct net_device *dev = netdev_notifier_info_to_dev(ptr);
	struct net *net = dev_net(dev);

	if (!(dev->flags & IFF_LOOPBACK))
		return NOTIFY_OK;

	if (event == NETDEV_REGISTER) {
		net->ipv6.fib6_null_entry->fib6_nh->fib_nh_dev = dev;
		net->ipv6.ip6_null_entry->dst.dev = dev;
		net->ipv6.ip6_null_entry->rt6i_idev = in6_dev_get(dev);
#ifdef CONFIG_IPV6_MULTIPLE_TABLES
		net->ipv6.ip6_prohibit_entry->dst.dev = dev;
		net->ipv6.ip6_prohibit_entry->rt6i_idev = in6_dev_get(dev);
		net->ipv6.ip6_blk_hole_entry->dst.dev = dev;
		net->ipv6.ip6_blk_hole_entry->rt6i_idev = in6_dev_get(dev);
#endif
	 } else if (event == NETDEV_UNREGISTER &&
		    dev->reg_state != NETREG_UNREGISTERED) {
		/* NETDEV_UNREGISTER could be fired for multiple times by
		 * netdev_wait_allrefs(). Make sure we only call this once.
		 */
		in6_dev_put_clear(&net->ipv6.ip6_null_entry->rt6i_idev);
#ifdef CONFIG_IPV6_MULTIPLE_TABLES
		in6_dev_put_clear(&net->ipv6.ip6_prohibit_entry->rt6i_idev);
		in6_dev_put_clear(&net->ipv6.ip6_blk_hole_entry->rt6i_idev);
#endif
	}

	return NOTIFY_OK;
}

/*
 *	/proc
 */

#ifdef CONFIG_PROC_FS
static int rt6_stats_seq_show(struct seq_file *seq, void *v)
{
	struct net *net = (struct net *)seq->private;
	seq_printf(seq, "%04x %04x %04x %04x %04x %04x %04x\n",
		   net->ipv6.rt6_stats->fib_nodes,
		   net->ipv6.rt6_stats->fib_route_nodes,
		   atomic_read(&net->ipv6.rt6_stats->fib_rt_alloc),
		   net->ipv6.rt6_stats->fib_rt_entries,
		   net->ipv6.rt6_stats->fib_rt_cache,
		   dst_entries_get_slow(&net->ipv6.ip6_dst_ops),
		   net->ipv6.rt6_stats->fib_discarded_routes);

	return 0;
}
#endif	/* CONFIG_PROC_FS */

#ifdef CONFIG_SYSCTL

static
int ipv6_sysctl_rtcache_flush(struct ctl_table *ctl, int write,
			      void __user *buffer, size_t *lenp, loff_t *ppos)
{
	struct net *net;
	int delay;
	int ret;
	if (!write)
		return -EINVAL;

	net = (struct net *)ctl->extra1;
	delay = net->ipv6.sysctl.flush_delay;
	ret = proc_dointvec(ctl, write, buffer, lenp, ppos);
	if (ret)
		return ret;

	fib6_run_gc(delay <= 0 ? 0 : (unsigned long)delay, net, delay > 0);
	return 0;
}

static struct ctl_table ipv6_route_table_template[] = {
	{
		.procname	=	"flush",
		.data		=	&init_net.ipv6.sysctl.flush_delay,
		.maxlen		=	sizeof(int),
		.mode		=	0200,
		.proc_handler	=	ipv6_sysctl_rtcache_flush
	},
	{
		.procname	=	"gc_thresh",
		.data		=	&ip6_dst_ops_template.gc_thresh,
		.maxlen		=	sizeof(int),
		.mode		=	0644,
		.proc_handler	=	proc_dointvec,
	},
	{
		.procname	=	"max_size",
		.data		=	&init_net.ipv6.sysctl.ip6_rt_max_size,
		.maxlen		=	sizeof(int),
		.mode		=	0644,
		.proc_handler	=	proc_dointvec,
	},
	{
		.procname	=	"gc_min_interval",
		.data		=	&init_net.ipv6.sysctl.ip6_rt_gc_min_interval,
		.maxlen		=	sizeof(int),
		.mode		=	0644,
		.proc_handler	=	proc_dointvec_jiffies,
	},
	{
		.procname	=	"gc_timeout",
		.data		=	&init_net.ipv6.sysctl.ip6_rt_gc_timeout,
		.maxlen		=	sizeof(int),
		.mode		=	0644,
		.proc_handler	=	proc_dointvec_jiffies,
	},
	{
		.procname	=	"gc_interval",
		.data		=	&init_net.ipv6.sysctl.ip6_rt_gc_interval,
		.maxlen		=	sizeof(int),
		.mode		=	0644,
		.proc_handler	=	proc_dointvec_jiffies,
	},
	{
		.procname	=	"gc_elasticity",
		.data		=	&init_net.ipv6.sysctl.ip6_rt_gc_elasticity,
		.maxlen		=	sizeof(int),
		.mode		=	0644,
		.proc_handler	=	proc_dointvec,
	},
	{
		.procname	=	"mtu_expires",
		.data		=	&init_net.ipv6.sysctl.ip6_rt_mtu_expires,
		.maxlen		=	sizeof(int),
		.mode		=	0644,
		.proc_handler	=	proc_dointvec_jiffies,
	},
	{
		.procname	=	"min_adv_mss",
		.data		=	&init_net.ipv6.sysctl.ip6_rt_min_advmss,
		.maxlen		=	sizeof(int),
		.mode		=	0644,
		.proc_handler	=	proc_dointvec,
	},
	{
		.procname	=	"gc_min_interval_ms",
		.data		=	&init_net.ipv6.sysctl.ip6_rt_gc_min_interval,
		.maxlen		=	sizeof(int),
		.mode		=	0644,
		.proc_handler	=	proc_dointvec_ms_jiffies,
	},
	{
		.procname	=	"skip_notify_on_dev_down",
		.data		=	&init_net.ipv6.sysctl.skip_notify_on_dev_down,
		.maxlen		=	sizeof(int),
		.mode		=	0644,
		.proc_handler	=	proc_dointvec_minmax,
		.extra1		=	SYSCTL_ZERO,
		.extra2		=	SYSCTL_ONE,
	},
	{ }
};

struct ctl_table * __net_init ipv6_route_sysctl_init(struct net *net)
{
	struct ctl_table *table;

	table = kmemdup(ipv6_route_table_template,
			sizeof(ipv6_route_table_template),
			GFP_KERNEL);

	if (table) {
		table[0].data = &net->ipv6.sysctl.flush_delay;
		table[0].extra1 = net;
		table[1].data = &net->ipv6.ip6_dst_ops.gc_thresh;
		table[2].data = &net->ipv6.sysctl.ip6_rt_max_size;
		table[3].data = &net->ipv6.sysctl.ip6_rt_gc_min_interval;
		table[4].data = &net->ipv6.sysctl.ip6_rt_gc_timeout;
		table[5].data = &net->ipv6.sysctl.ip6_rt_gc_interval;
		table[6].data = &net->ipv6.sysctl.ip6_rt_gc_elasticity;
		table[7].data = &net->ipv6.sysctl.ip6_rt_mtu_expires;
		table[8].data = &net->ipv6.sysctl.ip6_rt_min_advmss;
		table[9].data = &net->ipv6.sysctl.ip6_rt_gc_min_interval;
		table[10].data = &net->ipv6.sysctl.skip_notify_on_dev_down;

		/* Don't export sysctls to unprivileged users */
		if (net->user_ns != &init_user_ns)
			table[0].procname = NULL;
	}

	return table;
}
#endif

static int __net_init ip6_route_net_init(struct net *net)
{
	int ret = -ENOMEM;

	memcpy(&net->ipv6.ip6_dst_ops, &ip6_dst_ops_template,
	       sizeof(net->ipv6.ip6_dst_ops));

	if (dst_entries_init(&net->ipv6.ip6_dst_ops) < 0)
		goto out_ip6_dst_ops;

	net->ipv6.fib6_null_entry = fib6_info_alloc(GFP_KERNEL, true);
	if (!net->ipv6.fib6_null_entry)
		goto out_ip6_dst_entries;
	memcpy(net->ipv6.fib6_null_entry, &fib6_null_entry_template,
	       sizeof(*net->ipv6.fib6_null_entry));

	net->ipv6.ip6_null_entry = kmemdup(&ip6_null_entry_template,
					   sizeof(*net->ipv6.ip6_null_entry),
					   GFP_KERNEL);
	if (!net->ipv6.ip6_null_entry)
		goto out_fib6_null_entry;
	net->ipv6.ip6_null_entry->dst.ops = &net->ipv6.ip6_dst_ops;
	dst_init_metrics(&net->ipv6.ip6_null_entry->dst,
			 ip6_template_metrics, true);
	INIT_LIST_HEAD(&net->ipv6.ip6_null_entry->rt6i_uncached);

#ifdef CONFIG_IPV6_MULTIPLE_TABLES
	net->ipv6.fib6_has_custom_rules = false;
	net->ipv6.ip6_prohibit_entry = kmemdup(&ip6_prohibit_entry_template,
					       sizeof(*net->ipv6.ip6_prohibit_entry),
					       GFP_KERNEL);
	if (!net->ipv6.ip6_prohibit_entry)
		goto out_ip6_null_entry;
	net->ipv6.ip6_prohibit_entry->dst.ops = &net->ipv6.ip6_dst_ops;
	dst_init_metrics(&net->ipv6.ip6_prohibit_entry->dst,
			 ip6_template_metrics, true);
	INIT_LIST_HEAD(&net->ipv6.ip6_prohibit_entry->rt6i_uncached);

	net->ipv6.ip6_blk_hole_entry = kmemdup(&ip6_blk_hole_entry_template,
					       sizeof(*net->ipv6.ip6_blk_hole_entry),
					       GFP_KERNEL);
	if (!net->ipv6.ip6_blk_hole_entry)
		goto out_ip6_prohibit_entry;
	net->ipv6.ip6_blk_hole_entry->dst.ops = &net->ipv6.ip6_dst_ops;
	dst_init_metrics(&net->ipv6.ip6_blk_hole_entry->dst,
			 ip6_template_metrics, true);
	INIT_LIST_HEAD(&net->ipv6.ip6_blk_hole_entry->rt6i_uncached);
#endif

	net->ipv6.sysctl.flush_delay = 0;
	net->ipv6.sysctl.ip6_rt_max_size = 4096;
	net->ipv6.sysctl.ip6_rt_gc_min_interval = HZ / 2;
	net->ipv6.sysctl.ip6_rt_gc_timeout = 60*HZ;
	net->ipv6.sysctl.ip6_rt_gc_interval = 30*HZ;
	net->ipv6.sysctl.ip6_rt_gc_elasticity = 9;
	net->ipv6.sysctl.ip6_rt_mtu_expires = 10*60*HZ;
	net->ipv6.sysctl.ip6_rt_min_advmss = IPV6_MIN_MTU - 20 - 40;
	net->ipv6.sysctl.skip_notify_on_dev_down = 0;

	net->ipv6.ip6_rt_gc_expire = 30*HZ;

	ret = 0;
out:
	return ret;

#ifdef CONFIG_IPV6_MULTIPLE_TABLES
out_ip6_prohibit_entry:
	kfree(net->ipv6.ip6_prohibit_entry);
out_ip6_null_entry:
	kfree(net->ipv6.ip6_null_entry);
#endif
out_fib6_null_entry:
	kfree(net->ipv6.fib6_null_entry);
out_ip6_dst_entries:
	dst_entries_destroy(&net->ipv6.ip6_dst_ops);
out_ip6_dst_ops:
	goto out;
}

static void __net_exit ip6_route_net_exit(struct net *net)
{
	kfree(net->ipv6.fib6_null_entry);
	kfree(net->ipv6.ip6_null_entry);
#ifdef CONFIG_IPV6_MULTIPLE_TABLES
	kfree(net->ipv6.ip6_prohibit_entry);
	kfree(net->ipv6.ip6_blk_hole_entry);
#endif
	dst_entries_destroy(&net->ipv6.ip6_dst_ops);
}

static int __net_init ip6_route_net_init_late(struct net *net)
{
#ifdef CONFIG_PROC_FS
	proc_create_net("ipv6_route", 0, net->proc_net, &ipv6_route_seq_ops,
			sizeof(struct ipv6_route_iter));
	proc_create_net_single("rt6_stats", 0444, net->proc_net,
			rt6_stats_seq_show, NULL);
#endif
	return 0;
}

static void __net_exit ip6_route_net_exit_late(struct net *net)
{
#ifdef CONFIG_PROC_FS
	remove_proc_entry("ipv6_route", net->proc_net);
	remove_proc_entry("rt6_stats", net->proc_net);
#endif
}

static struct pernet_operations ip6_route_net_ops = {
	.init = ip6_route_net_init,
	.exit = ip6_route_net_exit,
};

static int __net_init ipv6_inetpeer_init(struct net *net)
{
	struct inet_peer_base *bp = kmalloc(sizeof(*bp), GFP_KERNEL);

	if (!bp)
		return -ENOMEM;
	inet_peer_base_init(bp);
	net->ipv6.peers = bp;
	return 0;
}

static void __net_exit ipv6_inetpeer_exit(struct net *net)
{
	struct inet_peer_base *bp = net->ipv6.peers;

	net->ipv6.peers = NULL;
	inetpeer_invalidate_tree(bp);
	kfree(bp);
}

static struct pernet_operations ipv6_inetpeer_ops = {
	.init	=	ipv6_inetpeer_init,
	.exit	=	ipv6_inetpeer_exit,
};

static struct pernet_operations ip6_route_net_late_ops = {
	.init = ip6_route_net_init_late,
	.exit = ip6_route_net_exit_late,
};

static struct notifier_block ip6_route_dev_notifier = {
	.notifier_call = ip6_route_dev_notify,
	.priority = ADDRCONF_NOTIFY_PRIORITY - 10,
};

void __init ip6_route_init_special_entries(void)
{
	/* Registering of the loopback is done before this portion of code,
	 * the loopback reference in rt6_info will not be taken, do it
	 * manually for init_net */
	init_net.ipv6.fib6_null_entry->fib6_nh->fib_nh_dev = init_net.loopback_dev;
	init_net.ipv6.ip6_null_entry->dst.dev = init_net.loopback_dev;
	init_net.ipv6.ip6_null_entry->rt6i_idev = in6_dev_get(init_net.loopback_dev);
  #ifdef CONFIG_IPV6_MULTIPLE_TABLES
	init_net.ipv6.ip6_prohibit_entry->dst.dev = init_net.loopback_dev;
	init_net.ipv6.ip6_prohibit_entry->rt6i_idev = in6_dev_get(init_net.loopback_dev);
	init_net.ipv6.ip6_blk_hole_entry->dst.dev = init_net.loopback_dev;
	init_net.ipv6.ip6_blk_hole_entry->rt6i_idev = in6_dev_get(init_net.loopback_dev);
  #endif
}

int __init ip6_route_init(void)
{
	int ret;
	int cpu;

	ret = -ENOMEM;
	ip6_dst_ops_template.kmem_cachep =
		kmem_cache_create("ip6_dst_cache", sizeof(struct rt6_info), 0,
				  SLAB_HWCACHE_ALIGN, NULL);
	if (!ip6_dst_ops_template.kmem_cachep)
		goto out;

	ret = dst_entries_init(&ip6_dst_blackhole_ops);
	if (ret)
		goto out_kmem_cache;

	ret = register_pernet_subsys(&ipv6_inetpeer_ops);
	if (ret)
		goto out_dst_entries;

	ret = register_pernet_subsys(&ip6_route_net_ops);
	if (ret)
		goto out_register_inetpeer;

	ip6_dst_blackhole_ops.kmem_cachep = ip6_dst_ops_template.kmem_cachep;

	ret = fib6_init();
	if (ret)
		goto out_register_subsys;

	ret = xfrm6_init();
	if (ret)
		goto out_fib6_init;

	ret = fib6_rules_init();
	if (ret)
		goto xfrm6_init;

	ret = register_pernet_subsys(&ip6_route_net_late_ops);
	if (ret)
		goto fib6_rules_init;

	ret = rtnl_register_module(THIS_MODULE, PF_INET6, RTM_NEWROUTE,
				   inet6_rtm_newroute, NULL, 0);
	if (ret < 0)
		goto out_register_late_subsys;

	ret = rtnl_register_module(THIS_MODULE, PF_INET6, RTM_DELROUTE,
				   inet6_rtm_delroute, NULL, 0);
	if (ret < 0)
		goto out_register_late_subsys;

	ret = rtnl_register_module(THIS_MODULE, PF_INET6, RTM_GETROUTE,
				   inet6_rtm_getroute, NULL,
				   RTNL_FLAG_DOIT_UNLOCKED);
	if (ret < 0)
		goto out_register_late_subsys;

	ret = register_netdevice_notifier(&ip6_route_dev_notifier);
	if (ret)
		goto out_register_late_subsys;

	for_each_possible_cpu(cpu) {
		struct uncached_list *ul = per_cpu_ptr(&rt6_uncached_list, cpu);

		INIT_LIST_HEAD(&ul->head);
		spin_lock_init(&ul->lock);
	}

out:
	return ret;

out_register_late_subsys:
	rtnl_unregister_all(PF_INET6);
	unregister_pernet_subsys(&ip6_route_net_late_ops);
fib6_rules_init:
	fib6_rules_cleanup();
xfrm6_init:
	xfrm6_fini();
out_fib6_init:
	fib6_gc_cleanup();
out_register_subsys:
	unregister_pernet_subsys(&ip6_route_net_ops);
out_register_inetpeer:
	unregister_pernet_subsys(&ipv6_inetpeer_ops);
out_dst_entries:
	dst_entries_destroy(&ip6_dst_blackhole_ops);
out_kmem_cache:
	kmem_cache_destroy(ip6_dst_ops_template.kmem_cachep);
	goto out;
}

void ip6_route_cleanup(void)
{
	unregister_netdevice_notifier(&ip6_route_dev_notifier);
	unregister_pernet_subsys(&ip6_route_net_late_ops);
	fib6_rules_cleanup();
	xfrm6_fini();
	fib6_gc_cleanup();
	unregister_pernet_subsys(&ipv6_inetpeer_ops);
	unregister_pernet_subsys(&ip6_route_net_ops);
	dst_entries_destroy(&ip6_dst_blackhole_ops);
	kmem_cache_destroy(ip6_dst_ops_template.kmem_cachep);
}<|MERGE_RESOLUTION|>--- conflicted
+++ resolved
@@ -106,11 +106,7 @@
 			 struct in6_addr *dest, struct in6_addr *src,
 			 int iif, int type, u32 portid, u32 seq,
 			 unsigned int flags);
-<<<<<<< HEAD
-static struct rt6_info *rt6_find_cached_rt(struct fib6_info *rt,
-=======
 static struct rt6_info *rt6_find_cached_rt(const struct fib6_result *res,
->>>>>>> f7688b48
 					   const struct in6_addr *daddr,
 					   const struct in6_addr *saddr);
 
@@ -644,11 +640,7 @@
 	nh_gw = &fib6_nh->fib_nh_gw6;
 	dev = fib6_nh->fib_nh_dev;
 	rcu_read_lock_bh();
-<<<<<<< HEAD
-	last_probe = READ_ONCE(rt->last_probe);
-=======
 	last_probe = READ_ONCE(fib6_nh->last_probe);
->>>>>>> f7688b48
 	idev = __in6_dev_get(dev);
 	neigh = __ipv6_neigh_lookup_noref(dev, nh_gw);
 	if (neigh) {
@@ -669,11 +661,7 @@
 		work = kmalloc(sizeof(*work), GFP_ATOMIC);
 	}
 
-<<<<<<< HEAD
-	if (!work || cmpxchg(&rt->last_probe,
-=======
 	if (!work || cmpxchg(&fib6_nh->last_probe,
->>>>>>> f7688b48
 			     last_probe, jiffies) != last_probe) {
 		kfree(work);
 	} else {
@@ -1200,29 +1188,17 @@
 	unsigned short flags;
 	struct rt6_info *nrt;
 
-<<<<<<< HEAD
-	if (!fib6_info_hold_safe(rt))
-=======
 	if (!fib6_info_hold_safe(f6i))
->>>>>>> f7688b48
 		goto fallback;
 
 	flags = fib6_info_dst_flags(f6i);
 	nrt = ip6_dst_alloc(dev_net(dev), dev, flags);
 	if (!nrt) {
-<<<<<<< HEAD
-		fib6_info_release(rt);
-		goto fallback;
-	}
-
-	ip6_rt_copy_init(nrt, rt);
-=======
 		fib6_info_release(f6i);
 		goto fallback;
 	}
 
 	ip6_rt_copy_init(nrt, res);
->>>>>>> f7688b48
 	return nrt;
 
 fallback:
@@ -1275,12 +1251,8 @@
 		if (ip6_hold_safe(net, &rt))
 			dst_use_noref(&rt->dst, jiffies);
 	} else {
-<<<<<<< HEAD
-		rt = ip6_create_rt_rcu(f6i);
-=======
 do_create:
 		rt = ip6_create_rt_rcu(&res);
->>>>>>> f7688b48
 	}
 
 out:
@@ -1440,11 +1412,7 @@
 	prev = cmpxchg(p, NULL, pcpu_rt);
 	BUG_ON(prev);
 
-<<<<<<< HEAD
-	if (rt->fib6_destroying) {
-=======
 	if (res->f6i->fib6_destroying) {
->>>>>>> f7688b48
 		struct fib6_info *from;
 
 		from = xchg((__force struct fib6_info **)&pcpu_rt->from, NULL);
@@ -1794,31 +1762,19 @@
 /* Find cached rt in the hash table inside passed in rt
  * Caller has to hold rcu_read_lock()
  */
-<<<<<<< HEAD
-static struct rt6_info *rt6_find_cached_rt(struct fib6_info *rt,
-=======
 static struct rt6_info *rt6_find_cached_rt(const struct fib6_result *res,
->>>>>>> f7688b48
 					   const struct in6_addr *daddr,
 					   const struct in6_addr *saddr)
 {
 	const struct in6_addr *src_key = NULL;
 	struct rt6_exception_bucket *bucket;
 	struct rt6_exception *rt6_ex;
-<<<<<<< HEAD
-	struct rt6_info *res = NULL;
-=======
 	struct rt6_info *ret = NULL;
->>>>>>> f7688b48
 
 #ifdef CONFIG_IPV6_SUBTREES
 	/* fib6i_src.plen != 0 indicates f6i is in subtree
 	 * and exception table is indexed by a hash of
-<<<<<<< HEAD
-	 * both rt6i_dst and rt6i_src.
-=======
 	 * both fib6_dst and fib6_src.
->>>>>>> f7688b48
 	 * However, the src addr used to create the hash
 	 * might not be exactly the passed in saddr which
 	 * is a /128 addr from the flow.
@@ -1831,11 +1787,7 @@
 		src_key = saddr;
 find_ex:
 #endif
-<<<<<<< HEAD
-	bucket = rcu_dereference(rt->rt6i_exception_bucket);
-=======
 	bucket = fib6_nh_get_excptn_bucket(res->nh, NULL);
->>>>>>> f7688b48
 	rt6_ex = __rt6_find_exception_rcu(&bucket, daddr, src_key);
 
 	if (rt6_ex && !rt6_check_expired(rt6_ex->rt6i))
@@ -1849,19 +1801,7 @@
 	}
 #endif
 
-<<<<<<< HEAD
-#ifdef CONFIG_IPV6_SUBTREES
-	/* Use fib6_src as src_key and redo lookup */
-	if (!res && src_key && src_key != &rt->fib6_src.addr) {
-		src_key = &rt->fib6_src.addr;
-		goto find_ex;
-	}
-#endif
-
-	return res;
-=======
 	return ret;
->>>>>>> f7688b48
 }
 
 /* Remove the passed in cached rt from the hash table that contains it */
@@ -1954,23 +1894,9 @@
 {
 	const struct in6_addr *src_key = NULL;
 	struct rt6_exception_bucket *bucket;
-<<<<<<< HEAD
-	struct in6_addr *src_key = NULL;
 	struct rt6_exception *rt6_ex;
-	struct fib6_info *from;
-
-	rcu_read_lock();
-	from = rcu_dereference(rt->from);
-	if (!from || !(rt->rt6i_flags & RTF_CACHE))
-		goto unlock;
-
-	bucket = rcu_dereference(from->rt6i_exception_bucket);
-
-=======
-	struct rt6_exception *rt6_ex;
 
 	bucket = fib6_nh_get_excptn_bucket(nh, NULL);
->>>>>>> f7688b48
 #ifdef CONFIG_IPV6_SUBTREES
 	/* rt6i_src.plen != 0 indicates 'from' is in subtree
 	 * and exception table is indexed by a hash of
@@ -1984,12 +1910,6 @@
 	rt6_ex = __rt6_find_exception_rcu(&bucket, &rt->rt6i_dst.addr, src_key);
 	if (rt6_ex)
 		rt6_ex->stamp = jiffies;
-<<<<<<< HEAD
-
-unlock:
-	rcu_read_unlock();
-=======
->>>>>>> f7688b48
 }
 
 struct fib6_nh_match_arg {
@@ -2808,14 +2728,6 @@
 		struct rt6_info *nrt6;
 
 		rcu_read_lock();
-<<<<<<< HEAD
-		from = rcu_dereference(rt6->from);
-		if (!from) {
-			rcu_read_unlock();
-			return;
-		}
-		nrt6 = ip6_rt_cache_alloc(from, daddr, saddr);
-=======
 		res.f6i = rcu_dereference(rt6->from);
 		if (!res.f6i)
 			goto out_unlock;
@@ -2844,7 +2756,6 @@
 		}
 
 		nrt6 = ip6_rt_cache_alloc(&res, daddr, saddr);
->>>>>>> f7688b48
 		if (nrt6) {
 			rt6_do_update_pmtu(nrt6, mtu);
 			if (rt6_insert_exception(nrt6, &res))
@@ -3179,11 +3090,8 @@
 		      const struct in6_addr *daddr,
 		      const struct in6_addr *saddr)
 {
-<<<<<<< HEAD
-=======
 	const struct fib6_nh *nh = res->nh;
 	struct fib6_info *f6i = res->f6i;
->>>>>>> f7688b48
 	struct inet6_dev *idev;
 	struct rt6_info *rt;
 	u32 mtu = 0;
@@ -3194,19 +3102,11 @@
 			goto out;
 	}
 
-<<<<<<< HEAD
-	rt = rt6_find_cached_rt(f6i, daddr, saddr);
-	if (unlikely(rt)) {
-		mtu = dst_metric_raw(&rt->dst, RTAX_MTU);
-	} else {
-		struct net_device *dev = fib6_info_nh_dev(f6i);
-=======
 	rt = rt6_find_cached_rt(res, daddr, saddr);
 	if (unlikely(rt)) {
 		mtu = dst_metric_raw(&rt->dst, RTAX_MTU);
 	} else {
 		struct net_device *dev = nh->fib_nh_dev;
->>>>>>> f7688b48
 
 		mtu = IPV6_MIN_MTU;
 		idev = __in6_dev_get(dev);
@@ -3319,29 +3219,6 @@
 {
 	u32 tbid = l3mdev_fib_table_rcu(dev) ? : RT_TABLE_MAIN;
 	const struct in6_addr *gw_addr = &cfg->fc_gateway;
-<<<<<<< HEAD
-	u32 flags = RTF_LOCAL | RTF_ANYCAST | RTF_REJECT;
-	struct fib6_info *from;
-	struct rt6_info *grt;
-	int err;
-
-	err = 0;
-	grt = ip6_nh_lookup_table(net, cfg, gw_addr, tbid, 0);
-	if (grt) {
-		rcu_read_lock();
-		from = rcu_dereference(grt->from);
-		if (!grt->dst.error &&
-		    /* ignore match if it is the default route */
-		    from && !ipv6_addr_any(&from->fib6_dst.addr) &&
-		    (grt->rt6i_flags & flags || dev != grt->dst.dev)) {
-			NL_SET_ERR_MSG(extack,
-				       "Nexthop has invalid gateway or device mismatch");
-			err = -EINVAL;
-		}
-		rcu_read_unlock();
-
-		ip6_rt_put(grt);
-=======
 	struct fib6_result res = {};
 	int err;
 
@@ -3353,7 +3230,6 @@
 		NL_SET_ERR_MSG(extack,
 			       "Nexthop has invalid gateway or device mismatch");
 		err = -EINVAL;
->>>>>>> f7688b48
 	}
 
 	return err;
@@ -3735,11 +3611,6 @@
 	if (!rt)
 		goto out;
 
-<<<<<<< HEAD
-#ifdef CONFIG_IPV6_ROUTER_PREF
-	rt->last_probe = jiffies;
-#endif
-=======
 	rt->fib6_metrics = ip_fib_metrics_init(net, cfg->fc_mx, cfg->fc_mx_len,
 					       extack);
 	if (IS_ERR(rt->fib6_metrics)) {
@@ -3749,7 +3620,6 @@
 		goto out;
 	}
 
->>>>>>> f7688b48
 	if (cfg->fc_flags & RTF_ADDRCONF)
 		rt->dst_nocount = true;
 
@@ -3777,39 +3647,10 @@
 	ipv6_addr_prefix(&rt->fib6_src.addr, &cfg->fc_src, cfg->fc_src_len);
 	rt->fib6_src.plen = cfg->fc_src_len;
 #endif
-<<<<<<< HEAD
-
-	rt->fib6_metric = cfg->fc_metric;
-	rt->fib6_nh.nh_weight = 1;
-
-	rt->fib6_type = cfg->fc_type ? : RTN_UNICAST;
-
-	/* We cannot add true routes via loopback here,
-	   they would result in kernel looping; promote them to reject routes
-	 */
-	if ((cfg->fc_flags & RTF_REJECT) ||
-	    (dev && (dev->flags & IFF_LOOPBACK) &&
-	     !(addr_type & IPV6_ADDR_LOOPBACK) &&
-	     !(cfg->fc_flags & RTF_LOCAL))) {
-		/* hold loopback dev/idev if we haven't done so. */
-		if (dev != net->loopback_dev) {
-			if (dev) {
-				dev_put(dev);
-				in6_dev_put(idev);
-			}
-			dev = net->loopback_dev;
-			dev_hold(dev);
-			idev = in6_dev_get(dev);
-			if (!idev) {
-				err = -ENODEV;
-				goto out;
-			}
-=======
 	if (nh) {
 		if (!nexthop_get(nh)) {
 			NL_SET_ERR_MSG(extack, "Nexthop has been deleted");
 			goto out;
->>>>>>> f7688b48
 		}
 		if (rt->fib6_src.plen) {
 			NL_SET_ERR_MSG(extack, "Nexthops can not be used with source routing");
@@ -4187,11 +4028,6 @@
 		     NDISC_REDIRECT, &ndopts);
 
 	rcu_read_lock();
-<<<<<<< HEAD
-	from = rcu_dereference(rt->from);
-	if (!from)
-		goto out;
-=======
 	res.f6i = rcu_dereference(rt->from);
 	if (!res.f6i)
 		goto out;
@@ -4214,7 +4050,6 @@
 	} else {
 		res.nh = res.f6i->fib6_nh;
 	}
->>>>>>> f7688b48
 
 	res.fib6_flags = res.f6i->fib6_flags;
 	res.fib6_type = res.f6i->fib6_type;
@@ -4229,11 +4064,7 @@
 	nrt->rt6i_gateway = *(struct in6_addr *)neigh->primary_key;
 
 	/* rt6_insert_exception() will take care of duplicated exceptions */
-<<<<<<< HEAD
-	if (rt6_insert_exception(nrt, from)) {
-=======
 	if (rt6_insert_exception(nrt, &res)) {
->>>>>>> f7688b48
 		dst_release_immediate(&nrt->dst);
 		goto out;
 	}
