--- conflicted
+++ resolved
@@ -15,11 +15,8 @@
 - ranges: ranges describing the MMIO registers to control the PCIe
   interfaces, and ranges describing the MBus windows needed to access
   the memory and I/O regions of each PCIe interface.
-<<<<<<< HEAD
-=======
 - msi-parent: Link to the hardware entity that serves as the Message
   Signaled Interrupt controller for this PCI controller.
->>>>>>> d8ec26d7
 
 The ranges describing the MMIO registers have the following layout:
 
