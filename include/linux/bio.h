--- conflicted
+++ resolved
@@ -458,10 +458,7 @@
 extern void bio_free_pages(struct bio *bio);
 void zero_fill_bio_iter(struct bio *bio, struct bvec_iter iter);
 void bio_truncate(struct bio *bio, unsigned new_size);
-<<<<<<< HEAD
-=======
 void guard_bio_eod(struct bio *bio);
->>>>>>> d1988041
 
 static inline void zero_fill_bio(struct bio *bio)
 {
