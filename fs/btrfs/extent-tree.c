// SPDX-License-Identifier: GPL-2.0
/*
 * Copyright (C) 2007 Oracle.  All rights reserved.
 */

#include <linux/sched.h>
#include <linux/sched/signal.h>
#include <linux/pagemap.h>
#include <linux/writeback.h>
#include <linux/blkdev.h>
#include <linux/sort.h>
#include <linux/rcupdate.h>
#include <linux/kthread.h>
#include <linux/slab.h>
#include <linux/ratelimit.h>
#include <linux/percpu_counter.h>
#include <linux/lockdep.h>
#include <linux/crc32c.h>
#include "misc.h"
#include "tree-log.h"
#include "disk-io.h"
#include "print-tree.h"
#include "volumes.h"
#include "raid56.h"
#include "locking.h"
#include "free-space-cache.h"
#include "free-space-tree.h"
#include "sysfs.h"
#include "qgroup.h"
#include "ref-verify.h"
#include "space-info.h"
#include "block-rsv.h"
#include "delalloc-space.h"
#include "block-group.h"
#include "discard.h"
#include "rcu-string.h"

#undef SCRAMBLE_DELAYED_REFS


static int __btrfs_free_extent(struct btrfs_trans_handle *trans,
			       struct btrfs_delayed_ref_node *node, u64 parent,
			       u64 root_objectid, u64 owner_objectid,
			       u64 owner_offset, int refs_to_drop,
			       struct btrfs_delayed_extent_op *extra_op);
static void __run_delayed_extent_op(struct btrfs_delayed_extent_op *extent_op,
				    struct extent_buffer *leaf,
				    struct btrfs_extent_item *ei);
static int alloc_reserved_file_extent(struct btrfs_trans_handle *trans,
				      u64 parent, u64 root_objectid,
				      u64 flags, u64 owner, u64 offset,
				      struct btrfs_key *ins, int ref_mod);
static int alloc_reserved_tree_block(struct btrfs_trans_handle *trans,
				     struct btrfs_delayed_ref_node *node,
				     struct btrfs_delayed_extent_op *extent_op);
static int find_next_key(struct btrfs_path *path, int level,
			 struct btrfs_key *key);

static int block_group_bits(struct btrfs_block_group *cache, u64 bits)
{
	return (cache->flags & bits) == bits;
}

int btrfs_add_excluded_extent(struct btrfs_fs_info *fs_info,
			      u64 start, u64 num_bytes)
{
	u64 end = start + num_bytes - 1;
	set_extent_bits(&fs_info->excluded_extents, start, end,
			EXTENT_UPTODATE);
	return 0;
}

void btrfs_free_excluded_extents(struct btrfs_block_group *cache)
{
	struct btrfs_fs_info *fs_info = cache->fs_info;
	u64 start, end;

	start = cache->start;
	end = start + cache->length - 1;

	clear_extent_bits(&fs_info->excluded_extents, start, end,
			  EXTENT_UPTODATE);
}

/* simple helper to search for an existing data extent at a given offset */
int btrfs_lookup_data_extent(struct btrfs_fs_info *fs_info, u64 start, u64 len)
{
	int ret;
	struct btrfs_key key;
	struct btrfs_path *path;

	path = btrfs_alloc_path();
	if (!path)
		return -ENOMEM;

	key.objectid = start;
	key.offset = len;
	key.type = BTRFS_EXTENT_ITEM_KEY;
	ret = btrfs_search_slot(NULL, fs_info->extent_root, &key, path, 0, 0);
	btrfs_free_path(path);
	return ret;
}

/*
 * helper function to lookup reference count and flags of a tree block.
 *
 * the head node for delayed ref is used to store the sum of all the
 * reference count modifications queued up in the rbtree. the head
 * node may also store the extent flags to set. This way you can check
 * to see what the reference count and extent flags would be if all of
 * the delayed refs are not processed.
 */
int btrfs_lookup_extent_info(struct btrfs_trans_handle *trans,
			     struct btrfs_fs_info *fs_info, u64 bytenr,
			     u64 offset, int metadata, u64 *refs, u64 *flags)
{
	struct btrfs_delayed_ref_head *head;
	struct btrfs_delayed_ref_root *delayed_refs;
	struct btrfs_path *path;
	struct btrfs_extent_item *ei;
	struct extent_buffer *leaf;
	struct btrfs_key key;
	u32 item_size;
	u64 num_refs;
	u64 extent_flags;
	int ret;

	/*
	 * If we don't have skinny metadata, don't bother doing anything
	 * different
	 */
	if (metadata && !btrfs_fs_incompat(fs_info, SKINNY_METADATA)) {
		offset = fs_info->nodesize;
		metadata = 0;
	}

	path = btrfs_alloc_path();
	if (!path)
		return -ENOMEM;

	if (!trans) {
		path->skip_locking = 1;
		path->search_commit_root = 1;
	}

search_again:
	key.objectid = bytenr;
	key.offset = offset;
	if (metadata)
		key.type = BTRFS_METADATA_ITEM_KEY;
	else
		key.type = BTRFS_EXTENT_ITEM_KEY;

	ret = btrfs_search_slot(trans, fs_info->extent_root, &key, path, 0, 0);
	if (ret < 0)
		goto out_free;

	if (ret > 0 && metadata && key.type == BTRFS_METADATA_ITEM_KEY) {
		if (path->slots[0]) {
			path->slots[0]--;
			btrfs_item_key_to_cpu(path->nodes[0], &key,
					      path->slots[0]);
			if (key.objectid == bytenr &&
			    key.type == BTRFS_EXTENT_ITEM_KEY &&
			    key.offset == fs_info->nodesize)
				ret = 0;
		}
	}

	if (ret == 0) {
		leaf = path->nodes[0];
		item_size = btrfs_item_size_nr(leaf, path->slots[0]);
		if (item_size >= sizeof(*ei)) {
			ei = btrfs_item_ptr(leaf, path->slots[0],
					    struct btrfs_extent_item);
			num_refs = btrfs_extent_refs(leaf, ei);
			extent_flags = btrfs_extent_flags(leaf, ei);
		} else {
			ret = -EINVAL;
			btrfs_print_v0_err(fs_info);
			if (trans)
				btrfs_abort_transaction(trans, ret);
			else
				btrfs_handle_fs_error(fs_info, ret, NULL);

			goto out_free;
		}

		BUG_ON(num_refs == 0);
	} else {
		num_refs = 0;
		extent_flags = 0;
		ret = 0;
	}

	if (!trans)
		goto out;

	delayed_refs = &trans->transaction->delayed_refs;
	spin_lock(&delayed_refs->lock);
	head = btrfs_find_delayed_ref_head(delayed_refs, bytenr);
	if (head) {
		if (!mutex_trylock(&head->mutex)) {
			refcount_inc(&head->refs);
			spin_unlock(&delayed_refs->lock);

			btrfs_release_path(path);

			/*
			 * Mutex was contended, block until it's released and try
			 * again
			 */
			mutex_lock(&head->mutex);
			mutex_unlock(&head->mutex);
			btrfs_put_delayed_ref_head(head);
			goto search_again;
		}
		spin_lock(&head->lock);
		if (head->extent_op && head->extent_op->update_flags)
			extent_flags |= head->extent_op->flags_to_set;
		else
			BUG_ON(num_refs == 0);

		num_refs += head->ref_mod;
		spin_unlock(&head->lock);
		mutex_unlock(&head->mutex);
	}
	spin_unlock(&delayed_refs->lock);
out:
	WARN_ON(num_refs == 0);
	if (refs)
		*refs = num_refs;
	if (flags)
		*flags = extent_flags;
out_free:
	btrfs_free_path(path);
	return ret;
}

/*
 * Back reference rules.  Back refs have three main goals:
 *
 * 1) differentiate between all holders of references to an extent so that
 *    when a reference is dropped we can make sure it was a valid reference
 *    before freeing the extent.
 *
 * 2) Provide enough information to quickly find the holders of an extent
 *    if we notice a given block is corrupted or bad.
 *
 * 3) Make it easy to migrate blocks for FS shrinking or storage pool
 *    maintenance.  This is actually the same as #2, but with a slightly
 *    different use case.
 *
 * There are two kinds of back refs. The implicit back refs is optimized
 * for pointers in non-shared tree blocks. For a given pointer in a block,
 * back refs of this kind provide information about the block's owner tree
 * and the pointer's key. These information allow us to find the block by
 * b-tree searching. The full back refs is for pointers in tree blocks not
 * referenced by their owner trees. The location of tree block is recorded
 * in the back refs. Actually the full back refs is generic, and can be
 * used in all cases the implicit back refs is used. The major shortcoming
 * of the full back refs is its overhead. Every time a tree block gets
 * COWed, we have to update back refs entry for all pointers in it.
 *
 * For a newly allocated tree block, we use implicit back refs for
 * pointers in it. This means most tree related operations only involve
 * implicit back refs. For a tree block created in old transaction, the
 * only way to drop a reference to it is COW it. So we can detect the
 * event that tree block loses its owner tree's reference and do the
 * back refs conversion.
 *
 * When a tree block is COWed through a tree, there are four cases:
 *
 * The reference count of the block is one and the tree is the block's
 * owner tree. Nothing to do in this case.
 *
 * The reference count of the block is one and the tree is not the
 * block's owner tree. In this case, full back refs is used for pointers
 * in the block. Remove these full back refs, add implicit back refs for
 * every pointers in the new block.
 *
 * The reference count of the block is greater than one and the tree is
 * the block's owner tree. In this case, implicit back refs is used for
 * pointers in the block. Add full back refs for every pointers in the
 * block, increase lower level extents' reference counts. The original
 * implicit back refs are entailed to the new block.
 *
 * The reference count of the block is greater than one and the tree is
 * not the block's owner tree. Add implicit back refs for every pointer in
 * the new block, increase lower level extents' reference count.
 *
 * Back Reference Key composing:
 *
 * The key objectid corresponds to the first byte in the extent,
 * The key type is used to differentiate between types of back refs.
 * There are different meanings of the key offset for different types
 * of back refs.
 *
 * File extents can be referenced by:
 *
 * - multiple snapshots, subvolumes, or different generations in one subvol
 * - different files inside a single subvolume
 * - different offsets inside a file (bookend extents in file.c)
 *
 * The extent ref structure for the implicit back refs has fields for:
 *
 * - Objectid of the subvolume root
 * - objectid of the file holding the reference
 * - original offset in the file
 * - how many bookend extents
 *
 * The key offset for the implicit back refs is hash of the first
 * three fields.
 *
 * The extent ref structure for the full back refs has field for:
 *
 * - number of pointers in the tree leaf
 *
 * The key offset for the implicit back refs is the first byte of
 * the tree leaf
 *
 * When a file extent is allocated, The implicit back refs is used.
 * the fields are filled in:
 *
 *     (root_key.objectid, inode objectid, offset in file, 1)
 *
 * When a file extent is removed file truncation, we find the
 * corresponding implicit back refs and check the following fields:
 *
 *     (btrfs_header_owner(leaf), inode objectid, offset in file)
 *
 * Btree extents can be referenced by:
 *
 * - Different subvolumes
 *
 * Both the implicit back refs and the full back refs for tree blocks
 * only consist of key. The key offset for the implicit back refs is
 * objectid of block's owner tree. The key offset for the full back refs
 * is the first byte of parent block.
 *
 * When implicit back refs is used, information about the lowest key and
 * level of the tree block are required. These information are stored in
 * tree block info structure.
 */

/*
 * is_data == BTRFS_REF_TYPE_BLOCK, tree block type is required,
 * is_data == BTRFS_REF_TYPE_DATA, data type is requiried,
 * is_data == BTRFS_REF_TYPE_ANY, either type is OK.
 */
int btrfs_get_extent_inline_ref_type(const struct extent_buffer *eb,
				     struct btrfs_extent_inline_ref *iref,
				     enum btrfs_inline_ref_type is_data)
{
	int type = btrfs_extent_inline_ref_type(eb, iref);
	u64 offset = btrfs_extent_inline_ref_offset(eb, iref);

	if (type == BTRFS_TREE_BLOCK_REF_KEY ||
	    type == BTRFS_SHARED_BLOCK_REF_KEY ||
	    type == BTRFS_SHARED_DATA_REF_KEY ||
	    type == BTRFS_EXTENT_DATA_REF_KEY) {
		if (is_data == BTRFS_REF_TYPE_BLOCK) {
			if (type == BTRFS_TREE_BLOCK_REF_KEY)
				return type;
			if (type == BTRFS_SHARED_BLOCK_REF_KEY) {
				ASSERT(eb->fs_info);
				/*
				 * Every shared one has parent tree block,
				 * which must be aligned to sector size.
				 */
				if (offset &&
				    IS_ALIGNED(offset, eb->fs_info->sectorsize))
					return type;
			}
		} else if (is_data == BTRFS_REF_TYPE_DATA) {
			if (type == BTRFS_EXTENT_DATA_REF_KEY)
				return type;
			if (type == BTRFS_SHARED_DATA_REF_KEY) {
				ASSERT(eb->fs_info);
				/*
				 * Every shared one has parent tree block,
				 * which must be aligned to sector size.
				 */
				if (offset &&
				    IS_ALIGNED(offset, eb->fs_info->sectorsize))
					return type;
			}
		} else {
			ASSERT(is_data == BTRFS_REF_TYPE_ANY);
			return type;
		}
	}

	btrfs_print_leaf((struct extent_buffer *)eb);
	btrfs_err(eb->fs_info,
		  "eb %llu iref 0x%lx invalid extent inline ref type %d",
		  eb->start, (unsigned long)iref, type);
	WARN_ON(1);

	return BTRFS_REF_TYPE_INVALID;
}

u64 hash_extent_data_ref(u64 root_objectid, u64 owner, u64 offset)
{
	u32 high_crc = ~(u32)0;
	u32 low_crc = ~(u32)0;
	__le64 lenum;

	lenum = cpu_to_le64(root_objectid);
	high_crc = btrfs_crc32c(high_crc, &lenum, sizeof(lenum));
	lenum = cpu_to_le64(owner);
	low_crc = btrfs_crc32c(low_crc, &lenum, sizeof(lenum));
	lenum = cpu_to_le64(offset);
	low_crc = btrfs_crc32c(low_crc, &lenum, sizeof(lenum));

	return ((u64)high_crc << 31) ^ (u64)low_crc;
}

static u64 hash_extent_data_ref_item(struct extent_buffer *leaf,
				     struct btrfs_extent_data_ref *ref)
{
	return hash_extent_data_ref(btrfs_extent_data_ref_root(leaf, ref),
				    btrfs_extent_data_ref_objectid(leaf, ref),
				    btrfs_extent_data_ref_offset(leaf, ref));
}

static int match_extent_data_ref(struct extent_buffer *leaf,
				 struct btrfs_extent_data_ref *ref,
				 u64 root_objectid, u64 owner, u64 offset)
{
	if (btrfs_extent_data_ref_root(leaf, ref) != root_objectid ||
	    btrfs_extent_data_ref_objectid(leaf, ref) != owner ||
	    btrfs_extent_data_ref_offset(leaf, ref) != offset)
		return 0;
	return 1;
}

static noinline int lookup_extent_data_ref(struct btrfs_trans_handle *trans,
					   struct btrfs_path *path,
					   u64 bytenr, u64 parent,
					   u64 root_objectid,
					   u64 owner, u64 offset)
{
	struct btrfs_root *root = trans->fs_info->extent_root;
	struct btrfs_key key;
	struct btrfs_extent_data_ref *ref;
	struct extent_buffer *leaf;
	u32 nritems;
	int ret;
	int recow;
	int err = -ENOENT;

	key.objectid = bytenr;
	if (parent) {
		key.type = BTRFS_SHARED_DATA_REF_KEY;
		key.offset = parent;
	} else {
		key.type = BTRFS_EXTENT_DATA_REF_KEY;
		key.offset = hash_extent_data_ref(root_objectid,
						  owner, offset);
	}
again:
	recow = 0;
	ret = btrfs_search_slot(trans, root, &key, path, -1, 1);
	if (ret < 0) {
		err = ret;
		goto fail;
	}

	if (parent) {
		if (!ret)
			return 0;
		goto fail;
	}

	leaf = path->nodes[0];
	nritems = btrfs_header_nritems(leaf);
	while (1) {
		if (path->slots[0] >= nritems) {
			ret = btrfs_next_leaf(root, path);
			if (ret < 0)
				err = ret;
			if (ret)
				goto fail;

			leaf = path->nodes[0];
			nritems = btrfs_header_nritems(leaf);
			recow = 1;
		}

		btrfs_item_key_to_cpu(leaf, &key, path->slots[0]);
		if (key.objectid != bytenr ||
		    key.type != BTRFS_EXTENT_DATA_REF_KEY)
			goto fail;

		ref = btrfs_item_ptr(leaf, path->slots[0],
				     struct btrfs_extent_data_ref);

		if (match_extent_data_ref(leaf, ref, root_objectid,
					  owner, offset)) {
			if (recow) {
				btrfs_release_path(path);
				goto again;
			}
			err = 0;
			break;
		}
		path->slots[0]++;
	}
fail:
	return err;
}

static noinline int insert_extent_data_ref(struct btrfs_trans_handle *trans,
					   struct btrfs_path *path,
					   u64 bytenr, u64 parent,
					   u64 root_objectid, u64 owner,
					   u64 offset, int refs_to_add)
{
	struct btrfs_root *root = trans->fs_info->extent_root;
	struct btrfs_key key;
	struct extent_buffer *leaf;
	u32 size;
	u32 num_refs;
	int ret;

	key.objectid = bytenr;
	if (parent) {
		key.type = BTRFS_SHARED_DATA_REF_KEY;
		key.offset = parent;
		size = sizeof(struct btrfs_shared_data_ref);
	} else {
		key.type = BTRFS_EXTENT_DATA_REF_KEY;
		key.offset = hash_extent_data_ref(root_objectid,
						  owner, offset);
		size = sizeof(struct btrfs_extent_data_ref);
	}

	ret = btrfs_insert_empty_item(trans, root, path, &key, size);
	if (ret && ret != -EEXIST)
		goto fail;

	leaf = path->nodes[0];
	if (parent) {
		struct btrfs_shared_data_ref *ref;
		ref = btrfs_item_ptr(leaf, path->slots[0],
				     struct btrfs_shared_data_ref);
		if (ret == 0) {
			btrfs_set_shared_data_ref_count(leaf, ref, refs_to_add);
		} else {
			num_refs = btrfs_shared_data_ref_count(leaf, ref);
			num_refs += refs_to_add;
			btrfs_set_shared_data_ref_count(leaf, ref, num_refs);
		}
	} else {
		struct btrfs_extent_data_ref *ref;
		while (ret == -EEXIST) {
			ref = btrfs_item_ptr(leaf, path->slots[0],
					     struct btrfs_extent_data_ref);
			if (match_extent_data_ref(leaf, ref, root_objectid,
						  owner, offset))
				break;
			btrfs_release_path(path);
			key.offset++;
			ret = btrfs_insert_empty_item(trans, root, path, &key,
						      size);
			if (ret && ret != -EEXIST)
				goto fail;

			leaf = path->nodes[0];
		}
		ref = btrfs_item_ptr(leaf, path->slots[0],
				     struct btrfs_extent_data_ref);
		if (ret == 0) {
			btrfs_set_extent_data_ref_root(leaf, ref,
						       root_objectid);
			btrfs_set_extent_data_ref_objectid(leaf, ref, owner);
			btrfs_set_extent_data_ref_offset(leaf, ref, offset);
			btrfs_set_extent_data_ref_count(leaf, ref, refs_to_add);
		} else {
			num_refs = btrfs_extent_data_ref_count(leaf, ref);
			num_refs += refs_to_add;
			btrfs_set_extent_data_ref_count(leaf, ref, num_refs);
		}
	}
	btrfs_mark_buffer_dirty(leaf);
	ret = 0;
fail:
	btrfs_release_path(path);
	return ret;
}

static noinline int remove_extent_data_ref(struct btrfs_trans_handle *trans,
					   struct btrfs_path *path,
					   int refs_to_drop, int *last_ref)
{
	struct btrfs_key key;
	struct btrfs_extent_data_ref *ref1 = NULL;
	struct btrfs_shared_data_ref *ref2 = NULL;
	struct extent_buffer *leaf;
	u32 num_refs = 0;
	int ret = 0;

	leaf = path->nodes[0];
	btrfs_item_key_to_cpu(leaf, &key, path->slots[0]);

	if (key.type == BTRFS_EXTENT_DATA_REF_KEY) {
		ref1 = btrfs_item_ptr(leaf, path->slots[0],
				      struct btrfs_extent_data_ref);
		num_refs = btrfs_extent_data_ref_count(leaf, ref1);
	} else if (key.type == BTRFS_SHARED_DATA_REF_KEY) {
		ref2 = btrfs_item_ptr(leaf, path->slots[0],
				      struct btrfs_shared_data_ref);
		num_refs = btrfs_shared_data_ref_count(leaf, ref2);
	} else if (unlikely(key.type == BTRFS_EXTENT_REF_V0_KEY)) {
		btrfs_print_v0_err(trans->fs_info);
		btrfs_abort_transaction(trans, -EINVAL);
		return -EINVAL;
	} else {
		BUG();
	}

	BUG_ON(num_refs < refs_to_drop);
	num_refs -= refs_to_drop;

	if (num_refs == 0) {
		ret = btrfs_del_item(trans, trans->fs_info->extent_root, path);
		*last_ref = 1;
	} else {
		if (key.type == BTRFS_EXTENT_DATA_REF_KEY)
			btrfs_set_extent_data_ref_count(leaf, ref1, num_refs);
		else if (key.type == BTRFS_SHARED_DATA_REF_KEY)
			btrfs_set_shared_data_ref_count(leaf, ref2, num_refs);
		btrfs_mark_buffer_dirty(leaf);
	}
	return ret;
}

static noinline u32 extent_data_ref_count(struct btrfs_path *path,
					  struct btrfs_extent_inline_ref *iref)
{
	struct btrfs_key key;
	struct extent_buffer *leaf;
	struct btrfs_extent_data_ref *ref1;
	struct btrfs_shared_data_ref *ref2;
	u32 num_refs = 0;
	int type;

	leaf = path->nodes[0];
	btrfs_item_key_to_cpu(leaf, &key, path->slots[0]);

	BUG_ON(key.type == BTRFS_EXTENT_REF_V0_KEY);
	if (iref) {
		/*
		 * If type is invalid, we should have bailed out earlier than
		 * this call.
		 */
		type = btrfs_get_extent_inline_ref_type(leaf, iref, BTRFS_REF_TYPE_DATA);
		ASSERT(type != BTRFS_REF_TYPE_INVALID);
		if (type == BTRFS_EXTENT_DATA_REF_KEY) {
			ref1 = (struct btrfs_extent_data_ref *)(&iref->offset);
			num_refs = btrfs_extent_data_ref_count(leaf, ref1);
		} else {
			ref2 = (struct btrfs_shared_data_ref *)(iref + 1);
			num_refs = btrfs_shared_data_ref_count(leaf, ref2);
		}
	} else if (key.type == BTRFS_EXTENT_DATA_REF_KEY) {
		ref1 = btrfs_item_ptr(leaf, path->slots[0],
				      struct btrfs_extent_data_ref);
		num_refs = btrfs_extent_data_ref_count(leaf, ref1);
	} else if (key.type == BTRFS_SHARED_DATA_REF_KEY) {
		ref2 = btrfs_item_ptr(leaf, path->slots[0],
				      struct btrfs_shared_data_ref);
		num_refs = btrfs_shared_data_ref_count(leaf, ref2);
	} else {
		WARN_ON(1);
	}
	return num_refs;
}

static noinline int lookup_tree_block_ref(struct btrfs_trans_handle *trans,
					  struct btrfs_path *path,
					  u64 bytenr, u64 parent,
					  u64 root_objectid)
{
	struct btrfs_root *root = trans->fs_info->extent_root;
	struct btrfs_key key;
	int ret;

	key.objectid = bytenr;
	if (parent) {
		key.type = BTRFS_SHARED_BLOCK_REF_KEY;
		key.offset = parent;
	} else {
		key.type = BTRFS_TREE_BLOCK_REF_KEY;
		key.offset = root_objectid;
	}

	ret = btrfs_search_slot(trans, root, &key, path, -1, 1);
	if (ret > 0)
		ret = -ENOENT;
	return ret;
}

static noinline int insert_tree_block_ref(struct btrfs_trans_handle *trans,
					  struct btrfs_path *path,
					  u64 bytenr, u64 parent,
					  u64 root_objectid)
{
	struct btrfs_key key;
	int ret;

	key.objectid = bytenr;
	if (parent) {
		key.type = BTRFS_SHARED_BLOCK_REF_KEY;
		key.offset = parent;
	} else {
		key.type = BTRFS_TREE_BLOCK_REF_KEY;
		key.offset = root_objectid;
	}

	ret = btrfs_insert_empty_item(trans, trans->fs_info->extent_root,
				      path, &key, 0);
	btrfs_release_path(path);
	return ret;
}

static inline int extent_ref_type(u64 parent, u64 owner)
{
	int type;
	if (owner < BTRFS_FIRST_FREE_OBJECTID) {
		if (parent > 0)
			type = BTRFS_SHARED_BLOCK_REF_KEY;
		else
			type = BTRFS_TREE_BLOCK_REF_KEY;
	} else {
		if (parent > 0)
			type = BTRFS_SHARED_DATA_REF_KEY;
		else
			type = BTRFS_EXTENT_DATA_REF_KEY;
	}
	return type;
}

static int find_next_key(struct btrfs_path *path, int level,
			 struct btrfs_key *key)

{
	for (; level < BTRFS_MAX_LEVEL; level++) {
		if (!path->nodes[level])
			break;
		if (path->slots[level] + 1 >=
		    btrfs_header_nritems(path->nodes[level]))
			continue;
		if (level == 0)
			btrfs_item_key_to_cpu(path->nodes[level], key,
					      path->slots[level] + 1);
		else
			btrfs_node_key_to_cpu(path->nodes[level], key,
					      path->slots[level] + 1);
		return 0;
	}
	return 1;
}

/*
 * look for inline back ref. if back ref is found, *ref_ret is set
 * to the address of inline back ref, and 0 is returned.
 *
 * if back ref isn't found, *ref_ret is set to the address where it
 * should be inserted, and -ENOENT is returned.
 *
 * if insert is true and there are too many inline back refs, the path
 * points to the extent item, and -EAGAIN is returned.
 *
 * NOTE: inline back refs are ordered in the same way that back ref
 *	 items in the tree are ordered.
 */
static noinline_for_stack
int lookup_inline_extent_backref(struct btrfs_trans_handle *trans,
				 struct btrfs_path *path,
				 struct btrfs_extent_inline_ref **ref_ret,
				 u64 bytenr, u64 num_bytes,
				 u64 parent, u64 root_objectid,
				 u64 owner, u64 offset, int insert)
{
	struct btrfs_fs_info *fs_info = trans->fs_info;
	struct btrfs_root *root = fs_info->extent_root;
	struct btrfs_key key;
	struct extent_buffer *leaf;
	struct btrfs_extent_item *ei;
	struct btrfs_extent_inline_ref *iref;
	u64 flags;
	u64 item_size;
	unsigned long ptr;
	unsigned long end;
	int extra_size;
	int type;
	int want;
	int ret;
	int err = 0;
	bool skinny_metadata = btrfs_fs_incompat(fs_info, SKINNY_METADATA);
	int needed;

	key.objectid = bytenr;
	key.type = BTRFS_EXTENT_ITEM_KEY;
	key.offset = num_bytes;

	want = extent_ref_type(parent, owner);
	if (insert) {
		extra_size = btrfs_extent_inline_ref_size(want);
		path->search_for_extension = 1;
		path->keep_locks = 1;
	} else
		extra_size = -1;

	/*
	 * Owner is our level, so we can just add one to get the level for the
	 * block we are interested in.
	 */
	if (skinny_metadata && owner < BTRFS_FIRST_FREE_OBJECTID) {
		key.type = BTRFS_METADATA_ITEM_KEY;
		key.offset = owner;
	}

again:
	ret = btrfs_search_slot(trans, root, &key, path, extra_size, 1);
	if (ret < 0) {
		err = ret;
		goto out;
	}

	/*
	 * We may be a newly converted file system which still has the old fat
	 * extent entries for metadata, so try and see if we have one of those.
	 */
	if (ret > 0 && skinny_metadata) {
		skinny_metadata = false;
		if (path->slots[0]) {
			path->slots[0]--;
			btrfs_item_key_to_cpu(path->nodes[0], &key,
					      path->slots[0]);
			if (key.objectid == bytenr &&
			    key.type == BTRFS_EXTENT_ITEM_KEY &&
			    key.offset == num_bytes)
				ret = 0;
		}
		if (ret) {
			key.objectid = bytenr;
			key.type = BTRFS_EXTENT_ITEM_KEY;
			key.offset = num_bytes;
			btrfs_release_path(path);
			goto again;
		}
	}

	if (ret && !insert) {
		err = -ENOENT;
		goto out;
	} else if (WARN_ON(ret)) {
		err = -EIO;
		goto out;
	}

	leaf = path->nodes[0];
	item_size = btrfs_item_size_nr(leaf, path->slots[0]);
	if (unlikely(item_size < sizeof(*ei))) {
		err = -EINVAL;
		btrfs_print_v0_err(fs_info);
		btrfs_abort_transaction(trans, err);
		goto out;
	}

	ei = btrfs_item_ptr(leaf, path->slots[0], struct btrfs_extent_item);
	flags = btrfs_extent_flags(leaf, ei);

	ptr = (unsigned long)(ei + 1);
	end = (unsigned long)ei + item_size;

	if (flags & BTRFS_EXTENT_FLAG_TREE_BLOCK && !skinny_metadata) {
		ptr += sizeof(struct btrfs_tree_block_info);
		BUG_ON(ptr > end);
	}

	if (owner >= BTRFS_FIRST_FREE_OBJECTID)
		needed = BTRFS_REF_TYPE_DATA;
	else
		needed = BTRFS_REF_TYPE_BLOCK;

	err = -ENOENT;
	while (1) {
		if (ptr >= end) {
			WARN_ON(ptr > end);
			break;
		}
		iref = (struct btrfs_extent_inline_ref *)ptr;
		type = btrfs_get_extent_inline_ref_type(leaf, iref, needed);
		if (type == BTRFS_REF_TYPE_INVALID) {
			err = -EUCLEAN;
			goto out;
		}

		if (want < type)
			break;
		if (want > type) {
			ptr += btrfs_extent_inline_ref_size(type);
			continue;
		}

		if (type == BTRFS_EXTENT_DATA_REF_KEY) {
			struct btrfs_extent_data_ref *dref;
			dref = (struct btrfs_extent_data_ref *)(&iref->offset);
			if (match_extent_data_ref(leaf, dref, root_objectid,
						  owner, offset)) {
				err = 0;
				break;
			}
			if (hash_extent_data_ref_item(leaf, dref) <
			    hash_extent_data_ref(root_objectid, owner, offset))
				break;
		} else {
			u64 ref_offset;
			ref_offset = btrfs_extent_inline_ref_offset(leaf, iref);
			if (parent > 0) {
				if (parent == ref_offset) {
					err = 0;
					break;
				}
				if (ref_offset < parent)
					break;
			} else {
				if (root_objectid == ref_offset) {
					err = 0;
					break;
				}
				if (ref_offset < root_objectid)
					break;
			}
		}
		ptr += btrfs_extent_inline_ref_size(type);
	}
	if (err == -ENOENT && insert) {
		if (item_size + extra_size >=
		    BTRFS_MAX_EXTENT_ITEM_SIZE(root)) {
			err = -EAGAIN;
			goto out;
		}
		/*
		 * To add new inline back ref, we have to make sure
		 * there is no corresponding back ref item.
		 * For simplicity, we just do not add new inline back
		 * ref if there is any kind of item for this block
		 */
		if (find_next_key(path, 0, &key) == 0 &&
		    key.objectid == bytenr &&
		    key.type < BTRFS_BLOCK_GROUP_ITEM_KEY) {
			err = -EAGAIN;
			goto out;
		}
	}
	*ref_ret = (struct btrfs_extent_inline_ref *)ptr;
out:
	if (insert) {
		path->keep_locks = 0;
		path->search_for_extension = 0;
		btrfs_unlock_up_safe(path, 1);
	}
	return err;
}

/*
 * helper to add new inline back ref
 */
static noinline_for_stack
void setup_inline_extent_backref(struct btrfs_fs_info *fs_info,
				 struct btrfs_path *path,
				 struct btrfs_extent_inline_ref *iref,
				 u64 parent, u64 root_objectid,
				 u64 owner, u64 offset, int refs_to_add,
				 struct btrfs_delayed_extent_op *extent_op)
{
	struct extent_buffer *leaf;
	struct btrfs_extent_item *ei;
	unsigned long ptr;
	unsigned long end;
	unsigned long item_offset;
	u64 refs;
	int size;
	int type;

	leaf = path->nodes[0];
	ei = btrfs_item_ptr(leaf, path->slots[0], struct btrfs_extent_item);
	item_offset = (unsigned long)iref - (unsigned long)ei;

	type = extent_ref_type(parent, owner);
	size = btrfs_extent_inline_ref_size(type);

	btrfs_extend_item(path, size);

	ei = btrfs_item_ptr(leaf, path->slots[0], struct btrfs_extent_item);
	refs = btrfs_extent_refs(leaf, ei);
	refs += refs_to_add;
	btrfs_set_extent_refs(leaf, ei, refs);
	if (extent_op)
		__run_delayed_extent_op(extent_op, leaf, ei);

	ptr = (unsigned long)ei + item_offset;
	end = (unsigned long)ei + btrfs_item_size_nr(leaf, path->slots[0]);
	if (ptr < end - size)
		memmove_extent_buffer(leaf, ptr + size, ptr,
				      end - size - ptr);

	iref = (struct btrfs_extent_inline_ref *)ptr;
	btrfs_set_extent_inline_ref_type(leaf, iref, type);
	if (type == BTRFS_EXTENT_DATA_REF_KEY) {
		struct btrfs_extent_data_ref *dref;
		dref = (struct btrfs_extent_data_ref *)(&iref->offset);
		btrfs_set_extent_data_ref_root(leaf, dref, root_objectid);
		btrfs_set_extent_data_ref_objectid(leaf, dref, owner);
		btrfs_set_extent_data_ref_offset(leaf, dref, offset);
		btrfs_set_extent_data_ref_count(leaf, dref, refs_to_add);
	} else if (type == BTRFS_SHARED_DATA_REF_KEY) {
		struct btrfs_shared_data_ref *sref;
		sref = (struct btrfs_shared_data_ref *)(iref + 1);
		btrfs_set_shared_data_ref_count(leaf, sref, refs_to_add);
		btrfs_set_extent_inline_ref_offset(leaf, iref, parent);
	} else if (type == BTRFS_SHARED_BLOCK_REF_KEY) {
		btrfs_set_extent_inline_ref_offset(leaf, iref, parent);
	} else {
		btrfs_set_extent_inline_ref_offset(leaf, iref, root_objectid);
	}
	btrfs_mark_buffer_dirty(leaf);
}

static int lookup_extent_backref(struct btrfs_trans_handle *trans,
				 struct btrfs_path *path,
				 struct btrfs_extent_inline_ref **ref_ret,
				 u64 bytenr, u64 num_bytes, u64 parent,
				 u64 root_objectid, u64 owner, u64 offset)
{
	int ret;

	ret = lookup_inline_extent_backref(trans, path, ref_ret, bytenr,
					   num_bytes, parent, root_objectid,
					   owner, offset, 0);
	if (ret != -ENOENT)
		return ret;

	btrfs_release_path(path);
	*ref_ret = NULL;

	if (owner < BTRFS_FIRST_FREE_OBJECTID) {
		ret = lookup_tree_block_ref(trans, path, bytenr, parent,
					    root_objectid);
	} else {
		ret = lookup_extent_data_ref(trans, path, bytenr, parent,
					     root_objectid, owner, offset);
	}
	return ret;
}

/*
 * helper to update/remove inline back ref
 */
static noinline_for_stack
void update_inline_extent_backref(struct btrfs_path *path,
				  struct btrfs_extent_inline_ref *iref,
				  int refs_to_mod,
				  struct btrfs_delayed_extent_op *extent_op,
				  int *last_ref)
{
	struct extent_buffer *leaf = path->nodes[0];
	struct btrfs_extent_item *ei;
	struct btrfs_extent_data_ref *dref = NULL;
	struct btrfs_shared_data_ref *sref = NULL;
	unsigned long ptr;
	unsigned long end;
	u32 item_size;
	int size;
	int type;
	u64 refs;

	ei = btrfs_item_ptr(leaf, path->slots[0], struct btrfs_extent_item);
	refs = btrfs_extent_refs(leaf, ei);
	WARN_ON(refs_to_mod < 0 && refs + refs_to_mod <= 0);
	refs += refs_to_mod;
	btrfs_set_extent_refs(leaf, ei, refs);
	if (extent_op)
		__run_delayed_extent_op(extent_op, leaf, ei);

	/*
	 * If type is invalid, we should have bailed out after
	 * lookup_inline_extent_backref().
	 */
	type = btrfs_get_extent_inline_ref_type(leaf, iref, BTRFS_REF_TYPE_ANY);
	ASSERT(type != BTRFS_REF_TYPE_INVALID);

	if (type == BTRFS_EXTENT_DATA_REF_KEY) {
		dref = (struct btrfs_extent_data_ref *)(&iref->offset);
		refs = btrfs_extent_data_ref_count(leaf, dref);
	} else if (type == BTRFS_SHARED_DATA_REF_KEY) {
		sref = (struct btrfs_shared_data_ref *)(iref + 1);
		refs = btrfs_shared_data_ref_count(leaf, sref);
	} else {
		refs = 1;
		BUG_ON(refs_to_mod != -1);
	}

	BUG_ON(refs_to_mod < 0 && refs < -refs_to_mod);
	refs += refs_to_mod;

	if (refs > 0) {
		if (type == BTRFS_EXTENT_DATA_REF_KEY)
			btrfs_set_extent_data_ref_count(leaf, dref, refs);
		else
			btrfs_set_shared_data_ref_count(leaf, sref, refs);
	} else {
		*last_ref = 1;
		size =  btrfs_extent_inline_ref_size(type);
		item_size = btrfs_item_size_nr(leaf, path->slots[0]);
		ptr = (unsigned long)iref;
		end = (unsigned long)ei + item_size;
		if (ptr + size < end)
			memmove_extent_buffer(leaf, ptr, ptr + size,
					      end - ptr - size);
		item_size -= size;
		btrfs_truncate_item(path, item_size, 1);
	}
	btrfs_mark_buffer_dirty(leaf);
}

static noinline_for_stack
int insert_inline_extent_backref(struct btrfs_trans_handle *trans,
				 struct btrfs_path *path,
				 u64 bytenr, u64 num_bytes, u64 parent,
				 u64 root_objectid, u64 owner,
				 u64 offset, int refs_to_add,
				 struct btrfs_delayed_extent_op *extent_op)
{
	struct btrfs_extent_inline_ref *iref;
	int ret;

	ret = lookup_inline_extent_backref(trans, path, &iref, bytenr,
					   num_bytes, parent, root_objectid,
					   owner, offset, 1);
	if (ret == 0) {
		/*
		 * We're adding refs to a tree block we already own, this
		 * should not happen at all.
		 */
		if (owner < BTRFS_FIRST_FREE_OBJECTID) {
			btrfs_crit(trans->fs_info,
"adding refs to an existing tree ref, bytenr %llu num_bytes %llu root_objectid %llu",
				   bytenr, num_bytes, root_objectid);
			if (IS_ENABLED(CONFIG_BTRFS_DEBUG)) {
				WARN_ON(1);
				btrfs_crit(trans->fs_info,
			"path->slots[0]=%d path->nodes[0]:", path->slots[0]);
				btrfs_print_leaf(path->nodes[0]);
			}
			return -EUCLEAN;
		}
		update_inline_extent_backref(path, iref, refs_to_add,
					     extent_op, NULL);
	} else if (ret == -ENOENT) {
		setup_inline_extent_backref(trans->fs_info, path, iref, parent,
					    root_objectid, owner, offset,
					    refs_to_add, extent_op);
		ret = 0;
	}
	return ret;
}

static int remove_extent_backref(struct btrfs_trans_handle *trans,
				 struct btrfs_path *path,
				 struct btrfs_extent_inline_ref *iref,
				 int refs_to_drop, int is_data, int *last_ref)
{
	int ret = 0;

	BUG_ON(!is_data && refs_to_drop != 1);
	if (iref) {
		update_inline_extent_backref(path, iref, -refs_to_drop, NULL,
					     last_ref);
	} else if (is_data) {
		ret = remove_extent_data_ref(trans, path, refs_to_drop,
					     last_ref);
	} else {
		*last_ref = 1;
		ret = btrfs_del_item(trans, trans->fs_info->extent_root, path);
	}
	return ret;
}

static int btrfs_issue_discard(struct block_device *bdev, u64 start, u64 len,
			       u64 *discarded_bytes)
{
	int j, ret = 0;
	u64 bytes_left, end;
	u64 aligned_start = ALIGN(start, 1 << 9);

	if (WARN_ON(start != aligned_start)) {
		len -= aligned_start - start;
		len = round_down(len, 1 << 9);
		start = aligned_start;
	}

	*discarded_bytes = 0;

	if (!len)
		return 0;

	end = start + len;
	bytes_left = len;

	/* Skip any superblocks on this device. */
	for (j = 0; j < BTRFS_SUPER_MIRROR_MAX; j++) {
		u64 sb_start = btrfs_sb_offset(j);
		u64 sb_end = sb_start + BTRFS_SUPER_INFO_SIZE;
		u64 size = sb_start - start;

		if (!in_range(sb_start, start, bytes_left) &&
		    !in_range(sb_end, start, bytes_left) &&
		    !in_range(start, sb_start, BTRFS_SUPER_INFO_SIZE))
			continue;

		/*
		 * Superblock spans beginning of range.  Adjust start and
		 * try again.
		 */
		if (sb_start <= start) {
			start += sb_end - start;
			if (start > end) {
				bytes_left = 0;
				break;
			}
			bytes_left = end - start;
			continue;
		}

		if (size) {
			ret = blkdev_issue_discard(bdev, start >> 9, size >> 9,
						   GFP_NOFS, 0);
			if (!ret)
				*discarded_bytes += size;
			else if (ret != -EOPNOTSUPP)
				return ret;
		}

		start = sb_end;
		if (start > end) {
			bytes_left = 0;
			break;
		}
		bytes_left = end - start;
	}

	if (bytes_left) {
		ret = blkdev_issue_discard(bdev, start >> 9, bytes_left >> 9,
					   GFP_NOFS, 0);
		if (!ret)
			*discarded_bytes += bytes_left;
	}
	return ret;
}

int btrfs_discard_extent(struct btrfs_fs_info *fs_info, u64 bytenr,
			 u64 num_bytes, u64 *actual_bytes)
{
	int ret = 0;
	u64 discarded_bytes = 0;
	u64 end = bytenr + num_bytes;
	u64 cur = bytenr;
	struct btrfs_bio *bbio = NULL;


	/*
	 * Avoid races with device replace and make sure our bbio has devices
	 * associated to its stripes that don't go away while we are discarding.
	 */
	btrfs_bio_counter_inc_blocked(fs_info);
	while (cur < end) {
		struct btrfs_bio_stripe *stripe;
		int i;

		num_bytes = end - cur;
		/* Tell the block device(s) that the sectors can be discarded */
		ret = btrfs_map_block(fs_info, BTRFS_MAP_DISCARD, cur,
				      &num_bytes, &bbio, 0);
		/*
		 * Error can be -ENOMEM, -ENOENT (no such chunk mapping) or
		 * -EOPNOTSUPP. For any such error, @num_bytes is not updated,
		 * thus we can't continue anyway.
		 */
		if (ret < 0)
			goto out;

		stripe = bbio->stripes;
		for (i = 0; i < bbio->num_stripes; i++, stripe++) {
			u64 bytes;
			struct request_queue *req_q;

			if (!stripe->dev->bdev) {
				ASSERT(btrfs_test_opt(fs_info, DEGRADED));
				continue;
			}
			req_q = bdev_get_queue(stripe->dev->bdev);
			if (!blk_queue_discard(req_q))
				continue;

			ret = btrfs_issue_discard(stripe->dev->bdev,
						  stripe->physical,
						  stripe->length,
						  &bytes);
			if (!ret) {
				discarded_bytes += bytes;
			} else if (ret != -EOPNOTSUPP) {
				/*
				 * Logic errors or -ENOMEM, or -EIO, but
				 * unlikely to happen.
				 *
				 * And since there are two loops, explicitly
				 * go to out to avoid confusion.
				 */
				btrfs_put_bbio(bbio);
				goto out;
			}

			/*
			 * Just in case we get back EOPNOTSUPP for some reason,
			 * just ignore the return value so we don't screw up
			 * people calling discard_extent.
			 */
			ret = 0;
		}
		btrfs_put_bbio(bbio);
		cur += num_bytes;
	}
out:
	btrfs_bio_counter_dec(fs_info);

	if (actual_bytes)
		*actual_bytes = discarded_bytes;


	if (ret == -EOPNOTSUPP)
		ret = 0;
	return ret;
}

/* Can return -ENOMEM */
int btrfs_inc_extent_ref(struct btrfs_trans_handle *trans,
			 struct btrfs_ref *generic_ref)
{
	struct btrfs_fs_info *fs_info = trans->fs_info;
	int ret;

	ASSERT(generic_ref->type != BTRFS_REF_NOT_SET &&
	       generic_ref->action);
	BUG_ON(generic_ref->type == BTRFS_REF_METADATA &&
	       generic_ref->tree_ref.root == BTRFS_TREE_LOG_OBJECTID);

	if (generic_ref->type == BTRFS_REF_METADATA)
		ret = btrfs_add_delayed_tree_ref(trans, generic_ref, NULL);
	else
		ret = btrfs_add_delayed_data_ref(trans, generic_ref, 0);

	btrfs_ref_tree_mod(fs_info, generic_ref);

	return ret;
}

/*
 * __btrfs_inc_extent_ref - insert backreference for a given extent
 *
 * The counterpart is in __btrfs_free_extent(), with examples and more details
 * how it works.
 *
 * @trans:	    Handle of transaction
 *
 * @node:	    The delayed ref node used to get the bytenr/length for
 *		    extent whose references are incremented.
 *
 * @parent:	    If this is a shared extent (BTRFS_SHARED_DATA_REF_KEY/
 *		    BTRFS_SHARED_BLOCK_REF_KEY) then it holds the logical
 *		    bytenr of the parent block. Since new extents are always
 *		    created with indirect references, this will only be the case
 *		    when relocating a shared extent. In that case, root_objectid
 *		    will be BTRFS_TREE_RELOC_OBJECTID. Otheriwse, parent must
 *		    be 0
 *
 * @root_objectid:  The id of the root where this modification has originated,
 *		    this can be either one of the well-known metadata trees or
 *		    the subvolume id which references this extent.
 *
 * @owner:	    For data extents it is the inode number of the owning file.
 *		    For metadata extents this parameter holds the level in the
 *		    tree of the extent.
 *
 * @offset:	    For metadata extents the offset is ignored and is currently
 *		    always passed as 0. For data extents it is the fileoffset
 *		    this extent belongs to.
 *
 * @refs_to_add     Number of references to add
 *
 * @extent_op       Pointer to a structure, holding information necessary when
 *                  updating a tree block's flags
 *
 */
static int __btrfs_inc_extent_ref(struct btrfs_trans_handle *trans,
				  struct btrfs_delayed_ref_node *node,
				  u64 parent, u64 root_objectid,
				  u64 owner, u64 offset, int refs_to_add,
				  struct btrfs_delayed_extent_op *extent_op)
{
	struct btrfs_path *path;
	struct extent_buffer *leaf;
	struct btrfs_extent_item *item;
	struct btrfs_key key;
	u64 bytenr = node->bytenr;
	u64 num_bytes = node->num_bytes;
	u64 refs;
	int ret;

	path = btrfs_alloc_path();
	if (!path)
		return -ENOMEM;

	/* this will setup the path even if it fails to insert the back ref */
	ret = insert_inline_extent_backref(trans, path, bytenr, num_bytes,
					   parent, root_objectid, owner,
					   offset, refs_to_add, extent_op);
	if ((ret < 0 && ret != -EAGAIN) || !ret)
		goto out;

	/*
	 * Ok we had -EAGAIN which means we didn't have space to insert and
	 * inline extent ref, so just update the reference count and add a
	 * normal backref.
	 */
	leaf = path->nodes[0];
	btrfs_item_key_to_cpu(leaf, &key, path->slots[0]);
	item = btrfs_item_ptr(leaf, path->slots[0], struct btrfs_extent_item);
	refs = btrfs_extent_refs(leaf, item);
	btrfs_set_extent_refs(leaf, item, refs + refs_to_add);
	if (extent_op)
		__run_delayed_extent_op(extent_op, leaf, item);

	btrfs_mark_buffer_dirty(leaf);
	btrfs_release_path(path);

	/* now insert the actual backref */
	if (owner < BTRFS_FIRST_FREE_OBJECTID) {
		BUG_ON(refs_to_add != 1);
		ret = insert_tree_block_ref(trans, path, bytenr, parent,
					    root_objectid);
	} else {
		ret = insert_extent_data_ref(trans, path, bytenr, parent,
					     root_objectid, owner, offset,
					     refs_to_add);
	}
	if (ret)
		btrfs_abort_transaction(trans, ret);
out:
	btrfs_free_path(path);
	return ret;
}

static int run_delayed_data_ref(struct btrfs_trans_handle *trans,
				struct btrfs_delayed_ref_node *node,
				struct btrfs_delayed_extent_op *extent_op,
				int insert_reserved)
{
	int ret = 0;
	struct btrfs_delayed_data_ref *ref;
	struct btrfs_key ins;
	u64 parent = 0;
	u64 ref_root = 0;
	u64 flags = 0;

	ins.objectid = node->bytenr;
	ins.offset = node->num_bytes;
	ins.type = BTRFS_EXTENT_ITEM_KEY;

	ref = btrfs_delayed_node_to_data_ref(node);
	trace_run_delayed_data_ref(trans->fs_info, node, ref, node->action);

	if (node->type == BTRFS_SHARED_DATA_REF_KEY)
		parent = ref->parent;
	ref_root = ref->root;

	if (node->action == BTRFS_ADD_DELAYED_REF && insert_reserved) {
		if (extent_op)
			flags |= extent_op->flags_to_set;
		ret = alloc_reserved_file_extent(trans, parent, ref_root,
						 flags, ref->objectid,
						 ref->offset, &ins,
						 node->ref_mod);
	} else if (node->action == BTRFS_ADD_DELAYED_REF) {
		ret = __btrfs_inc_extent_ref(trans, node, parent, ref_root,
					     ref->objectid, ref->offset,
					     node->ref_mod, extent_op);
	} else if (node->action == BTRFS_DROP_DELAYED_REF) {
		ret = __btrfs_free_extent(trans, node, parent,
					  ref_root, ref->objectid,
					  ref->offset, node->ref_mod,
					  extent_op);
	} else {
		BUG();
	}
	return ret;
}

static void __run_delayed_extent_op(struct btrfs_delayed_extent_op *extent_op,
				    struct extent_buffer *leaf,
				    struct btrfs_extent_item *ei)
{
	u64 flags = btrfs_extent_flags(leaf, ei);
	if (extent_op->update_flags) {
		flags |= extent_op->flags_to_set;
		btrfs_set_extent_flags(leaf, ei, flags);
	}

	if (extent_op->update_key) {
		struct btrfs_tree_block_info *bi;
		BUG_ON(!(flags & BTRFS_EXTENT_FLAG_TREE_BLOCK));
		bi = (struct btrfs_tree_block_info *)(ei + 1);
		btrfs_set_tree_block_key(leaf, bi, &extent_op->key);
	}
}

static int run_delayed_extent_op(struct btrfs_trans_handle *trans,
				 struct btrfs_delayed_ref_head *head,
				 struct btrfs_delayed_extent_op *extent_op)
{
	struct btrfs_fs_info *fs_info = trans->fs_info;
	struct btrfs_key key;
	struct btrfs_path *path;
	struct btrfs_extent_item *ei;
	struct extent_buffer *leaf;
	u32 item_size;
	int ret;
	int err = 0;
	int metadata = !extent_op->is_data;

	if (TRANS_ABORTED(trans))
		return 0;

	if (metadata && !btrfs_fs_incompat(fs_info, SKINNY_METADATA))
		metadata = 0;

	path = btrfs_alloc_path();
	if (!path)
		return -ENOMEM;

	key.objectid = head->bytenr;

	if (metadata) {
		key.type = BTRFS_METADATA_ITEM_KEY;
		key.offset = extent_op->level;
	} else {
		key.type = BTRFS_EXTENT_ITEM_KEY;
		key.offset = head->num_bytes;
	}

again:
	ret = btrfs_search_slot(trans, fs_info->extent_root, &key, path, 0, 1);
	if (ret < 0) {
		err = ret;
		goto out;
	}
	if (ret > 0) {
		if (metadata) {
			if (path->slots[0] > 0) {
				path->slots[0]--;
				btrfs_item_key_to_cpu(path->nodes[0], &key,
						      path->slots[0]);
				if (key.objectid == head->bytenr &&
				    key.type == BTRFS_EXTENT_ITEM_KEY &&
				    key.offset == head->num_bytes)
					ret = 0;
			}
			if (ret > 0) {
				btrfs_release_path(path);
				metadata = 0;

				key.objectid = head->bytenr;
				key.offset = head->num_bytes;
				key.type = BTRFS_EXTENT_ITEM_KEY;
				goto again;
			}
		} else {
			err = -EIO;
			goto out;
		}
	}

	leaf = path->nodes[0];
	item_size = btrfs_item_size_nr(leaf, path->slots[0]);

	if (unlikely(item_size < sizeof(*ei))) {
		err = -EINVAL;
		btrfs_print_v0_err(fs_info);
		btrfs_abort_transaction(trans, err);
		goto out;
	}

	ei = btrfs_item_ptr(leaf, path->slots[0], struct btrfs_extent_item);
	__run_delayed_extent_op(extent_op, leaf, ei);

	btrfs_mark_buffer_dirty(leaf);
out:
	btrfs_free_path(path);
	return err;
}

static int run_delayed_tree_ref(struct btrfs_trans_handle *trans,
				struct btrfs_delayed_ref_node *node,
				struct btrfs_delayed_extent_op *extent_op,
				int insert_reserved)
{
	int ret = 0;
	struct btrfs_delayed_tree_ref *ref;
	u64 parent = 0;
	u64 ref_root = 0;

	ref = btrfs_delayed_node_to_tree_ref(node);
	trace_run_delayed_tree_ref(trans->fs_info, node, ref, node->action);

	if (node->type == BTRFS_SHARED_BLOCK_REF_KEY)
		parent = ref->parent;
	ref_root = ref->root;

	if (node->ref_mod != 1) {
		btrfs_err(trans->fs_info,
	"btree block(%llu) has %d references rather than 1: action %d ref_root %llu parent %llu",
			  node->bytenr, node->ref_mod, node->action, ref_root,
			  parent);
		return -EIO;
	}
	if (node->action == BTRFS_ADD_DELAYED_REF && insert_reserved) {
		BUG_ON(!extent_op || !extent_op->update_flags);
		ret = alloc_reserved_tree_block(trans, node, extent_op);
	} else if (node->action == BTRFS_ADD_DELAYED_REF) {
		ret = __btrfs_inc_extent_ref(trans, node, parent, ref_root,
					     ref->level, 0, 1, extent_op);
	} else if (node->action == BTRFS_DROP_DELAYED_REF) {
		ret = __btrfs_free_extent(trans, node, parent, ref_root,
					  ref->level, 0, 1, extent_op);
	} else {
		BUG();
	}
	return ret;
}

/* helper function to actually process a single delayed ref entry */
static int run_one_delayed_ref(struct btrfs_trans_handle *trans,
			       struct btrfs_delayed_ref_node *node,
			       struct btrfs_delayed_extent_op *extent_op,
			       int insert_reserved)
{
	int ret = 0;

	if (TRANS_ABORTED(trans)) {
		if (insert_reserved)
			btrfs_pin_extent(trans, node->bytenr, node->num_bytes, 1);
		return 0;
	}

	if (node->type == BTRFS_TREE_BLOCK_REF_KEY ||
	    node->type == BTRFS_SHARED_BLOCK_REF_KEY)
		ret = run_delayed_tree_ref(trans, node, extent_op,
					   insert_reserved);
	else if (node->type == BTRFS_EXTENT_DATA_REF_KEY ||
		 node->type == BTRFS_SHARED_DATA_REF_KEY)
		ret = run_delayed_data_ref(trans, node, extent_op,
					   insert_reserved);
	else
		BUG();
	if (ret && insert_reserved)
		btrfs_pin_extent(trans, node->bytenr, node->num_bytes, 1);
	return ret;
}

static inline struct btrfs_delayed_ref_node *
select_delayed_ref(struct btrfs_delayed_ref_head *head)
{
	struct btrfs_delayed_ref_node *ref;

	if (RB_EMPTY_ROOT(&head->ref_tree.rb_root))
		return NULL;

	/*
	 * Select a delayed ref of type BTRFS_ADD_DELAYED_REF first.
	 * This is to prevent a ref count from going down to zero, which deletes
	 * the extent item from the extent tree, when there still are references
	 * to add, which would fail because they would not find the extent item.
	 */
	if (!list_empty(&head->ref_add_list))
		return list_first_entry(&head->ref_add_list,
				struct btrfs_delayed_ref_node, add_list);

	ref = rb_entry(rb_first_cached(&head->ref_tree),
		       struct btrfs_delayed_ref_node, ref_node);
	ASSERT(list_empty(&ref->add_list));
	return ref;
}

static void unselect_delayed_ref_head(struct btrfs_delayed_ref_root *delayed_refs,
				      struct btrfs_delayed_ref_head *head)
{
	spin_lock(&delayed_refs->lock);
	head->processing = 0;
	delayed_refs->num_heads_ready++;
	spin_unlock(&delayed_refs->lock);
	btrfs_delayed_ref_unlock(head);
}

static struct btrfs_delayed_extent_op *cleanup_extent_op(
				struct btrfs_delayed_ref_head *head)
{
	struct btrfs_delayed_extent_op *extent_op = head->extent_op;

	if (!extent_op)
		return NULL;

	if (head->must_insert_reserved) {
		head->extent_op = NULL;
		btrfs_free_delayed_extent_op(extent_op);
		return NULL;
	}
	return extent_op;
}

static int run_and_cleanup_extent_op(struct btrfs_trans_handle *trans,
				     struct btrfs_delayed_ref_head *head)
{
	struct btrfs_delayed_extent_op *extent_op;
	int ret;

	extent_op = cleanup_extent_op(head);
	if (!extent_op)
		return 0;
	head->extent_op = NULL;
	spin_unlock(&head->lock);
	ret = run_delayed_extent_op(trans, head, extent_op);
	btrfs_free_delayed_extent_op(extent_op);
	return ret ? ret : 1;
}

void btrfs_cleanup_ref_head_accounting(struct btrfs_fs_info *fs_info,
				  struct btrfs_delayed_ref_root *delayed_refs,
				  struct btrfs_delayed_ref_head *head)
{
	int nr_items = 1;	/* Dropping this ref head update. */

	/*
	 * We had csum deletions accounted for in our delayed refs rsv, we need
	 * to drop the csum leaves for this update from our delayed_refs_rsv.
	 */
	if (head->total_ref_mod < 0 && head->is_data) {
		spin_lock(&delayed_refs->lock);
		delayed_refs->pending_csums -= head->num_bytes;
		spin_unlock(&delayed_refs->lock);
		nr_items += btrfs_csum_bytes_to_leaves(fs_info, head->num_bytes);
	}

	/*
	 * We were dropping refs, or had a new ref and dropped it, and thus must
	 * adjust down our total_bytes_pinned, the space may or may not have
	 * been pinned and so is accounted for properly in the pinned space by
	 * now.
	 */
	if (head->total_ref_mod < 0 ||
	    (head->total_ref_mod == 0 && head->must_insert_reserved)) {
		u64 flags = btrfs_ref_head_to_space_flags(head);

		btrfs_mod_total_bytes_pinned(fs_info, flags, -head->num_bytes);
	}

	btrfs_delayed_refs_rsv_release(fs_info, nr_items);
}

static int cleanup_ref_head(struct btrfs_trans_handle *trans,
			    struct btrfs_delayed_ref_head *head)
{

	struct btrfs_fs_info *fs_info = trans->fs_info;
	struct btrfs_delayed_ref_root *delayed_refs;
	int ret;

	delayed_refs = &trans->transaction->delayed_refs;

	ret = run_and_cleanup_extent_op(trans, head);
	if (ret < 0) {
		unselect_delayed_ref_head(delayed_refs, head);
		btrfs_debug(fs_info, "run_delayed_extent_op returned %d", ret);
		return ret;
	} else if (ret) {
		return ret;
	}

	/*
	 * Need to drop our head ref lock and re-acquire the delayed ref lock
	 * and then re-check to make sure nobody got added.
	 */
	spin_unlock(&head->lock);
	spin_lock(&delayed_refs->lock);
	spin_lock(&head->lock);
	if (!RB_EMPTY_ROOT(&head->ref_tree.rb_root) || head->extent_op) {
		spin_unlock(&head->lock);
		spin_unlock(&delayed_refs->lock);
		return 1;
	}
	btrfs_delete_ref_head(delayed_refs, head);
	spin_unlock(&head->lock);
	spin_unlock(&delayed_refs->lock);

	if (head->must_insert_reserved) {
		btrfs_pin_extent(trans, head->bytenr, head->num_bytes, 1);
		if (head->is_data) {
			ret = btrfs_del_csums(trans, fs_info->csum_root,
					      head->bytenr, head->num_bytes);
		}
	}

	btrfs_cleanup_ref_head_accounting(fs_info, delayed_refs, head);

	trace_run_delayed_ref_head(fs_info, head, 0);
	btrfs_delayed_ref_unlock(head);
	btrfs_put_delayed_ref_head(head);
	return 0;
}

static struct btrfs_delayed_ref_head *btrfs_obtain_ref_head(
					struct btrfs_trans_handle *trans)
{
	struct btrfs_delayed_ref_root *delayed_refs =
		&trans->transaction->delayed_refs;
	struct btrfs_delayed_ref_head *head = NULL;
	int ret;

	spin_lock(&delayed_refs->lock);
	head = btrfs_select_ref_head(delayed_refs);
	if (!head) {
		spin_unlock(&delayed_refs->lock);
		return head;
	}

	/*
	 * Grab the lock that says we are going to process all the refs for
	 * this head
	 */
	ret = btrfs_delayed_ref_lock(delayed_refs, head);
	spin_unlock(&delayed_refs->lock);

	/*
	 * We may have dropped the spin lock to get the head mutex lock, and
	 * that might have given someone else time to free the head.  If that's
	 * true, it has been removed from our list and we can move on.
	 */
	if (ret == -EAGAIN)
		head = ERR_PTR(-EAGAIN);

	return head;
}

static int btrfs_run_delayed_refs_for_head(struct btrfs_trans_handle *trans,
				    struct btrfs_delayed_ref_head *locked_ref,
				    unsigned long *run_refs)
{
	struct btrfs_fs_info *fs_info = trans->fs_info;
	struct btrfs_delayed_ref_root *delayed_refs;
	struct btrfs_delayed_extent_op *extent_op;
	struct btrfs_delayed_ref_node *ref;
	int must_insert_reserved = 0;
	int ret;

	delayed_refs = &trans->transaction->delayed_refs;

	lockdep_assert_held(&locked_ref->mutex);
	lockdep_assert_held(&locked_ref->lock);

	while ((ref = select_delayed_ref(locked_ref))) {
		if (ref->seq &&
		    btrfs_check_delayed_seq(fs_info, ref->seq)) {
			spin_unlock(&locked_ref->lock);
			unselect_delayed_ref_head(delayed_refs, locked_ref);
			return -EAGAIN;
		}

		(*run_refs)++;
		ref->in_tree = 0;
		rb_erase_cached(&ref->ref_node, &locked_ref->ref_tree);
		RB_CLEAR_NODE(&ref->ref_node);
		if (!list_empty(&ref->add_list))
			list_del(&ref->add_list);
		/*
		 * When we play the delayed ref, also correct the ref_mod on
		 * head
		 */
		switch (ref->action) {
		case BTRFS_ADD_DELAYED_REF:
		case BTRFS_ADD_DELAYED_EXTENT:
			locked_ref->ref_mod -= ref->ref_mod;
			break;
		case BTRFS_DROP_DELAYED_REF:
			locked_ref->ref_mod += ref->ref_mod;
			break;
		default:
			WARN_ON(1);
		}
		atomic_dec(&delayed_refs->num_entries);

		/*
		 * Record the must_insert_reserved flag before we drop the
		 * spin lock.
		 */
		must_insert_reserved = locked_ref->must_insert_reserved;
		locked_ref->must_insert_reserved = 0;

		extent_op = locked_ref->extent_op;
		locked_ref->extent_op = NULL;
		spin_unlock(&locked_ref->lock);

		ret = run_one_delayed_ref(trans, ref, extent_op,
					  must_insert_reserved);

		btrfs_free_delayed_extent_op(extent_op);
		if (ret) {
			unselect_delayed_ref_head(delayed_refs, locked_ref);
			btrfs_put_delayed_ref(ref);
			btrfs_debug(fs_info, "run_one_delayed_ref returned %d",
				    ret);
			return ret;
		}

		btrfs_put_delayed_ref(ref);
		cond_resched();

		spin_lock(&locked_ref->lock);
		btrfs_merge_delayed_refs(trans, delayed_refs, locked_ref);
	}

	return 0;
}

/*
 * Returns 0 on success or if called with an already aborted transaction.
 * Returns -ENOMEM or -EIO on failure and will abort the transaction.
 */
static noinline int __btrfs_run_delayed_refs(struct btrfs_trans_handle *trans,
					     unsigned long nr)
{
	struct btrfs_fs_info *fs_info = trans->fs_info;
	struct btrfs_delayed_ref_root *delayed_refs;
	struct btrfs_delayed_ref_head *locked_ref = NULL;
	ktime_t start = ktime_get();
	int ret;
	unsigned long count = 0;
	unsigned long actual_count = 0;

	delayed_refs = &trans->transaction->delayed_refs;
	do {
		if (!locked_ref) {
			locked_ref = btrfs_obtain_ref_head(trans);
			if (IS_ERR_OR_NULL(locked_ref)) {
				if (PTR_ERR(locked_ref) == -EAGAIN) {
					continue;
				} else {
					break;
				}
			}
			count++;
		}
		/*
		 * We need to try and merge add/drops of the same ref since we
		 * can run into issues with relocate dropping the implicit ref
		 * and then it being added back again before the drop can
		 * finish.  If we merged anything we need to re-loop so we can
		 * get a good ref.
		 * Or we can get node references of the same type that weren't
		 * merged when created due to bumps in the tree mod seq, and
		 * we need to merge them to prevent adding an inline extent
		 * backref before dropping it (triggering a BUG_ON at
		 * insert_inline_extent_backref()).
		 */
		spin_lock(&locked_ref->lock);
		btrfs_merge_delayed_refs(trans, delayed_refs, locked_ref);

		ret = btrfs_run_delayed_refs_for_head(trans, locked_ref,
						      &actual_count);
		if (ret < 0 && ret != -EAGAIN) {
			/*
			 * Error, btrfs_run_delayed_refs_for_head already
			 * unlocked everything so just bail out
			 */
			return ret;
		} else if (!ret) {
			/*
			 * Success, perform the usual cleanup of a processed
			 * head
			 */
			ret = cleanup_ref_head(trans, locked_ref);
			if (ret > 0 ) {
				/* We dropped our lock, we need to loop. */
				ret = 0;
				continue;
			} else if (ret) {
				return ret;
			}
		}

		/*
		 * Either success case or btrfs_run_delayed_refs_for_head
		 * returned -EAGAIN, meaning we need to select another head
		 */

		locked_ref = NULL;
		cond_resched();
	} while ((nr != -1 && count < nr) || locked_ref);

	/*
	 * We don't want to include ref heads since we can have empty ref heads
	 * and those will drastically skew our runtime down since we just do
	 * accounting, no actual extent tree updates.
	 */
	if (actual_count > 0) {
		u64 runtime = ktime_to_ns(ktime_sub(ktime_get(), start));
		u64 avg;

		/*
		 * We weigh the current average higher than our current runtime
		 * to avoid large swings in the average.
		 */
		spin_lock(&delayed_refs->lock);
		avg = fs_info->avg_delayed_ref_runtime * 3 + runtime;
		fs_info->avg_delayed_ref_runtime = avg >> 2;	/* div by 4 */
		spin_unlock(&delayed_refs->lock);
	}
	return 0;
}

#ifdef SCRAMBLE_DELAYED_REFS
/*
 * Normally delayed refs get processed in ascending bytenr order. This
 * correlates in most cases to the order added. To expose dependencies on this
 * order, we start to process the tree in the middle instead of the beginning
 */
static u64 find_middle(struct rb_root *root)
{
	struct rb_node *n = root->rb_node;
	struct btrfs_delayed_ref_node *entry;
	int alt = 1;
	u64 middle;
	u64 first = 0, last = 0;

	n = rb_first(root);
	if (n) {
		entry = rb_entry(n, struct btrfs_delayed_ref_node, rb_node);
		first = entry->bytenr;
	}
	n = rb_last(root);
	if (n) {
		entry = rb_entry(n, struct btrfs_delayed_ref_node, rb_node);
		last = entry->bytenr;
	}
	n = root->rb_node;

	while (n) {
		entry = rb_entry(n, struct btrfs_delayed_ref_node, rb_node);
		WARN_ON(!entry->in_tree);

		middle = entry->bytenr;

		if (alt)
			n = n->rb_left;
		else
			n = n->rb_right;

		alt = 1 - alt;
	}
	return middle;
}
#endif

/*
 * this starts processing the delayed reference count updates and
 * extent insertions we have queued up so far.  count can be
 * 0, which means to process everything in the tree at the start
 * of the run (but not newly added entries), or it can be some target
 * number you'd like to process.
 *
 * Returns 0 on success or if called with an aborted transaction
 * Returns <0 on error and aborts the transaction
 */
int btrfs_run_delayed_refs(struct btrfs_trans_handle *trans,
			   unsigned long count)
{
	struct btrfs_fs_info *fs_info = trans->fs_info;
	struct rb_node *node;
	struct btrfs_delayed_ref_root *delayed_refs;
	struct btrfs_delayed_ref_head *head;
	int ret;
	int run_all = count == (unsigned long)-1;

	/* We'll clean this up in btrfs_cleanup_transaction */
	if (TRANS_ABORTED(trans))
		return 0;

	if (test_bit(BTRFS_FS_CREATING_FREE_SPACE_TREE, &fs_info->flags))
		return 0;

	delayed_refs = &trans->transaction->delayed_refs;
	if (count == 0)
		count = atomic_read(&delayed_refs->num_entries) * 2;

again:
#ifdef SCRAMBLE_DELAYED_REFS
	delayed_refs->run_delayed_start = find_middle(&delayed_refs->root);
#endif
	ret = __btrfs_run_delayed_refs(trans, count);
	if (ret < 0) {
		btrfs_abort_transaction(trans, ret);
		return ret;
	}

	if (run_all) {
		btrfs_create_pending_block_groups(trans);

		spin_lock(&delayed_refs->lock);
		node = rb_first_cached(&delayed_refs->href_root);
		if (!node) {
			spin_unlock(&delayed_refs->lock);
			goto out;
		}
		head = rb_entry(node, struct btrfs_delayed_ref_head,
				href_node);
		refcount_inc(&head->refs);
		spin_unlock(&delayed_refs->lock);

		/* Mutex was contended, block until it's released and retry. */
		mutex_lock(&head->mutex);
		mutex_unlock(&head->mutex);

		btrfs_put_delayed_ref_head(head);
		cond_resched();
		goto again;
	}
out:
	return 0;
}

int btrfs_set_disk_extent_flags(struct btrfs_trans_handle *trans,
				struct extent_buffer *eb, u64 flags,
				int level, int is_data)
{
	struct btrfs_delayed_extent_op *extent_op;
	int ret;

	extent_op = btrfs_alloc_delayed_extent_op();
	if (!extent_op)
		return -ENOMEM;

	extent_op->flags_to_set = flags;
	extent_op->update_flags = true;
	extent_op->update_key = false;
	extent_op->is_data = is_data ? true : false;
	extent_op->level = level;

	ret = btrfs_add_delayed_extent_op(trans, eb->start, eb->len, extent_op);
	if (ret)
		btrfs_free_delayed_extent_op(extent_op);
	return ret;
}

static noinline int check_delayed_ref(struct btrfs_root *root,
				      struct btrfs_path *path,
				      u64 objectid, u64 offset, u64 bytenr)
{
	struct btrfs_delayed_ref_head *head;
	struct btrfs_delayed_ref_node *ref;
	struct btrfs_delayed_data_ref *data_ref;
	struct btrfs_delayed_ref_root *delayed_refs;
	struct btrfs_transaction *cur_trans;
	struct rb_node *node;
	int ret = 0;

	spin_lock(&root->fs_info->trans_lock);
	cur_trans = root->fs_info->running_transaction;
	if (cur_trans)
		refcount_inc(&cur_trans->use_count);
	spin_unlock(&root->fs_info->trans_lock);
	if (!cur_trans)
		return 0;

	delayed_refs = &cur_trans->delayed_refs;
	spin_lock(&delayed_refs->lock);
	head = btrfs_find_delayed_ref_head(delayed_refs, bytenr);
	if (!head) {
		spin_unlock(&delayed_refs->lock);
		btrfs_put_transaction(cur_trans);
		return 0;
	}

	if (!mutex_trylock(&head->mutex)) {
		refcount_inc(&head->refs);
		spin_unlock(&delayed_refs->lock);

		btrfs_release_path(path);

		/*
		 * Mutex was contended, block until it's released and let
		 * caller try again
		 */
		mutex_lock(&head->mutex);
		mutex_unlock(&head->mutex);
		btrfs_put_delayed_ref_head(head);
		btrfs_put_transaction(cur_trans);
		return -EAGAIN;
	}
	spin_unlock(&delayed_refs->lock);

	spin_lock(&head->lock);
	/*
	 * XXX: We should replace this with a proper search function in the
	 * future.
	 */
	for (node = rb_first_cached(&head->ref_tree); node;
	     node = rb_next(node)) {
		ref = rb_entry(node, struct btrfs_delayed_ref_node, ref_node);
		/* If it's a shared ref we know a cross reference exists */
		if (ref->type != BTRFS_EXTENT_DATA_REF_KEY) {
			ret = 1;
			break;
		}

		data_ref = btrfs_delayed_node_to_data_ref(ref);

		/*
		 * If our ref doesn't match the one we're currently looking at
		 * then we have a cross reference.
		 */
		if (data_ref->root != root->root_key.objectid ||
		    data_ref->objectid != objectid ||
		    data_ref->offset != offset) {
			ret = 1;
			break;
		}
	}
	spin_unlock(&head->lock);
	mutex_unlock(&head->mutex);
	btrfs_put_transaction(cur_trans);
	return ret;
}

static noinline int check_committed_ref(struct btrfs_root *root,
					struct btrfs_path *path,
					u64 objectid, u64 offset, u64 bytenr,
					bool strict)
{
	struct btrfs_fs_info *fs_info = root->fs_info;
	struct btrfs_root *extent_root = fs_info->extent_root;
	struct extent_buffer *leaf;
	struct btrfs_extent_data_ref *ref;
	struct btrfs_extent_inline_ref *iref;
	struct btrfs_extent_item *ei;
	struct btrfs_key key;
	u32 item_size;
	int type;
	int ret;

	key.objectid = bytenr;
	key.offset = (u64)-1;
	key.type = BTRFS_EXTENT_ITEM_KEY;

	ret = btrfs_search_slot(NULL, extent_root, &key, path, 0, 0);
	if (ret < 0)
		goto out;
	BUG_ON(ret == 0); /* Corruption */

	ret = -ENOENT;
	if (path->slots[0] == 0)
		goto out;

	path->slots[0]--;
	leaf = path->nodes[0];
	btrfs_item_key_to_cpu(leaf, &key, path->slots[0]);

	if (key.objectid != bytenr || key.type != BTRFS_EXTENT_ITEM_KEY)
		goto out;

	ret = 1;
	item_size = btrfs_item_size_nr(leaf, path->slots[0]);
	ei = btrfs_item_ptr(leaf, path->slots[0], struct btrfs_extent_item);

	/* If extent item has more than 1 inline ref then it's shared */
	if (item_size != sizeof(*ei) +
	    btrfs_extent_inline_ref_size(BTRFS_EXTENT_DATA_REF_KEY))
		goto out;

	/*
	 * If extent created before last snapshot => it's shared unless the
	 * snapshot has been deleted. Use the heuristic if strict is false.
	 */
	if (!strict &&
	    (btrfs_extent_generation(leaf, ei) <=
	     btrfs_root_last_snapshot(&root->root_item)))
		goto out;

	iref = (struct btrfs_extent_inline_ref *)(ei + 1);

	/* If this extent has SHARED_DATA_REF then it's shared */
	type = btrfs_get_extent_inline_ref_type(leaf, iref, BTRFS_REF_TYPE_DATA);
	if (type != BTRFS_EXTENT_DATA_REF_KEY)
		goto out;

	ref = (struct btrfs_extent_data_ref *)(&iref->offset);
	if (btrfs_extent_refs(leaf, ei) !=
	    btrfs_extent_data_ref_count(leaf, ref) ||
	    btrfs_extent_data_ref_root(leaf, ref) !=
	    root->root_key.objectid ||
	    btrfs_extent_data_ref_objectid(leaf, ref) != objectid ||
	    btrfs_extent_data_ref_offset(leaf, ref) != offset)
		goto out;

	ret = 0;
out:
	return ret;
}

int btrfs_cross_ref_exist(struct btrfs_root *root, u64 objectid, u64 offset,
			  u64 bytenr, bool strict)
{
	struct btrfs_path *path;
	int ret;

	path = btrfs_alloc_path();
	if (!path)
		return -ENOMEM;

	do {
		ret = check_committed_ref(root, path, objectid,
					  offset, bytenr, strict);
		if (ret && ret != -ENOENT)
			goto out;

		ret = check_delayed_ref(root, path, objectid, offset, bytenr);
	} while (ret == -EAGAIN);

out:
	btrfs_free_path(path);
	if (root->root_key.objectid == BTRFS_DATA_RELOC_TREE_OBJECTID)
		WARN_ON(ret > 0);
	return ret;
}

static int __btrfs_mod_ref(struct btrfs_trans_handle *trans,
			   struct btrfs_root *root,
			   struct extent_buffer *buf,
			   int full_backref, int inc)
{
	struct btrfs_fs_info *fs_info = root->fs_info;
	u64 bytenr;
	u64 num_bytes;
	u64 parent;
	u64 ref_root;
	u32 nritems;
	struct btrfs_key key;
	struct btrfs_file_extent_item *fi;
	struct btrfs_ref generic_ref = { 0 };
	bool for_reloc = btrfs_header_flag(buf, BTRFS_HEADER_FLAG_RELOC);
	int i;
	int action;
	int level;
	int ret = 0;

	if (btrfs_is_testing(fs_info))
		return 0;

	ref_root = btrfs_header_owner(buf);
	nritems = btrfs_header_nritems(buf);
	level = btrfs_header_level(buf);

	if (!test_bit(BTRFS_ROOT_SHAREABLE, &root->state) && level == 0)
		return 0;

	if (full_backref)
		parent = buf->start;
	else
		parent = 0;
	if (inc)
		action = BTRFS_ADD_DELAYED_REF;
	else
		action = BTRFS_DROP_DELAYED_REF;

	for (i = 0; i < nritems; i++) {
		if (level == 0) {
			btrfs_item_key_to_cpu(buf, &key, i);
			if (key.type != BTRFS_EXTENT_DATA_KEY)
				continue;
			fi = btrfs_item_ptr(buf, i,
					    struct btrfs_file_extent_item);
			if (btrfs_file_extent_type(buf, fi) ==
			    BTRFS_FILE_EXTENT_INLINE)
				continue;
			bytenr = btrfs_file_extent_disk_bytenr(buf, fi);
			if (bytenr == 0)
				continue;

			num_bytes = btrfs_file_extent_disk_num_bytes(buf, fi);
			key.offset -= btrfs_file_extent_offset(buf, fi);
			btrfs_init_generic_ref(&generic_ref, action, bytenr,
					       num_bytes, parent);
			generic_ref.real_root = root->root_key.objectid;
			btrfs_init_data_ref(&generic_ref, ref_root, key.objectid,
					    key.offset);
			generic_ref.skip_qgroup = for_reloc;
			if (inc)
				ret = btrfs_inc_extent_ref(trans, &generic_ref);
			else
				ret = btrfs_free_extent(trans, &generic_ref);
			if (ret)
				goto fail;
		} else {
			bytenr = btrfs_node_blockptr(buf, i);
			num_bytes = fs_info->nodesize;
			btrfs_init_generic_ref(&generic_ref, action, bytenr,
					       num_bytes, parent);
			generic_ref.real_root = root->root_key.objectid;
			btrfs_init_tree_ref(&generic_ref, level - 1, ref_root);
			generic_ref.skip_qgroup = for_reloc;
			if (inc)
				ret = btrfs_inc_extent_ref(trans, &generic_ref);
			else
				ret = btrfs_free_extent(trans, &generic_ref);
			if (ret)
				goto fail;
		}
	}
	return 0;
fail:
	return ret;
}

int btrfs_inc_ref(struct btrfs_trans_handle *trans, struct btrfs_root *root,
		  struct extent_buffer *buf, int full_backref)
{
	return __btrfs_mod_ref(trans, root, buf, full_backref, 1);
}

int btrfs_dec_ref(struct btrfs_trans_handle *trans, struct btrfs_root *root,
		  struct extent_buffer *buf, int full_backref)
{
	return __btrfs_mod_ref(trans, root, buf, full_backref, 0);
}

int btrfs_extent_readonly(struct btrfs_fs_info *fs_info, u64 bytenr)
{
	struct btrfs_block_group *block_group;
	int readonly = 0;

	block_group = btrfs_lookup_block_group(fs_info, bytenr);
	if (!block_group || block_group->ro)
		readonly = 1;
	if (block_group)
		btrfs_put_block_group(block_group);
	return readonly;
}

static u64 get_alloc_profile_by_root(struct btrfs_root *root, int data)
{
	struct btrfs_fs_info *fs_info = root->fs_info;
	u64 flags;
	u64 ret;

	if (data)
		flags = BTRFS_BLOCK_GROUP_DATA;
	else if (root == fs_info->chunk_root)
		flags = BTRFS_BLOCK_GROUP_SYSTEM;
	else
		flags = BTRFS_BLOCK_GROUP_METADATA;

	ret = btrfs_get_alloc_profile(fs_info, flags);
	return ret;
}

static u64 first_logical_byte(struct btrfs_fs_info *fs_info, u64 search_start)
{
	struct btrfs_block_group *cache;
	u64 bytenr;

	spin_lock(&fs_info->block_group_cache_lock);
	bytenr = fs_info->first_logical_byte;
	spin_unlock(&fs_info->block_group_cache_lock);

	if (bytenr < (u64)-1)
		return bytenr;

	cache = btrfs_lookup_first_block_group(fs_info, search_start);
	if (!cache)
		return 0;

	bytenr = cache->start;
	btrfs_put_block_group(cache);

	return bytenr;
}

static int pin_down_extent(struct btrfs_trans_handle *trans,
			   struct btrfs_block_group *cache,
			   u64 bytenr, u64 num_bytes, int reserved)
{
	struct btrfs_fs_info *fs_info = cache->fs_info;

	spin_lock(&cache->space_info->lock);
	spin_lock(&cache->lock);
	cache->pinned += num_bytes;
	btrfs_space_info_update_bytes_pinned(fs_info, cache->space_info,
					     num_bytes);
	if (reserved) {
		cache->reserved -= num_bytes;
		cache->space_info->bytes_reserved -= num_bytes;
	}
	spin_unlock(&cache->lock);
	spin_unlock(&cache->space_info->lock);

	__btrfs_mod_total_bytes_pinned(cache->space_info, num_bytes);
	set_extent_dirty(&trans->transaction->pinned_extents, bytenr,
			 bytenr + num_bytes - 1, GFP_NOFS | __GFP_NOFAIL);
	return 0;
}

int btrfs_pin_extent(struct btrfs_trans_handle *trans,
		     u64 bytenr, u64 num_bytes, int reserved)
{
	struct btrfs_block_group *cache;

	cache = btrfs_lookup_block_group(trans->fs_info, bytenr);
	BUG_ON(!cache); /* Logic error */

	pin_down_extent(trans, cache, bytenr, num_bytes, reserved);

	btrfs_put_block_group(cache);
	return 0;
}

/*
 * this function must be called within transaction
 */
int btrfs_pin_extent_for_log_replay(struct btrfs_trans_handle *trans,
				    u64 bytenr, u64 num_bytes)
{
	struct btrfs_block_group *cache;
	int ret;

	cache = btrfs_lookup_block_group(trans->fs_info, bytenr);
	if (!cache)
		return -EINVAL;

	/*
	 * pull in the free space cache (if any) so that our pin
	 * removes the free space from the cache.  We have load_only set
	 * to one because the slow code to read in the free extents does check
	 * the pinned extents.
	 */
	btrfs_cache_block_group(cache, 1);
	/*
	 * Make sure we wait until the cache is completely built in case it is
	 * missing or is invalid and therefore needs to be rebuilt.
	 */
	ret = btrfs_wait_block_group_cache_done(cache);
	if (ret)
		goto out;

	pin_down_extent(trans, cache, bytenr, num_bytes, 0);

	/* remove us from the free space cache (if we're there at all) */
	ret = btrfs_remove_free_space(cache, bytenr, num_bytes);
out:
	btrfs_put_block_group(cache);
	return ret;
}

static int __exclude_logged_extent(struct btrfs_fs_info *fs_info,
				   u64 start, u64 num_bytes)
{
	int ret;
	struct btrfs_block_group *block_group;

	block_group = btrfs_lookup_block_group(fs_info, start);
	if (!block_group)
		return -EINVAL;

	btrfs_cache_block_group(block_group, 1);
	/*
	 * Make sure we wait until the cache is completely built in case it is
	 * missing or is invalid and therefore needs to be rebuilt.
	 */
	ret = btrfs_wait_block_group_cache_done(block_group);
	if (ret)
		goto out;

	ret = btrfs_remove_free_space(block_group, start, num_bytes);
out:
	btrfs_put_block_group(block_group);
	return ret;
}

int btrfs_exclude_logged_extents(struct extent_buffer *eb)
{
	struct btrfs_fs_info *fs_info = eb->fs_info;
	struct btrfs_file_extent_item *item;
	struct btrfs_key key;
	int found_type;
	int i;
	int ret = 0;

	if (!btrfs_fs_incompat(fs_info, MIXED_GROUPS))
		return 0;

	for (i = 0; i < btrfs_header_nritems(eb); i++) {
		btrfs_item_key_to_cpu(eb, &key, i);
		if (key.type != BTRFS_EXTENT_DATA_KEY)
			continue;
		item = btrfs_item_ptr(eb, i, struct btrfs_file_extent_item);
		found_type = btrfs_file_extent_type(eb, item);
		if (found_type == BTRFS_FILE_EXTENT_INLINE)
			continue;
		if (btrfs_file_extent_disk_bytenr(eb, item) == 0)
			continue;
		key.objectid = btrfs_file_extent_disk_bytenr(eb, item);
		key.offset = btrfs_file_extent_disk_num_bytes(eb, item);
		ret = __exclude_logged_extent(fs_info, key.objectid, key.offset);
		if (ret)
			break;
	}

	return ret;
}

static void
btrfs_inc_block_group_reservations(struct btrfs_block_group *bg)
{
	atomic_inc(&bg->reservations);
}

/*
 * Returns the free cluster for the given space info and sets empty_cluster to
 * what it should be based on the mount options.
 */
static struct btrfs_free_cluster *
fetch_cluster_info(struct btrfs_fs_info *fs_info,
		   struct btrfs_space_info *space_info, u64 *empty_cluster)
{
	struct btrfs_free_cluster *ret = NULL;

	*empty_cluster = 0;
	if (btrfs_mixed_space_info(space_info))
		return ret;

	if (space_info->flags & BTRFS_BLOCK_GROUP_METADATA) {
		ret = &fs_info->meta_alloc_cluster;
		if (btrfs_test_opt(fs_info, SSD))
			*empty_cluster = SZ_2M;
		else
			*empty_cluster = SZ_64K;
	} else if ((space_info->flags & BTRFS_BLOCK_GROUP_DATA) &&
		   btrfs_test_opt(fs_info, SSD_SPREAD)) {
		*empty_cluster = SZ_2M;
		ret = &fs_info->data_alloc_cluster;
	}

	return ret;
}

static int unpin_extent_range(struct btrfs_fs_info *fs_info,
			      u64 start, u64 end,
			      const bool return_free_space)
{
	struct btrfs_block_group *cache = NULL;
	struct btrfs_space_info *space_info;
	struct btrfs_block_rsv *global_rsv = &fs_info->global_block_rsv;
	struct btrfs_free_cluster *cluster = NULL;
	u64 len;
	u64 total_unpinned = 0;
	u64 empty_cluster = 0;
	bool readonly;

	while (start <= end) {
		readonly = false;
		if (!cache ||
		    start >= cache->start + cache->length) {
			if (cache)
				btrfs_put_block_group(cache);
			total_unpinned = 0;
			cache = btrfs_lookup_block_group(fs_info, start);
			BUG_ON(!cache); /* Logic error */

			cluster = fetch_cluster_info(fs_info,
						     cache->space_info,
						     &empty_cluster);
			empty_cluster <<= 1;
		}

		len = cache->start + cache->length - start;
		len = min(len, end + 1 - start);

<<<<<<< HEAD
=======
		down_read(&fs_info->commit_root_sem);
>>>>>>> e0733463
		if (start < cache->last_byte_to_unpin && return_free_space) {
			u64 add_len = min(len, cache->last_byte_to_unpin - start);

			btrfs_add_free_space(cache, start, add_len);
		}
		up_read(&fs_info->commit_root_sem);

		start += len;
		total_unpinned += len;
		space_info = cache->space_info;

		/*
		 * If this space cluster has been marked as fragmented and we've
		 * unpinned enough in this block group to potentially allow a
		 * cluster to be created inside of it go ahead and clear the
		 * fragmented check.
		 */
		if (cluster && cluster->fragmented &&
		    total_unpinned > empty_cluster) {
			spin_lock(&cluster->lock);
			cluster->fragmented = 0;
			spin_unlock(&cluster->lock);
		}

		spin_lock(&space_info->lock);
		spin_lock(&cache->lock);
		cache->pinned -= len;
		btrfs_space_info_update_bytes_pinned(fs_info, space_info, -len);
		space_info->max_extent_size = 0;
		__btrfs_mod_total_bytes_pinned(space_info, -len);
		if (cache->ro) {
			space_info->bytes_readonly += len;
			readonly = true;
		}
		spin_unlock(&cache->lock);
		if (!readonly && return_free_space &&
		    global_rsv->space_info == space_info) {
			u64 to_add = len;

			spin_lock(&global_rsv->lock);
			if (!global_rsv->full) {
				to_add = min(len, global_rsv->size -
					     global_rsv->reserved);
				global_rsv->reserved += to_add;
				btrfs_space_info_update_bytes_may_use(fs_info,
						space_info, to_add);
				if (global_rsv->reserved >= global_rsv->size)
					global_rsv->full = 1;
				len -= to_add;
			}
			spin_unlock(&global_rsv->lock);
		}
		/* Add to any tickets we may have */
		if (!readonly && return_free_space && len)
			btrfs_try_granting_tickets(fs_info, space_info);
		spin_unlock(&space_info->lock);
	}

	if (cache)
		btrfs_put_block_group(cache);
	return 0;
}

int btrfs_finish_extent_commit(struct btrfs_trans_handle *trans)
{
	struct btrfs_fs_info *fs_info = trans->fs_info;
	struct btrfs_block_group *block_group, *tmp;
	struct list_head *deleted_bgs;
	struct extent_io_tree *unpin;
	u64 start;
	u64 end;
	int ret;

	unpin = &trans->transaction->pinned_extents;

	while (!TRANS_ABORTED(trans)) {
		struct extent_state *cached_state = NULL;

		mutex_lock(&fs_info->unused_bg_unpin_mutex);
		ret = find_first_extent_bit(unpin, 0, &start, &end,
					    EXTENT_DIRTY, &cached_state);
		if (ret) {
			mutex_unlock(&fs_info->unused_bg_unpin_mutex);
			break;
		}

		if (btrfs_test_opt(fs_info, DISCARD_SYNC))
			ret = btrfs_discard_extent(fs_info, start,
						   end + 1 - start, NULL);

		clear_extent_dirty(unpin, start, end, &cached_state);
		unpin_extent_range(fs_info, start, end, true);
		mutex_unlock(&fs_info->unused_bg_unpin_mutex);
		free_extent_state(cached_state);
		cond_resched();
	}

	if (btrfs_test_opt(fs_info, DISCARD_ASYNC)) {
		btrfs_discard_calc_delay(&fs_info->discard_ctl);
		btrfs_discard_schedule_work(&fs_info->discard_ctl, true);
	}

	/*
	 * Transaction is finished.  We don't need the lock anymore.  We
	 * do need to clean up the block groups in case of a transaction
	 * abort.
	 */
	deleted_bgs = &trans->transaction->deleted_bgs;
	list_for_each_entry_safe(block_group, tmp, deleted_bgs, bg_list) {
		u64 trimmed = 0;

		ret = -EROFS;
		if (!TRANS_ABORTED(trans))
			ret = btrfs_discard_extent(fs_info,
						   block_group->start,
						   block_group->length,
						   &trimmed);

		list_del_init(&block_group->bg_list);
		btrfs_unfreeze_block_group(block_group);
		btrfs_put_block_group(block_group);

		if (ret) {
			const char *errstr = btrfs_decode_error(ret);
			btrfs_warn(fs_info,
			   "discard failed while removing blockgroup: errno=%d %s",
				   ret, errstr);
		}
	}

	return 0;
}

/*
 * Drop one or more refs of @node.
 *
 * 1. Locate the extent refs.
 *    It's either inline in EXTENT/METADATA_ITEM or in keyed SHARED_* item.
 *    Locate it, then reduce the refs number or remove the ref line completely.
 *
 * 2. Update the refs count in EXTENT/METADATA_ITEM
 *
 * Inline backref case:
 *
 * in extent tree we have:
 *
 * 	item 0 key (13631488 EXTENT_ITEM 1048576) itemoff 16201 itemsize 82
 *		refs 2 gen 6 flags DATA
 *		extent data backref root FS_TREE objectid 258 offset 0 count 1
 *		extent data backref root FS_TREE objectid 257 offset 0 count 1
 *
 * This function gets called with:
 *
 *    node->bytenr = 13631488
 *    node->num_bytes = 1048576
 *    root_objectid = FS_TREE
 *    owner_objectid = 257
 *    owner_offset = 0
 *    refs_to_drop = 1
 *
 * Then we should get some like:
 *
 * 	item 0 key (13631488 EXTENT_ITEM 1048576) itemoff 16201 itemsize 82
 *		refs 1 gen 6 flags DATA
 *		extent data backref root FS_TREE objectid 258 offset 0 count 1
 *
 * Keyed backref case:
 *
 * in extent tree we have:
 *
 *	item 0 key (13631488 EXTENT_ITEM 1048576) itemoff 3971 itemsize 24
 *		refs 754 gen 6 flags DATA
 *	[...]
 *	item 2 key (13631488 EXTENT_DATA_REF <HASH>) itemoff 3915 itemsize 28
 *		extent data backref root FS_TREE objectid 866 offset 0 count 1
 *
 * This function get called with:
 *
 *    node->bytenr = 13631488
 *    node->num_bytes = 1048576
 *    root_objectid = FS_TREE
 *    owner_objectid = 866
 *    owner_offset = 0
 *    refs_to_drop = 1
 *
 * Then we should get some like:
 *
 *	item 0 key (13631488 EXTENT_ITEM 1048576) itemoff 3971 itemsize 24
 *		refs 753 gen 6 flags DATA
 *
 * And that (13631488 EXTENT_DATA_REF <HASH>) gets removed.
 */
static int __btrfs_free_extent(struct btrfs_trans_handle *trans,
			       struct btrfs_delayed_ref_node *node, u64 parent,
			       u64 root_objectid, u64 owner_objectid,
			       u64 owner_offset, int refs_to_drop,
			       struct btrfs_delayed_extent_op *extent_op)
{
	struct btrfs_fs_info *info = trans->fs_info;
	struct btrfs_key key;
	struct btrfs_path *path;
	struct btrfs_root *extent_root = info->extent_root;
	struct extent_buffer *leaf;
	struct btrfs_extent_item *ei;
	struct btrfs_extent_inline_ref *iref;
	int ret;
	int is_data;
	int extent_slot = 0;
	int found_extent = 0;
	int num_to_del = 1;
	u32 item_size;
	u64 refs;
	u64 bytenr = node->bytenr;
	u64 num_bytes = node->num_bytes;
	int last_ref = 0;
	bool skinny_metadata = btrfs_fs_incompat(info, SKINNY_METADATA);

	path = btrfs_alloc_path();
	if (!path)
		return -ENOMEM;

	is_data = owner_objectid >= BTRFS_FIRST_FREE_OBJECTID;

	if (!is_data && refs_to_drop != 1) {
		btrfs_crit(info,
"invalid refs_to_drop, dropping more than 1 refs for tree block %llu refs_to_drop %u",
			   node->bytenr, refs_to_drop);
		ret = -EINVAL;
		btrfs_abort_transaction(trans, ret);
		goto out;
	}

	if (is_data)
		skinny_metadata = false;

	ret = lookup_extent_backref(trans, path, &iref, bytenr, num_bytes,
				    parent, root_objectid, owner_objectid,
				    owner_offset);
	if (ret == 0) {
		/*
		 * Either the inline backref or the SHARED_DATA_REF/
		 * SHARED_BLOCK_REF is found
		 *
		 * Here is a quick path to locate EXTENT/METADATA_ITEM.
		 * It's possible the EXTENT/METADATA_ITEM is near current slot.
		 */
		extent_slot = path->slots[0];
		while (extent_slot >= 0) {
			btrfs_item_key_to_cpu(path->nodes[0], &key,
					      extent_slot);
			if (key.objectid != bytenr)
				break;
			if (key.type == BTRFS_EXTENT_ITEM_KEY &&
			    key.offset == num_bytes) {
				found_extent = 1;
				break;
			}
			if (key.type == BTRFS_METADATA_ITEM_KEY &&
			    key.offset == owner_objectid) {
				found_extent = 1;
				break;
			}

			/* Quick path didn't find the EXTEMT/METADATA_ITEM */
			if (path->slots[0] - extent_slot > 5)
				break;
			extent_slot--;
		}

		if (!found_extent) {
			if (iref) {
				btrfs_crit(info,
"invalid iref, no EXTENT/METADATA_ITEM found but has inline extent ref");
				btrfs_abort_transaction(trans, -EUCLEAN);
				goto err_dump;
			}
			/* Must be SHARED_* item, remove the backref first */
			ret = remove_extent_backref(trans, path, NULL,
						    refs_to_drop,
						    is_data, &last_ref);
			if (ret) {
				btrfs_abort_transaction(trans, ret);
				goto out;
			}
			btrfs_release_path(path);

			/* Slow path to locate EXTENT/METADATA_ITEM */
			key.objectid = bytenr;
			key.type = BTRFS_EXTENT_ITEM_KEY;
			key.offset = num_bytes;

			if (!is_data && skinny_metadata) {
				key.type = BTRFS_METADATA_ITEM_KEY;
				key.offset = owner_objectid;
			}

			ret = btrfs_search_slot(trans, extent_root,
						&key, path, -1, 1);
			if (ret > 0 && skinny_metadata && path->slots[0]) {
				/*
				 * Couldn't find our skinny metadata item,
				 * see if we have ye olde extent item.
				 */
				path->slots[0]--;
				btrfs_item_key_to_cpu(path->nodes[0], &key,
						      path->slots[0]);
				if (key.objectid == bytenr &&
				    key.type == BTRFS_EXTENT_ITEM_KEY &&
				    key.offset == num_bytes)
					ret = 0;
			}

			if (ret > 0 && skinny_metadata) {
				skinny_metadata = false;
				key.objectid = bytenr;
				key.type = BTRFS_EXTENT_ITEM_KEY;
				key.offset = num_bytes;
				btrfs_release_path(path);
				ret = btrfs_search_slot(trans, extent_root,
							&key, path, -1, 1);
			}

			if (ret) {
				btrfs_err(info,
					  "umm, got %d back from search, was looking for %llu",
					  ret, bytenr);
				if (ret > 0)
					btrfs_print_leaf(path->nodes[0]);
			}
			if (ret < 0) {
				btrfs_abort_transaction(trans, ret);
				goto out;
			}
			extent_slot = path->slots[0];
		}
	} else if (WARN_ON(ret == -ENOENT)) {
		btrfs_print_leaf(path->nodes[0]);
		btrfs_err(info,
			"unable to find ref byte nr %llu parent %llu root %llu  owner %llu offset %llu",
			bytenr, parent, root_objectid, owner_objectid,
			owner_offset);
		btrfs_abort_transaction(trans, ret);
		goto out;
	} else {
		btrfs_abort_transaction(trans, ret);
		goto out;
	}

	leaf = path->nodes[0];
	item_size = btrfs_item_size_nr(leaf, extent_slot);
	if (unlikely(item_size < sizeof(*ei))) {
		ret = -EINVAL;
		btrfs_print_v0_err(info);
		btrfs_abort_transaction(trans, ret);
		goto out;
	}
	ei = btrfs_item_ptr(leaf, extent_slot,
			    struct btrfs_extent_item);
	if (owner_objectid < BTRFS_FIRST_FREE_OBJECTID &&
	    key.type == BTRFS_EXTENT_ITEM_KEY) {
		struct btrfs_tree_block_info *bi;
		if (item_size < sizeof(*ei) + sizeof(*bi)) {
			btrfs_crit(info,
"invalid extent item size for key (%llu, %u, %llu) owner %llu, has %u expect >= %zu",
				   key.objectid, key.type, key.offset,
				   owner_objectid, item_size,
				   sizeof(*ei) + sizeof(*bi));
			btrfs_abort_transaction(trans, -EUCLEAN);
			goto err_dump;
		}
		bi = (struct btrfs_tree_block_info *)(ei + 1);
		WARN_ON(owner_objectid != btrfs_tree_block_level(leaf, bi));
	}

	refs = btrfs_extent_refs(leaf, ei);
	if (refs < refs_to_drop) {
		btrfs_crit(info,
		"trying to drop %d refs but we only have %llu for bytenr %llu",
			  refs_to_drop, refs, bytenr);
		btrfs_abort_transaction(trans, -EUCLEAN);
		goto err_dump;
	}
	refs -= refs_to_drop;

	if (refs > 0) {
		if (extent_op)
			__run_delayed_extent_op(extent_op, leaf, ei);
		/*
		 * In the case of inline back ref, reference count will
		 * be updated by remove_extent_backref
		 */
		if (iref) {
			if (!found_extent) {
				btrfs_crit(info,
"invalid iref, got inlined extent ref but no EXTENT/METADATA_ITEM found");
				btrfs_abort_transaction(trans, -EUCLEAN);
				goto err_dump;
			}
		} else {
			btrfs_set_extent_refs(leaf, ei, refs);
			btrfs_mark_buffer_dirty(leaf);
		}
		if (found_extent) {
			ret = remove_extent_backref(trans, path, iref,
						    refs_to_drop, is_data,
						    &last_ref);
			if (ret) {
				btrfs_abort_transaction(trans, ret);
				goto out;
			}
		}
	} else {
		/* In this branch refs == 1 */
		if (found_extent) {
			if (is_data && refs_to_drop !=
			    extent_data_ref_count(path, iref)) {
				btrfs_crit(info,
		"invalid refs_to_drop, current refs %u refs_to_drop %u",
					   extent_data_ref_count(path, iref),
					   refs_to_drop);
				btrfs_abort_transaction(trans, -EUCLEAN);
				goto err_dump;
			}
			if (iref) {
				if (path->slots[0] != extent_slot) {
					btrfs_crit(info,
"invalid iref, extent item key (%llu %u %llu) doesn't have wanted iref",
						   key.objectid, key.type,
						   key.offset);
					btrfs_abort_transaction(trans, -EUCLEAN);
					goto err_dump;
				}
			} else {
				/*
				 * No inline ref, we must be at SHARED_* item,
				 * And it's single ref, it must be:
				 * |	extent_slot	  ||extent_slot + 1|
				 * [ EXTENT/METADATA_ITEM ][ SHARED_* ITEM ]
				 */
				if (path->slots[0] != extent_slot + 1) {
					btrfs_crit(info,
	"invalid SHARED_* item, previous item is not EXTENT/METADATA_ITEM");
					btrfs_abort_transaction(trans, -EUCLEAN);
					goto err_dump;
				}
				path->slots[0] = extent_slot;
				num_to_del = 2;
			}
		}

		last_ref = 1;
		ret = btrfs_del_items(trans, extent_root, path, path->slots[0],
				      num_to_del);
		if (ret) {
			btrfs_abort_transaction(trans, ret);
			goto out;
		}
		btrfs_release_path(path);

		if (is_data) {
			ret = btrfs_del_csums(trans, info->csum_root, bytenr,
					      num_bytes);
			if (ret) {
				btrfs_abort_transaction(trans, ret);
				goto out;
			}
		}

		ret = add_to_free_space_tree(trans, bytenr, num_bytes);
		if (ret) {
			btrfs_abort_transaction(trans, ret);
			goto out;
		}

		ret = btrfs_update_block_group(trans, bytenr, num_bytes, 0);
		if (ret) {
			btrfs_abort_transaction(trans, ret);
			goto out;
		}
	}
	btrfs_release_path(path);

out:
	btrfs_free_path(path);
	return ret;
err_dump:
	/*
	 * Leaf dump can take up a lot of log buffer, so we only do full leaf
	 * dump for debug build.
	 */
	if (IS_ENABLED(CONFIG_BTRFS_DEBUG)) {
		btrfs_crit(info, "path->slots[0]=%d extent_slot=%d",
			   path->slots[0], extent_slot);
		btrfs_print_leaf(path->nodes[0]);
	}

	btrfs_free_path(path);
	return -EUCLEAN;
}

/*
 * when we free an block, it is possible (and likely) that we free the last
 * delayed ref for that extent as well.  This searches the delayed ref tree for
 * a given extent, and if there are no other delayed refs to be processed, it
 * removes it from the tree.
 */
static noinline int check_ref_cleanup(struct btrfs_trans_handle *trans,
				      u64 bytenr)
{
	struct btrfs_delayed_ref_head *head;
	struct btrfs_delayed_ref_root *delayed_refs;
	int ret = 0;

	delayed_refs = &trans->transaction->delayed_refs;
	spin_lock(&delayed_refs->lock);
	head = btrfs_find_delayed_ref_head(delayed_refs, bytenr);
	if (!head)
		goto out_delayed_unlock;

	spin_lock(&head->lock);
	if (!RB_EMPTY_ROOT(&head->ref_tree.rb_root))
		goto out;

	if (cleanup_extent_op(head) != NULL)
		goto out;

	/*
	 * waiting for the lock here would deadlock.  If someone else has it
	 * locked they are already in the process of dropping it anyway
	 */
	if (!mutex_trylock(&head->mutex))
		goto out;

	btrfs_delete_ref_head(delayed_refs, head);
	head->processing = 0;

	spin_unlock(&head->lock);
	spin_unlock(&delayed_refs->lock);

	BUG_ON(head->extent_op);
	if (head->must_insert_reserved)
		ret = 1;

	btrfs_cleanup_ref_head_accounting(trans->fs_info, delayed_refs, head);
	mutex_unlock(&head->mutex);
	btrfs_put_delayed_ref_head(head);
	return ret;
out:
	spin_unlock(&head->lock);

out_delayed_unlock:
	spin_unlock(&delayed_refs->lock);
	return 0;
}

void btrfs_free_tree_block(struct btrfs_trans_handle *trans,
			   struct btrfs_root *root,
			   struct extent_buffer *buf,
			   u64 parent, int last_ref)
{
	struct btrfs_fs_info *fs_info = root->fs_info;
	struct btrfs_ref generic_ref = { 0 };
	int ret;

	btrfs_init_generic_ref(&generic_ref, BTRFS_DROP_DELAYED_REF,
			       buf->start, buf->len, parent);
	btrfs_init_tree_ref(&generic_ref, btrfs_header_level(buf),
			    root->root_key.objectid);

	if (root->root_key.objectid != BTRFS_TREE_LOG_OBJECTID) {
		btrfs_ref_tree_mod(fs_info, &generic_ref);
		ret = btrfs_add_delayed_tree_ref(trans, &generic_ref, NULL);
		BUG_ON(ret); /* -ENOMEM */
	}

	if (last_ref && btrfs_header_generation(buf) == trans->transid) {
		struct btrfs_block_group *cache;

		if (root->root_key.objectid != BTRFS_TREE_LOG_OBJECTID) {
			ret = check_ref_cleanup(trans, buf->start);
			if (!ret)
				goto out;
		}

		cache = btrfs_lookup_block_group(fs_info, buf->start);

		if (btrfs_header_flag(buf, BTRFS_HEADER_FLAG_WRITTEN)) {
			pin_down_extent(trans, cache, buf->start, buf->len, 1);
			btrfs_put_block_group(cache);
			goto out;
		}

		WARN_ON(test_bit(EXTENT_BUFFER_DIRTY, &buf->bflags));

		btrfs_add_free_space(cache, buf->start, buf->len);
		btrfs_free_reserved_bytes(cache, buf->len, 0);
		btrfs_put_block_group(cache);
		trace_btrfs_reserved_extent_free(fs_info, buf->start, buf->len);
	}
out:
	if (last_ref) {
		/*
		 * Deleting the buffer, clear the corrupt flag since it doesn't
		 * matter anymore.
		 */
		clear_bit(EXTENT_BUFFER_CORRUPT, &buf->bflags);
	}
}

/* Can return -ENOMEM */
int btrfs_free_extent(struct btrfs_trans_handle *trans, struct btrfs_ref *ref)
{
	struct btrfs_fs_info *fs_info = trans->fs_info;
	int ret;

	if (btrfs_is_testing(fs_info))
		return 0;

	/*
	 * tree log blocks never actually go into the extent allocation
	 * tree, just update pinning info and exit early.
	 */
	if ((ref->type == BTRFS_REF_METADATA &&
	     ref->tree_ref.root == BTRFS_TREE_LOG_OBJECTID) ||
	    (ref->type == BTRFS_REF_DATA &&
	     ref->data_ref.ref_root == BTRFS_TREE_LOG_OBJECTID)) {
		/* unlocks the pinned mutex */
		btrfs_pin_extent(trans, ref->bytenr, ref->len, 1);
		ret = 0;
	} else if (ref->type == BTRFS_REF_METADATA) {
		ret = btrfs_add_delayed_tree_ref(trans, ref, NULL);
	} else {
		ret = btrfs_add_delayed_data_ref(trans, ref, 0);
	}

	if (!((ref->type == BTRFS_REF_METADATA &&
	       ref->tree_ref.root == BTRFS_TREE_LOG_OBJECTID) ||
	      (ref->type == BTRFS_REF_DATA &&
	       ref->data_ref.ref_root == BTRFS_TREE_LOG_OBJECTID)))
		btrfs_ref_tree_mod(fs_info, ref);

	return ret;
}

enum btrfs_loop_type {
	LOOP_CACHING_NOWAIT,
	LOOP_CACHING_WAIT,
	LOOP_ALLOC_CHUNK,
	LOOP_NO_EMPTY_SIZE,
};

static inline void
btrfs_lock_block_group(struct btrfs_block_group *cache,
		       int delalloc)
{
	if (delalloc)
		down_read(&cache->data_rwsem);
}

static inline void btrfs_grab_block_group(struct btrfs_block_group *cache,
		       int delalloc)
{
	btrfs_get_block_group(cache);
	if (delalloc)
		down_read(&cache->data_rwsem);
}

static struct btrfs_block_group *btrfs_lock_cluster(
		   struct btrfs_block_group *block_group,
		   struct btrfs_free_cluster *cluster,
		   int delalloc)
	__acquires(&cluster->refill_lock)
{
	struct btrfs_block_group *used_bg = NULL;

	spin_lock(&cluster->refill_lock);
	while (1) {
		used_bg = cluster->block_group;
		if (!used_bg)
			return NULL;

		if (used_bg == block_group)
			return used_bg;

		btrfs_get_block_group(used_bg);

		if (!delalloc)
			return used_bg;

		if (down_read_trylock(&used_bg->data_rwsem))
			return used_bg;

		spin_unlock(&cluster->refill_lock);

		/* We should only have one-level nested. */
		down_read_nested(&used_bg->data_rwsem, SINGLE_DEPTH_NESTING);

		spin_lock(&cluster->refill_lock);
		if (used_bg == cluster->block_group)
			return used_bg;

		up_read(&used_bg->data_rwsem);
		btrfs_put_block_group(used_bg);
	}
}

static inline void
btrfs_release_block_group(struct btrfs_block_group *cache,
			 int delalloc)
{
	if (delalloc)
		up_read(&cache->data_rwsem);
	btrfs_put_block_group(cache);
}

enum btrfs_extent_allocation_policy {
	BTRFS_EXTENT_ALLOC_CLUSTERED,
};

/*
 * Structure used internally for find_free_extent() function.  Wraps needed
 * parameters.
 */
struct find_free_extent_ctl {
	/* Basic allocation info */
	u64 num_bytes;
	u64 empty_size;
	u64 flags;
	int delalloc;

	/* Where to start the search inside the bg */
	u64 search_start;

	/* For clustered allocation */
	u64 empty_cluster;
	struct btrfs_free_cluster *last_ptr;
	bool use_cluster;

	bool have_caching_bg;
	bool orig_have_caching_bg;

	/* RAID index, converted from flags */
	int index;

	/*
	 * Current loop number, check find_free_extent_update_loop() for details
	 */
	int loop;

	/*
	 * Whether we're refilling a cluster, if true we need to re-search
	 * current block group but don't try to refill the cluster again.
	 */
	bool retry_clustered;

	/*
	 * Whether we're updating free space cache, if true we need to re-search
	 * current block group but don't try updating free space cache again.
	 */
	bool retry_unclustered;

	/* If current block group is cached */
	int cached;

	/* Max contiguous hole found */
	u64 max_extent_size;

	/* Total free space from free space cache, not always contiguous */
	u64 total_free_space;

	/* Found result */
	u64 found_offset;

	/* Hint where to start looking for an empty space */
	u64 hint_byte;

	/* Allocation policy */
	enum btrfs_extent_allocation_policy policy;
};


/*
 * Helper function for find_free_extent().
 *
 * Return -ENOENT to inform caller that we need fallback to unclustered mode.
 * Return -EAGAIN to inform caller that we need to re-search this block group
 * Return >0 to inform caller that we find nothing
 * Return 0 means we have found a location and set ffe_ctl->found_offset.
 */
static int find_free_extent_clustered(struct btrfs_block_group *bg,
				      struct find_free_extent_ctl *ffe_ctl,
				      struct btrfs_block_group **cluster_bg_ret)
{
	struct btrfs_block_group *cluster_bg;
	struct btrfs_free_cluster *last_ptr = ffe_ctl->last_ptr;
	u64 aligned_cluster;
	u64 offset;
	int ret;

	cluster_bg = btrfs_lock_cluster(bg, last_ptr, ffe_ctl->delalloc);
	if (!cluster_bg)
		goto refill_cluster;
	if (cluster_bg != bg && (cluster_bg->ro ||
	    !block_group_bits(cluster_bg, ffe_ctl->flags)))
		goto release_cluster;

	offset = btrfs_alloc_from_cluster(cluster_bg, last_ptr,
			ffe_ctl->num_bytes, cluster_bg->start,
			&ffe_ctl->max_extent_size);
	if (offset) {
		/* We have a block, we're done */
		spin_unlock(&last_ptr->refill_lock);
		trace_btrfs_reserve_extent_cluster(cluster_bg,
				ffe_ctl->search_start, ffe_ctl->num_bytes);
		*cluster_bg_ret = cluster_bg;
		ffe_ctl->found_offset = offset;
		return 0;
	}
	WARN_ON(last_ptr->block_group != cluster_bg);

release_cluster:
	/*
	 * If we are on LOOP_NO_EMPTY_SIZE, we can't set up a new clusters, so
	 * lets just skip it and let the allocator find whatever block it can
	 * find. If we reach this point, we will have tried the cluster
	 * allocator plenty of times and not have found anything, so we are
	 * likely way too fragmented for the clustering stuff to find anything.
	 *
	 * However, if the cluster is taken from the current block group,
	 * release the cluster first, so that we stand a better chance of
	 * succeeding in the unclustered allocation.
	 */
	if (ffe_ctl->loop >= LOOP_NO_EMPTY_SIZE && cluster_bg != bg) {
		spin_unlock(&last_ptr->refill_lock);
		btrfs_release_block_group(cluster_bg, ffe_ctl->delalloc);
		return -ENOENT;
	}

	/* This cluster didn't work out, free it and start over */
	btrfs_return_cluster_to_free_space(NULL, last_ptr);

	if (cluster_bg != bg)
		btrfs_release_block_group(cluster_bg, ffe_ctl->delalloc);

refill_cluster:
	if (ffe_ctl->loop >= LOOP_NO_EMPTY_SIZE) {
		spin_unlock(&last_ptr->refill_lock);
		return -ENOENT;
	}

	aligned_cluster = max_t(u64,
			ffe_ctl->empty_cluster + ffe_ctl->empty_size,
			bg->full_stripe_len);
	ret = btrfs_find_space_cluster(bg, last_ptr, ffe_ctl->search_start,
			ffe_ctl->num_bytes, aligned_cluster);
	if (ret == 0) {
		/* Now pull our allocation out of this cluster */
		offset = btrfs_alloc_from_cluster(bg, last_ptr,
				ffe_ctl->num_bytes, ffe_ctl->search_start,
				&ffe_ctl->max_extent_size);
		if (offset) {
			/* We found one, proceed */
			spin_unlock(&last_ptr->refill_lock);
			trace_btrfs_reserve_extent_cluster(bg,
					ffe_ctl->search_start,
					ffe_ctl->num_bytes);
			ffe_ctl->found_offset = offset;
			return 0;
		}
	} else if (!ffe_ctl->cached && ffe_ctl->loop > LOOP_CACHING_NOWAIT &&
		   !ffe_ctl->retry_clustered) {
		spin_unlock(&last_ptr->refill_lock);

		ffe_ctl->retry_clustered = true;
		btrfs_wait_block_group_cache_progress(bg, ffe_ctl->num_bytes +
				ffe_ctl->empty_cluster + ffe_ctl->empty_size);
		return -EAGAIN;
	}
	/*
	 * At this point we either didn't find a cluster or we weren't able to
	 * allocate a block from our cluster.  Free the cluster we've been
	 * trying to use, and go to the next block group.
	 */
	btrfs_return_cluster_to_free_space(NULL, last_ptr);
	spin_unlock(&last_ptr->refill_lock);
	return 1;
}

/*
 * Return >0 to inform caller that we find nothing
 * Return 0 when we found an free extent and set ffe_ctrl->found_offset
 * Return -EAGAIN to inform caller that we need to re-search this block group
 */
static int find_free_extent_unclustered(struct btrfs_block_group *bg,
					struct find_free_extent_ctl *ffe_ctl)
{
	struct btrfs_free_cluster *last_ptr = ffe_ctl->last_ptr;
	u64 offset;

	/*
	 * We are doing an unclustered allocation, set the fragmented flag so
	 * we don't bother trying to setup a cluster again until we get more
	 * space.
	 */
	if (unlikely(last_ptr)) {
		spin_lock(&last_ptr->lock);
		last_ptr->fragmented = 1;
		spin_unlock(&last_ptr->lock);
	}
	if (ffe_ctl->cached) {
		struct btrfs_free_space_ctl *free_space_ctl;

		free_space_ctl = bg->free_space_ctl;
		spin_lock(&free_space_ctl->tree_lock);
		if (free_space_ctl->free_space <
		    ffe_ctl->num_bytes + ffe_ctl->empty_cluster +
		    ffe_ctl->empty_size) {
			ffe_ctl->total_free_space = max_t(u64,
					ffe_ctl->total_free_space,
					free_space_ctl->free_space);
			spin_unlock(&free_space_ctl->tree_lock);
			return 1;
		}
		spin_unlock(&free_space_ctl->tree_lock);
	}

	offset = btrfs_find_space_for_alloc(bg, ffe_ctl->search_start,
			ffe_ctl->num_bytes, ffe_ctl->empty_size,
			&ffe_ctl->max_extent_size);

	/*
	 * If we didn't find a chunk, and we haven't failed on this block group
	 * before, and this block group is in the middle of caching and we are
	 * ok with waiting, then go ahead and wait for progress to be made, and
	 * set @retry_unclustered to true.
	 *
	 * If @retry_unclustered is true then we've already waited on this
	 * block group once and should move on to the next block group.
	 */
	if (!offset && !ffe_ctl->retry_unclustered && !ffe_ctl->cached &&
	    ffe_ctl->loop > LOOP_CACHING_NOWAIT) {
		btrfs_wait_block_group_cache_progress(bg, ffe_ctl->num_bytes +
						      ffe_ctl->empty_size);
		ffe_ctl->retry_unclustered = true;
		return -EAGAIN;
	} else if (!offset) {
		return 1;
	}
	ffe_ctl->found_offset = offset;
	return 0;
}

static int do_allocation_clustered(struct btrfs_block_group *block_group,
				   struct find_free_extent_ctl *ffe_ctl,
				   struct btrfs_block_group **bg_ret)
{
	int ret;

	/* We want to try and use the cluster allocator, so lets look there */
	if (ffe_ctl->last_ptr && ffe_ctl->use_cluster) {
		ret = find_free_extent_clustered(block_group, ffe_ctl, bg_ret);
		if (ret >= 0 || ret == -EAGAIN)
			return ret;
		/* ret == -ENOENT case falls through */
	}

	return find_free_extent_unclustered(block_group, ffe_ctl);
}

static int do_allocation(struct btrfs_block_group *block_group,
			 struct find_free_extent_ctl *ffe_ctl,
			 struct btrfs_block_group **bg_ret)
{
	switch (ffe_ctl->policy) {
	case BTRFS_EXTENT_ALLOC_CLUSTERED:
		return do_allocation_clustered(block_group, ffe_ctl, bg_ret);
	default:
		BUG();
	}
}

static void release_block_group(struct btrfs_block_group *block_group,
				struct find_free_extent_ctl *ffe_ctl,
				int delalloc)
{
	switch (ffe_ctl->policy) {
	case BTRFS_EXTENT_ALLOC_CLUSTERED:
		ffe_ctl->retry_clustered = false;
		ffe_ctl->retry_unclustered = false;
		break;
	default:
		BUG();
	}

	BUG_ON(btrfs_bg_flags_to_raid_index(block_group->flags) !=
	       ffe_ctl->index);
	btrfs_release_block_group(block_group, delalloc);
}

static void found_extent_clustered(struct find_free_extent_ctl *ffe_ctl,
				   struct btrfs_key *ins)
{
	struct btrfs_free_cluster *last_ptr = ffe_ctl->last_ptr;

	if (!ffe_ctl->use_cluster && last_ptr) {
		spin_lock(&last_ptr->lock);
		last_ptr->window_start = ins->objectid;
		spin_unlock(&last_ptr->lock);
	}
}

static void found_extent(struct find_free_extent_ctl *ffe_ctl,
			 struct btrfs_key *ins)
{
	switch (ffe_ctl->policy) {
	case BTRFS_EXTENT_ALLOC_CLUSTERED:
		found_extent_clustered(ffe_ctl, ins);
		break;
	default:
		BUG();
	}
}

static int chunk_allocation_failed(struct find_free_extent_ctl *ffe_ctl)
{
	switch (ffe_ctl->policy) {
	case BTRFS_EXTENT_ALLOC_CLUSTERED:
		/*
		 * If we can't allocate a new chunk we've already looped through
		 * at least once, move on to the NO_EMPTY_SIZE case.
		 */
		ffe_ctl->loop = LOOP_NO_EMPTY_SIZE;
		return 0;
	default:
		BUG();
	}
}

/*
 * Return >0 means caller needs to re-search for free extent
 * Return 0 means we have the needed free extent.
 * Return <0 means we failed to locate any free extent.
 */
static int find_free_extent_update_loop(struct btrfs_fs_info *fs_info,
					struct btrfs_key *ins,
					struct find_free_extent_ctl *ffe_ctl,
					bool full_search)
{
	struct btrfs_root *root = fs_info->extent_root;
	int ret;

	if ((ffe_ctl->loop == LOOP_CACHING_NOWAIT) &&
	    ffe_ctl->have_caching_bg && !ffe_ctl->orig_have_caching_bg)
		ffe_ctl->orig_have_caching_bg = true;

	if (!ins->objectid && ffe_ctl->loop >= LOOP_CACHING_WAIT &&
	    ffe_ctl->have_caching_bg)
		return 1;

	if (!ins->objectid && ++(ffe_ctl->index) < BTRFS_NR_RAID_TYPES)
		return 1;

	if (ins->objectid) {
		found_extent(ffe_ctl, ins);
		return 0;
	}

	/*
	 * LOOP_CACHING_NOWAIT, search partially cached block groups, kicking
	 *			caching kthreads as we move along
	 * LOOP_CACHING_WAIT, search everything, and wait if our bg is caching
	 * LOOP_ALLOC_CHUNK, force a chunk allocation and try again
	 * LOOP_NO_EMPTY_SIZE, set empty_size and empty_cluster to 0 and try
	 *		       again
	 */
	if (ffe_ctl->loop < LOOP_NO_EMPTY_SIZE) {
		ffe_ctl->index = 0;
		if (ffe_ctl->loop == LOOP_CACHING_NOWAIT) {
			/*
			 * We want to skip the LOOP_CACHING_WAIT step if we
			 * don't have any uncached bgs and we've already done a
			 * full search through.
			 */
			if (ffe_ctl->orig_have_caching_bg || !full_search)
				ffe_ctl->loop = LOOP_CACHING_WAIT;
			else
				ffe_ctl->loop = LOOP_ALLOC_CHUNK;
		} else {
			ffe_ctl->loop++;
		}

		if (ffe_ctl->loop == LOOP_ALLOC_CHUNK) {
			struct btrfs_trans_handle *trans;
			int exist = 0;

			trans = current->journal_info;
			if (trans)
				exist = 1;
			else
				trans = btrfs_join_transaction(root);

			if (IS_ERR(trans)) {
				ret = PTR_ERR(trans);
				return ret;
			}

			ret = btrfs_chunk_alloc(trans, ffe_ctl->flags,
						CHUNK_ALLOC_FORCE);

			/* Do not bail out on ENOSPC since we can do more. */
			if (ret == -ENOSPC)
				ret = chunk_allocation_failed(ffe_ctl);
			else if (ret < 0)
				btrfs_abort_transaction(trans, ret);
			else
				ret = 0;
			if (!exist)
				btrfs_end_transaction(trans);
			if (ret)
				return ret;
		}

		if (ffe_ctl->loop == LOOP_NO_EMPTY_SIZE) {
			if (ffe_ctl->policy != BTRFS_EXTENT_ALLOC_CLUSTERED)
				return -ENOSPC;

			/*
			 * Don't loop again if we already have no empty_size and
			 * no empty_cluster.
			 */
			if (ffe_ctl->empty_size == 0 &&
			    ffe_ctl->empty_cluster == 0)
				return -ENOSPC;
			ffe_ctl->empty_size = 0;
			ffe_ctl->empty_cluster = 0;
		}
		return 1;
	}
	return -ENOSPC;
}

static int prepare_allocation_clustered(struct btrfs_fs_info *fs_info,
					struct find_free_extent_ctl *ffe_ctl,
					struct btrfs_space_info *space_info,
					struct btrfs_key *ins)
{
	/*
	 * If our free space is heavily fragmented we may not be able to make
	 * big contiguous allocations, so instead of doing the expensive search
	 * for free space, simply return ENOSPC with our max_extent_size so we
	 * can go ahead and search for a more manageable chunk.
	 *
	 * If our max_extent_size is large enough for our allocation simply
	 * disable clustering since we will likely not be able to find enough
	 * space to create a cluster and induce latency trying.
	 */
	if (space_info->max_extent_size) {
		spin_lock(&space_info->lock);
		if (space_info->max_extent_size &&
		    ffe_ctl->num_bytes > space_info->max_extent_size) {
			ins->offset = space_info->max_extent_size;
			spin_unlock(&space_info->lock);
			return -ENOSPC;
		} else if (space_info->max_extent_size) {
			ffe_ctl->use_cluster = false;
		}
		spin_unlock(&space_info->lock);
	}

	ffe_ctl->last_ptr = fetch_cluster_info(fs_info, space_info,
					       &ffe_ctl->empty_cluster);
	if (ffe_ctl->last_ptr) {
		struct btrfs_free_cluster *last_ptr = ffe_ctl->last_ptr;

		spin_lock(&last_ptr->lock);
		if (last_ptr->block_group)
			ffe_ctl->hint_byte = last_ptr->window_start;
		if (last_ptr->fragmented) {
			/*
			 * We still set window_start so we can keep track of the
			 * last place we found an allocation to try and save
			 * some time.
			 */
			ffe_ctl->hint_byte = last_ptr->window_start;
			ffe_ctl->use_cluster = false;
		}
		spin_unlock(&last_ptr->lock);
	}

	return 0;
}

static int prepare_allocation(struct btrfs_fs_info *fs_info,
			      struct find_free_extent_ctl *ffe_ctl,
			      struct btrfs_space_info *space_info,
			      struct btrfs_key *ins)
{
	switch (ffe_ctl->policy) {
	case BTRFS_EXTENT_ALLOC_CLUSTERED:
		return prepare_allocation_clustered(fs_info, ffe_ctl,
						    space_info, ins);
	default:
		BUG();
	}
}

/*
 * walks the btree of allocated extents and find a hole of a given size.
 * The key ins is changed to record the hole:
 * ins->objectid == start position
 * ins->flags = BTRFS_EXTENT_ITEM_KEY
 * ins->offset == the size of the hole.
 * Any available blocks before search_start are skipped.
 *
 * If there is no suitable free space, we will record the max size of
 * the free space extent currently.
 *
 * The overall logic and call chain:
 *
 * find_free_extent()
 * |- Iterate through all block groups
 * |  |- Get a valid block group
 * |  |- Try to do clustered allocation in that block group
 * |  |- Try to do unclustered allocation in that block group
 * |  |- Check if the result is valid
 * |  |  |- If valid, then exit
 * |  |- Jump to next block group
 * |
 * |- Push harder to find free extents
 *    |- If not found, re-iterate all block groups
 */
static noinline int find_free_extent(struct btrfs_root *root,
				u64 ram_bytes, u64 num_bytes, u64 empty_size,
				u64 hint_byte_orig, struct btrfs_key *ins,
				u64 flags, int delalloc)
{
	struct btrfs_fs_info *fs_info = root->fs_info;
	int ret = 0;
	int cache_block_group_error = 0;
	struct btrfs_block_group *block_group = NULL;
	struct find_free_extent_ctl ffe_ctl = {0};
	struct btrfs_space_info *space_info;
	bool full_search = false;

	WARN_ON(num_bytes < fs_info->sectorsize);

	ffe_ctl.num_bytes = num_bytes;
	ffe_ctl.empty_size = empty_size;
	ffe_ctl.flags = flags;
	ffe_ctl.search_start = 0;
	ffe_ctl.delalloc = delalloc;
	ffe_ctl.index = btrfs_bg_flags_to_raid_index(flags);
	ffe_ctl.have_caching_bg = false;
	ffe_ctl.orig_have_caching_bg = false;
	ffe_ctl.found_offset = 0;
	ffe_ctl.hint_byte = hint_byte_orig;
	ffe_ctl.policy = BTRFS_EXTENT_ALLOC_CLUSTERED;

	/* For clustered allocation */
	ffe_ctl.retry_clustered = false;
	ffe_ctl.retry_unclustered = false;
	ffe_ctl.last_ptr = NULL;
	ffe_ctl.use_cluster = true;

	ins->type = BTRFS_EXTENT_ITEM_KEY;
	ins->objectid = 0;
	ins->offset = 0;

	trace_find_free_extent(root, num_bytes, empty_size, flags);

	space_info = btrfs_find_space_info(fs_info, flags);
	if (!space_info) {
		btrfs_err(fs_info, "No space info for %llu", flags);
		return -ENOSPC;
	}

	ret = prepare_allocation(fs_info, &ffe_ctl, space_info, ins);
	if (ret < 0)
		return ret;

	ffe_ctl.search_start = max(ffe_ctl.search_start,
				   first_logical_byte(fs_info, 0));
	ffe_ctl.search_start = max(ffe_ctl.search_start, ffe_ctl.hint_byte);
	if (ffe_ctl.search_start == ffe_ctl.hint_byte) {
		block_group = btrfs_lookup_block_group(fs_info,
						       ffe_ctl.search_start);
		/*
		 * we don't want to use the block group if it doesn't match our
		 * allocation bits, or if its not cached.
		 *
		 * However if we are re-searching with an ideal block group
		 * picked out then we don't care that the block group is cached.
		 */
		if (block_group && block_group_bits(block_group, flags) &&
		    block_group->cached != BTRFS_CACHE_NO) {
			down_read(&space_info->groups_sem);
			if (list_empty(&block_group->list) ||
			    block_group->ro) {
				/*
				 * someone is removing this block group,
				 * we can't jump into the have_block_group
				 * target because our list pointers are not
				 * valid
				 */
				btrfs_put_block_group(block_group);
				up_read(&space_info->groups_sem);
			} else {
				ffe_ctl.index = btrfs_bg_flags_to_raid_index(
						block_group->flags);
				btrfs_lock_block_group(block_group, delalloc);
				goto have_block_group;
			}
		} else if (block_group) {
			btrfs_put_block_group(block_group);
		}
	}
search:
	ffe_ctl.have_caching_bg = false;
	if (ffe_ctl.index == btrfs_bg_flags_to_raid_index(flags) ||
	    ffe_ctl.index == 0)
		full_search = true;
	down_read(&space_info->groups_sem);
	list_for_each_entry(block_group,
			    &space_info->block_groups[ffe_ctl.index], list) {
		struct btrfs_block_group *bg_ret;

		/* If the block group is read-only, we can skip it entirely. */
		if (unlikely(block_group->ro))
			continue;

		btrfs_grab_block_group(block_group, delalloc);
		ffe_ctl.search_start = block_group->start;

		/*
		 * this can happen if we end up cycling through all the
		 * raid types, but we want to make sure we only allocate
		 * for the proper type.
		 */
		if (!block_group_bits(block_group, flags)) {
			u64 extra = BTRFS_BLOCK_GROUP_DUP |
				BTRFS_BLOCK_GROUP_RAID1_MASK |
				BTRFS_BLOCK_GROUP_RAID56_MASK |
				BTRFS_BLOCK_GROUP_RAID10;

			/*
			 * if they asked for extra copies and this block group
			 * doesn't provide them, bail.  This does allow us to
			 * fill raid0 from raid1.
			 */
			if ((flags & extra) && !(block_group->flags & extra))
				goto loop;

			/*
			 * This block group has different flags than we want.
			 * It's possible that we have MIXED_GROUP flag but no
			 * block group is mixed.  Just skip such block group.
			 */
			btrfs_release_block_group(block_group, delalloc);
			continue;
		}

have_block_group:
		ffe_ctl.cached = btrfs_block_group_done(block_group);
		if (unlikely(!ffe_ctl.cached)) {
			ffe_ctl.have_caching_bg = true;
			ret = btrfs_cache_block_group(block_group, 0);

			/*
			 * If we get ENOMEM here or something else we want to
			 * try other block groups, because it may not be fatal.
			 * However if we can't find anything else we need to
			 * save our return here so that we return the actual
			 * error that caused problems, not ENOSPC.
			 */
			if (ret < 0) {
				if (!cache_block_group_error)
					cache_block_group_error = ret;
				ret = 0;
				goto loop;
			}
			ret = 0;
		}

		if (unlikely(block_group->cached == BTRFS_CACHE_ERROR))
			goto loop;

		bg_ret = NULL;
		ret = do_allocation(block_group, &ffe_ctl, &bg_ret);
		if (ret == 0) {
			if (bg_ret && bg_ret != block_group) {
				btrfs_release_block_group(block_group, delalloc);
				block_group = bg_ret;
			}
		} else if (ret == -EAGAIN) {
			goto have_block_group;
		} else if (ret > 0) {
			goto loop;
		}

		/* Checks */
		ffe_ctl.search_start = round_up(ffe_ctl.found_offset,
					     fs_info->stripesize);

		/* move on to the next group */
		if (ffe_ctl.search_start + num_bytes >
		    block_group->start + block_group->length) {
			btrfs_add_free_space(block_group, ffe_ctl.found_offset,
					     num_bytes);
			goto loop;
		}

		if (ffe_ctl.found_offset < ffe_ctl.search_start)
			btrfs_add_free_space(block_group, ffe_ctl.found_offset,
				ffe_ctl.search_start - ffe_ctl.found_offset);

		ret = btrfs_add_reserved_bytes(block_group, ram_bytes,
				num_bytes, delalloc);
		if (ret == -EAGAIN) {
			btrfs_add_free_space(block_group, ffe_ctl.found_offset,
					     num_bytes);
			goto loop;
		}
		btrfs_inc_block_group_reservations(block_group);

		/* we are all good, lets return */
		ins->objectid = ffe_ctl.search_start;
		ins->offset = num_bytes;

		trace_btrfs_reserve_extent(block_group, ffe_ctl.search_start,
					   num_bytes);
		btrfs_release_block_group(block_group, delalloc);
		break;
loop:
		release_block_group(block_group, &ffe_ctl, delalloc);
		cond_resched();
	}
	up_read(&space_info->groups_sem);

	ret = find_free_extent_update_loop(fs_info, ins, &ffe_ctl, full_search);
	if (ret > 0)
		goto search;

	if (ret == -ENOSPC && !cache_block_group_error) {
		/*
		 * Use ffe_ctl->total_free_space as fallback if we can't find
		 * any contiguous hole.
		 */
		if (!ffe_ctl.max_extent_size)
			ffe_ctl.max_extent_size = ffe_ctl.total_free_space;
		spin_lock(&space_info->lock);
		space_info->max_extent_size = ffe_ctl.max_extent_size;
		spin_unlock(&space_info->lock);
		ins->offset = ffe_ctl.max_extent_size;
	} else if (ret == -ENOSPC) {
		ret = cache_block_group_error;
	}
	return ret;
}

/*
 * btrfs_reserve_extent - entry point to the extent allocator. Tries to find a
 *			  hole that is at least as big as @num_bytes.
 *
 * @root           -	The root that will contain this extent
 *
 * @ram_bytes      -	The amount of space in ram that @num_bytes take. This
 *			is used for accounting purposes. This value differs
 *			from @num_bytes only in the case of compressed extents.
 *
 * @num_bytes      -	Number of bytes to allocate on-disk.
 *
 * @min_alloc_size -	Indicates the minimum amount of space that the
 *			allocator should try to satisfy. In some cases
 *			@num_bytes may be larger than what is required and if
 *			the filesystem is fragmented then allocation fails.
 *			However, the presence of @min_alloc_size gives a
 *			chance to try and satisfy the smaller allocation.
 *
 * @empty_size     -	A hint that you plan on doing more COW. This is the
 *			size in bytes the allocator should try to find free
 *			next to the block it returns.  This is just a hint and
 *			may be ignored by the allocator.
 *
 * @hint_byte      -	Hint to the allocator to start searching above the byte
 *			address passed. It might be ignored.
 *
 * @ins            -	This key is modified to record the found hole. It will
 *			have the following values:
 *			ins->objectid == start position
 *			ins->flags = BTRFS_EXTENT_ITEM_KEY
 *			ins->offset == the size of the hole.
 *
 * @is_data        -	Boolean flag indicating whether an extent is
 *			allocated for data (true) or metadata (false)
 *
 * @delalloc       -	Boolean flag indicating whether this allocation is for
 *			delalloc or not. If 'true' data_rwsem of block groups
 *			is going to be acquired.
 *
 *
 * Returns 0 when an allocation succeeded or < 0 when an error occurred. In
 * case -ENOSPC is returned then @ins->offset will contain the size of the
 * largest available hole the allocator managed to find.
 */
int btrfs_reserve_extent(struct btrfs_root *root, u64 ram_bytes,
			 u64 num_bytes, u64 min_alloc_size,
			 u64 empty_size, u64 hint_byte,
			 struct btrfs_key *ins, int is_data, int delalloc)
{
	struct btrfs_fs_info *fs_info = root->fs_info;
	bool final_tried = num_bytes == min_alloc_size;
	u64 flags;
	int ret;

	flags = get_alloc_profile_by_root(root, is_data);
again:
	WARN_ON(num_bytes < fs_info->sectorsize);
	ret = find_free_extent(root, ram_bytes, num_bytes, empty_size,
			       hint_byte, ins, flags, delalloc);
	if (!ret && !is_data) {
		btrfs_dec_block_group_reservations(fs_info, ins->objectid);
	} else if (ret == -ENOSPC) {
		if (!final_tried && ins->offset) {
			num_bytes = min(num_bytes >> 1, ins->offset);
			num_bytes = round_down(num_bytes,
					       fs_info->sectorsize);
			num_bytes = max(num_bytes, min_alloc_size);
			ram_bytes = num_bytes;
			if (num_bytes == min_alloc_size)
				final_tried = true;
			goto again;
		} else if (btrfs_test_opt(fs_info, ENOSPC_DEBUG)) {
			struct btrfs_space_info *sinfo;

			sinfo = btrfs_find_space_info(fs_info, flags);
			btrfs_err(fs_info,
				  "allocation failed flags %llu, wanted %llu",
				  flags, num_bytes);
			if (sinfo)
				btrfs_dump_space_info(fs_info, sinfo,
						      num_bytes, 1);
		}
	}

	return ret;
}

int btrfs_free_reserved_extent(struct btrfs_fs_info *fs_info,
			       u64 start, u64 len, int delalloc)
{
	struct btrfs_block_group *cache;

	cache = btrfs_lookup_block_group(fs_info, start);
	if (!cache) {
		btrfs_err(fs_info, "Unable to find block group for %llu",
			  start);
		return -ENOSPC;
	}

	btrfs_add_free_space(cache, start, len);
	btrfs_free_reserved_bytes(cache, len, delalloc);
	trace_btrfs_reserved_extent_free(fs_info, start, len);

	btrfs_put_block_group(cache);
	return 0;
}

int btrfs_pin_reserved_extent(struct btrfs_trans_handle *trans, u64 start,
			      u64 len)
{
	struct btrfs_block_group *cache;
	int ret = 0;

	cache = btrfs_lookup_block_group(trans->fs_info, start);
	if (!cache) {
		btrfs_err(trans->fs_info, "unable to find block group for %llu",
			  start);
		return -ENOSPC;
	}

	ret = pin_down_extent(trans, cache, start, len, 1);
	btrfs_put_block_group(cache);
	return ret;
}

static int alloc_reserved_file_extent(struct btrfs_trans_handle *trans,
				      u64 parent, u64 root_objectid,
				      u64 flags, u64 owner, u64 offset,
				      struct btrfs_key *ins, int ref_mod)
{
	struct btrfs_fs_info *fs_info = trans->fs_info;
	int ret;
	struct btrfs_extent_item *extent_item;
	struct btrfs_extent_inline_ref *iref;
	struct btrfs_path *path;
	struct extent_buffer *leaf;
	int type;
	u32 size;

	if (parent > 0)
		type = BTRFS_SHARED_DATA_REF_KEY;
	else
		type = BTRFS_EXTENT_DATA_REF_KEY;

	size = sizeof(*extent_item) + btrfs_extent_inline_ref_size(type);

	path = btrfs_alloc_path();
	if (!path)
		return -ENOMEM;

	ret = btrfs_insert_empty_item(trans, fs_info->extent_root, path,
				      ins, size);
	if (ret) {
		btrfs_free_path(path);
		return ret;
	}

	leaf = path->nodes[0];
	extent_item = btrfs_item_ptr(leaf, path->slots[0],
				     struct btrfs_extent_item);
	btrfs_set_extent_refs(leaf, extent_item, ref_mod);
	btrfs_set_extent_generation(leaf, extent_item, trans->transid);
	btrfs_set_extent_flags(leaf, extent_item,
			       flags | BTRFS_EXTENT_FLAG_DATA);

	iref = (struct btrfs_extent_inline_ref *)(extent_item + 1);
	btrfs_set_extent_inline_ref_type(leaf, iref, type);
	if (parent > 0) {
		struct btrfs_shared_data_ref *ref;
		ref = (struct btrfs_shared_data_ref *)(iref + 1);
		btrfs_set_extent_inline_ref_offset(leaf, iref, parent);
		btrfs_set_shared_data_ref_count(leaf, ref, ref_mod);
	} else {
		struct btrfs_extent_data_ref *ref;
		ref = (struct btrfs_extent_data_ref *)(&iref->offset);
		btrfs_set_extent_data_ref_root(leaf, ref, root_objectid);
		btrfs_set_extent_data_ref_objectid(leaf, ref, owner);
		btrfs_set_extent_data_ref_offset(leaf, ref, offset);
		btrfs_set_extent_data_ref_count(leaf, ref, ref_mod);
	}

	btrfs_mark_buffer_dirty(path->nodes[0]);
	btrfs_free_path(path);

	ret = remove_from_free_space_tree(trans, ins->objectid, ins->offset);
	if (ret)
		return ret;

	ret = btrfs_update_block_group(trans, ins->objectid, ins->offset, 1);
	if (ret) { /* -ENOENT, logic error */
		btrfs_err(fs_info, "update block group failed for %llu %llu",
			ins->objectid, ins->offset);
		BUG();
	}
	trace_btrfs_reserved_extent_alloc(fs_info, ins->objectid, ins->offset);
	return ret;
}

static int alloc_reserved_tree_block(struct btrfs_trans_handle *trans,
				     struct btrfs_delayed_ref_node *node,
				     struct btrfs_delayed_extent_op *extent_op)
{
	struct btrfs_fs_info *fs_info = trans->fs_info;
	int ret;
	struct btrfs_extent_item *extent_item;
	struct btrfs_key extent_key;
	struct btrfs_tree_block_info *block_info;
	struct btrfs_extent_inline_ref *iref;
	struct btrfs_path *path;
	struct extent_buffer *leaf;
	struct btrfs_delayed_tree_ref *ref;
	u32 size = sizeof(*extent_item) + sizeof(*iref);
	u64 num_bytes;
	u64 flags = extent_op->flags_to_set;
	bool skinny_metadata = btrfs_fs_incompat(fs_info, SKINNY_METADATA);

	ref = btrfs_delayed_node_to_tree_ref(node);

	extent_key.objectid = node->bytenr;
	if (skinny_metadata) {
		extent_key.offset = ref->level;
		extent_key.type = BTRFS_METADATA_ITEM_KEY;
		num_bytes = fs_info->nodesize;
	} else {
		extent_key.offset = node->num_bytes;
		extent_key.type = BTRFS_EXTENT_ITEM_KEY;
		size += sizeof(*block_info);
		num_bytes = node->num_bytes;
	}

	path = btrfs_alloc_path();
	if (!path)
		return -ENOMEM;

	ret = btrfs_insert_empty_item(trans, fs_info->extent_root, path,
				      &extent_key, size);
	if (ret) {
		btrfs_free_path(path);
		return ret;
	}

	leaf = path->nodes[0];
	extent_item = btrfs_item_ptr(leaf, path->slots[0],
				     struct btrfs_extent_item);
	btrfs_set_extent_refs(leaf, extent_item, 1);
	btrfs_set_extent_generation(leaf, extent_item, trans->transid);
	btrfs_set_extent_flags(leaf, extent_item,
			       flags | BTRFS_EXTENT_FLAG_TREE_BLOCK);

	if (skinny_metadata) {
		iref = (struct btrfs_extent_inline_ref *)(extent_item + 1);
	} else {
		block_info = (struct btrfs_tree_block_info *)(extent_item + 1);
		btrfs_set_tree_block_key(leaf, block_info, &extent_op->key);
		btrfs_set_tree_block_level(leaf, block_info, ref->level);
		iref = (struct btrfs_extent_inline_ref *)(block_info + 1);
	}

	if (node->type == BTRFS_SHARED_BLOCK_REF_KEY) {
		BUG_ON(!(flags & BTRFS_BLOCK_FLAG_FULL_BACKREF));
		btrfs_set_extent_inline_ref_type(leaf, iref,
						 BTRFS_SHARED_BLOCK_REF_KEY);
		btrfs_set_extent_inline_ref_offset(leaf, iref, ref->parent);
	} else {
		btrfs_set_extent_inline_ref_type(leaf, iref,
						 BTRFS_TREE_BLOCK_REF_KEY);
		btrfs_set_extent_inline_ref_offset(leaf, iref, ref->root);
	}

	btrfs_mark_buffer_dirty(leaf);
	btrfs_free_path(path);

	ret = remove_from_free_space_tree(trans, extent_key.objectid,
					  num_bytes);
	if (ret)
		return ret;

	ret = btrfs_update_block_group(trans, extent_key.objectid,
				       fs_info->nodesize, 1);
	if (ret) { /* -ENOENT, logic error */
		btrfs_err(fs_info, "update block group failed for %llu %llu",
			extent_key.objectid, extent_key.offset);
		BUG();
	}

	trace_btrfs_reserved_extent_alloc(fs_info, extent_key.objectid,
					  fs_info->nodesize);
	return ret;
}

int btrfs_alloc_reserved_file_extent(struct btrfs_trans_handle *trans,
				     struct btrfs_root *root, u64 owner,
				     u64 offset, u64 ram_bytes,
				     struct btrfs_key *ins)
{
	struct btrfs_ref generic_ref = { 0 };

	BUG_ON(root->root_key.objectid == BTRFS_TREE_LOG_OBJECTID);

	btrfs_init_generic_ref(&generic_ref, BTRFS_ADD_DELAYED_EXTENT,
			       ins->objectid, ins->offset, 0);
	btrfs_init_data_ref(&generic_ref, root->root_key.objectid, owner, offset);
	btrfs_ref_tree_mod(root->fs_info, &generic_ref);

	return btrfs_add_delayed_data_ref(trans, &generic_ref, ram_bytes);
}

/*
 * this is used by the tree logging recovery code.  It records that
 * an extent has been allocated and makes sure to clear the free
 * space cache bits as well
 */
int btrfs_alloc_logged_file_extent(struct btrfs_trans_handle *trans,
				   u64 root_objectid, u64 owner, u64 offset,
				   struct btrfs_key *ins)
{
	struct btrfs_fs_info *fs_info = trans->fs_info;
	int ret;
	struct btrfs_block_group *block_group;
	struct btrfs_space_info *space_info;

	/*
	 * Mixed block groups will exclude before processing the log so we only
	 * need to do the exclude dance if this fs isn't mixed.
	 */
	if (!btrfs_fs_incompat(fs_info, MIXED_GROUPS)) {
		ret = __exclude_logged_extent(fs_info, ins->objectid,
					      ins->offset);
		if (ret)
			return ret;
	}

	block_group = btrfs_lookup_block_group(fs_info, ins->objectid);
	if (!block_group)
		return -EINVAL;

	space_info = block_group->space_info;
	spin_lock(&space_info->lock);
	spin_lock(&block_group->lock);
	space_info->bytes_reserved += ins->offset;
	block_group->reserved += ins->offset;
	spin_unlock(&block_group->lock);
	spin_unlock(&space_info->lock);

	ret = alloc_reserved_file_extent(trans, 0, root_objectid, 0, owner,
					 offset, ins, 1);
	if (ret)
		btrfs_pin_extent(trans, ins->objectid, ins->offset, 1);
	btrfs_put_block_group(block_group);
	return ret;
}

static struct extent_buffer *
btrfs_init_new_buffer(struct btrfs_trans_handle *trans, struct btrfs_root *root,
		      u64 bytenr, int level, u64 owner,
		      enum btrfs_lock_nesting nest)
{
	struct btrfs_fs_info *fs_info = root->fs_info;
	struct extent_buffer *buf;

	buf = btrfs_find_create_tree_block(fs_info, bytenr, owner, level);
	if (IS_ERR(buf))
		return buf;

	/*
	 * Extra safety check in case the extent tree is corrupted and extent
	 * allocator chooses to use a tree block which is already used and
	 * locked.
	 */
	if (buf->lock_owner == current->pid) {
		btrfs_err_rl(fs_info,
"tree block %llu owner %llu already locked by pid=%d, extent tree corruption detected",
			buf->start, btrfs_header_owner(buf), current->pid);
		free_extent_buffer(buf);
		return ERR_PTR(-EUCLEAN);
	}

	/*
	 * This needs to stay, because we could allocate a freed block from an
	 * old tree into a new tree, so we need to make sure this new block is
	 * set to the appropriate level and owner.
	 */
	btrfs_set_buffer_lockdep_class(owner, buf, level);
	__btrfs_tree_lock(buf, nest);
	btrfs_clean_tree_block(buf);
	clear_bit(EXTENT_BUFFER_STALE, &buf->bflags);

	set_extent_buffer_uptodate(buf);

	memzero_extent_buffer(buf, 0, sizeof(struct btrfs_header));
	btrfs_set_header_level(buf, level);
	btrfs_set_header_bytenr(buf, buf->start);
	btrfs_set_header_generation(buf, trans->transid);
	btrfs_set_header_backref_rev(buf, BTRFS_MIXED_BACKREF_REV);
	btrfs_set_header_owner(buf, owner);
	write_extent_buffer_fsid(buf, fs_info->fs_devices->metadata_uuid);
	write_extent_buffer_chunk_tree_uuid(buf, fs_info->chunk_tree_uuid);
	if (root->root_key.objectid == BTRFS_TREE_LOG_OBJECTID) {
		buf->log_index = root->log_transid % 2;
		/*
		 * we allow two log transactions at a time, use different
		 * EXTENT bit to differentiate dirty pages.
		 */
		if (buf->log_index == 0)
			set_extent_dirty(&root->dirty_log_pages, buf->start,
					buf->start + buf->len - 1, GFP_NOFS);
		else
			set_extent_new(&root->dirty_log_pages, buf->start,
					buf->start + buf->len - 1);
	} else {
		buf->log_index = -1;
		set_extent_dirty(&trans->transaction->dirty_pages, buf->start,
			 buf->start + buf->len - 1, GFP_NOFS);
	}
	trans->dirty = true;
	/* this returns a buffer locked for blocking */
	return buf;
}

/*
 * finds a free extent and does all the dirty work required for allocation
 * returns the tree buffer or an ERR_PTR on error.
 */
struct extent_buffer *btrfs_alloc_tree_block(struct btrfs_trans_handle *trans,
					     struct btrfs_root *root,
					     u64 parent, u64 root_objectid,
					     const struct btrfs_disk_key *key,
					     int level, u64 hint,
					     u64 empty_size,
					     enum btrfs_lock_nesting nest)
{
	struct btrfs_fs_info *fs_info = root->fs_info;
	struct btrfs_key ins;
	struct btrfs_block_rsv *block_rsv;
	struct extent_buffer *buf;
	struct btrfs_delayed_extent_op *extent_op;
	struct btrfs_ref generic_ref = { 0 };
	u64 flags = 0;
	int ret;
	u32 blocksize = fs_info->nodesize;
	bool skinny_metadata = btrfs_fs_incompat(fs_info, SKINNY_METADATA);

#ifdef CONFIG_BTRFS_FS_RUN_SANITY_TESTS
	if (btrfs_is_testing(fs_info)) {
		buf = btrfs_init_new_buffer(trans, root, root->alloc_bytenr,
					    level, root_objectid, nest);
		if (!IS_ERR(buf))
			root->alloc_bytenr += blocksize;
		return buf;
	}
#endif

	block_rsv = btrfs_use_block_rsv(trans, root, blocksize);
	if (IS_ERR(block_rsv))
		return ERR_CAST(block_rsv);

	ret = btrfs_reserve_extent(root, blocksize, blocksize, blocksize,
				   empty_size, hint, &ins, 0, 0);
	if (ret)
		goto out_unuse;

	buf = btrfs_init_new_buffer(trans, root, ins.objectid, level,
				    root_objectid, nest);
	if (IS_ERR(buf)) {
		ret = PTR_ERR(buf);
		goto out_free_reserved;
	}

	if (root_objectid == BTRFS_TREE_RELOC_OBJECTID) {
		if (parent == 0)
			parent = ins.objectid;
		flags |= BTRFS_BLOCK_FLAG_FULL_BACKREF;
	} else
		BUG_ON(parent > 0);

	if (root_objectid != BTRFS_TREE_LOG_OBJECTID) {
		extent_op = btrfs_alloc_delayed_extent_op();
		if (!extent_op) {
			ret = -ENOMEM;
			goto out_free_buf;
		}
		if (key)
			memcpy(&extent_op->key, key, sizeof(extent_op->key));
		else
			memset(&extent_op->key, 0, sizeof(extent_op->key));
		extent_op->flags_to_set = flags;
		extent_op->update_key = skinny_metadata ? false : true;
		extent_op->update_flags = true;
		extent_op->is_data = false;
		extent_op->level = level;

		btrfs_init_generic_ref(&generic_ref, BTRFS_ADD_DELAYED_EXTENT,
				       ins.objectid, ins.offset, parent);
		generic_ref.real_root = root->root_key.objectid;
		btrfs_init_tree_ref(&generic_ref, level, root_objectid);
		btrfs_ref_tree_mod(fs_info, &generic_ref);
		ret = btrfs_add_delayed_tree_ref(trans, &generic_ref, extent_op);
		if (ret)
			goto out_free_delayed;
	}
	return buf;

out_free_delayed:
	btrfs_free_delayed_extent_op(extent_op);
out_free_buf:
	free_extent_buffer(buf);
out_free_reserved:
	btrfs_free_reserved_extent(fs_info, ins.objectid, ins.offset, 0);
out_unuse:
	btrfs_unuse_block_rsv(fs_info, block_rsv, blocksize);
	return ERR_PTR(ret);
}

struct walk_control {
	u64 refs[BTRFS_MAX_LEVEL];
	u64 flags[BTRFS_MAX_LEVEL];
	struct btrfs_key update_progress;
	struct btrfs_key drop_progress;
	int drop_level;
	int stage;
	int level;
	int shared_level;
	int update_ref;
	int keep_locks;
	int reada_slot;
	int reada_count;
	int restarted;
};

#define DROP_REFERENCE	1
#define UPDATE_BACKREF	2

static noinline void reada_walk_down(struct btrfs_trans_handle *trans,
				     struct btrfs_root *root,
				     struct walk_control *wc,
				     struct btrfs_path *path)
{
	struct btrfs_fs_info *fs_info = root->fs_info;
	u64 bytenr;
	u64 generation;
	u64 refs;
	u64 flags;
	u32 nritems;
	struct btrfs_key key;
	struct extent_buffer *eb;
	int ret;
	int slot;
	int nread = 0;

	if (path->slots[wc->level] < wc->reada_slot) {
		wc->reada_count = wc->reada_count * 2 / 3;
		wc->reada_count = max(wc->reada_count, 2);
	} else {
		wc->reada_count = wc->reada_count * 3 / 2;
		wc->reada_count = min_t(int, wc->reada_count,
					BTRFS_NODEPTRS_PER_BLOCK(fs_info));
	}

	eb = path->nodes[wc->level];
	nritems = btrfs_header_nritems(eb);

	for (slot = path->slots[wc->level]; slot < nritems; slot++) {
		if (nread >= wc->reada_count)
			break;

		cond_resched();
		bytenr = btrfs_node_blockptr(eb, slot);
		generation = btrfs_node_ptr_generation(eb, slot);

		if (slot == path->slots[wc->level])
			goto reada;

		if (wc->stage == UPDATE_BACKREF &&
		    generation <= root->root_key.offset)
			continue;

		/* We don't lock the tree block, it's OK to be racy here */
		ret = btrfs_lookup_extent_info(trans, fs_info, bytenr,
					       wc->level - 1, 1, &refs,
					       &flags);
		/* We don't care about errors in readahead. */
		if (ret < 0)
			continue;
		BUG_ON(refs == 0);

		if (wc->stage == DROP_REFERENCE) {
			if (refs == 1)
				goto reada;

			if (wc->level == 1 &&
			    (flags & BTRFS_BLOCK_FLAG_FULL_BACKREF))
				continue;
			if (!wc->update_ref ||
			    generation <= root->root_key.offset)
				continue;
			btrfs_node_key_to_cpu(eb, &key, slot);
			ret = btrfs_comp_cpu_keys(&key,
						  &wc->update_progress);
			if (ret < 0)
				continue;
		} else {
			if (wc->level == 1 &&
			    (flags & BTRFS_BLOCK_FLAG_FULL_BACKREF))
				continue;
		}
reada:
		btrfs_readahead_node_child(eb, slot);
		nread++;
	}
	wc->reada_slot = slot;
}

/*
 * helper to process tree block while walking down the tree.
 *
 * when wc->stage == UPDATE_BACKREF, this function updates
 * back refs for pointers in the block.
 *
 * NOTE: return value 1 means we should stop walking down.
 */
static noinline int walk_down_proc(struct btrfs_trans_handle *trans,
				   struct btrfs_root *root,
				   struct btrfs_path *path,
				   struct walk_control *wc, int lookup_info)
{
	struct btrfs_fs_info *fs_info = root->fs_info;
	int level = wc->level;
	struct extent_buffer *eb = path->nodes[level];
	u64 flag = BTRFS_BLOCK_FLAG_FULL_BACKREF;
	int ret;

	if (wc->stage == UPDATE_BACKREF &&
	    btrfs_header_owner(eb) != root->root_key.objectid)
		return 1;

	/*
	 * when reference count of tree block is 1, it won't increase
	 * again. once full backref flag is set, we never clear it.
	 */
	if (lookup_info &&
	    ((wc->stage == DROP_REFERENCE && wc->refs[level] != 1) ||
	     (wc->stage == UPDATE_BACKREF && !(wc->flags[level] & flag)))) {
		BUG_ON(!path->locks[level]);
		ret = btrfs_lookup_extent_info(trans, fs_info,
					       eb->start, level, 1,
					       &wc->refs[level],
					       &wc->flags[level]);
		BUG_ON(ret == -ENOMEM);
		if (ret)
			return ret;
		BUG_ON(wc->refs[level] == 0);
	}

	if (wc->stage == DROP_REFERENCE) {
		if (wc->refs[level] > 1)
			return 1;

		if (path->locks[level] && !wc->keep_locks) {
			btrfs_tree_unlock_rw(eb, path->locks[level]);
			path->locks[level] = 0;
		}
		return 0;
	}

	/* wc->stage == UPDATE_BACKREF */
	if (!(wc->flags[level] & flag)) {
		BUG_ON(!path->locks[level]);
		ret = btrfs_inc_ref(trans, root, eb, 1);
		BUG_ON(ret); /* -ENOMEM */
		ret = btrfs_dec_ref(trans, root, eb, 0);
		BUG_ON(ret); /* -ENOMEM */
		ret = btrfs_set_disk_extent_flags(trans, eb, flag,
						  btrfs_header_level(eb), 0);
		BUG_ON(ret); /* -ENOMEM */
		wc->flags[level] |= flag;
	}

	/*
	 * the block is shared by multiple trees, so it's not good to
	 * keep the tree lock
	 */
	if (path->locks[level] && level > 0) {
		btrfs_tree_unlock_rw(eb, path->locks[level]);
		path->locks[level] = 0;
	}
	return 0;
}

/*
 * This is used to verify a ref exists for this root to deal with a bug where we
 * would have a drop_progress key that hadn't been updated properly.
 */
static int check_ref_exists(struct btrfs_trans_handle *trans,
			    struct btrfs_root *root, u64 bytenr, u64 parent,
			    int level)
{
	struct btrfs_path *path;
	struct btrfs_extent_inline_ref *iref;
	int ret;

	path = btrfs_alloc_path();
	if (!path)
		return -ENOMEM;

	ret = lookup_extent_backref(trans, path, &iref, bytenr,
				    root->fs_info->nodesize, parent,
				    root->root_key.objectid, level, 0);
	btrfs_free_path(path);
	if (ret == -ENOENT)
		return 0;
	if (ret < 0)
		return ret;
	return 1;
}

/*
 * helper to process tree block pointer.
 *
 * when wc->stage == DROP_REFERENCE, this function checks
 * reference count of the block pointed to. if the block
 * is shared and we need update back refs for the subtree
 * rooted at the block, this function changes wc->stage to
 * UPDATE_BACKREF. if the block is shared and there is no
 * need to update back, this function drops the reference
 * to the block.
 *
 * NOTE: return value 1 means we should stop walking down.
 */
static noinline int do_walk_down(struct btrfs_trans_handle *trans,
				 struct btrfs_root *root,
				 struct btrfs_path *path,
				 struct walk_control *wc, int *lookup_info)
{
	struct btrfs_fs_info *fs_info = root->fs_info;
	u64 bytenr;
	u64 generation;
	u64 parent;
	struct btrfs_key key;
	struct btrfs_key first_key;
	struct btrfs_ref ref = { 0 };
	struct extent_buffer *next;
	int level = wc->level;
	int reada = 0;
	int ret = 0;
	bool need_account = false;

	generation = btrfs_node_ptr_generation(path->nodes[level],
					       path->slots[level]);
	/*
	 * if the lower level block was created before the snapshot
	 * was created, we know there is no need to update back refs
	 * for the subtree
	 */
	if (wc->stage == UPDATE_BACKREF &&
	    generation <= root->root_key.offset) {
		*lookup_info = 1;
		return 1;
	}

	bytenr = btrfs_node_blockptr(path->nodes[level], path->slots[level]);
	btrfs_node_key_to_cpu(path->nodes[level], &first_key,
			      path->slots[level]);

	next = find_extent_buffer(fs_info, bytenr);
	if (!next) {
		next = btrfs_find_create_tree_block(fs_info, bytenr,
				root->root_key.objectid, level - 1);
		if (IS_ERR(next))
			return PTR_ERR(next);
		reada = 1;
	}
	btrfs_tree_lock(next);

	ret = btrfs_lookup_extent_info(trans, fs_info, bytenr, level - 1, 1,
				       &wc->refs[level - 1],
				       &wc->flags[level - 1]);
	if (ret < 0)
		goto out_unlock;

	if (unlikely(wc->refs[level - 1] == 0)) {
		btrfs_err(fs_info, "Missing references.");
		ret = -EIO;
		goto out_unlock;
	}
	*lookup_info = 0;

	if (wc->stage == DROP_REFERENCE) {
		if (wc->refs[level - 1] > 1) {
			need_account = true;
			if (level == 1 &&
			    (wc->flags[0] & BTRFS_BLOCK_FLAG_FULL_BACKREF))
				goto skip;

			if (!wc->update_ref ||
			    generation <= root->root_key.offset)
				goto skip;

			btrfs_node_key_to_cpu(path->nodes[level], &key,
					      path->slots[level]);
			ret = btrfs_comp_cpu_keys(&key, &wc->update_progress);
			if (ret < 0)
				goto skip;

			wc->stage = UPDATE_BACKREF;
			wc->shared_level = level - 1;
		}
	} else {
		if (level == 1 &&
		    (wc->flags[0] & BTRFS_BLOCK_FLAG_FULL_BACKREF))
			goto skip;
	}

	if (!btrfs_buffer_uptodate(next, generation, 0)) {
		btrfs_tree_unlock(next);
		free_extent_buffer(next);
		next = NULL;
		*lookup_info = 1;
	}

	if (!next) {
		if (reada && level == 1)
			reada_walk_down(trans, root, wc, path);
		next = read_tree_block(fs_info, bytenr, root->root_key.objectid,
				       generation, level - 1, &first_key);
		if (IS_ERR(next)) {
			return PTR_ERR(next);
		} else if (!extent_buffer_uptodate(next)) {
			free_extent_buffer(next);
			return -EIO;
		}
		btrfs_tree_lock(next);
	}

	level--;
	ASSERT(level == btrfs_header_level(next));
	if (level != btrfs_header_level(next)) {
		btrfs_err(root->fs_info, "mismatched level");
		ret = -EIO;
		goto out_unlock;
	}
	path->nodes[level] = next;
	path->slots[level] = 0;
	path->locks[level] = BTRFS_WRITE_LOCK;
	wc->level = level;
	if (wc->level == 1)
		wc->reada_slot = 0;
	return 0;
skip:
	wc->refs[level - 1] = 0;
	wc->flags[level - 1] = 0;
	if (wc->stage == DROP_REFERENCE) {
		if (wc->flags[level] & BTRFS_BLOCK_FLAG_FULL_BACKREF) {
			parent = path->nodes[level]->start;
		} else {
			ASSERT(root->root_key.objectid ==
			       btrfs_header_owner(path->nodes[level]));
			if (root->root_key.objectid !=
			    btrfs_header_owner(path->nodes[level])) {
				btrfs_err(root->fs_info,
						"mismatched block owner");
				ret = -EIO;
				goto out_unlock;
			}
			parent = 0;
		}

		/*
		 * If we had a drop_progress we need to verify the refs are set
		 * as expected.  If we find our ref then we know that from here
		 * on out everything should be correct, and we can clear the
		 * ->restarted flag.
		 */
		if (wc->restarted) {
			ret = check_ref_exists(trans, root, bytenr, parent,
					       level - 1);
			if (ret < 0)
				goto out_unlock;
			if (ret == 0)
				goto no_delete;
			ret = 0;
			wc->restarted = 0;
		}

		/*
		 * Reloc tree doesn't contribute to qgroup numbers, and we have
		 * already accounted them at merge time (replace_path),
		 * thus we could skip expensive subtree trace here.
		 */
		if (root->root_key.objectid != BTRFS_TREE_RELOC_OBJECTID &&
		    need_account) {
			ret = btrfs_qgroup_trace_subtree(trans, next,
							 generation, level - 1);
			if (ret) {
				btrfs_err_rl(fs_info,
					     "Error %d accounting shared subtree. Quota is out of sync, rescan required.",
					     ret);
			}
		}

		/*
		 * We need to update the next key in our walk control so we can
		 * update the drop_progress key accordingly.  We don't care if
		 * find_next_key doesn't find a key because that means we're at
		 * the end and are going to clean up now.
		 */
		wc->drop_level = level;
		find_next_key(path, level, &wc->drop_progress);

		btrfs_init_generic_ref(&ref, BTRFS_DROP_DELAYED_REF, bytenr,
				       fs_info->nodesize, parent);
		btrfs_init_tree_ref(&ref, level - 1, root->root_key.objectid);
		ret = btrfs_free_extent(trans, &ref);
		if (ret)
			goto out_unlock;
	}
no_delete:
	*lookup_info = 1;
	ret = 1;

out_unlock:
	btrfs_tree_unlock(next);
	free_extent_buffer(next);

	return ret;
}

/*
 * helper to process tree block while walking up the tree.
 *
 * when wc->stage == DROP_REFERENCE, this function drops
 * reference count on the block.
 *
 * when wc->stage == UPDATE_BACKREF, this function changes
 * wc->stage back to DROP_REFERENCE if we changed wc->stage
 * to UPDATE_BACKREF previously while processing the block.
 *
 * NOTE: return value 1 means we should stop walking up.
 */
static noinline int walk_up_proc(struct btrfs_trans_handle *trans,
				 struct btrfs_root *root,
				 struct btrfs_path *path,
				 struct walk_control *wc)
{
	struct btrfs_fs_info *fs_info = root->fs_info;
	int ret;
	int level = wc->level;
	struct extent_buffer *eb = path->nodes[level];
	u64 parent = 0;

	if (wc->stage == UPDATE_BACKREF) {
		BUG_ON(wc->shared_level < level);
		if (level < wc->shared_level)
			goto out;

		ret = find_next_key(path, level + 1, &wc->update_progress);
		if (ret > 0)
			wc->update_ref = 0;

		wc->stage = DROP_REFERENCE;
		wc->shared_level = -1;
		path->slots[level] = 0;

		/*
		 * check reference count again if the block isn't locked.
		 * we should start walking down the tree again if reference
		 * count is one.
		 */
		if (!path->locks[level]) {
			BUG_ON(level == 0);
			btrfs_tree_lock(eb);
			path->locks[level] = BTRFS_WRITE_LOCK;

			ret = btrfs_lookup_extent_info(trans, fs_info,
						       eb->start, level, 1,
						       &wc->refs[level],
						       &wc->flags[level]);
			if (ret < 0) {
				btrfs_tree_unlock_rw(eb, path->locks[level]);
				path->locks[level] = 0;
				return ret;
			}
			BUG_ON(wc->refs[level] == 0);
			if (wc->refs[level] == 1) {
				btrfs_tree_unlock_rw(eb, path->locks[level]);
				path->locks[level] = 0;
				return 1;
			}
		}
	}

	/* wc->stage == DROP_REFERENCE */
	BUG_ON(wc->refs[level] > 1 && !path->locks[level]);

	if (wc->refs[level] == 1) {
		if (level == 0) {
			if (wc->flags[level] & BTRFS_BLOCK_FLAG_FULL_BACKREF)
				ret = btrfs_dec_ref(trans, root, eb, 1);
			else
				ret = btrfs_dec_ref(trans, root, eb, 0);
			BUG_ON(ret); /* -ENOMEM */
			if (is_fstree(root->root_key.objectid)) {
				ret = btrfs_qgroup_trace_leaf_items(trans, eb);
				if (ret) {
					btrfs_err_rl(fs_info,
	"error %d accounting leaf items, quota is out of sync, rescan required",
					     ret);
				}
			}
		}
		/* make block locked assertion in btrfs_clean_tree_block happy */
		if (!path->locks[level] &&
		    btrfs_header_generation(eb) == trans->transid) {
			btrfs_tree_lock(eb);
			path->locks[level] = BTRFS_WRITE_LOCK;
		}
		btrfs_clean_tree_block(eb);
	}

	if (eb == root->node) {
		if (wc->flags[level] & BTRFS_BLOCK_FLAG_FULL_BACKREF)
			parent = eb->start;
		else if (root->root_key.objectid != btrfs_header_owner(eb))
			goto owner_mismatch;
	} else {
		if (wc->flags[level + 1] & BTRFS_BLOCK_FLAG_FULL_BACKREF)
			parent = path->nodes[level + 1]->start;
		else if (root->root_key.objectid !=
			 btrfs_header_owner(path->nodes[level + 1]))
			goto owner_mismatch;
	}

	btrfs_free_tree_block(trans, root, eb, parent, wc->refs[level] == 1);
out:
	wc->refs[level] = 0;
	wc->flags[level] = 0;
	return 0;

owner_mismatch:
	btrfs_err_rl(fs_info, "unexpected tree owner, have %llu expect %llu",
		     btrfs_header_owner(eb), root->root_key.objectid);
	return -EUCLEAN;
}

static noinline int walk_down_tree(struct btrfs_trans_handle *trans,
				   struct btrfs_root *root,
				   struct btrfs_path *path,
				   struct walk_control *wc)
{
	int level = wc->level;
	int lookup_info = 1;
	int ret;

	while (level >= 0) {
		ret = walk_down_proc(trans, root, path, wc, lookup_info);
		if (ret > 0)
			break;

		if (level == 0)
			break;

		if (path->slots[level] >=
		    btrfs_header_nritems(path->nodes[level]))
			break;

		ret = do_walk_down(trans, root, path, wc, &lookup_info);
		if (ret > 0) {
			path->slots[level]++;
			continue;
		} else if (ret < 0)
			return ret;
		level = wc->level;
	}
	return 0;
}

static noinline int walk_up_tree(struct btrfs_trans_handle *trans,
				 struct btrfs_root *root,
				 struct btrfs_path *path,
				 struct walk_control *wc, int max_level)
{
	int level = wc->level;
	int ret;

	path->slots[level] = btrfs_header_nritems(path->nodes[level]);
	while (level < max_level && path->nodes[level]) {
		wc->level = level;
		if (path->slots[level] + 1 <
		    btrfs_header_nritems(path->nodes[level])) {
			path->slots[level]++;
			return 0;
		} else {
			ret = walk_up_proc(trans, root, path, wc);
			if (ret > 0)
				return 0;
			if (ret < 0)
				return ret;

			if (path->locks[level]) {
				btrfs_tree_unlock_rw(path->nodes[level],
						     path->locks[level]);
				path->locks[level] = 0;
			}
			free_extent_buffer(path->nodes[level]);
			path->nodes[level] = NULL;
			level++;
		}
	}
	return 1;
}

/*
 * drop a subvolume tree.
 *
 * this function traverses the tree freeing any blocks that only
 * referenced by the tree.
 *
 * when a shared tree block is found. this function decreases its
 * reference count by one. if update_ref is true, this function
 * also make sure backrefs for the shared block and all lower level
 * blocks are properly updated.
 *
 * If called with for_reloc == 0, may exit early with -EAGAIN
 */
int btrfs_drop_snapshot(struct btrfs_root *root, int update_ref, int for_reloc)
{
	struct btrfs_fs_info *fs_info = root->fs_info;
	struct btrfs_path *path;
	struct btrfs_trans_handle *trans;
	struct btrfs_root *tree_root = fs_info->tree_root;
	struct btrfs_root_item *root_item = &root->root_item;
	struct walk_control *wc;
	struct btrfs_key key;
	int err = 0;
	int ret;
	int level;
	bool root_dropped = false;

	btrfs_debug(fs_info, "Drop subvolume %llu", root->root_key.objectid);

	path = btrfs_alloc_path();
	if (!path) {
		err = -ENOMEM;
		goto out;
	}

	wc = kzalloc(sizeof(*wc), GFP_NOFS);
	if (!wc) {
		btrfs_free_path(path);
		err = -ENOMEM;
		goto out;
	}

	/*
	 * Use join to avoid potential EINTR from transaction start. See
	 * wait_reserve_ticket and the whole reservation callchain.
	 */
	if (for_reloc)
		trans = btrfs_join_transaction(tree_root);
	else
		trans = btrfs_start_transaction(tree_root, 0);
	if (IS_ERR(trans)) {
		err = PTR_ERR(trans);
		goto out_free;
	}

	err = btrfs_run_delayed_items(trans);
	if (err)
		goto out_end_trans;

	/*
	 * This will help us catch people modifying the fs tree while we're
	 * dropping it.  It is unsafe to mess with the fs tree while it's being
	 * dropped as we unlock the root node and parent nodes as we walk down
	 * the tree, assuming nothing will change.  If something does change
	 * then we'll have stale information and drop references to blocks we've
	 * already dropped.
	 */
	set_bit(BTRFS_ROOT_DELETING, &root->state);
	if (btrfs_disk_key_objectid(&root_item->drop_progress) == 0) {
		level = btrfs_header_level(root->node);
		path->nodes[level] = btrfs_lock_root_node(root);
		path->slots[level] = 0;
		path->locks[level] = BTRFS_WRITE_LOCK;
		memset(&wc->update_progress, 0,
		       sizeof(wc->update_progress));
	} else {
		btrfs_disk_key_to_cpu(&key, &root_item->drop_progress);
		memcpy(&wc->update_progress, &key,
		       sizeof(wc->update_progress));

		level = btrfs_root_drop_level(root_item);
		BUG_ON(level == 0);
		path->lowest_level = level;
		ret = btrfs_search_slot(NULL, root, &key, path, 0, 0);
		path->lowest_level = 0;
		if (ret < 0) {
			err = ret;
			goto out_end_trans;
		}
		WARN_ON(ret > 0);

		/*
		 * unlock our path, this is safe because only this
		 * function is allowed to delete this snapshot
		 */
		btrfs_unlock_up_safe(path, 0);

		level = btrfs_header_level(root->node);
		while (1) {
			btrfs_tree_lock(path->nodes[level]);
			path->locks[level] = BTRFS_WRITE_LOCK;

			ret = btrfs_lookup_extent_info(trans, fs_info,
						path->nodes[level]->start,
						level, 1, &wc->refs[level],
						&wc->flags[level]);
			if (ret < 0) {
				err = ret;
				goto out_end_trans;
			}
			BUG_ON(wc->refs[level] == 0);

			if (level == btrfs_root_drop_level(root_item))
				break;

			btrfs_tree_unlock(path->nodes[level]);
			path->locks[level] = 0;
			WARN_ON(wc->refs[level] != 1);
			level--;
		}
	}

	wc->restarted = test_bit(BTRFS_ROOT_DEAD_TREE, &root->state);
	wc->level = level;
	wc->shared_level = -1;
	wc->stage = DROP_REFERENCE;
	wc->update_ref = update_ref;
	wc->keep_locks = 0;
	wc->reada_count = BTRFS_NODEPTRS_PER_BLOCK(fs_info);

	while (1) {

		ret = walk_down_tree(trans, root, path, wc);
		if (ret < 0) {
			err = ret;
			break;
		}

		ret = walk_up_tree(trans, root, path, wc, BTRFS_MAX_LEVEL);
		if (ret < 0) {
			err = ret;
			break;
		}

		if (ret > 0) {
			BUG_ON(wc->stage != DROP_REFERENCE);
			break;
		}

		if (wc->stage == DROP_REFERENCE) {
			wc->drop_level = wc->level;
			btrfs_node_key_to_cpu(path->nodes[wc->drop_level],
					      &wc->drop_progress,
					      path->slots[wc->drop_level]);
		}
		btrfs_cpu_key_to_disk(&root_item->drop_progress,
				      &wc->drop_progress);
		btrfs_set_root_drop_level(root_item, wc->drop_level);

		BUG_ON(wc->level == 0);
		if (btrfs_should_end_transaction(trans) ||
		    (!for_reloc && btrfs_need_cleaner_sleep(fs_info))) {
			ret = btrfs_update_root(trans, tree_root,
						&root->root_key,
						root_item);
			if (ret) {
				btrfs_abort_transaction(trans, ret);
				err = ret;
				goto out_end_trans;
			}

			btrfs_end_transaction_throttle(trans);
			if (!for_reloc && btrfs_need_cleaner_sleep(fs_info)) {
				btrfs_debug(fs_info,
					    "drop snapshot early exit");
				err = -EAGAIN;
				goto out_free;
			}

		       /*
			* Use join to avoid potential EINTR from transaction
			* start. See wait_reserve_ticket and the whole
			* reservation callchain.
			*/
			if (for_reloc)
				trans = btrfs_join_transaction(tree_root);
			else
				trans = btrfs_start_transaction(tree_root, 0);
			if (IS_ERR(trans)) {
				err = PTR_ERR(trans);
				goto out_free;
			}
		}
	}
	btrfs_release_path(path);
	if (err)
		goto out_end_trans;

	ret = btrfs_del_root(trans, &root->root_key);
	if (ret) {
		btrfs_abort_transaction(trans, ret);
		err = ret;
		goto out_end_trans;
	}

	if (root->root_key.objectid != BTRFS_TREE_RELOC_OBJECTID) {
		ret = btrfs_find_root(tree_root, &root->root_key, path,
				      NULL, NULL);
		if (ret < 0) {
			btrfs_abort_transaction(trans, ret);
			err = ret;
			goto out_end_trans;
		} else if (ret > 0) {
			/* if we fail to delete the orphan item this time
			 * around, it'll get picked up the next time.
			 *
			 * The most common failure here is just -ENOENT.
			 */
			btrfs_del_orphan_item(trans, tree_root,
					      root->root_key.objectid);
		}
	}

	/*
	 * This subvolume is going to be completely dropped, and won't be
	 * recorded as dirty roots, thus pertrans meta rsv will not be freed at
	 * commit transaction time.  So free it here manually.
	 */
	btrfs_qgroup_convert_reserved_meta(root, INT_MAX);
	btrfs_qgroup_free_meta_all_pertrans(root);

	if (test_bit(BTRFS_ROOT_IN_RADIX, &root->state))
		btrfs_add_dropped_root(trans, root);
	else
		btrfs_put_root(root);
	root_dropped = true;
out_end_trans:
	btrfs_end_transaction_throttle(trans);
out_free:
	kfree(wc);
	btrfs_free_path(path);
out:
	/*
	 * So if we need to stop dropping the snapshot for whatever reason we
	 * need to make sure to add it back to the dead root list so that we
	 * keep trying to do the work later.  This also cleans up roots if we
	 * don't have it in the radix (like when we recover after a power fail
	 * or unmount) so we don't leak memory.
	 */
	if (!for_reloc && !root_dropped)
		btrfs_add_dead_root(root);
	return err;
}

/*
 * drop subtree rooted at tree block 'node'.
 *
 * NOTE: this function will unlock and release tree block 'node'
 * only used by relocation code
 */
int btrfs_drop_subtree(struct btrfs_trans_handle *trans,
			struct btrfs_root *root,
			struct extent_buffer *node,
			struct extent_buffer *parent)
{
	struct btrfs_fs_info *fs_info = root->fs_info;
	struct btrfs_path *path;
	struct walk_control *wc;
	int level;
	int parent_level;
	int ret = 0;
	int wret;

	BUG_ON(root->root_key.objectid != BTRFS_TREE_RELOC_OBJECTID);

	path = btrfs_alloc_path();
	if (!path)
		return -ENOMEM;

	wc = kzalloc(sizeof(*wc), GFP_NOFS);
	if (!wc) {
		btrfs_free_path(path);
		return -ENOMEM;
	}

	btrfs_assert_tree_locked(parent);
	parent_level = btrfs_header_level(parent);
	atomic_inc(&parent->refs);
	path->nodes[parent_level] = parent;
	path->slots[parent_level] = btrfs_header_nritems(parent);

	btrfs_assert_tree_locked(node);
	level = btrfs_header_level(node);
	path->nodes[level] = node;
	path->slots[level] = 0;
	path->locks[level] = BTRFS_WRITE_LOCK;

	wc->refs[parent_level] = 1;
	wc->flags[parent_level] = BTRFS_BLOCK_FLAG_FULL_BACKREF;
	wc->level = level;
	wc->shared_level = -1;
	wc->stage = DROP_REFERENCE;
	wc->update_ref = 0;
	wc->keep_locks = 1;
	wc->reada_count = BTRFS_NODEPTRS_PER_BLOCK(fs_info);

	while (1) {
		wret = walk_down_tree(trans, root, path, wc);
		if (wret < 0) {
			ret = wret;
			break;
		}

		wret = walk_up_tree(trans, root, path, wc, parent_level);
		if (wret < 0)
			ret = wret;
		if (wret != 0)
			break;
	}

	kfree(wc);
	btrfs_free_path(path);
	return ret;
}

/*
 * helper to account the unused space of all the readonly block group in the
 * space_info. takes mirrors into account.
 */
u64 btrfs_account_ro_block_groups_free_space(struct btrfs_space_info *sinfo)
{
	struct btrfs_block_group *block_group;
	u64 free_bytes = 0;
	int factor;

	/* It's df, we don't care if it's racy */
	if (list_empty(&sinfo->ro_bgs))
		return 0;

	spin_lock(&sinfo->lock);
	list_for_each_entry(block_group, &sinfo->ro_bgs, ro_list) {
		spin_lock(&block_group->lock);

		if (!block_group->ro) {
			spin_unlock(&block_group->lock);
			continue;
		}

		factor = btrfs_bg_type_to_factor(block_group->flags);
		free_bytes += (block_group->length -
			       block_group->used) * factor;

		spin_unlock(&block_group->lock);
	}
	spin_unlock(&sinfo->lock);

	return free_bytes;
}

int btrfs_error_unpin_extent_range(struct btrfs_fs_info *fs_info,
				   u64 start, u64 end)
{
	return unpin_extent_range(fs_info, start, end, false);
}

/*
 * It used to be that old block groups would be left around forever.
 * Iterating over them would be enough to trim unused space.  Since we
 * now automatically remove them, we also need to iterate over unallocated
 * space.
 *
 * We don't want a transaction for this since the discard may take a
 * substantial amount of time.  We don't require that a transaction be
 * running, but we do need to take a running transaction into account
 * to ensure that we're not discarding chunks that were released or
 * allocated in the current transaction.
 *
 * Holding the chunks lock will prevent other threads from allocating
 * or releasing chunks, but it won't prevent a running transaction
 * from committing and releasing the memory that the pending chunks
 * list head uses.  For that, we need to take a reference to the
 * transaction and hold the commit root sem.  We only need to hold
 * it while performing the free space search since we have already
 * held back allocations.
 */
static int btrfs_trim_free_extents(struct btrfs_device *device, u64 *trimmed)
{
	u64 start = SZ_1M, len = 0, end = 0;
	int ret;

	*trimmed = 0;

	/* Discard not supported = nothing to do. */
	if (!blk_queue_discard(bdev_get_queue(device->bdev)))
		return 0;

	/* Not writable = nothing to do. */
	if (!test_bit(BTRFS_DEV_STATE_WRITEABLE, &device->dev_state))
		return 0;

	/* No free space = nothing to do. */
	if (device->total_bytes <= device->bytes_used)
		return 0;

	ret = 0;

	while (1) {
		struct btrfs_fs_info *fs_info = device->fs_info;
		u64 bytes;

		ret = mutex_lock_interruptible(&fs_info->chunk_mutex);
		if (ret)
			break;

		find_first_clear_extent_bit(&device->alloc_state, start,
					    &start, &end,
					    CHUNK_TRIMMED | CHUNK_ALLOCATED);

		/* Check if there are any CHUNK_* bits left */
		if (start > device->total_bytes) {
			WARN_ON(IS_ENABLED(CONFIG_BTRFS_DEBUG));
			btrfs_warn_in_rcu(fs_info,
"ignoring attempt to trim beyond device size: offset %llu length %llu device %s device size %llu",
					  start, end - start + 1,
					  rcu_str_deref(device->name),
					  device->total_bytes);
			mutex_unlock(&fs_info->chunk_mutex);
			ret = 0;
			break;
		}

		/* Ensure we skip the reserved area in the first 1M */
		start = max_t(u64, start, SZ_1M);

		/*
		 * If find_first_clear_extent_bit find a range that spans the
		 * end of the device it will set end to -1, in this case it's up
		 * to the caller to trim the value to the size of the device.
		 */
		end = min(end, device->total_bytes - 1);

		len = end - start + 1;

		/* We didn't find any extents */
		if (!len) {
			mutex_unlock(&fs_info->chunk_mutex);
			ret = 0;
			break;
		}

		ret = btrfs_issue_discard(device->bdev, start, len,
					  &bytes);
		if (!ret)
			set_extent_bits(&device->alloc_state, start,
					start + bytes - 1,
					CHUNK_TRIMMED);
		mutex_unlock(&fs_info->chunk_mutex);

		if (ret)
			break;

		start += len;
		*trimmed += bytes;

		if (fatal_signal_pending(current)) {
			ret = -ERESTARTSYS;
			break;
		}

		cond_resched();
	}

	return ret;
}

/*
 * Trim the whole filesystem by:
 * 1) trimming the free space in each block group
 * 2) trimming the unallocated space on each device
 *
 * This will also continue trimming even if a block group or device encounters
 * an error.  The return value will be the last error, or 0 if nothing bad
 * happens.
 */
int btrfs_trim_fs(struct btrfs_fs_info *fs_info, struct fstrim_range *range)
{
	struct btrfs_block_group *cache = NULL;
	struct btrfs_device *device;
	struct list_head *devices;
	u64 group_trimmed;
	u64 range_end = U64_MAX;
	u64 start;
	u64 end;
	u64 trimmed = 0;
	u64 bg_failed = 0;
	u64 dev_failed = 0;
	int bg_ret = 0;
	int dev_ret = 0;
	int ret = 0;

	/*
	 * Check range overflow if range->len is set.
	 * The default range->len is U64_MAX.
	 */
	if (range->len != U64_MAX &&
	    check_add_overflow(range->start, range->len, &range_end))
		return -EINVAL;

	cache = btrfs_lookup_first_block_group(fs_info, range->start);
	for (; cache; cache = btrfs_next_block_group(cache)) {
		if (cache->start >= range_end) {
			btrfs_put_block_group(cache);
			break;
		}

		start = max(range->start, cache->start);
		end = min(range_end, cache->start + cache->length);

		if (end - start >= range->minlen) {
			if (!btrfs_block_group_done(cache)) {
				ret = btrfs_cache_block_group(cache, 0);
				if (ret) {
					bg_failed++;
					bg_ret = ret;
					continue;
				}
				ret = btrfs_wait_block_group_cache_done(cache);
				if (ret) {
					bg_failed++;
					bg_ret = ret;
					continue;
				}
			}
			ret = btrfs_trim_block_group(cache,
						     &group_trimmed,
						     start,
						     end,
						     range->minlen);

			trimmed += group_trimmed;
			if (ret) {
				bg_failed++;
				bg_ret = ret;
				continue;
			}
		}
	}

	if (bg_failed)
		btrfs_warn(fs_info,
			"failed to trim %llu block group(s), last error %d",
			bg_failed, bg_ret);
	mutex_lock(&fs_info->fs_devices->device_list_mutex);
	devices = &fs_info->fs_devices->devices;
	list_for_each_entry(device, devices, dev_list) {
		ret = btrfs_trim_free_extents(device, &group_trimmed);
		if (ret) {
			dev_failed++;
			dev_ret = ret;
			break;
		}

		trimmed += group_trimmed;
	}
	mutex_unlock(&fs_info->fs_devices->device_list_mutex);

	if (dev_failed)
		btrfs_warn(fs_info,
			"failed to trim %llu device(s), last error %d",
			dev_failed, dev_ret);
	range->len = trimmed;
	if (bg_ret)
		return bg_ret;
	return dev_ret;
}<|MERGE_RESOLUTION|>--- conflicted
+++ resolved
@@ -2706,10 +2706,7 @@
 		len = cache->start + cache->length - start;
 		len = min(len, end + 1 - start);
 
-<<<<<<< HEAD
-=======
 		down_read(&fs_info->commit_root_sem);
->>>>>>> e0733463
 		if (start < cache->last_byte_to_unpin && return_free_space) {
 			u64 add_len = min(len, cache->last_byte_to_unpin - start);
 
