--- conflicted
+++ resolved
@@ -946,11 +946,7 @@
 
 		trace_binder_unmap_user_end(alloc, index);
 	}
-<<<<<<< HEAD
-	up_read(&mm->mmap_sem);
-=======
 	mmap_read_unlock(mm);
->>>>>>> ad8c735b
 	mmput_async(mm);
 
 	trace_binder_unmap_kernel_start(alloc, index);
