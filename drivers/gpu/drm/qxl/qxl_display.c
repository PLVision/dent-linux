--- conflicted
+++ resolved
@@ -839,32 +839,6 @@
 
 	if (plane->type == DRM_PLANE_TYPE_PRIMARY &&
 	    user_bo->is_dumb) {
-<<<<<<< HEAD
-		qxl_update_dumb_head(qdev, new_state->crtc->index,
-				     user_bo);
-		qxl_calc_dumb_shadow(qdev, &surf);
-		if (!qdev->dumb_shadow_bo ||
-		    qdev->dumb_shadow_bo->surf.width  != surf.width ||
-		    qdev->dumb_shadow_bo->surf.height != surf.height) {
-			if (qdev->dumb_shadow_bo) {
-				drm_gem_object_put
-					(&qdev->dumb_shadow_bo->tbo.base);
-				qdev->dumb_shadow_bo = NULL;
-			}
-			qxl_bo_create(qdev, surf.height * surf.stride,
-				      true, true, QXL_GEM_DOMAIN_SURFACE, 0,
-				      &surf, &qdev->dumb_shadow_bo);
-		}
-		if (user_bo->shadow != qdev->dumb_shadow_bo) {
-			if (user_bo->shadow) {
-				drm_gem_object_put
-					(&user_bo->shadow->tbo.base);
-				user_bo->shadow = NULL;
-			}
-			drm_gem_object_get(&qdev->dumb_shadow_bo->tbo.base);
-			user_bo->shadow = qdev->dumb_shadow_bo;
-		}
-=======
 		qxl_prepare_shadow(qdev, user_bo, new_state->crtc->index);
 	}
 
@@ -877,7 +851,6 @@
 						     new_state->fb->hot_x,
 						     new_state->fb->hot_y);
 		qxl_free_cursor(old_cursor_bo);
->>>>>>> 25423f4b
 	}
 
 	return qxl_bo_pin(user_bo);
@@ -1300,10 +1273,7 @@
 void qxl_modeset_fini(struct qxl_device *qdev)
 {
 	if (qdev->dumb_shadow_bo) {
-<<<<<<< HEAD
-=======
 		qxl_bo_unpin(qdev->dumb_shadow_bo);
->>>>>>> 25423f4b
 		drm_gem_object_put(&qdev->dumb_shadow_bo->tbo.base);
 		qdev->dumb_shadow_bo = NULL;
 	}
