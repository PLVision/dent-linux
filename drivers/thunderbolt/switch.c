--- conflicted
+++ resolved
@@ -1226,17 +1226,12 @@
 	bool val;
 	int ret;
 
-<<<<<<< HEAD
-	if (!mutex_trylock(&sw->tb->lock))
-		return restart_syscall();
-=======
 	pm_runtime_get_sync(&sw->dev);
 
 	if (!mutex_trylock(&sw->tb->lock)) {
 		ret = restart_syscall();
 		goto exit_rpm;
 	}
->>>>>>> f7688b48
 
 	/* If NVMem devices are not yet added */
 	if (!sw->nvm) {
@@ -1273,21 +1268,13 @@
 		} else {
 			ret = nvm_authenticate_device(sw);
 		}
-<<<<<<< HEAD
-		pm_runtime_mark_last_busy(&sw->dev);
-		pm_runtime_put_autosuspend(&sw->dev);
-=======
->>>>>>> f7688b48
 	}
 
 exit_unlock:
 	mutex_unlock(&sw->tb->lock);
-<<<<<<< HEAD
-=======
 exit_rpm:
 	pm_runtime_mark_last_busy(&sw->dev);
 	pm_runtime_put_autosuspend(&sw->dev);
->>>>>>> f7688b48
 
 	if (ret)
 		return ret;
@@ -1685,35 +1672,17 @@
 static int tb_switch_set_uuid(struct tb_switch *sw)
 {
 	u32 uuid[4];
-<<<<<<< HEAD
-	int cap, ret;
-=======
 	int ret;
->>>>>>> f7688b48
-
-	ret = 0;
+
 	if (sw->uuid)
-<<<<<<< HEAD
-		return ret;
-=======
 		return 0;
->>>>>>> f7688b48
 
 	/*
 	 * The newer controllers include fused UUID as part of link
 	 * controller specific registers
 	 */
-<<<<<<< HEAD
-	cap = tb_switch_find_vse_cap(sw, TB_VSE_CAP_LINK_CONTROLLER);
-	if (cap > 0) {
-		ret = tb_sw_read(sw, uuid, TB_CFG_SWITCH, cap + 3, 4);
-		if (ret)
-			return ret;
-	} else {
-=======
 	ret = tb_lc_read_uuid(sw, uuid);
 	if (ret) {
->>>>>>> f7688b48
 		/*
 		 * ICM generates UUID based on UID and fills the upper
 		 * two words with ones. This is not strictly following
@@ -1728,13 +1697,8 @@
 
 	sw->uuid = kmemdup(uuid, sizeof(uuid), GFP_KERNEL);
 	if (!sw->uuid)
-<<<<<<< HEAD
-		ret = -ENOMEM;
-	return ret;
-=======
 		return -ENOMEM;
 	return 0;
->>>>>>> f7688b48
 }
 
 static int tb_switch_add_dma_port(struct tb_switch *sw)
@@ -1775,19 +1739,6 @@
 
 	if (sw->no_nvm_upgrade)
 		return 0;
-
-	/*
-	 * If there is status already set then authentication failed
-	 * when the dma_port_flash_update_auth() returned. Power cycling
-	 * is not needed (it was done already) so only thing we do here
-	 * is to unblock runtime PM of the root port.
-	 */
-	nvm_get_auth_status(sw, &status);
-	if (status) {
-		if (!tb_route(sw))
-			nvm_authenticate_complete(sw);
-		return 0;
-	}
 
 	/*
 	 * If there is status already set then authentication failed
