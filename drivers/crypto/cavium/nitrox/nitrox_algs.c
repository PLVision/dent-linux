#include "nitrox_common.h"
<<<<<<< HEAD
#include "nitrox_req.h"

#define PRIO 4001

struct nitrox_cipher {
	const char *name;
	enum flexi_cipher value;
};

/**
 * supported cipher list
 */
static const struct nitrox_cipher flexi_cipher_table[] = {
	{ "null",		CIPHER_NULL },
	{ "cbc(des3_ede)",	CIPHER_3DES_CBC },
	{ "ecb(des3_ede)",	CIPHER_3DES_ECB },
	{ "cbc(aes)",		CIPHER_AES_CBC },
	{ "ecb(aes)",		CIPHER_AES_ECB },
	{ "cfb(aes)",		CIPHER_AES_CFB },
	{ "rfc3686(ctr(aes))",	CIPHER_AES_CTR },
	{ "xts(aes)",		CIPHER_AES_XTS },
	{ "cts(cbc(aes))",	CIPHER_AES_CBC_CTS },
	{ NULL,			CIPHER_INVALID }
};

static enum flexi_cipher flexi_cipher_type(const char *name)
{
	const struct nitrox_cipher *cipher = flexi_cipher_table;

	while (cipher->name) {
		if (!strcmp(cipher->name, name))
			break;
		cipher++;
	}
	return cipher->value;
}

static int flexi_aes_keylen(int keylen)
{
	int aes_keylen;

	switch (keylen) {
	case AES_KEYSIZE_128:
		aes_keylen = 1;
		break;
	case AES_KEYSIZE_192:
		aes_keylen = 2;
		break;
	case AES_KEYSIZE_256:
		aes_keylen = 3;
		break;
	default:
		aes_keylen = -EINVAL;
		break;
	}
	return aes_keylen;
}

static int nitrox_skcipher_init(struct crypto_skcipher *tfm)
{
	struct nitrox_crypto_ctx *nctx = crypto_skcipher_ctx(tfm);
	struct crypto_ctx_hdr *chdr;

	/* get the first device */
	nctx->ndev = nitrox_get_first_device();
	if (!nctx->ndev)
		return -ENODEV;

	/* allocate nitrox crypto context */
	chdr = crypto_alloc_context(nctx->ndev);
	if (!chdr) {
		nitrox_put_device(nctx->ndev);
		return -ENOMEM;
	}
	nctx->chdr = chdr;
	nctx->u.ctx_handle = (uintptr_t)((u8 *)chdr->vaddr +
					 sizeof(struct ctx_hdr));
	crypto_skcipher_set_reqsize(tfm, crypto_skcipher_reqsize(tfm) +
				    sizeof(struct nitrox_kcrypt_request));
	return 0;
}

static void nitrox_skcipher_exit(struct crypto_skcipher *tfm)
{
	struct nitrox_crypto_ctx *nctx = crypto_skcipher_ctx(tfm);

	/* free the nitrox crypto context */
	if (nctx->u.ctx_handle) {
		struct flexi_crypto_context *fctx = nctx->u.fctx;

		memset(&fctx->crypto, 0, sizeof(struct crypto_keys));
		memset(&fctx->auth, 0, sizeof(struct auth_keys));
		crypto_free_context((void *)nctx->chdr);
	}
	nitrox_put_device(nctx->ndev);

	nctx->u.ctx_handle = 0;
	nctx->ndev = NULL;
}
=======
>>>>>>> f7688b48

int nitrox_crypto_register(void)
{
	int err;

	err = nitrox_register_skciphers();
	if (err)
		return err;

	err = nitrox_register_aeads();
	if (err) {
		nitrox_unregister_skciphers();
		return err;
	}

	return 0;
}

void nitrox_crypto_unregister(void)
{
	nitrox_unregister_aeads();
	nitrox_unregister_skciphers();
}<|MERGE_RESOLUTION|>--- conflicted
+++ resolved
@@ -1,106 +1,4 @@
 #include "nitrox_common.h"
-<<<<<<< HEAD
-#include "nitrox_req.h"
-
-#define PRIO 4001
-
-struct nitrox_cipher {
-	const char *name;
-	enum flexi_cipher value;
-};
-
-/**
- * supported cipher list
- */
-static const struct nitrox_cipher flexi_cipher_table[] = {
-	{ "null",		CIPHER_NULL },
-	{ "cbc(des3_ede)",	CIPHER_3DES_CBC },
-	{ "ecb(des3_ede)",	CIPHER_3DES_ECB },
-	{ "cbc(aes)",		CIPHER_AES_CBC },
-	{ "ecb(aes)",		CIPHER_AES_ECB },
-	{ "cfb(aes)",		CIPHER_AES_CFB },
-	{ "rfc3686(ctr(aes))",	CIPHER_AES_CTR },
-	{ "xts(aes)",		CIPHER_AES_XTS },
-	{ "cts(cbc(aes))",	CIPHER_AES_CBC_CTS },
-	{ NULL,			CIPHER_INVALID }
-};
-
-static enum flexi_cipher flexi_cipher_type(const char *name)
-{
-	const struct nitrox_cipher *cipher = flexi_cipher_table;
-
-	while (cipher->name) {
-		if (!strcmp(cipher->name, name))
-			break;
-		cipher++;
-	}
-	return cipher->value;
-}
-
-static int flexi_aes_keylen(int keylen)
-{
-	int aes_keylen;
-
-	switch (keylen) {
-	case AES_KEYSIZE_128:
-		aes_keylen = 1;
-		break;
-	case AES_KEYSIZE_192:
-		aes_keylen = 2;
-		break;
-	case AES_KEYSIZE_256:
-		aes_keylen = 3;
-		break;
-	default:
-		aes_keylen = -EINVAL;
-		break;
-	}
-	return aes_keylen;
-}
-
-static int nitrox_skcipher_init(struct crypto_skcipher *tfm)
-{
-	struct nitrox_crypto_ctx *nctx = crypto_skcipher_ctx(tfm);
-	struct crypto_ctx_hdr *chdr;
-
-	/* get the first device */
-	nctx->ndev = nitrox_get_first_device();
-	if (!nctx->ndev)
-		return -ENODEV;
-
-	/* allocate nitrox crypto context */
-	chdr = crypto_alloc_context(nctx->ndev);
-	if (!chdr) {
-		nitrox_put_device(nctx->ndev);
-		return -ENOMEM;
-	}
-	nctx->chdr = chdr;
-	nctx->u.ctx_handle = (uintptr_t)((u8 *)chdr->vaddr +
-					 sizeof(struct ctx_hdr));
-	crypto_skcipher_set_reqsize(tfm, crypto_skcipher_reqsize(tfm) +
-				    sizeof(struct nitrox_kcrypt_request));
-	return 0;
-}
-
-static void nitrox_skcipher_exit(struct crypto_skcipher *tfm)
-{
-	struct nitrox_crypto_ctx *nctx = crypto_skcipher_ctx(tfm);
-
-	/* free the nitrox crypto context */
-	if (nctx->u.ctx_handle) {
-		struct flexi_crypto_context *fctx = nctx->u.fctx;
-
-		memset(&fctx->crypto, 0, sizeof(struct crypto_keys));
-		memset(&fctx->auth, 0, sizeof(struct auth_keys));
-		crypto_free_context((void *)nctx->chdr);
-	}
-	nitrox_put_device(nctx->ndev);
-
-	nctx->u.ctx_handle = 0;
-	nctx->ndev = NULL;
-}
-=======
->>>>>>> f7688b48
 
 int nitrox_crypto_register(void)
 {
