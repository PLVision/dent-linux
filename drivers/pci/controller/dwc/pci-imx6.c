--- conflicted
+++ resolved
@@ -105,14 +105,6 @@
 
 /* PCIe Port Logic registers (memory-mapped) */
 #define PL_OFFSET 0x700
-<<<<<<< HEAD
-#define PCIE_PL_PFLR (PL_OFFSET + 0x08)
-#define PCIE_PL_PFLR_LINK_STATE_MASK		(0x3f << 16)
-#define PCIE_PL_PFLR_FORCE_LINK			(1 << 15)
-#define PCIE_PHY_DEBUG_R0 (PL_OFFSET + 0x28)
-#define PCIE_PHY_DEBUG_R1 (PL_OFFSET + 0x2c)
-=======
->>>>>>> f7688b48
 
 #define PCIE_PHY_CTRL (PL_OFFSET + 0x114)
 #define PCIE_PHY_CTRL_DATA(x)		FIELD_PREP(GENMASK(15, 0), (x))
@@ -895,8 +887,6 @@
 
 static const struct dw_pcie_ops dw_pcie_ops = {
 	/* No special ops needed, but pcie-designware still expects this struct */
-<<<<<<< HEAD
-=======
 };
 
 #ifdef CONFIG_PM_SLEEP
@@ -1016,7 +1006,6 @@
 static const struct dev_pm_ops imx6_pcie_pm_ops = {
 	SET_NOIRQ_SYSTEM_SLEEP_PM_OPS(imx6_pcie_suspend_noirq,
 				      imx6_pcie_resume_noirq)
->>>>>>> f7688b48
 };
 
 static int imx6_pcie_probe(struct platform_device *pdev)
