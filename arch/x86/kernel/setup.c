/*
 *  Copyright (C) 1995  Linus Torvalds
 *
 *  Support of BIGMEM added by Gerhard Wichert, Siemens AG, July 1999
 *
 *  Memory region support
 *	David Parsons <orc@pell.chi.il.us>, July-August 1999
 *
 *  Added E820 sanitization routine (removes overlapping memory regions);
 *  Brian Moyle <bmoyle@mvista.com>, February 2001
 *
 * Moved CPU detection code to cpu/${cpu}.c
 *    Patrick Mochel <mochel@osdl.org>, March 2002
 *
 *  Provisions for empty E820 memory regions (reported by certain BIOSes).
 *  Alex Achenbach <xela@slit.de>, December 2002.
 *
 */

/*
 * This file handles the architecture-dependent parts of initialization
 */

#include <linux/sched.h>
#include <linux/mm.h>
#include <linux/mmzone.h>
#include <linux/screen_info.h>
#include <linux/ioport.h>
#include <linux/acpi.h>
#include <linux/sfi.h>
#include <linux/apm_bios.h>
#include <linux/initrd.h>
#include <linux/bootmem.h>
#include <linux/memblock.h>
#include <linux/seq_file.h>
#include <linux/console.h>
#include <linux/mca.h>
#include <linux/root_dev.h>
#include <linux/highmem.h>
#include <linux/module.h>
#include <linux/efi.h>
#include <linux/init.h>
#include <linux/edd.h>
#include <linux/iscsi_ibft.h>
#include <linux/nodemask.h>
#include <linux/kexec.h>
#include <linux/dmi.h>
#include <linux/pfn.h>
#include <linux/pci.h>
#include <asm/pci-direct.h>
#include <linux/init_ohci1394_dma.h>
#include <linux/kvm_para.h>

#include <linux/errno.h>
#include <linux/kernel.h>
#include <linux/stddef.h>
#include <linux/unistd.h>
#include <linux/ptrace.h>
#include <linux/user.h>
#include <linux/delay.h>

#include <linux/kallsyms.h>
#include <linux/cpufreq.h>
#include <linux/dma-mapping.h>
#include <linux/ctype.h>
#include <linux/uaccess.h>

#include <linux/percpu.h>
#include <linux/crash_dump.h>
#include <linux/tboot.h>

#include <video/edid.h>

#include <asm/mtrr.h>
#include <asm/apic.h>
#include <asm/trampoline.h>
#include <asm/e820.h>
#include <asm/mpspec.h>
#include <asm/setup.h>
#include <asm/efi.h>
#include <asm/timer.h>
#include <asm/i8259.h>
#include <asm/sections.h>
#include <asm/dmi.h>
#include <asm/io_apic.h>
#include <asm/ist.h>
#include <asm/setup_arch.h>
#include <asm/bios_ebda.h>
#include <asm/cacheflush.h>
#include <asm/processor.h>
#include <asm/bugs.h>

#include <asm/system.h>
#include <asm/vsyscall.h>
#include <asm/cpu.h>
#include <asm/desc.h>
#include <asm/dma.h>
#include <asm/iommu.h>
#include <asm/gart.h>
#include <asm/mmu_context.h>
#include <asm/proto.h>

#include <asm/paravirt.h>
#include <asm/hypervisor.h>
#include <asm/olpc_ofw.h>

#include <asm/percpu.h>
#include <asm/topology.h>
#include <asm/apicdef.h>
#include <asm/amd_nb.h>
#ifdef CONFIG_X86_64
#include <asm/numa_64.h>
#endif
#include <asm/mce.h>
#include <asm/alternative.h>

/*
 * end_pfn only includes RAM, while max_pfn_mapped includes all e820 entries.
 * The direct mapping extends to max_pfn_mapped, so that we can directly access
 * apertures, ACPI and other tables without having to play with fixmaps.
 */
unsigned long max_low_pfn_mapped;
unsigned long max_pfn_mapped;

#ifdef CONFIG_DMI
RESERVE_BRK(dmi_alloc, 65536);
#endif


static __initdata unsigned long _brk_start = (unsigned long)__brk_base;
unsigned long _brk_end = (unsigned long)__brk_base;

#ifdef CONFIG_X86_64
int default_cpu_present_to_apicid(int mps_cpu)
{
	return __default_cpu_present_to_apicid(mps_cpu);
}

int default_check_phys_apicid_present(int phys_apicid)
{
	return __default_check_phys_apicid_present(phys_apicid);
}
#endif

#ifndef CONFIG_DEBUG_BOOT_PARAMS
struct boot_params __initdata boot_params;
#else
struct boot_params boot_params;
#endif

/*
 * Machine setup..
 */
static struct resource data_resource = {
	.name	= "Kernel data",
	.start	= 0,
	.end	= 0,
	.flags	= IORESOURCE_BUSY | IORESOURCE_MEM
};

static struct resource code_resource = {
	.name	= "Kernel code",
	.start	= 0,
	.end	= 0,
	.flags	= IORESOURCE_BUSY | IORESOURCE_MEM
};

static struct resource bss_resource = {
	.name	= "Kernel bss",
	.start	= 0,
	.end	= 0,
	.flags	= IORESOURCE_BUSY | IORESOURCE_MEM
};


#ifdef CONFIG_X86_32
/* cpu data as detected by the assembly code in head.S */
struct cpuinfo_x86 new_cpu_data __cpuinitdata = {0, 0, 0, 0, -1, 1, 0, 0, -1};
/* common cpu data for all cpus */
struct cpuinfo_x86 boot_cpu_data __read_mostly = {0, 0, 0, 0, -1, 1, 0, 0, -1};
EXPORT_SYMBOL(boot_cpu_data);
static void set_mca_bus(int x)
{
#ifdef CONFIG_MCA
	MCA_bus = x;
#endif
}

unsigned int def_to_bigsmp;

/* for MCA, but anyone else can use it if they want */
unsigned int machine_id;
unsigned int machine_submodel_id;
unsigned int BIOS_revision;

struct apm_info apm_info;
EXPORT_SYMBOL(apm_info);

#if defined(CONFIG_X86_SPEEDSTEP_SMI) || \
	defined(CONFIG_X86_SPEEDSTEP_SMI_MODULE)
struct ist_info ist_info;
EXPORT_SYMBOL(ist_info);
#else
struct ist_info ist_info;
#endif

#else
struct cpuinfo_x86 boot_cpu_data __read_mostly = {
	.x86_phys_bits = MAX_PHYSMEM_BITS,
};
EXPORT_SYMBOL(boot_cpu_data);
#endif


#if !defined(CONFIG_X86_PAE) || defined(CONFIG_X86_64)
unsigned long mmu_cr4_features;
#else
unsigned long mmu_cr4_features = X86_CR4_PAE;
#endif

/* Boot loader ID and version as integers, for the benefit of proc_dointvec */
int bootloader_type, bootloader_version;

/*
 * Setup options
 */
struct screen_info screen_info;
EXPORT_SYMBOL(screen_info);
struct edid_info edid_info;
EXPORT_SYMBOL_GPL(edid_info);

extern int root_mountflags;

unsigned long saved_video_mode;

#define RAMDISK_IMAGE_START_MASK	0x07FF
#define RAMDISK_PROMPT_FLAG		0x8000
#define RAMDISK_LOAD_FLAG		0x4000

static char __initdata command_line[COMMAND_LINE_SIZE];
#ifdef CONFIG_CMDLINE_BOOL
static char __initdata builtin_cmdline[COMMAND_LINE_SIZE] = CONFIG_CMDLINE;
#endif

#if defined(CONFIG_EDD) || defined(CONFIG_EDD_MODULE)
struct edd edd;
#ifdef CONFIG_EDD_MODULE
EXPORT_SYMBOL(edd);
#endif
/**
 * copy_edd() - Copy the BIOS EDD information
 *              from boot_params into a safe place.
 *
 */
static inline void __init copy_edd(void)
{
     memcpy(edd.mbr_signature, boot_params.edd_mbr_sig_buffer,
	    sizeof(edd.mbr_signature));
     memcpy(edd.edd_info, boot_params.eddbuf, sizeof(edd.edd_info));
     edd.mbr_signature_nr = boot_params.edd_mbr_sig_buf_entries;
     edd.edd_info_nr = boot_params.eddbuf_entries;
}
#else
static inline void __init copy_edd(void)
{
}
#endif

void * __init extend_brk(size_t size, size_t align)
{
	size_t mask = align - 1;
	void *ret;

	BUG_ON(_brk_start == 0);
	BUG_ON(align & mask);

	_brk_end = (_brk_end + mask) & ~mask;
	BUG_ON((char *)(_brk_end + size) > __brk_limit);

	ret = (void *)_brk_end;
	_brk_end += size;

	memset(ret, 0, size);

	return ret;
}

#ifdef CONFIG_X86_64
static void __init init_gbpages(void)
{
	if (direct_gbpages && cpu_has_gbpages)
		printk(KERN_INFO "Using GB pages for direct mapping\n");
	else
		direct_gbpages = 0;
}
#else
static inline void init_gbpages(void)
{
}
#endif

static void __init reserve_brk(void)
{
	if (_brk_end > _brk_start)
		memblock_x86_reserve_range(__pa(_brk_start), __pa(_brk_end), "BRK");

	/* Mark brk area as locked down and no longer taking any
	   new allocations */
	_brk_start = 0;
}

#ifdef CONFIG_BLK_DEV_INITRD

#define MAX_MAP_CHUNK	(NR_FIX_BTMAPS << PAGE_SHIFT)
static void __init relocate_initrd(void)
{
	/* Assume only end is not page aligned */
	u64 ramdisk_image = boot_params.hdr.ramdisk_image;
	u64 ramdisk_size  = boot_params.hdr.ramdisk_size;
	u64 area_size     = PAGE_ALIGN(ramdisk_size);
	u64 end_of_lowmem = max_low_pfn_mapped << PAGE_SHIFT;
	u64 ramdisk_here;
	unsigned long slop, clen, mapaddr;
	char *p, *q;

	/* We need to move the initrd down into lowmem */
	ramdisk_here = memblock_find_in_range(0, end_of_lowmem, area_size,
					 PAGE_SIZE);

	if (ramdisk_here == MEMBLOCK_ERROR)
		panic("Cannot find place for new RAMDISK of size %lld\n",
			 ramdisk_size);

	/* Note: this includes all the lowmem currently occupied by
	   the initrd, we rely on that fact to keep the data intact. */
	memblock_x86_reserve_range(ramdisk_here, ramdisk_here + area_size, "NEW RAMDISK");
	initrd_start = ramdisk_here + PAGE_OFFSET;
	initrd_end   = initrd_start + ramdisk_size;
	printk(KERN_INFO "Allocated new RAMDISK: %08llx - %08llx\n",
			 ramdisk_here, ramdisk_here + ramdisk_size);

	q = (char *)initrd_start;

	/* Copy any lowmem portion of the initrd */
	if (ramdisk_image < end_of_lowmem) {
		clen = end_of_lowmem - ramdisk_image;
		p = (char *)__va(ramdisk_image);
		memcpy(q, p, clen);
		q += clen;
		ramdisk_image += clen;
		ramdisk_size  -= clen;
	}

	/* Copy the highmem portion of the initrd */
	while (ramdisk_size) {
		slop = ramdisk_image & ~PAGE_MASK;
		clen = ramdisk_size;
		if (clen > MAX_MAP_CHUNK-slop)
			clen = MAX_MAP_CHUNK-slop;
		mapaddr = ramdisk_image & PAGE_MASK;
		p = early_memremap(mapaddr, clen+slop);
		memcpy(q, p+slop, clen);
		early_iounmap(p, clen+slop);
		q += clen;
		ramdisk_image += clen;
		ramdisk_size  -= clen;
	}
	/* high pages is not converted by early_res_to_bootmem */
	ramdisk_image = boot_params.hdr.ramdisk_image;
	ramdisk_size  = boot_params.hdr.ramdisk_size;
	printk(KERN_INFO "Move RAMDISK from %016llx - %016llx to"
		" %08llx - %08llx\n",
		ramdisk_image, ramdisk_image + ramdisk_size - 1,
		ramdisk_here, ramdisk_here + ramdisk_size - 1);
}

static void __init reserve_initrd(void)
{
	/* Assume only end is not page aligned */
	u64 ramdisk_image = boot_params.hdr.ramdisk_image;
	u64 ramdisk_size  = boot_params.hdr.ramdisk_size;
	u64 ramdisk_end   = PAGE_ALIGN(ramdisk_image + ramdisk_size);
	u64 end_of_lowmem = max_low_pfn_mapped << PAGE_SHIFT;

	if (!boot_params.hdr.type_of_loader ||
	    !ramdisk_image || !ramdisk_size)
		return;		/* No initrd provided by bootloader */

	initrd_start = 0;

	if (ramdisk_size >= (end_of_lowmem>>1)) {
		memblock_x86_free_range(ramdisk_image, ramdisk_end);
		printk(KERN_ERR "initrd too large to handle, "
		       "disabling initrd\n");
		return;
	}

	printk(KERN_INFO "RAMDISK: %08llx - %08llx\n", ramdisk_image,
			ramdisk_end);


	if (ramdisk_end <= end_of_lowmem) {
		/* All in lowmem, easy case */
		/*
		 * don't need to reserve again, already reserved early
		 * in i386_start_kernel
		 */
		initrd_start = ramdisk_image + PAGE_OFFSET;
		initrd_end = initrd_start + ramdisk_size;
		return;
	}

	relocate_initrd();

	memblock_x86_free_range(ramdisk_image, ramdisk_end);
}
#else
static void __init reserve_initrd(void)
{
}
#endif /* CONFIG_BLK_DEV_INITRD */

static void __init parse_setup_data(void)
{
	struct setup_data *data;
	u64 pa_data;

	if (boot_params.hdr.version < 0x0209)
		return;
	pa_data = boot_params.hdr.setup_data;
	while (pa_data) {
		data = early_memremap(pa_data, PAGE_SIZE);
		switch (data->type) {
		case SETUP_E820_EXT:
			parse_e820_ext(data, pa_data);
			break;
		default:
			break;
		}
		pa_data = data->next;
		early_iounmap(data, PAGE_SIZE);
	}
}

static void __init e820_reserve_setup_data(void)
{
	struct setup_data *data;
	u64 pa_data;
	int found = 0;

	if (boot_params.hdr.version < 0x0209)
		return;
	pa_data = boot_params.hdr.setup_data;
	while (pa_data) {
		data = early_memremap(pa_data, sizeof(*data));
		e820_update_range(pa_data, sizeof(*data)+data->len,
			 E820_RAM, E820_RESERVED_KERN);
		found = 1;
		pa_data = data->next;
		early_iounmap(data, sizeof(*data));
	}
	if (!found)
		return;

	sanitize_e820_map(e820.map, ARRAY_SIZE(e820.map), &e820.nr_map);
	memcpy(&e820_saved, &e820, sizeof(struct e820map));
	printk(KERN_INFO "extended physical RAM map:\n");
	e820_print_map("reserve setup_data");
}

static void __init memblock_x86_reserve_range_setup_data(void)
{
	struct setup_data *data;
	u64 pa_data;
	char buf[32];

	if (boot_params.hdr.version < 0x0209)
		return;
	pa_data = boot_params.hdr.setup_data;
	while (pa_data) {
		data = early_memremap(pa_data, sizeof(*data));
		sprintf(buf, "setup data %x", data->type);
		memblock_x86_reserve_range(pa_data, pa_data+sizeof(*data)+data->len, buf);
		pa_data = data->next;
		early_iounmap(data, sizeof(*data));
	}
}

/*
 * --------- Crashkernel reservation ------------------------------
 */

#ifdef CONFIG_KEXEC

static inline unsigned long long get_total_mem(void)
{
	unsigned long long total;

	total = max_pfn - min_low_pfn;

	return total << PAGE_SHIFT;
}

#define DEFAULT_BZIMAGE_ADDR_MAX 0x37FFFFFF
static void __init reserve_crashkernel(void)
{
	unsigned long long total_mem;
	unsigned long long crash_size, crash_base;
	int ret;

	total_mem = get_total_mem();

	ret = parse_crashkernel(boot_command_line, total_mem,
			&crash_size, &crash_base);
	if (ret != 0 || crash_size <= 0)
		return;

	/* 0 means: find the address automatically */
	if (crash_base <= 0) {
		const unsigned long long alignment = 16<<20;	/* 16M */

		/*
		 *  kexec want bzImage is below DEFAULT_BZIMAGE_ADDR_MAX
		 */
		crash_base = memblock_find_in_range(alignment,
			       DEFAULT_BZIMAGE_ADDR_MAX, crash_size, alignment);

		if (crash_base == MEMBLOCK_ERROR) {
			pr_info("crashkernel reservation failed - No suitable area found.\n");
			return;
		}
	} else {
		unsigned long long start;

		start = memblock_find_in_range(crash_base,
				 crash_base + crash_size, crash_size, 1<<20);
		if (start != crash_base) {
			pr_info("crashkernel reservation failed - memory is in use.\n");
			return;
		}
	}
	memblock_x86_reserve_range(crash_base, crash_base + crash_size, "CRASH KERNEL");

	printk(KERN_INFO "Reserving %ldMB of memory at %ldMB "
			"for crashkernel (System RAM: %ldMB)\n",
			(unsigned long)(crash_size >> 20),
			(unsigned long)(crash_base >> 20),
			(unsigned long)(total_mem >> 20));

	crashk_res.start = crash_base;
	crashk_res.end   = crash_base + crash_size - 1;
	insert_resource(&iomem_resource, &crashk_res);
}
#else
static void __init reserve_crashkernel(void)
{
}
#endif

static struct resource standard_io_resources[] = {
	{ .name = "dma1", .start = 0x00, .end = 0x1f,
		.flags = IORESOURCE_BUSY | IORESOURCE_IO },
	{ .name = "pic1", .start = 0x20, .end = 0x21,
		.flags = IORESOURCE_BUSY | IORESOURCE_IO },
	{ .name = "timer0", .start = 0x40, .end = 0x43,
		.flags = IORESOURCE_BUSY | IORESOURCE_IO },
	{ .name = "timer1", .start = 0x50, .end = 0x53,
		.flags = IORESOURCE_BUSY | IORESOURCE_IO },
	{ .name = "keyboard", .start = 0x60, .end = 0x60,
		.flags = IORESOURCE_BUSY | IORESOURCE_IO },
	{ .name = "keyboard", .start = 0x64, .end = 0x64,
		.flags = IORESOURCE_BUSY | IORESOURCE_IO },
	{ .name = "dma page reg", .start = 0x80, .end = 0x8f,
		.flags = IORESOURCE_BUSY | IORESOURCE_IO },
	{ .name = "pic2", .start = 0xa0, .end = 0xa1,
		.flags = IORESOURCE_BUSY | IORESOURCE_IO },
	{ .name = "dma2", .start = 0xc0, .end = 0xdf,
		.flags = IORESOURCE_BUSY | IORESOURCE_IO },
	{ .name = "fpu", .start = 0xf0, .end = 0xff,
		.flags = IORESOURCE_BUSY | IORESOURCE_IO }
};

void __init reserve_standard_io_resources(void)
{
	int i;

	/* request I/O space for devices used on all i[345]86 PCs */
	for (i = 0; i < ARRAY_SIZE(standard_io_resources); i++)
		request_resource(&ioport_resource, &standard_io_resources[i]);

}

/*
 * Note: elfcorehdr_addr is not just limited to vmcore. It is also used by
 * is_kdump_kernel() to determine if we are booting after a panic. Hence
 * ifdef it under CONFIG_CRASH_DUMP and not CONFIG_PROC_VMCORE.
 */

#ifdef CONFIG_CRASH_DUMP
/* elfcorehdr= specifies the location of elf core header
 * stored by the crashed kernel. This option will be passed
 * by kexec loader to the capture kernel.
 */
static int __init setup_elfcorehdr(char *arg)
{
	char *end;
	if (!arg)
		return -EINVAL;
	elfcorehdr_addr = memparse(arg, &end);
	return end > arg ? 0 : -EINVAL;
}
early_param("elfcorehdr", setup_elfcorehdr);
#endif

static __init void reserve_ibft_region(void)
{
	unsigned long addr, size = 0;

	addr = find_ibft_region(&size);

	if (size)
		memblock_x86_reserve_range(addr, addr + size, "* ibft");
}

static unsigned reserve_low = CONFIG_X86_RESERVE_LOW << 10;

static void __init trim_bios_range(void)
{
	/*
	 * A special case is the first 4Kb of memory;
	 * This is a BIOS owned area, not kernel ram, but generally
	 * not listed as such in the E820 table.
	 *
	 * This typically reserves additional memory (64KiB by default)
	 * since some BIOSes are known to corrupt low memory.  See the
	 * Kconfig help text for X86_RESERVE_LOW.
	 */
	e820_update_range(0, ALIGN(reserve_low, PAGE_SIZE),
			  E820_RAM, E820_RESERVED);

	/*
	 * special case: Some BIOSen report the PC BIOS
	 * area (640->1Mb) as ram even though it is not.
	 * take them out.
	 */
	e820_remove_range(BIOS_BEGIN, BIOS_END - BIOS_BEGIN, E820_RAM, 1);
	sanitize_e820_map(e820.map, ARRAY_SIZE(e820.map), &e820.nr_map);
}

<<<<<<< HEAD
static int __init parse_reservelow(char *p)
{
	unsigned long long size;

	if (!p)
		return -EINVAL;

	size = memparse(p, &p);

	if (size < 4096)
		size = 4096;

	if (size > 640*1024)
		size = 640*1024;

	reserve_low = size;

	return 0;
}

early_param("reservelow", parse_reservelow);

=======
static u64 __init get_max_mapped(void)
{
	u64 end = max_pfn_mapped;

	end <<= PAGE_SHIFT;

	return end;
}

>>>>>>> 67e87f0a
/*
 * Determine if we were loaded by an EFI loader.  If so, then we have also been
 * passed the efi memmap, systab, etc., so we should use these data structures
 * for initialization.  Note, the efi init code path is determined by the
 * global efi_enabled. This allows the same kernel image to be used on existing
 * systems (with a traditional BIOS) as well as on EFI systems.
 */
/*
 * setup_arch - architecture-specific boot-time initializations
 *
 * Note: On x86_64, fixmaps are ready for use even before this is called.
 */

void __init setup_arch(char **cmdline_p)
{
	int acpi = 0;
	int k8 = 0;
	unsigned long flags;

#ifdef CONFIG_X86_32
	memcpy(&boot_cpu_data, &new_cpu_data, sizeof(new_cpu_data));
	visws_early_detect();
#else
	printk(KERN_INFO "Command line: %s\n", boot_command_line);
#endif

	/*
	 * If we have OLPC OFW, we might end up relocating the fixmap due to
	 * reserve_top(), so do this before touching the ioremap area.
	 */
	olpc_ofw_detect();

	early_trap_init();
	early_cpu_init();
	early_ioremap_init();

	setup_olpc_ofw_pgd();

	ROOT_DEV = old_decode_dev(boot_params.hdr.root_dev);
	screen_info = boot_params.screen_info;
	edid_info = boot_params.edid_info;
#ifdef CONFIG_X86_32
	apm_info.bios = boot_params.apm_bios_info;
	ist_info = boot_params.ist_info;
	if (boot_params.sys_desc_table.length != 0) {
		set_mca_bus(boot_params.sys_desc_table.table[3] & 0x2);
		machine_id = boot_params.sys_desc_table.table[0];
		machine_submodel_id = boot_params.sys_desc_table.table[1];
		BIOS_revision = boot_params.sys_desc_table.table[2];
	}
#endif
	saved_video_mode = boot_params.hdr.vid_mode;
	bootloader_type = boot_params.hdr.type_of_loader;
	if ((bootloader_type >> 4) == 0xe) {
		bootloader_type &= 0xf;
		bootloader_type |= (boot_params.hdr.ext_loader_type+0x10) << 4;
	}
	bootloader_version  = bootloader_type & 0xf;
	bootloader_version |= boot_params.hdr.ext_loader_ver << 4;

#ifdef CONFIG_BLK_DEV_RAM
	rd_image_start = boot_params.hdr.ram_size & RAMDISK_IMAGE_START_MASK;
	rd_prompt = ((boot_params.hdr.ram_size & RAMDISK_PROMPT_FLAG) != 0);
	rd_doload = ((boot_params.hdr.ram_size & RAMDISK_LOAD_FLAG) != 0);
#endif
#ifdef CONFIG_EFI
	if (!strncmp((char *)&boot_params.efi_info.efi_loader_signature,
#ifdef CONFIG_X86_32
		     "EL32",
#else
		     "EL64",
#endif
	 4)) {
		efi_enabled = 1;
		efi_memblock_x86_reserve_range();
	}
#endif

	x86_init.oem.arch_setup();

	setup_memory_map();
	parse_setup_data();
	/* update the e820_saved too */
	e820_reserve_setup_data();

	copy_edd();

	if (!boot_params.hdr.root_flags)
		root_mountflags &= ~MS_RDONLY;
	init_mm.start_code = (unsigned long) _text;
	init_mm.end_code = (unsigned long) _etext;
	init_mm.end_data = (unsigned long) _edata;
	init_mm.brk = _brk_end;

	code_resource.start = virt_to_phys(_text);
	code_resource.end = virt_to_phys(_etext)-1;
	data_resource.start = virt_to_phys(_etext);
	data_resource.end = virt_to_phys(_edata)-1;
	bss_resource.start = virt_to_phys(&__bss_start);
	bss_resource.end = virt_to_phys(&__bss_stop)-1;

#ifdef CONFIG_CMDLINE_BOOL
#ifdef CONFIG_CMDLINE_OVERRIDE
	strlcpy(boot_command_line, builtin_cmdline, COMMAND_LINE_SIZE);
#else
	if (builtin_cmdline[0]) {
		/* append boot loader cmdline to builtin */
		strlcat(builtin_cmdline, " ", COMMAND_LINE_SIZE);
		strlcat(builtin_cmdline, boot_command_line, COMMAND_LINE_SIZE);
		strlcpy(boot_command_line, builtin_cmdline, COMMAND_LINE_SIZE);
	}
#endif
#endif

	strlcpy(command_line, boot_command_line, COMMAND_LINE_SIZE);
	*cmdline_p = command_line;

	/*
	 * x86_configure_nx() is called before parse_early_param() to detect
	 * whether hardware doesn't support NX (so that the early EHCI debug
	 * console setup can safely call set_fixmap()). It may then be called
	 * again from within noexec_setup() during parsing early parameters
	 * to honor the respective command line option.
	 */
	x86_configure_nx();

	parse_early_param();

	x86_report_nx();

	/* after early param, so could get panic from serial */
	memblock_x86_reserve_range_setup_data();

	if (acpi_mps_check()) {
#ifdef CONFIG_X86_LOCAL_APIC
		disable_apic = 1;
#endif
		setup_clear_cpu_cap(X86_FEATURE_APIC);
	}

#ifdef CONFIG_PCI
	if (pci_early_dump_regs)
		early_dump_pci_devices();
#endif

	finish_e820_parsing();

	if (efi_enabled)
		efi_init();

	dmi_scan_machine();

	/*
	 * VMware detection requires dmi to be available, so this
	 * needs to be done after dmi_scan_machine, for the BP.
	 */
	init_hypervisor_platform();

	x86_init.resources.probe_roms();

	/* after parse_early_param, so could debug it */
	insert_resource(&iomem_resource, &code_resource);
	insert_resource(&iomem_resource, &data_resource);
	insert_resource(&iomem_resource, &bss_resource);

	trim_bios_range();
#ifdef CONFIG_X86_32
	if (ppro_with_ram_bug()) {
		e820_update_range(0x70000000ULL, 0x40000ULL, E820_RAM,
				  E820_RESERVED);
		sanitize_e820_map(e820.map, ARRAY_SIZE(e820.map), &e820.nr_map);
		printk(KERN_INFO "fixed physical RAM map:\n");
		e820_print_map("bad_ppro");
	}
#else
	early_gart_iommu_check();
#endif

	/*
	 * partially used pages are not usable - thus
	 * we are rounding upwards:
	 */
	max_pfn = e820_end_of_ram_pfn();

	/* update e820 for memory not covered by WB MTRRs */
	mtrr_bp_init();
	if (mtrr_trim_uncached_memory(max_pfn))
		max_pfn = e820_end_of_ram_pfn();

#ifdef CONFIG_X86_32
	/* max_low_pfn get updated here */
	find_low_pfn_range();
#else
	num_physpages = max_pfn;

	check_x2apic();

	/* How many end-of-memory variables you have, grandma! */
	/* need this before calling reserve_initrd */
	if (max_pfn > (1UL<<(32 - PAGE_SHIFT)))
		max_low_pfn = e820_end_of_low_ram_pfn();
	else
		max_low_pfn = max_pfn;

	high_memory = (void *)__va(max_pfn * PAGE_SIZE - 1) + 1;
#endif

	/*
	 * Find and reserve possible boot-time SMP configuration:
	 */
	find_smp_config();

	reserve_ibft_region();

	/*
	 * Need to conclude brk, before memblock_x86_fill()
	 *  it could use memblock_find_in_range, could overlap with
	 *  brk area.
	 */
	reserve_brk();

	memblock.current_limit = get_max_mapped();
	memblock_x86_fill();

	/* preallocate 4k for mptable mpc */
	early_reserve_e820_mpc_new();

#ifdef CONFIG_X86_CHECK_BIOS_CORRUPTION
	setup_bios_corruption_check();
#endif

	printk(KERN_DEBUG "initial memory mapped : 0 - %08lx\n",
			max_pfn_mapped<<PAGE_SHIFT);

	reserve_trampoline_memory();

#ifdef CONFIG_ACPI_SLEEP
	/*
	 * Reserve low memory region for sleep support.
	 * even before init_memory_mapping
	 */
	acpi_reserve_wakeup_memory();
#endif
	init_gbpages();

	/* max_pfn_mapped is updated here */
	max_low_pfn_mapped = init_memory_mapping(0, max_low_pfn<<PAGE_SHIFT);
	max_pfn_mapped = max_low_pfn_mapped;

#ifdef CONFIG_X86_64
	if (max_pfn > max_low_pfn) {
		max_pfn_mapped = init_memory_mapping(1UL<<32,
						     max_pfn<<PAGE_SHIFT);
		/* can we preseve max_low_pfn ?*/
		max_low_pfn = max_pfn;
	}
#endif
	memblock.current_limit = get_max_mapped();

	/*
	 * NOTE: On x86-32, only from this point on, fixmaps are ready for use.
	 */

#ifdef CONFIG_PROVIDE_OHCI1394_DMA_INIT
	if (init_ohci1394_dma_early)
		init_ohci1394_dma_on_all_controllers();
#endif

	reserve_initrd();

	reserve_crashkernel();

	vsmp_init();

	io_delay_init();

	/*
	 * Parse the ACPI tables for possible boot-time SMP configuration.
	 */
	acpi_boot_table_init();

	early_acpi_boot_init();

#ifdef CONFIG_ACPI_NUMA
	/*
	 * Parse SRAT to discover nodes.
	 */
	acpi = acpi_numa_init();
#endif

#ifdef CONFIG_K8_NUMA
	if (!acpi)
		k8 = !k8_numa_init(0, max_pfn);
#endif

	initmem_init(0, max_pfn, acpi, k8);
	memblock_find_dma_reserve();
	dma32_reserve_bootmem();

#ifdef CONFIG_KVM_CLOCK
	kvmclock_init();
#endif

	x86_init.paging.pagetable_setup_start(swapper_pg_dir);
	paging_init();
	x86_init.paging.pagetable_setup_done(swapper_pg_dir);

	setup_trampoline_page_table();

	tboot_probe();

#ifdef CONFIG_X86_64
	map_vsyscall();
#endif

	generic_apic_probe();

	early_quirks();

	/*
	 * Read APIC and some other early information from ACPI tables.
	 */
	acpi_boot_init();

	sfi_init();

	/*
	 * get boot-time SMP configuration:
	 */
	if (smp_found_config)
		get_smp_config();

	prefill_possible_map();

#ifdef CONFIG_X86_64
	init_cpu_to_node();
#endif

	init_apic_mappings();
	ioapic_init_mappings();

	/* need to wait for io_apic is mapped */
	probe_nr_irqs_gsi();

	kvm_guest_init();

	e820_reserve_resources();
	e820_mark_nosave_regions(max_low_pfn);

	x86_init.resources.reserve_resources();

	e820_setup_gap();

#ifdef CONFIG_VT
#if defined(CONFIG_VGA_CONSOLE)
	if (!efi_enabled || (efi_mem_type(0xa0000) != EFI_CONVENTIONAL_MEMORY))
		conswitchp = &vga_con;
#elif defined(CONFIG_DUMMY_CONSOLE)
	conswitchp = &dummy_con;
#endif
#endif
	x86_init.oem.banner();

	mcheck_init();

	local_irq_save(flags);
	arch_init_ideal_nop5();
	local_irq_restore(flags);
}

#ifdef CONFIG_X86_32

static struct resource video_ram_resource = {
	.name	= "Video RAM area",
	.start	= 0xa0000,
	.end	= 0xbffff,
	.flags	= IORESOURCE_BUSY | IORESOURCE_MEM
};

void __init i386_reserve_resources(void)
{
	request_resource(&iomem_resource, &video_ram_resource);
	reserve_standard_io_resources();
}

#endif /* CONFIG_X86_32 */<|MERGE_RESOLUTION|>--- conflicted
+++ resolved
@@ -647,7 +647,6 @@
 	sanitize_e820_map(e820.map, ARRAY_SIZE(e820.map), &e820.nr_map);
 }
 
-<<<<<<< HEAD
 static int __init parse_reservelow(char *p)
 {
 	unsigned long long size;
@@ -670,7 +669,6 @@
 
 early_param("reservelow", parse_reservelow);
 
-=======
 static u64 __init get_max_mapped(void)
 {
 	u64 end = max_pfn_mapped;
@@ -680,7 +678,6 @@
 	return end;
 }
 
->>>>>>> 67e87f0a
 /*
  * Determine if we were loaded by an EFI loader.  If so, then we have also been
  * passed the efi memmap, systab, etc., so we should use these data structures
