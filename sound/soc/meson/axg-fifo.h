/* SPDX-License-Identifier: (GPL-2.0 OR MIT) */
/*
 * Copyright (c) 2018 BayLibre, SAS.
 * Author: Jerome Brunet <jbrunet@baylibre.com>
 */

#ifndef _MESON_AXG_FIFO_H
#define _MESON_AXG_FIFO_H

struct clk;
struct platform_device;
struct reg_field;
struct regmap;
struct regmap_field;
struct reset_control;

struct snd_soc_component_driver;
struct snd_soc_dai;
struct snd_soc_dai_driver;

struct snd_soc_pcm_runtime;

#define AXG_FIFO_CH_MAX			128
#define AXG_FIFO_RATES			(SNDRV_PCM_RATE_5512 |		\
					 SNDRV_PCM_RATE_8000_192000)
#define AXG_FIFO_FORMATS		(SNDRV_PCM_FMTBIT_S8 |		\
					 SNDRV_PCM_FMTBIT_S16_LE |	\
					 SNDRV_PCM_FMTBIT_S20_LE |	\
					 SNDRV_PCM_FMTBIT_S24_LE |	\
					 SNDRV_PCM_FMTBIT_S32_LE |	\
					 SNDRV_PCM_FMTBIT_IEC958_SUBFRAME_LE)

#define AXG_FIFO_BURST			8

#define FIFO_INT_ADDR_FINISH		BIT(0)
#define FIFO_INT_ADDR_INT		BIT(1)
#define FIFO_INT_COUNT_REPEAT		BIT(2)
#define FIFO_INT_COUNT_ONCE		BIT(3)
#define FIFO_INT_FIFO_ZERO		BIT(4)
#define FIFO_INT_FIFO_DEPTH		BIT(5)
#define FIFO_INT_MASK			GENMASK(7, 0)

#define FIFO_CTRL0			0x00
#define  CTRL0_DMA_EN			BIT(31)
#define  CTRL0_INT_EN(x)		((x) << 16)
#define  CTRL0_SEL_MASK			GENMASK(2, 0)
#define  CTRL0_SEL_SHIFT		0
#define FIFO_CTRL1			0x04
#define  CTRL1_INT_CLR(x)		((x) << 0)
#define  CTRL1_STATUS2_SEL_MASK		GENMASK(11, 8)
#define  CTRL1_STATUS2_SEL(x)		((x) << 8)
#define   STATUS2_SEL_DDR_READ		0
#define  CTRL1_FRDDR_DEPTH_MASK		GENMASK(31, 24)
#define  CTRL1_FRDDR_DEPTH(x)		((x) << 24)
#define FIFO_START_ADDR			0x08
#define FIFO_FINISH_ADDR		0x0c
#define FIFO_INT_ADDR			0x10
#define FIFO_STATUS1			0x14
#define  STATUS1_INT_STS(x)		((x) << 0)
#define FIFO_STATUS2			0x18
#define FIFO_INIT_ADDR			0x24
#define FIFO_CTRL2			0x28

struct axg_fifo {
	struct regmap *map;
	struct clk *pclk;
	struct reset_control *arb;
	struct regmap_field *field_threshold;
<<<<<<< HEAD
=======
	unsigned int depth;
>>>>>>> d1988041
	int irq;
};

struct axg_fifo_match_data {
	const struct snd_soc_component_driver *component_drv;
	struct snd_soc_dai_driver *dai_drv;
	struct reg_field field_threshold;
};

int axg_fifo_pcm_open(struct snd_soc_component *component,
		      struct snd_pcm_substream *ss);
int axg_fifo_pcm_close(struct snd_soc_component *component,
		       struct snd_pcm_substream *ss);
int axg_fifo_pcm_hw_params(struct snd_soc_component *component,
			   struct snd_pcm_substream *ss,
			   struct snd_pcm_hw_params *params);
int g12a_fifo_pcm_hw_params(struct snd_soc_component *component,
			    struct snd_pcm_substream *ss,
			    struct snd_pcm_hw_params *params);
int axg_fifo_pcm_hw_free(struct snd_soc_component *component,
			 struct snd_pcm_substream *ss);
snd_pcm_uframes_t axg_fifo_pcm_pointer(struct snd_soc_component *component,
				       struct snd_pcm_substream *ss);
int axg_fifo_pcm_trigger(struct snd_soc_component *component,
			 struct snd_pcm_substream *ss, int cmd);

int axg_fifo_pcm_new(struct snd_soc_pcm_runtime *rtd, unsigned int type);
int axg_fifo_probe(struct platform_device *pdev);

#endif /* _MESON_AXG_FIFO_H */<|MERGE_RESOLUTION|>--- conflicted
+++ resolved
@@ -66,10 +66,7 @@
 	struct clk *pclk;
 	struct reset_control *arb;
 	struct regmap_field *field_threshold;
-<<<<<<< HEAD
-=======
 	unsigned int depth;
->>>>>>> d1988041
 	int irq;
 };
 
