/* QLogic qede NIC Driver
 * Copyright (c) 2015-2017  QLogic Corporation
 *
 * This software is available to you under a choice of one of two
 * licenses.  You may choose to be licensed under the terms of the GNU
 * General Public License (GPL) Version 2, available from the file
 * COPYING in the main directory of this source tree, or the
 * OpenIB.org BSD license below:
 *
 *     Redistribution and use in source and binary forms, with or
 *     without modification, are permitted provided that the following
 *     conditions are met:
 *
 *      - Redistributions of source code must retain the above
 *        copyright notice, this list of conditions and the following
 *        disclaimer.
 *
 *      - Redistributions in binary form must reproduce the above
 *        copyright notice, this list of conditions and the following
 *        disclaimer in the documentation and /or other materials
 *        provided with the distribution.
 *
 * THE SOFTWARE IS PROVIDED "AS IS", WITHOUT WARRANTY OF ANY KIND,
 * EXPRESS OR IMPLIED, INCLUDING BUT NOT LIMITED TO THE WARRANTIES OF
 * MERCHANTABILITY, FITNESS FOR A PARTICULAR PURPOSE AND
 * NONINFRINGEMENT. IN NO EVENT SHALL THE AUTHORS OR COPYRIGHT HOLDERS
 * BE LIABLE FOR ANY CLAIM, DAMAGES OR OTHER LIABILITY, WHETHER IN AN
 * ACTION OF CONTRACT, TORT OR OTHERWISE, ARISING FROM, OUT OF OR IN
 * CONNECTION WITH THE SOFTWARE OR THE USE OR OTHER DEALINGS IN THE
 * SOFTWARE.
 */
#include <linux/netdevice.h>
#include <linux/etherdevice.h>
#include <linux/skbuff.h>
#include <linux/bpf_trace.h>
#include <net/udp_tunnel.h>
#include <linux/ip.h>
#include <net/ipv6.h>
#include <net/tcp.h>
#include <linux/if_ether.h>
#include <linux/if_vlan.h>
#include <net/ip6_checksum.h>
#include "qede_ptp.h"

#include <linux/qed/qed_if.h>
#include "qede.h"
/*********************************
 * Content also used by slowpath *
 *********************************/

int qede_alloc_rx_buffer(struct qede_rx_queue *rxq, bool allow_lazy)
{
	struct sw_rx_data *sw_rx_data;
	struct eth_rx_bd *rx_bd;
	dma_addr_t mapping;
	struct page *data;

	/* In case lazy-allocation is allowed, postpone allocation until the
	 * end of the NAPI run. We'd still need to make sure the Rx ring has
	 * sufficient buffers to guarantee an additional Rx interrupt.
	 */
	if (allow_lazy && likely(rxq->filled_buffers > 12)) {
		rxq->filled_buffers--;
		return 0;
	}

	data = alloc_pages(GFP_ATOMIC, 0);
	if (unlikely(!data))
		return -ENOMEM;

	/* Map the entire page as it would be used
	 * for multiple RX buffer segment size mapping.
	 */
	mapping = dma_map_page(rxq->dev, data, 0,
			       PAGE_SIZE, rxq->data_direction);
	if (unlikely(dma_mapping_error(rxq->dev, mapping))) {
		__free_page(data);
		return -ENOMEM;
	}

	sw_rx_data = &rxq->sw_rx_ring[rxq->sw_rx_prod & NUM_RX_BDS_MAX];
	sw_rx_data->page_offset = 0;
	sw_rx_data->data = data;
	sw_rx_data->mapping = mapping;

	/* Advance PROD and get BD pointer */
	rx_bd = (struct eth_rx_bd *)qed_chain_produce(&rxq->rx_bd_ring);
	WARN_ON(!rx_bd);
	rx_bd->addr.hi = cpu_to_le32(upper_32_bits(mapping));
	rx_bd->addr.lo = cpu_to_le32(lower_32_bits(mapping) +
				     rxq->rx_headroom);

	rxq->sw_rx_prod++;
	rxq->filled_buffers++;

	return 0;
}

/* Unmap the data and free skb */
int qede_free_tx_pkt(struct qede_dev *edev, struct qede_tx_queue *txq, int *len)
{
	u16 idx = txq->sw_tx_cons;
	struct sk_buff *skb = txq->sw_tx_ring.skbs[idx].skb;
	struct eth_tx_1st_bd *first_bd;
	struct eth_tx_bd *tx_data_bd;
	int bds_consumed = 0;
	int nbds;
	bool data_split = txq->sw_tx_ring.skbs[idx].flags & QEDE_TSO_SPLIT_BD;
	int i, split_bd_len = 0;

	if (unlikely(!skb)) {
		DP_ERR(edev,
		       "skb is null for txq idx=%d txq->sw_tx_cons=%d txq->sw_tx_prod=%d\n",
		       idx, txq->sw_tx_cons, txq->sw_tx_prod);
		return -1;
	}

	*len = skb->len;

	first_bd = (struct eth_tx_1st_bd *)qed_chain_consume(&txq->tx_pbl);

	bds_consumed++;

	nbds = first_bd->data.nbds;

	if (data_split) {
		struct eth_tx_bd *split = (struct eth_tx_bd *)
			qed_chain_consume(&txq->tx_pbl);
		split_bd_len = BD_UNMAP_LEN(split);
		bds_consumed++;
	}
	dma_unmap_single(&edev->pdev->dev, BD_UNMAP_ADDR(first_bd),
			 BD_UNMAP_LEN(first_bd) + split_bd_len, DMA_TO_DEVICE);

	/* Unmap the data of the skb frags */
	for (i = 0; i < skb_shinfo(skb)->nr_frags; i++, bds_consumed++) {
		tx_data_bd = (struct eth_tx_bd *)
			qed_chain_consume(&txq->tx_pbl);
		dma_unmap_page(&edev->pdev->dev, BD_UNMAP_ADDR(tx_data_bd),
			       BD_UNMAP_LEN(tx_data_bd), DMA_TO_DEVICE);
	}

	while (bds_consumed++ < nbds)
		qed_chain_consume(&txq->tx_pbl);

	/* Free skb */
	dev_kfree_skb_any(skb);
	txq->sw_tx_ring.skbs[idx].skb = NULL;
	txq->sw_tx_ring.skbs[idx].flags = 0;

	return 0;
}

/* Unmap the data and free skb when mapping failed during start_xmit */
static void qede_free_failed_tx_pkt(struct qede_tx_queue *txq,
				    struct eth_tx_1st_bd *first_bd,
				    int nbd, bool data_split)
{
	u16 idx = txq->sw_tx_prod;
	struct sk_buff *skb = txq->sw_tx_ring.skbs[idx].skb;
	struct eth_tx_bd *tx_data_bd;
	int i, split_bd_len = 0;

	/* Return prod to its position before this skb was handled */
	qed_chain_set_prod(&txq->tx_pbl,
			   le16_to_cpu(txq->tx_db.data.bd_prod), first_bd);

	first_bd = (struct eth_tx_1st_bd *)qed_chain_produce(&txq->tx_pbl);

	if (data_split) {
		struct eth_tx_bd *split = (struct eth_tx_bd *)
					  qed_chain_produce(&txq->tx_pbl);
		split_bd_len = BD_UNMAP_LEN(split);
		nbd--;
	}

	dma_unmap_single(txq->dev, BD_UNMAP_ADDR(first_bd),
			 BD_UNMAP_LEN(first_bd) + split_bd_len, DMA_TO_DEVICE);

	/* Unmap the data of the skb frags */
	for (i = 0; i < nbd; i++) {
		tx_data_bd = (struct eth_tx_bd *)
			qed_chain_produce(&txq->tx_pbl);
		if (tx_data_bd->nbytes)
			dma_unmap_page(txq->dev,
				       BD_UNMAP_ADDR(tx_data_bd),
				       BD_UNMAP_LEN(tx_data_bd), DMA_TO_DEVICE);
	}

	/* Return again prod to its position before this skb was handled */
	qed_chain_set_prod(&txq->tx_pbl,
			   le16_to_cpu(txq->tx_db.data.bd_prod), first_bd);

	/* Free skb */
	dev_kfree_skb_any(skb);
	txq->sw_tx_ring.skbs[idx].skb = NULL;
	txq->sw_tx_ring.skbs[idx].flags = 0;
}

static u32 qede_xmit_type(struct sk_buff *skb, int *ipv6_ext)
{
	u32 rc = XMIT_L4_CSUM;
	__be16 l3_proto;

	if (skb->ip_summed != CHECKSUM_PARTIAL)
		return XMIT_PLAIN;

	l3_proto = vlan_get_protocol(skb);
	if (l3_proto == htons(ETH_P_IPV6) &&
	    (ipv6_hdr(skb)->nexthdr == NEXTHDR_IPV6))
		*ipv6_ext = 1;

	if (skb->encapsulation) {
		rc |= XMIT_ENC;
		if (skb_is_gso(skb)) {
			unsigned short gso_type = skb_shinfo(skb)->gso_type;

			if ((gso_type & SKB_GSO_UDP_TUNNEL_CSUM) ||
			    (gso_type & SKB_GSO_GRE_CSUM))
				rc |= XMIT_ENC_GSO_L4_CSUM;

			rc |= XMIT_LSO;
			return rc;
		}
	}

	if (skb_is_gso(skb))
		rc |= XMIT_LSO;

	return rc;
}

static void qede_set_params_for_ipv6_ext(struct sk_buff *skb,
					 struct eth_tx_2nd_bd *second_bd,
					 struct eth_tx_3rd_bd *third_bd)
{
	u8 l4_proto;
	u16 bd2_bits1 = 0, bd2_bits2 = 0;

	bd2_bits1 |= (1 << ETH_TX_DATA_2ND_BD_IPV6_EXT_SHIFT);

	bd2_bits2 |= ((((u8 *)skb_transport_header(skb) - skb->data) >> 1) &
		     ETH_TX_DATA_2ND_BD_L4_HDR_START_OFFSET_W_MASK)
		    << ETH_TX_DATA_2ND_BD_L4_HDR_START_OFFSET_W_SHIFT;

	bd2_bits1 |= (ETH_L4_PSEUDO_CSUM_CORRECT_LENGTH <<
		      ETH_TX_DATA_2ND_BD_L4_PSEUDO_CSUM_MODE_SHIFT);

	if (vlan_get_protocol(skb) == htons(ETH_P_IPV6))
		l4_proto = ipv6_hdr(skb)->nexthdr;
	else
		l4_proto = ip_hdr(skb)->protocol;

	if (l4_proto == IPPROTO_UDP)
		bd2_bits1 |= 1 << ETH_TX_DATA_2ND_BD_L4_UDP_SHIFT;

	if (third_bd)
		third_bd->data.bitfields |=
			cpu_to_le16(((tcp_hdrlen(skb) / 4) &
				ETH_TX_DATA_3RD_BD_TCP_HDR_LEN_DW_MASK) <<
				ETH_TX_DATA_3RD_BD_TCP_HDR_LEN_DW_SHIFT);

	second_bd->data.bitfields1 = cpu_to_le16(bd2_bits1);
	second_bd->data.bitfields2 = cpu_to_le16(bd2_bits2);
}

static int map_frag_to_bd(struct qede_tx_queue *txq,
			  skb_frag_t *frag, struct eth_tx_bd *bd)
{
	dma_addr_t mapping;

	/* Map skb non-linear frag data for DMA */
	mapping = skb_frag_dma_map(txq->dev, frag, 0,
				   skb_frag_size(frag), DMA_TO_DEVICE);
	if (unlikely(dma_mapping_error(txq->dev, mapping)))
		return -ENOMEM;

	/* Setup the data pointer of the frag data */
	BD_SET_UNMAP_ADDR_LEN(bd, mapping, skb_frag_size(frag));

	return 0;
}

static u16 qede_get_skb_hlen(struct sk_buff *skb, bool is_encap_pkt)
{
	if (is_encap_pkt)
		return (skb_inner_transport_header(skb) +
			inner_tcp_hdrlen(skb) - skb->data);
	else
		return (skb_transport_header(skb) +
			tcp_hdrlen(skb) - skb->data);
}

/* +2 for 1st BD for headers and 2nd BD for headlen (if required) */
#if ((MAX_SKB_FRAGS + 2) > ETH_TX_MAX_BDS_PER_NON_LSO_PACKET)
static bool qede_pkt_req_lin(struct sk_buff *skb, u8 xmit_type)
{
	int allowed_frags = ETH_TX_MAX_BDS_PER_NON_LSO_PACKET - 1;

	if (xmit_type & XMIT_LSO) {
		int hlen;

		hlen = qede_get_skb_hlen(skb, xmit_type & XMIT_ENC);

		/* linear payload would require its own BD */
		if (skb_headlen(skb) > hlen)
			allowed_frags--;
	}

	return (skb_shinfo(skb)->nr_frags > allowed_frags);
}
#endif

static inline void qede_update_tx_producer(struct qede_tx_queue *txq)
{
	/* wmb makes sure that the BDs data is updated before updating the
	 * producer, otherwise FW may read old data from the BDs.
	 */
	wmb();
	barrier();
	writel(txq->tx_db.raw, txq->doorbell_addr);

	/* Fence required to flush the write combined buffer, since another
	 * CPU may write to the same doorbell address and data may be lost
	 * due to relaxed order nature of write combined bar.
	 */
	wmb();
}

static int qede_xdp_xmit(struct qede_dev *edev, struct qede_fastpath *fp,
			 struct sw_rx_data *metadata, u16 padding, u16 length)
{
	struct qede_tx_queue *txq = fp->xdp_tx;
	struct eth_tx_1st_bd *first_bd;
	u16 idx = txq->sw_tx_prod;
	u16 val;

	if (!qed_chain_get_elem_left(&txq->tx_pbl)) {
		txq->stopped_cnt++;
		return -ENOMEM;
	}

	first_bd = (struct eth_tx_1st_bd *)qed_chain_produce(&txq->tx_pbl);

	memset(first_bd, 0, sizeof(*first_bd));
	first_bd->data.bd_flags.bitfields =
	    BIT(ETH_TX_1ST_BD_FLAGS_START_BD_SHIFT);

	val = (length & ETH_TX_DATA_1ST_BD_PKT_LEN_MASK) <<
	       ETH_TX_DATA_1ST_BD_PKT_LEN_SHIFT;

	first_bd->data.bitfields |= cpu_to_le16(val);
	first_bd->data.nbds = 1;

	/* We can safely ignore the offset, as it's 0 for XDP */
	BD_SET_UNMAP_ADDR_LEN(first_bd, metadata->mapping + padding, length);

	/* Synchronize the buffer back to device, as program [probably]
	 * has changed it.
	 */
	dma_sync_single_for_device(&edev->pdev->dev,
				   metadata->mapping + padding,
				   length, PCI_DMA_TODEVICE);

	txq->sw_tx_ring.xdp[idx].page = metadata->data;
	txq->sw_tx_ring.xdp[idx].mapping = metadata->mapping;
	txq->sw_tx_prod = (txq->sw_tx_prod + 1) % txq->num_tx_buffers;

	/* Mark the fastpath for future XDP doorbell */
	fp->xdp_xmit = 1;

	return 0;
}

int qede_txq_has_work(struct qede_tx_queue *txq)
{
	u16 hw_bd_cons;

	/* Tell compiler that consumer and producer can change */
	barrier();
	hw_bd_cons = le16_to_cpu(*txq->hw_cons_ptr);
	if (qed_chain_get_cons_idx(&txq->tx_pbl) == hw_bd_cons + 1)
		return 0;

	return hw_bd_cons != qed_chain_get_cons_idx(&txq->tx_pbl);
}

static void qede_xdp_tx_int(struct qede_dev *edev, struct qede_tx_queue *txq)
{
	u16 hw_bd_cons, idx;

	hw_bd_cons = le16_to_cpu(*txq->hw_cons_ptr);
	barrier();

	while (hw_bd_cons != qed_chain_get_cons_idx(&txq->tx_pbl)) {
		qed_chain_consume(&txq->tx_pbl);
		idx = txq->sw_tx_cons;

		dma_unmap_page(&edev->pdev->dev,
			       txq->sw_tx_ring.xdp[idx].mapping,
			       PAGE_SIZE, DMA_BIDIRECTIONAL);
		__free_page(txq->sw_tx_ring.xdp[idx].page);

		txq->sw_tx_cons = (txq->sw_tx_cons + 1) % txq->num_tx_buffers;
		txq->xmit_pkts++;
	}
}

static int qede_tx_int(struct qede_dev *edev, struct qede_tx_queue *txq)
{
	unsigned int pkts_compl = 0, bytes_compl = 0;
	struct netdev_queue *netdev_txq;
	u16 hw_bd_cons;
	int rc;

	netdev_txq = netdev_get_tx_queue(edev->ndev, txq->ndev_txq_id);

	hw_bd_cons = le16_to_cpu(*txq->hw_cons_ptr);
	barrier();

	while (hw_bd_cons != qed_chain_get_cons_idx(&txq->tx_pbl)) {
		int len = 0;

		rc = qede_free_tx_pkt(edev, txq, &len);
		if (rc) {
			DP_NOTICE(edev, "hw_bd_cons = %d, chain_cons=%d\n",
				  hw_bd_cons,
				  qed_chain_get_cons_idx(&txq->tx_pbl));
			break;
		}

		bytes_compl += len;
		pkts_compl++;
		txq->sw_tx_cons = (txq->sw_tx_cons + 1) % txq->num_tx_buffers;
		txq->xmit_pkts++;
	}

	netdev_tx_completed_queue(netdev_txq, pkts_compl, bytes_compl);

	/* Need to make the tx_bd_cons update visible to start_xmit()
	 * before checking for netif_tx_queue_stopped().  Without the
	 * memory barrier, there is a small possibility that
	 * start_xmit() will miss it and cause the queue to be stopped
	 * forever.
	 * On the other hand we need an rmb() here to ensure the proper
	 * ordering of bit testing in the following
	 * netif_tx_queue_stopped(txq) call.
	 */
	smp_mb();

	if (unlikely(netif_tx_queue_stopped(netdev_txq))) {
		/* Taking tx_lock is needed to prevent reenabling the queue
		 * while it's empty. This could have happen if rx_action() gets
		 * suspended in qede_tx_int() after the condition before
		 * netif_tx_wake_queue(), while tx_action (qede_start_xmit()):
		 *
		 * stops the queue->sees fresh tx_bd_cons->releases the queue->
		 * sends some packets consuming the whole queue again->
		 * stops the queue
		 */

		__netif_tx_lock(netdev_txq, smp_processor_id());

		if ((netif_tx_queue_stopped(netdev_txq)) &&
		    (edev->state == QEDE_STATE_OPEN) &&
		    (qed_chain_get_elem_left(&txq->tx_pbl)
		      >= (MAX_SKB_FRAGS + 1))) {
			netif_tx_wake_queue(netdev_txq);
			DP_VERBOSE(edev, NETIF_MSG_TX_DONE,
				   "Wake queue was called\n");
		}

		__netif_tx_unlock(netdev_txq);
	}

	return 0;
}

bool qede_has_rx_work(struct qede_rx_queue *rxq)
{
	u16 hw_comp_cons, sw_comp_cons;

	/* Tell compiler that status block fields can change */
	barrier();

	hw_comp_cons = le16_to_cpu(*rxq->hw_cons_ptr);
	sw_comp_cons = qed_chain_get_cons_idx(&rxq->rx_comp_ring);

	return hw_comp_cons != sw_comp_cons;
}

static inline void qede_rx_bd_ring_consume(struct qede_rx_queue *rxq)
{
	qed_chain_consume(&rxq->rx_bd_ring);
	rxq->sw_rx_cons++;
}

/* This function reuses the buffer(from an offset) from
 * consumer index to producer index in the bd ring
 */
static inline void qede_reuse_page(struct qede_rx_queue *rxq,
				   struct sw_rx_data *curr_cons)
{
	struct eth_rx_bd *rx_bd_prod = qed_chain_produce(&rxq->rx_bd_ring);
	struct sw_rx_data *curr_prod;
	dma_addr_t new_mapping;

	curr_prod = &rxq->sw_rx_ring[rxq->sw_rx_prod & NUM_RX_BDS_MAX];
	*curr_prod = *curr_cons;

	new_mapping = curr_prod->mapping + curr_prod->page_offset;

	rx_bd_prod->addr.hi = cpu_to_le32(upper_32_bits(new_mapping));
	rx_bd_prod->addr.lo = cpu_to_le32(lower_32_bits(new_mapping) +
					  rxq->rx_headroom);

	rxq->sw_rx_prod++;
	curr_cons->data = NULL;
}

/* In case of allocation failures reuse buffers
 * from consumer index to produce buffers for firmware
 */
void qede_recycle_rx_bd_ring(struct qede_rx_queue *rxq, u8 count)
{
	struct sw_rx_data *curr_cons;

	for (; count > 0; count--) {
		curr_cons = &rxq->sw_rx_ring[rxq->sw_rx_cons & NUM_RX_BDS_MAX];
		qede_reuse_page(rxq, curr_cons);
		qede_rx_bd_ring_consume(rxq);
	}
}

static inline int qede_realloc_rx_buffer(struct qede_rx_queue *rxq,
					 struct sw_rx_data *curr_cons)
{
	/* Move to the next segment in the page */
	curr_cons->page_offset += rxq->rx_buf_seg_size;

	if (curr_cons->page_offset == PAGE_SIZE) {
		if (unlikely(qede_alloc_rx_buffer(rxq, true))) {
			/* Since we failed to allocate new buffer
			 * current buffer can be used again.
			 */
			curr_cons->page_offset -= rxq->rx_buf_seg_size;

			return -ENOMEM;
		}

		dma_unmap_page(rxq->dev, curr_cons->mapping,
			       PAGE_SIZE, rxq->data_direction);
	} else {
		/* Increment refcount of the page as we don't want
		 * network stack to take the ownership of the page
		 * which can be recycled multiple times by the driver.
		 */
		page_ref_inc(curr_cons->data);
		qede_reuse_page(rxq, curr_cons);
	}

	return 0;
}

void qede_update_rx_prod(struct qede_dev *edev, struct qede_rx_queue *rxq)
{
	u16 bd_prod = qed_chain_get_prod_idx(&rxq->rx_bd_ring);
	u16 cqe_prod = qed_chain_get_prod_idx(&rxq->rx_comp_ring);
	struct eth_rx_prod_data rx_prods = {0};

	/* Update producers */
	rx_prods.bd_prod = cpu_to_le16(bd_prod);
	rx_prods.cqe_prod = cpu_to_le16(cqe_prod);

	/* Make sure that the BD and SGE data is updated before updating the
	 * producers since FW might read the BD/SGE right after the producer
	 * is updated.
	 */
	wmb();

	internal_ram_wr(rxq->hw_rxq_prod_addr, sizeof(rx_prods),
			(u32 *)&rx_prods);
}

static void qede_get_rxhash(struct sk_buff *skb, u8 bitfields, __le32 rss_hash)
{
	enum pkt_hash_types hash_type = PKT_HASH_TYPE_NONE;
	enum rss_hash_type htype;
	u32 hash = 0;

	htype = GET_FIELD(bitfields, ETH_FAST_PATH_RX_REG_CQE_RSS_HASH_TYPE);
	if (htype) {
		hash_type = ((htype == RSS_HASH_TYPE_IPV4) ||
			     (htype == RSS_HASH_TYPE_IPV6)) ?
			    PKT_HASH_TYPE_L3 : PKT_HASH_TYPE_L4;
		hash = le32_to_cpu(rss_hash);
	}
	skb_set_hash(skb, hash, hash_type);
}

static void qede_set_skb_csum(struct sk_buff *skb, u8 csum_flag)
{
	skb_checksum_none_assert(skb);

	if (csum_flag & QEDE_CSUM_UNNECESSARY)
		skb->ip_summed = CHECKSUM_UNNECESSARY;

	if (csum_flag & QEDE_TUNN_CSUM_UNNECESSARY) {
		skb->csum_level = 1;
		skb->encapsulation = 1;
	}
}

static inline void qede_skb_receive(struct qede_dev *edev,
				    struct qede_fastpath *fp,
				    struct qede_rx_queue *rxq,
				    struct sk_buff *skb, u16 vlan_tag)
{
	if (vlan_tag)
		__vlan_hwaccel_put_tag(skb, htons(ETH_P_8021Q), vlan_tag);

	napi_gro_receive(&fp->napi, skb);
}

static void qede_set_gro_params(struct qede_dev *edev,
				struct sk_buff *skb,
				struct eth_fast_path_rx_tpa_start_cqe *cqe)
{
	u16 parsing_flags = le16_to_cpu(cqe->pars_flags.flags);

	if (((parsing_flags >> PARSING_AND_ERR_FLAGS_L3TYPE_SHIFT) &
	    PARSING_AND_ERR_FLAGS_L3TYPE_MASK) == 2)
		skb_shinfo(skb)->gso_type = SKB_GSO_TCPV6;
	else
		skb_shinfo(skb)->gso_type = SKB_GSO_TCPV4;

	skb_shinfo(skb)->gso_size = __le16_to_cpu(cqe->len_on_first_bd) -
				    cqe->header_len;
}

static int qede_fill_frag_skb(struct qede_dev *edev,
			      struct qede_rx_queue *rxq,
			      u8 tpa_agg_index, u16 len_on_bd)
{
	struct sw_rx_data *current_bd = &rxq->sw_rx_ring[rxq->sw_rx_cons &
							 NUM_RX_BDS_MAX];
	struct qede_agg_info *tpa_info = &rxq->tpa_info[tpa_agg_index];
	struct sk_buff *skb = tpa_info->skb;

	if (unlikely(tpa_info->state != QEDE_AGG_STATE_START))
		goto out;

	/* Add one frag and update the appropriate fields in the skb */
	skb_fill_page_desc(skb, tpa_info->frag_id++,
			   current_bd->data,
			   current_bd->page_offset + rxq->rx_headroom,
			   len_on_bd);

	if (unlikely(qede_realloc_rx_buffer(rxq, current_bd))) {
		/* Incr page ref count to reuse on allocation failure
		 * so that it doesn't get freed while freeing SKB.
		 */
		page_ref_inc(current_bd->data);
		goto out;
	}

	qede_rx_bd_ring_consume(rxq);

	skb->data_len += len_on_bd;
	skb->truesize += rxq->rx_buf_seg_size;
	skb->len += len_on_bd;

	return 0;

out:
	tpa_info->state = QEDE_AGG_STATE_ERROR;
	qede_recycle_rx_bd_ring(rxq, 1);

	return -ENOMEM;
}

static bool qede_tunn_exist(u16 flag)
{
	return !!(flag & (PARSING_AND_ERR_FLAGS_TUNNELEXIST_MASK <<
			  PARSING_AND_ERR_FLAGS_TUNNELEXIST_SHIFT));
}

static u8 qede_check_tunn_csum(u16 flag)
{
	u16 csum_flag = 0;
	u8 tcsum = 0;

	if (flag & (PARSING_AND_ERR_FLAGS_TUNNELL4CHKSMWASCALCULATED_MASK <<
		    PARSING_AND_ERR_FLAGS_TUNNELL4CHKSMWASCALCULATED_SHIFT))
		csum_flag |= PARSING_AND_ERR_FLAGS_TUNNELL4CHKSMERROR_MASK <<
			     PARSING_AND_ERR_FLAGS_TUNNELL4CHKSMERROR_SHIFT;

	if (flag & (PARSING_AND_ERR_FLAGS_L4CHKSMWASCALCULATED_MASK <<
		    PARSING_AND_ERR_FLAGS_L4CHKSMWASCALCULATED_SHIFT)) {
		csum_flag |= PARSING_AND_ERR_FLAGS_L4CHKSMERROR_MASK <<
			     PARSING_AND_ERR_FLAGS_L4CHKSMERROR_SHIFT;
		tcsum = QEDE_TUNN_CSUM_UNNECESSARY;
	}

	csum_flag |= PARSING_AND_ERR_FLAGS_TUNNELIPHDRERROR_MASK <<
		     PARSING_AND_ERR_FLAGS_TUNNELIPHDRERROR_SHIFT |
		     PARSING_AND_ERR_FLAGS_IPHDRERROR_MASK <<
		     PARSING_AND_ERR_FLAGS_IPHDRERROR_SHIFT;

	if (csum_flag & flag)
		return QEDE_CSUM_ERROR;

	return QEDE_CSUM_UNNECESSARY | tcsum;
}

static inline struct sk_buff *
qede_build_skb(struct qede_rx_queue *rxq,
	       struct sw_rx_data *bd, u16 len, u16 pad)
{
	struct sk_buff *skb;
	void *buf;

	buf = page_address(bd->data) + bd->page_offset;
	skb = build_skb(buf, rxq->rx_buf_seg_size);

	skb_reserve(skb, pad);
	skb_put(skb, len);

	return skb;
}

static struct sk_buff *
qede_tpa_rx_build_skb(struct qede_dev *edev,
		      struct qede_rx_queue *rxq,
		      struct sw_rx_data *bd, u16 len, u16 pad,
		      bool alloc_skb)
{
	struct sk_buff *skb;

	skb = qede_build_skb(rxq, bd, len, pad);
	bd->page_offset += rxq->rx_buf_seg_size;

	if (bd->page_offset == PAGE_SIZE) {
		if (unlikely(qede_alloc_rx_buffer(rxq, true))) {
			DP_NOTICE(edev,
				  "Failed to allocate RX buffer for tpa start\n");
			bd->page_offset -= rxq->rx_buf_seg_size;
			page_ref_inc(bd->data);
			dev_kfree_skb_any(skb);
			return NULL;
		}
	} else {
		page_ref_inc(bd->data);
		qede_reuse_page(rxq, bd);
	}

	/* We've consumed the first BD and prepared an SKB */
	qede_rx_bd_ring_consume(rxq);

	return skb;
}

static struct sk_buff *
qede_rx_build_skb(struct qede_dev *edev,
		  struct qede_rx_queue *rxq,
		  struct sw_rx_data *bd, u16 len, u16 pad)
{
	struct sk_buff *skb = NULL;

	/* For smaller frames still need to allocate skb, memcpy
	 * data and benefit in reusing the page segment instead of
	 * un-mapping it.
	 */
	if ((len + pad <= edev->rx_copybreak)) {
		unsigned int offset = bd->page_offset + pad;

		skb = netdev_alloc_skb(edev->ndev, QEDE_RX_HDR_SIZE);
		if (unlikely(!skb))
			return NULL;

		skb_reserve(skb, pad);
		skb_put_data(skb, page_address(bd->data) + offset, len);
		qede_reuse_page(rxq, bd);
		goto out;
	}

	skb = qede_build_skb(rxq, bd, len, pad);

	if (unlikely(qede_realloc_rx_buffer(rxq, bd))) {
		/* Incr page ref count to reuse on allocation failure so
		 * that it doesn't get freed while freeing SKB [as its
		 * already mapped there].
		 */
		page_ref_inc(bd->data);
		dev_kfree_skb_any(skb);
		return NULL;
	}
out:
	/* We've consumed the first BD and prepared an SKB */
	qede_rx_bd_ring_consume(rxq);

	return skb;
}

static void qede_tpa_start(struct qede_dev *edev,
			   struct qede_rx_queue *rxq,
			   struct eth_fast_path_rx_tpa_start_cqe *cqe)
{
	struct qede_agg_info *tpa_info = &rxq->tpa_info[cqe->tpa_agg_index];
	struct sw_rx_data *sw_rx_data_cons;
	u16 pad;

	sw_rx_data_cons = &rxq->sw_rx_ring[rxq->sw_rx_cons & NUM_RX_BDS_MAX];
	pad = cqe->placement_offset + rxq->rx_headroom;

	tpa_info->skb = qede_tpa_rx_build_skb(edev, rxq, sw_rx_data_cons,
					      le16_to_cpu(cqe->len_on_first_bd),
					      pad, false);
	tpa_info->buffer.page_offset = sw_rx_data_cons->page_offset;
	tpa_info->buffer.mapping = sw_rx_data_cons->mapping;

	if (unlikely(!tpa_info->skb)) {
		DP_NOTICE(edev, "Failed to allocate SKB for gro\n");

		/* Consume from ring but do not produce since
		 * this might be used by FW still, it will be re-used
		 * at TPA end.
		 */
		tpa_info->tpa_start_fail = true;
		qede_rx_bd_ring_consume(rxq);
		tpa_info->state = QEDE_AGG_STATE_ERROR;
		goto cons_buf;
	}

	tpa_info->frag_id = 0;
	tpa_info->state = QEDE_AGG_STATE_START;

	if ((le16_to_cpu(cqe->pars_flags.flags) >>
	     PARSING_AND_ERR_FLAGS_TAG8021QEXIST_SHIFT) &
	    PARSING_AND_ERR_FLAGS_TAG8021QEXIST_MASK)
		tpa_info->vlan_tag = le16_to_cpu(cqe->vlan_tag);
	else
		tpa_info->vlan_tag = 0;

	qede_get_rxhash(tpa_info->skb, cqe->bitfields, cqe->rss_hash);

	/* This is needed in order to enable forwarding support */
	qede_set_gro_params(edev, tpa_info->skb, cqe);

cons_buf: /* We still need to handle bd_len_list to consume buffers */
	if (likely(cqe->ext_bd_len_list[0]))
		qede_fill_frag_skb(edev, rxq, cqe->tpa_agg_index,
				   le16_to_cpu(cqe->ext_bd_len_list[0]));

	if (unlikely(cqe->ext_bd_len_list[1])) {
		DP_ERR(edev,
		       "Unlikely - got a TPA aggregation with more than one ext_bd_len_list entry in the TPA start\n");
		tpa_info->state = QEDE_AGG_STATE_ERROR;
	}
}

#ifdef CONFIG_INET
static void qede_gro_ip_csum(struct sk_buff *skb)
{
	const struct iphdr *iph = ip_hdr(skb);
	struct tcphdr *th;

	skb_set_transport_header(skb, sizeof(struct iphdr));
	th = tcp_hdr(skb);

	th->check = ~tcp_v4_check(skb->len - skb_transport_offset(skb),
				  iph->saddr, iph->daddr, 0);

	tcp_gro_complete(skb);
}

static void qede_gro_ipv6_csum(struct sk_buff *skb)
{
	struct ipv6hdr *iph = ipv6_hdr(skb);
	struct tcphdr *th;

	skb_set_transport_header(skb, sizeof(struct ipv6hdr));
	th = tcp_hdr(skb);

	th->check = ~tcp_v6_check(skb->len - skb_transport_offset(skb),
				  &iph->saddr, &iph->daddr, 0);
	tcp_gro_complete(skb);
}
#endif

static void qede_gro_receive(struct qede_dev *edev,
			     struct qede_fastpath *fp,
			     struct sk_buff *skb,
			     u16 vlan_tag)
{
	/* FW can send a single MTU sized packet from gro flow
	 * due to aggregation timeout/last segment etc. which
	 * is not expected to be a gro packet. If a skb has zero
	 * frags then simply push it in the stack as non gso skb.
	 */
	if (unlikely(!skb->data_len)) {
		skb_shinfo(skb)->gso_type = 0;
		skb_shinfo(skb)->gso_size = 0;
		goto send_skb;
	}

#ifdef CONFIG_INET
	if (skb_shinfo(skb)->gso_size) {
		skb_reset_network_header(skb);

		switch (skb->protocol) {
		case htons(ETH_P_IP):
			qede_gro_ip_csum(skb);
			break;
		case htons(ETH_P_IPV6):
			qede_gro_ipv6_csum(skb);
			break;
		default:
			DP_ERR(edev,
			       "Error: FW GRO supports only IPv4/IPv6, not 0x%04x\n",
			       ntohs(skb->protocol));
		}
	}
#endif

send_skb:
	skb_record_rx_queue(skb, fp->rxq->rxq_id);
	qede_skb_receive(edev, fp, fp->rxq, skb, vlan_tag);
}

static inline void qede_tpa_cont(struct qede_dev *edev,
				 struct qede_rx_queue *rxq,
				 struct eth_fast_path_rx_tpa_cont_cqe *cqe)
{
	int i;

	for (i = 0; cqe->len_list[i]; i++)
		qede_fill_frag_skb(edev, rxq, cqe->tpa_agg_index,
				   le16_to_cpu(cqe->len_list[i]));

	if (unlikely(i > 1))
		DP_ERR(edev,
		       "Strange - TPA cont with more than a single len_list entry\n");
}

static int qede_tpa_end(struct qede_dev *edev,
			struct qede_fastpath *fp,
			struct eth_fast_path_rx_tpa_end_cqe *cqe)
{
	struct qede_rx_queue *rxq = fp->rxq;
	struct qede_agg_info *tpa_info;
	struct sk_buff *skb;
	int i;

	tpa_info = &rxq->tpa_info[cqe->tpa_agg_index];
	skb = tpa_info->skb;

	if (tpa_info->buffer.page_offset == PAGE_SIZE)
		dma_unmap_page(rxq->dev, tpa_info->buffer.mapping,
			       PAGE_SIZE, rxq->data_direction);

	for (i = 0; cqe->len_list[i]; i++)
		qede_fill_frag_skb(edev, rxq, cqe->tpa_agg_index,
				   le16_to_cpu(cqe->len_list[i]));
	if (unlikely(i > 1))
		DP_ERR(edev,
		       "Strange - TPA emd with more than a single len_list entry\n");

	if (unlikely(tpa_info->state != QEDE_AGG_STATE_START))
		goto err;

	/* Sanity */
	if (unlikely(cqe->num_of_bds != tpa_info->frag_id + 1))
		DP_ERR(edev,
		       "Strange - TPA had %02x BDs, but SKB has only %d frags\n",
		       cqe->num_of_bds, tpa_info->frag_id);
	if (unlikely(skb->len != le16_to_cpu(cqe->total_packet_len)))
		DP_ERR(edev,
		       "Strange - total packet len [cqe] is %4x but SKB has len %04x\n",
		       le16_to_cpu(cqe->total_packet_len), skb->len);

	/* Finalize the SKB */
	skb->protocol = eth_type_trans(skb, edev->ndev);
	skb->ip_summed = CHECKSUM_UNNECESSARY;

	/* tcp_gro_complete() will copy NAPI_GRO_CB(skb)->count
	 * to skb_shinfo(skb)->gso_segs
	 */
	NAPI_GRO_CB(skb)->count = le16_to_cpu(cqe->num_of_coalesced_segs);

	qede_gro_receive(edev, fp, skb, tpa_info->vlan_tag);

	tpa_info->state = QEDE_AGG_STATE_NONE;

	return 1;
err:
	tpa_info->state = QEDE_AGG_STATE_NONE;

	if (tpa_info->tpa_start_fail) {
		qede_reuse_page(rxq, &tpa_info->buffer);
		tpa_info->tpa_start_fail = false;
	}

	dev_kfree_skb_any(tpa_info->skb);
	tpa_info->skb = NULL;
	return 0;
}

static u8 qede_check_notunn_csum(u16 flag)
{
	u16 csum_flag = 0;
	u8 csum = 0;

	if (flag & (PARSING_AND_ERR_FLAGS_L4CHKSMWASCALCULATED_MASK <<
		    PARSING_AND_ERR_FLAGS_L4CHKSMWASCALCULATED_SHIFT)) {
		csum_flag |= PARSING_AND_ERR_FLAGS_L4CHKSMERROR_MASK <<
			     PARSING_AND_ERR_FLAGS_L4CHKSMERROR_SHIFT;
		csum = QEDE_CSUM_UNNECESSARY;
	}

	csum_flag |= PARSING_AND_ERR_FLAGS_IPHDRERROR_MASK <<
		     PARSING_AND_ERR_FLAGS_IPHDRERROR_SHIFT;

	if (csum_flag & flag)
		return QEDE_CSUM_ERROR;

	return csum;
}

static u8 qede_check_csum(u16 flag)
{
	if (!qede_tunn_exist(flag))
		return qede_check_notunn_csum(flag);
	else
		return qede_check_tunn_csum(flag);
}

static bool qede_pkt_is_ip_fragmented(struct eth_fast_path_rx_reg_cqe *cqe,
				      u16 flag)
{
	u8 tun_pars_flg = cqe->tunnel_pars_flags.flags;

	if ((tun_pars_flg & (ETH_TUNNEL_PARSING_FLAGS_IPV4_FRAGMENT_MASK <<
			     ETH_TUNNEL_PARSING_FLAGS_IPV4_FRAGMENT_SHIFT)) ||
	    (flag & (PARSING_AND_ERR_FLAGS_IPV4FRAG_MASK <<
		     PARSING_AND_ERR_FLAGS_IPV4FRAG_SHIFT)))
		return true;

	return false;
}

/* Return true iff packet is to be passed to stack */
static bool qede_rx_xdp(struct qede_dev *edev,
			struct qede_fastpath *fp,
			struct qede_rx_queue *rxq,
			struct bpf_prog *prog,
			struct sw_rx_data *bd,
			struct eth_fast_path_rx_reg_cqe *cqe,
			u16 *data_offset, u16 *len)
{
	struct xdp_buff xdp;
	enum xdp_action act;

	xdp.data_hard_start = page_address(bd->data);
	xdp.data = xdp.data_hard_start + *data_offset;
	xdp_set_data_meta_invalid(&xdp);
	xdp.data_end = xdp.data + *len;
	xdp.rxq = &rxq->xdp_rxq;

	/* Queues always have a full reset currently, so for the time
	 * being until there's atomic program replace just mark read
	 * side for map helpers.
	 */
	rcu_read_lock();
	act = bpf_prog_run_xdp(prog, &xdp);
	rcu_read_unlock();

	/* Recalculate, as XDP might have changed the headers */
	*data_offset = xdp.data - xdp.data_hard_start;
	*len = xdp.data_end - xdp.data;

	if (act == XDP_PASS)
		return true;

	/* Count number of packets not to be passed to stack */
	rxq->xdp_no_pass++;

	switch (act) {
	case XDP_TX:
		/* We need the replacement buffer before transmit. */
		if (qede_alloc_rx_buffer(rxq, true)) {
			qede_recycle_rx_bd_ring(rxq, 1);
			trace_xdp_exception(edev->ndev, prog, act);
			return false;
		}

		/* Now if there's a transmission problem, we'd still have to
		 * throw current buffer, as replacement was already allocated.
		 */
		if (qede_xdp_xmit(edev, fp, bd, *data_offset, *len)) {
			dma_unmap_page(rxq->dev, bd->mapping,
				       PAGE_SIZE, DMA_BIDIRECTIONAL);
			__free_page(bd->data);
			trace_xdp_exception(edev->ndev, prog, act);
		}

		/* Regardless, we've consumed an Rx BD */
		qede_rx_bd_ring_consume(rxq);
		return false;

	default:
		bpf_warn_invalid_xdp_action(act);
		/* Fall through */
	case XDP_ABORTED:
		trace_xdp_exception(edev->ndev, prog, act);
		/* Fall through */
	case XDP_DROP:
		qede_recycle_rx_bd_ring(rxq, cqe->bd_num);
	}

	return false;
}

static int qede_rx_build_jumbo(struct qede_dev *edev,
			       struct qede_rx_queue *rxq,
			       struct sk_buff *skb,
			       struct eth_fast_path_rx_reg_cqe *cqe,
			       u16 first_bd_len)
{
	u16 pkt_len = le16_to_cpu(cqe->pkt_len);
	struct sw_rx_data *bd;
	u16 bd_cons_idx;
	u8 num_frags;

	pkt_len -= first_bd_len;

	/* We've already used one BD for the SKB. Now take care of the rest */
	for (num_frags = cqe->bd_num - 1; num_frags > 0; num_frags--) {
		u16 cur_size = pkt_len > rxq->rx_buf_size ? rxq->rx_buf_size :
		    pkt_len;

		if (unlikely(!cur_size)) {
			DP_ERR(edev,
			       "Still got %d BDs for mapping jumbo, but length became 0\n",
			       num_frags);
			goto out;
		}

		/* We need a replacement buffer for each BD */
		if (unlikely(qede_alloc_rx_buffer(rxq, true)))
			goto out;

		/* Now that we've allocated the replacement buffer,
		 * we can safely consume the next BD and map it to the SKB.
		 */
		bd_cons_idx = rxq->sw_rx_cons & NUM_RX_BDS_MAX;
		bd = &rxq->sw_rx_ring[bd_cons_idx];
		qede_rx_bd_ring_consume(rxq);

		dma_unmap_page(rxq->dev, bd->mapping,
			       PAGE_SIZE, DMA_FROM_DEVICE);

		skb_fill_page_desc(skb, skb_shinfo(skb)->nr_frags++,
				   bd->data, rxq->rx_headroom, cur_size);

		skb->truesize += PAGE_SIZE;
		skb->data_len += cur_size;
		skb->len += cur_size;
		pkt_len -= cur_size;
	}

	if (unlikely(pkt_len))
		DP_ERR(edev,
		       "Mapped all BDs of jumbo, but still have %d bytes\n",
		       pkt_len);

out:
	return num_frags;
}

static int qede_rx_process_tpa_cqe(struct qede_dev *edev,
				   struct qede_fastpath *fp,
				   struct qede_rx_queue *rxq,
				   union eth_rx_cqe *cqe,
				   enum eth_rx_cqe_type type)
{
	switch (type) {
	case ETH_RX_CQE_TYPE_TPA_START:
		qede_tpa_start(edev, rxq, &cqe->fast_path_tpa_start);
		return 0;
	case ETH_RX_CQE_TYPE_TPA_CONT:
		qede_tpa_cont(edev, rxq, &cqe->fast_path_tpa_cont);
		return 0;
	case ETH_RX_CQE_TYPE_TPA_END:
		return qede_tpa_end(edev, fp, &cqe->fast_path_tpa_end);
	default:
		return 0;
	}
}

static int qede_rx_process_cqe(struct qede_dev *edev,
			       struct qede_fastpath *fp,
			       struct qede_rx_queue *rxq)
{
	struct bpf_prog *xdp_prog = READ_ONCE(rxq->xdp_prog);
	struct eth_fast_path_rx_reg_cqe *fp_cqe;
	u16 len, pad, bd_cons_idx, parse_flag;
	enum eth_rx_cqe_type cqe_type;
	union eth_rx_cqe *cqe;
	struct sw_rx_data *bd;
	struct sk_buff *skb;
	__le16 flags;
	u8 csum_flag;

	/* Get the CQE from the completion ring */
	cqe = (union eth_rx_cqe *)qed_chain_consume(&rxq->rx_comp_ring);
	cqe_type = cqe->fast_path_regular.type;

	/* Process an unlikely slowpath event */
	if (unlikely(cqe_type == ETH_RX_CQE_TYPE_SLOW_PATH)) {
		struct eth_slow_path_rx_cqe *sp_cqe;

		sp_cqe = (struct eth_slow_path_rx_cqe *)cqe;
		edev->ops->eth_cqe_completion(edev->cdev, fp->id, sp_cqe);
		return 0;
	}

	/* Handle TPA cqes */
	if (cqe_type != ETH_RX_CQE_TYPE_REGULAR)
		return qede_rx_process_tpa_cqe(edev, fp, rxq, cqe, cqe_type);

	/* Get the data from the SW ring; Consume it only after it's evident
	 * we wouldn't recycle it.
	 */
	bd_cons_idx = rxq->sw_rx_cons & NUM_RX_BDS_MAX;
	bd = &rxq->sw_rx_ring[bd_cons_idx];

	fp_cqe = &cqe->fast_path_regular;
	len = le16_to_cpu(fp_cqe->len_on_first_bd);
	pad = fp_cqe->placement_offset + rxq->rx_headroom;

	/* Run eBPF program if one is attached */
	if (xdp_prog)
		if (!qede_rx_xdp(edev, fp, rxq, xdp_prog, bd, fp_cqe,
				 &pad, &len))
			return 0;

	/* If this is an error packet then drop it */
	flags = cqe->fast_path_regular.pars_flags.flags;
	parse_flag = le16_to_cpu(flags);

	csum_flag = qede_check_csum(parse_flag);
	if (unlikely(csum_flag == QEDE_CSUM_ERROR)) {
		if (qede_pkt_is_ip_fragmented(fp_cqe, parse_flag))
			rxq->rx_ip_frags++;
		else
			rxq->rx_hw_errors++;
	}

	/* Basic validation passed; Need to prepare an SKB. This would also
	 * guarantee to finally consume the first BD upon success.
	 */
	skb = qede_rx_build_skb(edev, rxq, bd, len, pad);
	if (!skb) {
		rxq->rx_alloc_errors++;
		qede_recycle_rx_bd_ring(rxq, fp_cqe->bd_num);
		return 0;
	}

	/* In case of Jumbo packet, several PAGE_SIZEd buffers will be pointed
	 * by a single cqe.
	 */
	if (fp_cqe->bd_num > 1) {
		u16 unmapped_frags = qede_rx_build_jumbo(edev, rxq, skb,
							 fp_cqe, len);

		if (unlikely(unmapped_frags > 0)) {
			qede_recycle_rx_bd_ring(rxq, unmapped_frags);
			dev_kfree_skb_any(skb);
			return 0;
		}
	}

	/* The SKB contains all the data. Now prepare meta-magic */
	skb->protocol = eth_type_trans(skb, edev->ndev);
	qede_get_rxhash(skb, fp_cqe->bitfields, fp_cqe->rss_hash);
	qede_set_skb_csum(skb, csum_flag);
	skb_record_rx_queue(skb, rxq->rxq_id);
	qede_ptp_record_rx_ts(edev, cqe, skb);

	/* SKB is prepared - pass it to stack */
	qede_skb_receive(edev, fp, rxq, skb, le16_to_cpu(fp_cqe->vlan_tag));

	return 1;
}

static int qede_rx_int(struct qede_fastpath *fp, int budget)
{
	struct qede_rx_queue *rxq = fp->rxq;
	struct qede_dev *edev = fp->edev;
	int work_done = 0, rcv_pkts = 0;
	u16 hw_comp_cons, sw_comp_cons;

	hw_comp_cons = le16_to_cpu(*rxq->hw_cons_ptr);
	sw_comp_cons = qed_chain_get_cons_idx(&rxq->rx_comp_ring);

	/* Memory barrier to prevent the CPU from doing speculative reads of CQE
	 * / BD in the while-loop before reading hw_comp_cons. If the CQE is
	 * read before it is written by FW, then FW writes CQE and SB, and then
	 * the CPU reads the hw_comp_cons, it will use an old CQE.
	 */
	rmb();

	/* Loop to complete all indicated BDs */
	while ((sw_comp_cons != hw_comp_cons) && (work_done < budget)) {
		rcv_pkts += qede_rx_process_cqe(edev, fp, rxq);
		qed_chain_recycle_consumed(&rxq->rx_comp_ring);
		sw_comp_cons = qed_chain_get_cons_idx(&rxq->rx_comp_ring);
		work_done++;
	}

	rxq->rcv_pkts += rcv_pkts;

	/* Allocate replacement buffers */
	while (rxq->num_rx_buffers - rxq->filled_buffers)
		if (qede_alloc_rx_buffer(rxq, false))
			break;

	/* Update producers */
	qede_update_rx_prod(edev, rxq);

	return work_done;
}

static bool qede_poll_is_more_work(struct qede_fastpath *fp)
{
	qed_sb_update_sb_idx(fp->sb_info);

	/* *_has_*_work() reads the status block, thus we need to ensure that
	 * status block indices have been actually read (qed_sb_update_sb_idx)
	 * prior to this check (*_has_*_work) so that we won't write the
	 * "newer" value of the status block to HW (if there was a DMA right
	 * after qede_has_rx_work and if there is no rmb, the memory reading
	 * (qed_sb_update_sb_idx) may be postponed to right before *_ack_sb).
	 * In this case there will never be another interrupt until there is
	 * another update of the status block, while there is still unhandled
	 * work.
	 */
	rmb();

	if (likely(fp->type & QEDE_FASTPATH_RX))
		if (qede_has_rx_work(fp->rxq))
			return true;

	if (fp->type & QEDE_FASTPATH_XDP)
		if (qede_txq_has_work(fp->xdp_tx))
			return true;

	if (likely(fp->type & QEDE_FASTPATH_TX)) {
		int cos;

		for_each_cos_in_txq(fp->edev, cos) {
			if (qede_txq_has_work(&fp->txq[cos]))
				return true;
		}
	}

	return false;
}

/*********************
 * NDO & API related *
 *********************/
int qede_poll(struct napi_struct *napi, int budget)
{
	struct qede_fastpath *fp = container_of(napi, struct qede_fastpath,
						napi);
	struct qede_dev *edev = fp->edev;
	int rx_work_done = 0;

	if (likely(fp->type & QEDE_FASTPATH_TX)) {
		int cos;

		for_each_cos_in_txq(fp->edev, cos) {
			if (qede_txq_has_work(&fp->txq[cos]))
				qede_tx_int(edev, &fp->txq[cos]);
		}
	}

	if ((fp->type & QEDE_FASTPATH_XDP) && qede_txq_has_work(fp->xdp_tx))
		qede_xdp_tx_int(edev, fp->xdp_tx);

	rx_work_done = (likely(fp->type & QEDE_FASTPATH_RX) &&
			qede_has_rx_work(fp->rxq)) ?
			qede_rx_int(fp, budget) : 0;
	if (rx_work_done < budget) {
		if (!qede_poll_is_more_work(fp)) {
			napi_complete_done(napi, rx_work_done);

			/* Update and reenable interrupts */
			qed_sb_ack(fp->sb_info, IGU_INT_ENABLE, 1);
		} else {
			rx_work_done = budget;
		}
	}

	if (fp->xdp_xmit) {
		u16 xdp_prod = qed_chain_get_prod_idx(&fp->xdp_tx->tx_pbl);

		fp->xdp_xmit = 0;
		fp->xdp_tx->tx_db.data.bd_prod = cpu_to_le16(xdp_prod);
		qede_update_tx_producer(fp->xdp_tx);
	}

	return rx_work_done;
}

irqreturn_t qede_msix_fp_int(int irq, void *fp_cookie)
{
	struct qede_fastpath *fp = fp_cookie;

	qed_sb_ack(fp->sb_info, IGU_INT_DISABLE, 0 /*do not update*/);

	napi_schedule_irqoff(&fp->napi);
	return IRQ_HANDLED;
}

/* Main transmit function */
netdev_tx_t qede_start_xmit(struct sk_buff *skb, struct net_device *ndev)
{
	struct qede_dev *edev = netdev_priv(ndev);
	struct netdev_queue *netdev_txq;
	struct qede_tx_queue *txq;
	struct eth_tx_1st_bd *first_bd;
	struct eth_tx_2nd_bd *second_bd = NULL;
	struct eth_tx_3rd_bd *third_bd = NULL;
	struct eth_tx_bd *tx_data_bd = NULL;
	u16 txq_index, val = 0;
	u8 nbd = 0;
	dma_addr_t mapping;
	int rc, frag_idx = 0, ipv6_ext = 0;
	u8 xmit_type;
	u16 idx;
	u16 hlen;
	bool data_split = false;

	/* Get tx-queue context and netdev index */
	txq_index = skb_get_queue_mapping(skb);
	WARN_ON(txq_index >= QEDE_TSS_COUNT(edev) * edev->dev_info.num_tc);
	txq = QEDE_NDEV_TXQ_ID_TO_TXQ(edev, txq_index);
	netdev_txq = netdev_get_tx_queue(ndev, txq_index);

	WARN_ON(qed_chain_get_elem_left(&txq->tx_pbl) < (MAX_SKB_FRAGS + 1));

	xmit_type = qede_xmit_type(skb, &ipv6_ext);

#if ((MAX_SKB_FRAGS + 2) > ETH_TX_MAX_BDS_PER_NON_LSO_PACKET)
	if (qede_pkt_req_lin(skb, xmit_type)) {
		if (skb_linearize(skb)) {
			txq->tx_mem_alloc_err++;

			dev_kfree_skb_any(skb);
			return NETDEV_TX_OK;
		}
	}
#endif

	/* Fill the entry in the SW ring and the BDs in the FW ring */
	idx = txq->sw_tx_prod;
	txq->sw_tx_ring.skbs[idx].skb = skb;
	first_bd = (struct eth_tx_1st_bd *)
		   qed_chain_produce(&txq->tx_pbl);
	memset(first_bd, 0, sizeof(*first_bd));
	first_bd->data.bd_flags.bitfields =
		1 << ETH_TX_1ST_BD_FLAGS_START_BD_SHIFT;

	if (unlikely(skb_shinfo(skb)->tx_flags & SKBTX_HW_TSTAMP))
		qede_ptp_tx_ts(edev, skb);

	/* Map skb linear data for DMA and set in the first BD */
	mapping = dma_map_single(txq->dev, skb->data,
				 skb_headlen(skb), DMA_TO_DEVICE);
	if (unlikely(dma_mapping_error(txq->dev, mapping))) {
		DP_NOTICE(edev, "SKB mapping failed\n");
		qede_free_failed_tx_pkt(txq, first_bd, 0, false);
		qede_update_tx_producer(txq);
		return NETDEV_TX_OK;
	}
	nbd++;
	BD_SET_UNMAP_ADDR_LEN(first_bd, mapping, skb_headlen(skb));

	/* In case there is IPv6 with extension headers or LSO we need 2nd and
	 * 3rd BDs.
	 */
	if (unlikely((xmit_type & XMIT_LSO) | ipv6_ext)) {
		second_bd = (struct eth_tx_2nd_bd *)
			qed_chain_produce(&txq->tx_pbl);
		memset(second_bd, 0, sizeof(*second_bd));

		nbd++;
		third_bd = (struct eth_tx_3rd_bd *)
			qed_chain_produce(&txq->tx_pbl);
		memset(third_bd, 0, sizeof(*third_bd));

		nbd++;
		/* We need to fill in additional data in second_bd... */
		tx_data_bd = (struct eth_tx_bd *)second_bd;
	}

	if (skb_vlan_tag_present(skb)) {
		first_bd->data.vlan = cpu_to_le16(skb_vlan_tag_get(skb));
		first_bd->data.bd_flags.bitfields |=
			1 << ETH_TX_1ST_BD_FLAGS_VLAN_INSERTION_SHIFT;
	}

	/* Fill the parsing flags & params according to the requested offload */
	if (xmit_type & XMIT_L4_CSUM) {
		/* We don't re-calculate IP checksum as it is already done by
		 * the upper stack
		 */
		first_bd->data.bd_flags.bitfields |=
			1 << ETH_TX_1ST_BD_FLAGS_L4_CSUM_SHIFT;

		if (xmit_type & XMIT_ENC) {
			first_bd->data.bd_flags.bitfields |=
				1 << ETH_TX_1ST_BD_FLAGS_IP_CSUM_SHIFT;

			val |= (1 << ETH_TX_DATA_1ST_BD_TUNN_FLAG_SHIFT);
		}

		/* Legacy FW had flipped behavior in regard to this bit -
		 * I.e., needed to set to prevent FW from touching encapsulated
		 * packets when it didn't need to.
		 */
		if (unlikely(txq->is_legacy))
			val ^= (1 << ETH_TX_DATA_1ST_BD_TUNN_FLAG_SHIFT);

		/* If the packet is IPv6 with extension header, indicate that
		 * to FW and pass few params, since the device cracker doesn't
		 * support parsing IPv6 with extension header/s.
		 */
		if (unlikely(ipv6_ext))
			qede_set_params_for_ipv6_ext(skb, second_bd, third_bd);
	}

	if (xmit_type & XMIT_LSO) {
		first_bd->data.bd_flags.bitfields |=
			(1 << ETH_TX_1ST_BD_FLAGS_LSO_SHIFT);
		third_bd->data.lso_mss =
			cpu_to_le16(skb_shinfo(skb)->gso_size);

		if (unlikely(xmit_type & XMIT_ENC)) {
			first_bd->data.bd_flags.bitfields |=
				1 << ETH_TX_1ST_BD_FLAGS_TUNN_IP_CSUM_SHIFT;

			if (xmit_type & XMIT_ENC_GSO_L4_CSUM) {
				u8 tmp = ETH_TX_1ST_BD_FLAGS_TUNN_L4_CSUM_SHIFT;

				first_bd->data.bd_flags.bitfields |= 1 << tmp;
			}
			hlen = qede_get_skb_hlen(skb, true);
		} else {
			first_bd->data.bd_flags.bitfields |=
				1 << ETH_TX_1ST_BD_FLAGS_IP_CSUM_SHIFT;
			hlen = qede_get_skb_hlen(skb, false);
		}

		/* @@@TBD - if will not be removed need to check */
		third_bd->data.bitfields |=
			cpu_to_le16(1 << ETH_TX_DATA_3RD_BD_HDR_NBD_SHIFT);

		/* Make life easier for FW guys who can't deal with header and
		 * data on same BD. If we need to split, use the second bd...
		 */
		if (unlikely(skb_headlen(skb) > hlen)) {
			DP_VERBOSE(edev, NETIF_MSG_TX_QUEUED,
				   "TSO split header size is %d (%x:%x)\n",
				   first_bd->nbytes, first_bd->addr.hi,
				   first_bd->addr.lo);

			mapping = HILO_U64(le32_to_cpu(first_bd->addr.hi),
					   le32_to_cpu(first_bd->addr.lo)) +
					   hlen;

			BD_SET_UNMAP_ADDR_LEN(tx_data_bd, mapping,
					      le16_to_cpu(first_bd->nbytes) -
					      hlen);

			/* this marks the BD as one that has no
			 * individual mapping
			 */
			txq->sw_tx_ring.skbs[idx].flags |= QEDE_TSO_SPLIT_BD;

			first_bd->nbytes = cpu_to_le16(hlen);

			tx_data_bd = (struct eth_tx_bd *)third_bd;
			data_split = true;
		}
	} else {
		val |= ((skb->len & ETH_TX_DATA_1ST_BD_PKT_LEN_MASK) <<
			 ETH_TX_DATA_1ST_BD_PKT_LEN_SHIFT);
	}

	first_bd->data.bitfields = cpu_to_le16(val);

	/* Handle fragmented skb */
	/* special handle for frags inside 2nd and 3rd bds.. */
	while (tx_data_bd && frag_idx < skb_shinfo(skb)->nr_frags) {
		rc = map_frag_to_bd(txq,
				    &skb_shinfo(skb)->frags[frag_idx],
				    tx_data_bd);
		if (rc) {
			qede_free_failed_tx_pkt(txq, first_bd, nbd, data_split);
			qede_update_tx_producer(txq);
			return NETDEV_TX_OK;
		}

		if (tx_data_bd == (struct eth_tx_bd *)second_bd)
			tx_data_bd = (struct eth_tx_bd *)third_bd;
		else
			tx_data_bd = NULL;

		frag_idx++;
	}

	/* map last frags into 4th, 5th .... */
	for (; frag_idx < skb_shinfo(skb)->nr_frags; frag_idx++, nbd++) {
		tx_data_bd = (struct eth_tx_bd *)
			     qed_chain_produce(&txq->tx_pbl);

		memset(tx_data_bd, 0, sizeof(*tx_data_bd));

		rc = map_frag_to_bd(txq,
				    &skb_shinfo(skb)->frags[frag_idx],
				    tx_data_bd);
		if (rc) {
			qede_free_failed_tx_pkt(txq, first_bd, nbd, data_split);
			qede_update_tx_producer(txq);
			return NETDEV_TX_OK;
		}
	}

	/* update the first BD with the actual num BDs */
	first_bd->data.nbds = nbd;

	netdev_tx_sent_queue(netdev_txq, skb->len);

	skb_tx_timestamp(skb);

	/* Advance packet producer only before sending the packet since mapping
	 * of pages may fail.
	 */
	txq->sw_tx_prod = (txq->sw_tx_prod + 1) % txq->num_tx_buffers;

	/* 'next page' entries are counted in the producer value */
	txq->tx_db.data.bd_prod =
		cpu_to_le16(qed_chain_get_prod_idx(&txq->tx_pbl));

	if (!netdev_xmit_more() || netif_xmit_stopped(netdev_txq))
		qede_update_tx_producer(txq);

	if (unlikely(qed_chain_get_elem_left(&txq->tx_pbl)
		      < (MAX_SKB_FRAGS + 1))) {
		if (netdev_xmit_more())
			qede_update_tx_producer(txq);

		netif_tx_stop_queue(netdev_txq);
		txq->stopped_cnt++;
		DP_VERBOSE(edev, NETIF_MSG_TX_QUEUED,
			   "Stop queue was called\n");
		/* paired memory barrier is in qede_tx_int(), we have to keep
		 * ordering of set_bit() in netif_tx_stop_queue() and read of
		 * fp->bd_tx_cons
		 */
		smp_mb();

		if ((qed_chain_get_elem_left(&txq->tx_pbl) >=
		     (MAX_SKB_FRAGS + 1)) &&
		    (edev->state == QEDE_STATE_OPEN)) {
			netif_tx_wake_queue(netdev_txq);
			DP_VERBOSE(edev, NETIF_MSG_TX_QUEUED,
				   "Wake queue was called\n");
		}
	}

	return NETDEV_TX_OK;
}

u16 qede_select_queue(struct net_device *dev, struct sk_buff *skb,
<<<<<<< HEAD
		      struct net_device *sb_dev,
		      select_queue_fallback_t fallback)
=======
		      struct net_device *sb_dev)
>>>>>>> f7688b48
{
	struct qede_dev *edev = netdev_priv(dev);
	int total_txq;

	total_txq = QEDE_TSS_COUNT(edev) * edev->dev_info.num_tc;

	return QEDE_TSS_COUNT(edev) ?
<<<<<<< HEAD
		fallback(dev, skb, NULL) % total_txq :  0;
=======
		netdev_pick_tx(dev, skb, NULL) % total_txq :  0;
>>>>>>> f7688b48
}

/* 8B udp header + 8B base tunnel header + 32B option length */
#define QEDE_MAX_TUN_HDR_LEN 48

netdev_features_t qede_features_check(struct sk_buff *skb,
				      struct net_device *dev,
				      netdev_features_t features)
{
	if (skb->encapsulation) {
		u8 l4_proto = 0;

		switch (vlan_get_protocol(skb)) {
		case htons(ETH_P_IP):
			l4_proto = ip_hdr(skb)->protocol;
			break;
		case htons(ETH_P_IPV6):
			l4_proto = ipv6_hdr(skb)->nexthdr;
			break;
		default:
			return features;
		}

		/* Disable offloads for geneve tunnels, as HW can't parse
		 * the geneve header which has option length greater than 32b
		 * and disable offloads for the ports which are not offloaded.
		 */
		if (l4_proto == IPPROTO_UDP) {
			struct qede_dev *edev = netdev_priv(dev);
			u16 hdrlen, vxln_port, gnv_port;

			hdrlen = QEDE_MAX_TUN_HDR_LEN;
			vxln_port = edev->vxlan_dst_port;
			gnv_port = edev->geneve_dst_port;

			if ((skb_inner_mac_header(skb) -
			     skb_transport_header(skb)) > hdrlen ||
			     (ntohs(udp_hdr(skb)->dest) != vxln_port &&
			      ntohs(udp_hdr(skb)->dest) != gnv_port))
				return features & ~(NETIF_F_CSUM_MASK |
						    NETIF_F_GSO_MASK);
		}
	}

	return features;
}<|MERGE_RESOLUTION|>--- conflicted
+++ resolved
@@ -1687,12 +1687,7 @@
 }
 
 u16 qede_select_queue(struct net_device *dev, struct sk_buff *skb,
-<<<<<<< HEAD
-		      struct net_device *sb_dev,
-		      select_queue_fallback_t fallback)
-=======
 		      struct net_device *sb_dev)
->>>>>>> f7688b48
 {
 	struct qede_dev *edev = netdev_priv(dev);
 	int total_txq;
@@ -1700,11 +1695,7 @@
 	total_txq = QEDE_TSS_COUNT(edev) * edev->dev_info.num_tc;
 
 	return QEDE_TSS_COUNT(edev) ?
-<<<<<<< HEAD
-		fallback(dev, skb, NULL) % total_txq :  0;
-=======
 		netdev_pick_tx(dev, skb, NULL) % total_txq :  0;
->>>>>>> f7688b48
 }
 
 /* 8B udp header + 8B base tunnel header + 32B option length */
