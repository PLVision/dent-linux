/*
 *  PowerPC version
 *    Copyright (C) 1995-1996 Gary Thomas (gdt@linuxppc.org)
 *
 *  Derived from "arch/i386/mm/fault.c"
 *    Copyright (C) 1991, 1992, 1993, 1994  Linus Torvalds
 *
 *  Modified by Cort Dougan and Paul Mackerras.
 *
 *  Modified for PPC64 by Dave Engebretsen (engebret@ibm.com)
 *
 *  This program is free software; you can redistribute it and/or
 *  modify it under the terms of the GNU General Public License
 *  as published by the Free Software Foundation; either version
 *  2 of the License, or (at your option) any later version.
 */

#include <linux/signal.h>
#include <linux/sched.h>
#include <linux/sched/task_stack.h>
#include <linux/kernel.h>
#include <linux/errno.h>
#include <linux/string.h>
#include <linux/types.h>
#include <linux/pagemap.h>
#include <linux/ptrace.h>
#include <linux/mman.h>
#include <linux/mm.h>
#include <linux/interrupt.h>
#include <linux/highmem.h>
#include <linux/extable.h>
#include <linux/kprobes.h>
#include <linux/kdebug.h>
#include <linux/perf_event.h>
#include <linux/ratelimit.h>
#include <linux/context_tracking.h>
#include <linux/hugetlb.h>
#include <linux/uaccess.h>

#include <asm/firmware.h>
#include <asm/page.h>
#include <asm/pgtable.h>
#include <asm/mmu.h>
#include <asm/mmu_context.h>
#include <asm/siginfo.h>
#include <asm/debug.h>

static inline bool notify_page_fault(struct pt_regs *regs)
{
	bool ret = false;

#ifdef CONFIG_KPROBES
	/* kprobe_running() needs smp_processor_id() */
	if (!user_mode(regs)) {
		preempt_disable();
		if (kprobe_running() && kprobe_fault_handler(regs, 11))
			ret = true;
		preempt_enable();
	}
#endif /* CONFIG_KPROBES */

	if (unlikely(debugger_fault_handler(regs)))
		ret = true;

	return ret;
}

/*
 * Check whether the instruction inst is a store using
 * an update addressing form which will update r1.
 */
static bool store_updates_sp(unsigned int inst)
{
	/* check for 1 in the rA field */
	if (((inst >> 16) & 0x1f) != 1)
		return false;
	/* check major opcode */
	switch (inst >> 26) {
	case OP_STWU:
	case OP_STBU:
	case OP_STHU:
	case OP_STFSU:
	case OP_STFDU:
		return true;
	case OP_STD:	/* std or stdu */
		return (inst & 3) == 1;
	case OP_31:
		/* check minor opcode */
		switch ((inst >> 1) & 0x3ff) {
		case OP_31_XOP_STDUX:
		case OP_31_XOP_STWUX:
		case OP_31_XOP_STBUX:
		case OP_31_XOP_STHUX:
		case OP_31_XOP_STFSUX:
		case OP_31_XOP_STFDUX:
			return true;
		}
	}
	return false;
}
/*
 * do_page_fault error handling helpers
 */

static int
__bad_area_nosemaphore(struct pt_regs *regs, unsigned long address, int si_code)
{
	/*
	 * If we are in kernel mode, bail out with a SEGV, this will
	 * be caught by the assembly which will restore the non-volatile
	 * registers before calling bad_page_fault()
	 */
	if (!user_mode(regs))
		return SIGSEGV;

	_exception(SIGSEGV, regs, si_code, address);

	return 0;
}

static noinline int bad_area_nosemaphore(struct pt_regs *regs, unsigned long address)
{
	return __bad_area_nosemaphore(regs, address, SEGV_MAPERR);
}

static int __bad_area(struct pt_regs *regs, unsigned long address, int si_code)
{
	struct mm_struct *mm = current->mm;

	/*
	 * Something tried to access memory that isn't in our memory map..
	 * Fix it, but check if it's kernel or user first..
	 */
	up_read(&mm->mmap_sem);

	return __bad_area_nosemaphore(regs, address, si_code);
}

static noinline int bad_area(struct pt_regs *regs, unsigned long address)
{
	return __bad_area(regs, address, SEGV_MAPERR);
}

static int bad_key_fault_exception(struct pt_regs *regs, unsigned long address,
				    int pkey)
{
	/*
	 * If we are in kernel mode, bail out with a SEGV, this will
	 * be caught by the assembly which will restore the non-volatile
	 * registers before calling bad_page_fault()
	 */
	if (!user_mode(regs))
		return SIGSEGV;

	_exception_pkey(regs, address, pkey);

	return 0;
}

static noinline int bad_access(struct pt_regs *regs, unsigned long address)
{
	return __bad_area(regs, address, SEGV_ACCERR);
}

static int do_sigbus(struct pt_regs *regs, unsigned long address,
		     vm_fault_t fault)
{
	if (!user_mode(regs))
		return SIGBUS;

	current->thread.trap_nr = BUS_ADRERR;
#ifdef CONFIG_MEMORY_FAILURE
	if (fault & (VM_FAULT_HWPOISON|VM_FAULT_HWPOISON_LARGE)) {
		unsigned int lsb = 0; /* shutup gcc */

		pr_err("MCE: Killing %s:%d due to hardware memory corruption fault at %lx\n",
			current->comm, current->pid, address);

		if (fault & VM_FAULT_HWPOISON_LARGE)
			lsb = hstate_index_to_shift(VM_FAULT_GET_HINDEX(fault));
		if (fault & VM_FAULT_HWPOISON)
			lsb = PAGE_SHIFT;

		force_sig_mceerr(BUS_MCEERR_AR, (void __user *)address, lsb,
				 current);
		return 0;
	}

#endif
	force_sig_fault(SIGBUS, BUS_ADRERR, (void __user *)address, current);
	return 0;
}

static int mm_fault_error(struct pt_regs *regs, unsigned long addr,
				vm_fault_t fault)
{
	/*
	 * Kernel page fault interrupted by SIGKILL. We have no reason to
	 * continue processing.
	 */
	if (fatal_signal_pending(current) && !user_mode(regs))
		return SIGKILL;

	/* Out of memory */
	if (fault & VM_FAULT_OOM) {
		/*
		 * We ran out of memory, or some other thing happened to us that
		 * made us unable to handle the page fault gracefully.
		 */
		if (!user_mode(regs))
			return SIGSEGV;
		pagefault_out_of_memory();
	} else {
		if (fault & (VM_FAULT_SIGBUS|VM_FAULT_HWPOISON|
			     VM_FAULT_HWPOISON_LARGE))
			return do_sigbus(regs, addr, fault);
		else if (fault & VM_FAULT_SIGSEGV)
			return bad_area_nosemaphore(regs, addr);
		else
			BUG();
	}
	return 0;
}

/* Is this a bad kernel fault ? */
static bool bad_kernel_fault(bool is_exec, unsigned long error_code,
			     unsigned long address)
{
	/* NX faults set DSISR_PROTFAULT on the 8xx, DSISR_NOEXEC_OR_G on others */
	if (is_exec && (error_code & (DSISR_NOEXEC_OR_G | DSISR_KEYFAULT |
				      DSISR_PROTFAULT))) {
		printk_ratelimited(KERN_CRIT "kernel tried to execute"
				   " exec-protected page (%lx) -"
				   "exploit attempt? (uid: %d)\n",
				   address, from_kuid(&init_user_ns,
						      current_uid()));
	}
	return is_exec || (address >= TASK_SIZE);
}

static bool bad_stack_expansion(struct pt_regs *regs, unsigned long address,
				struct vm_area_struct *vma, unsigned int flags,
				bool *must_retry)
{
	/*
	 * N.B. The POWER/Open ABI allows programs to access up to
	 * 288 bytes below the stack pointer.
	 * The kernel signal delivery code writes up to about 1.5kB
	 * below the stack pointer (r1) before decrementing it.
	 * The exec code can write slightly over 640kB to the stack
	 * before setting the user r1.  Thus we allow the stack to
	 * expand to 1MB without further checks.
	 */
	if (address + 0x100000 < vma->vm_end) {
		unsigned int __user *nip = (unsigned int __user *)regs->nip;
		/* get user regs even if this fault is in kernel mode */
		struct pt_regs *uregs = current->thread.regs;
		if (uregs == NULL)
			return true;

		/*
		 * A user-mode access to an address a long way below
		 * the stack pointer is only valid if the instruction
		 * is one which would update the stack pointer to the
		 * address accessed if the instruction completed,
		 * i.e. either stwu rs,n(r1) or stwux rs,r1,rb
		 * (or the byte, halfword, float or double forms).
		 *
		 * If we don't check this then any write to the area
		 * between the last mapped region and the stack will
		 * expand the stack rather than segfaulting.
		 */
		if (address + 2048 >= uregs->gpr[1])
			return false;

		if ((flags & FAULT_FLAG_WRITE) && (flags & FAULT_FLAG_USER) &&
		    access_ok(VERIFY_READ, nip, sizeof(*nip))) {
			unsigned int inst;
			int res;

			pagefault_disable();
			res = __get_user_inatomic(inst, nip);
			pagefault_enable();
			if (!res)
				return !store_updates_sp(inst);
			*must_retry = true;
		}
		return true;
	}
	return false;
}

static bool access_error(bool is_write, bool is_exec,
			 struct vm_area_struct *vma)
{
	/*
	 * Allow execution from readable areas if the MMU does not
	 * provide separate controls over reading and executing.
	 *
	 * Note: That code used to not be enabled for 4xx/BookE.
	 * It is now as I/D cache coherency for these is done at
	 * set_pte_at() time and I see no reason why the test
	 * below wouldn't be valid on those processors. This -may-
	 * break programs compiled with a really old ABI though.
	 */
	if (is_exec) {
		return !(vma->vm_flags & VM_EXEC) &&
			(cpu_has_feature(CPU_FTR_NOEXECUTE) ||
			 !(vma->vm_flags & (VM_READ | VM_WRITE)));
	}

	if (is_write) {
		if (unlikely(!(vma->vm_flags & VM_WRITE)))
			return true;
		return false;
	}

	if (unlikely(!(vma->vm_flags & (VM_READ | VM_EXEC | VM_WRITE))))
		return true;
	/*
	 * We should ideally do the vma pkey access check here. But in the
	 * fault path, handle_mm_fault() also does the same check. To avoid
	 * these multiple checks, we skip it here and handle access error due
	 * to pkeys later.
	 */
	return false;
}

#ifdef CONFIG_PPC_SMLPAR
static inline void cmo_account_page_fault(void)
{
	if (firmware_has_feature(FW_FEATURE_CMO)) {
		u32 page_ins;

		preempt_disable();
		page_ins = be32_to_cpu(get_lppaca()->page_ins);
		page_ins += 1 << PAGE_FACTOR;
		get_lppaca()->page_ins = cpu_to_be32(page_ins);
		preempt_enable();
	}
}
#else
static inline void cmo_account_page_fault(void) { }
#endif /* CONFIG_PPC_SMLPAR */

#ifdef CONFIG_PPC_BOOK3S
static void sanity_check_fault(bool is_write, bool is_user,
			       unsigned long error_code, unsigned long address)
{
	/*
	 * Userspace trying to access kernel address, we get PROTFAULT for that.
	 */
	if (is_user && address >= TASK_SIZE) {
		pr_crit_ratelimited("%s[%d]: User access of kernel address (%lx) - exploit attempt? (uid: %d)\n",
				   current->comm, current->pid, address,
				   from_kuid(&init_user_ns, current_uid()));
		return;
	}

	/*
	 * For hash translation mode, we should never get a
	 * PROTFAULT. Any update to pte to reduce access will result in us
	 * removing the hash page table entry, thus resulting in a DSISR_NOHPTE
	 * fault instead of DSISR_PROTFAULT.
	 *
	 * A pte update to relax the access will not result in a hash page table
	 * entry invalidate and hence can result in DSISR_PROTFAULT.
	 * ptep_set_access_flags() doesn't do a hpte flush. This is why we have
	 * the special !is_write in the below conditional.
	 *
	 * For platforms that doesn't supports coherent icache and do support
	 * per page noexec bit, we do setup things such that we do the
	 * sync between D/I cache via fault. But that is handled via low level
	 * hash fault code (hash_page_do_lazy_icache()) and we should not reach
	 * here in such case.
	 *
	 * For wrong access that can result in PROTFAULT, the above vma->vm_flags
	 * check should handle those and hence we should fall to the bad_area
	 * handling correctly.
	 *
	 * For embedded with per page exec support that doesn't support coherent
	 * icache we do get PROTFAULT and we handle that D/I cache sync in
	 * set_pte_at while taking the noexec/prot fault. Hence this is WARN_ON
	 * is conditional for server MMU.
	 *
	 * For radix, we can get prot fault for autonuma case, because radix
	 * page table will have them marked noaccess for user.
	 */
	if (radix_enabled() || is_write)
		return;

	WARN_ON_ONCE(error_code & DSISR_PROTFAULT);
}
#else
static void sanity_check_fault(bool is_write, bool is_user,
			       unsigned long error_code, unsigned long address) { }
#endif /* CONFIG_PPC_BOOK3S */

/*
 * Define the correct "is_write" bit in error_code based
 * on the processor family
 */
#if (defined(CONFIG_4xx) || defined(CONFIG_BOOKE))
#define page_fault_is_write(__err)	((__err) & ESR_DST)
#define page_fault_is_bad(__err)	(0)
#else
#define page_fault_is_write(__err)	((__err) & DSISR_ISSTORE)
#if defined(CONFIG_PPC_8xx)
#define page_fault_is_bad(__err)	((__err) & DSISR_NOEXEC_OR_G)
#elif defined(CONFIG_PPC64)
#define page_fault_is_bad(__err)	((__err) & DSISR_BAD_FAULT_64S)
#else
#define page_fault_is_bad(__err)	((__err) & DSISR_BAD_FAULT_32S)
#endif
#endif

/*
 * For 600- and 800-family processors, the error_code parameter is DSISR
 * for a data fault, SRR1 for an instruction fault. For 400-family processors
 * the error_code parameter is ESR for a data fault, 0 for an instruction
 * fault.
 * For 64-bit processors, the error_code parameter is
 *  - DSISR for a non-SLB data access fault,
 *  - SRR1 & 0x08000000 for a non-SLB instruction access fault
 *  - 0 any SLB fault.
 *
 * The return value is 0 if the fault was handled, or the signal
 * number if this is a kernel fault that can't be handled here.
 */
static int __do_page_fault(struct pt_regs *regs, unsigned long address,
			   unsigned long error_code)
{
	struct vm_area_struct * vma;
	struct mm_struct *mm = current->mm;
	unsigned int flags = FAULT_FLAG_ALLOW_RETRY | FAULT_FLAG_KILLABLE;
 	int is_exec = TRAP(regs) == 0x400;
	int is_user = user_mode(regs);
	int is_write = page_fault_is_write(error_code);
	vm_fault_t fault, major = 0;
	bool must_retry = false;

	if (notify_page_fault(regs))
		return 0;

	if (unlikely(page_fault_is_bad(error_code))) {
		if (is_user) {
			_exception(SIGBUS, regs, BUS_OBJERR, address);
			return 0;
		}
		return SIGBUS;
	}

	/* Additional sanity check(s) */
	sanity_check_fault(is_write, is_user, error_code, address);

	/*
	 * The kernel should never take an execute fault nor should it
	 * take a page fault to a kernel address.
	 */
	if (unlikely(!is_user && bad_kernel_fault(is_exec, error_code, address)))
		return SIGSEGV;

	/*
	 * If we're in an interrupt, have no user context or are running
	 * in a region with pagefaults disabled then we must not take the fault
	 */
	if (unlikely(faulthandler_disabled() || !mm)) {
		if (is_user)
			printk_ratelimited(KERN_ERR "Page fault in user mode"
					   " with faulthandler_disabled()=%d"
					   " mm=%p\n",
					   faulthandler_disabled(), mm);
		return bad_area_nosemaphore(regs, address);
	}

	/* We restore the interrupt state now */
	if (!arch_irq_disabled_regs(regs))
		local_irq_enable();

	perf_sw_event(PERF_COUNT_SW_PAGE_FAULTS, 1, regs, address);

	if (error_code & DSISR_KEYFAULT)
		return bad_key_fault_exception(regs, address,
					       get_mm_addr_key(mm, address));

	/*
	 * We want to do this outside mmap_sem, because reading code around nip
	 * can result in fault, which will cause a deadlock when called with
	 * mmap_sem held
	 */
	if (is_user)
		flags |= FAULT_FLAG_USER;
	if (is_write)
		flags |= FAULT_FLAG_WRITE;
	if (is_exec)
		flags |= FAULT_FLAG_INSTRUCTION;

	/* When running in the kernel we expect faults to occur only to
	 * addresses in user space.  All other faults represent errors in the
	 * kernel and should generate an OOPS.  Unfortunately, in the case of an
	 * erroneous fault occurring in a code path which already holds mmap_sem
	 * we will deadlock attempting to validate the fault against the
	 * address space.  Luckily the kernel only validly references user
	 * space from well defined areas of code, which are listed in the
	 * exceptions table.
	 *
	 * As the vast majority of faults will be valid we will only perform
	 * the source reference check when there is a possibility of a deadlock.
	 * Attempt to lock the address space, if we cannot we then validate the
	 * source.  If this is invalid we can skip the address space check,
	 * thus avoiding the deadlock.
	 */
	if (unlikely(!down_read_trylock(&mm->mmap_sem))) {
		if (!is_user && !search_exception_tables(regs->nip))
			return bad_area_nosemaphore(regs, address);

retry:
		down_read(&mm->mmap_sem);
	} else {
		/*
		 * The above down_read_trylock() might have succeeded in
		 * which case we'll have missed the might_sleep() from
		 * down_read():
		 */
		might_sleep();
	}

	vma = find_vma(mm, address);
	if (unlikely(!vma))
		return bad_area(regs, address);
	if (likely(vma->vm_start <= address))
		goto good_area;
	if (unlikely(!(vma->vm_flags & VM_GROWSDOWN)))
		return bad_area(regs, address);

	/* The stack is being expanded, check if it's valid */
	if (unlikely(bad_stack_expansion(regs, address, vma, flags,
					 &must_retry))) {
		if (!must_retry)
			return bad_area(regs, address);

		up_read(&mm->mmap_sem);
		if (fault_in_pages_readable((const char __user *)regs->nip,
					    sizeof(unsigned int)))
			return bad_area_nosemaphore(regs, address);
		goto retry;
	}

	/* Try to expand it */
	if (unlikely(expand_stack(vma, address)))
		return bad_area(regs, address);

good_area:
	if (unlikely(access_error(is_write, is_exec, vma)))
		return bad_access(regs, address);

	/*
	 * If for any reason at all we couldn't handle the fault,
	 * make sure we exit gracefully rather than endlessly redo
	 * the fault.
	 */
	fault = handle_mm_fault(vma, address, flags);

#ifdef CONFIG_PPC_MEM_KEYS
	/*
	 * we skipped checking for access error due to key earlier.
	 * Check that using handle_mm_fault error return.
	 */
	if (unlikely(fault & VM_FAULT_SIGSEGV) &&
		!arch_vma_access_permitted(vma, is_write, is_exec, 0)) {

		int pkey = vma_pkey(vma);

		up_read(&mm->mmap_sem);
		return bad_key_fault_exception(regs, address, pkey);
	}
#endif /* CONFIG_PPC_MEM_KEYS */

	major |= fault & VM_FAULT_MAJOR;

	/*
	 * Handle the retry right now, the mmap_sem has been released in that
	 * case.
	 */
	if (unlikely(fault & VM_FAULT_RETRY)) {
		/* We retry only once */
		if (flags & FAULT_FLAG_ALLOW_RETRY) {
			/*
			 * Clear FAULT_FLAG_ALLOW_RETRY to avoid any risk
			 * of starvation.
			 */
			flags &= ~FAULT_FLAG_ALLOW_RETRY;
			flags |= FAULT_FLAG_TRIED;
			if (!fatal_signal_pending(current))
				goto retry;
		}

		/*
		 * User mode? Just return to handle the fatal exception otherwise
		 * return to bad_page_fault
		 */
		return is_user ? 0 : SIGBUS;
	}

	up_read(&current->mm->mmap_sem);

	if (unlikely(fault & VM_FAULT_ERROR))
		return mm_fault_error(regs, address, fault);

	/*
	 * Major/minor page fault accounting.
	 */
	if (major) {
		current->maj_flt++;
		perf_sw_event(PERF_COUNT_SW_PAGE_FAULTS_MAJ, 1, regs, address);
		cmo_account_page_fault();
	} else {
		current->min_flt++;
		perf_sw_event(PERF_COUNT_SW_PAGE_FAULTS_MIN, 1, regs, address);
	}
	return 0;
}
NOKPROBE_SYMBOL(__do_page_fault);

int do_page_fault(struct pt_regs *regs, unsigned long address,
		  unsigned long error_code)
{
	enum ctx_state prev_state = exception_enter();
	int rc = __do_page_fault(regs, address, error_code);
	exception_exit(prev_state);
	return rc;
}
NOKPROBE_SYMBOL(do_page_fault);

/*
 * bad_page_fault is called when we have a bad access from the kernel.
 * It is called from the DSI and ISI handlers in head.S and from some
 * of the procedures in traps.c.
 */
void bad_page_fault(struct pt_regs *regs, unsigned long address, int sig)
{
	const struct exception_table_entry *entry;

	/* Are we prepared to handle this fault?  */
	if ((entry = search_exception_tables(regs->nip)) != NULL) {
		regs->nip = extable_fixup(entry);
		return;
	}

	/* kernel has accessed a bad area */

	switch (TRAP(regs)) {
	case 0x300:
	case 0x380:
<<<<<<< HEAD
	case 0xe00:
		printk(KERN_ALERT "Unable to handle kernel paging request for "
			"data at address 0x%08lx\n", regs->dar);
=======
		pr_alert("BUG: %s at 0x%08lx\n",
			 regs->dar < PAGE_SIZE ? "Kernel NULL pointer dereference" :
			 "Unable to handle kernel data access", regs->dar);
>>>>>>> 12526b0d
		break;
	case 0x400:
	case 0x480:
		pr_alert("BUG: Unable to handle kernel instruction fetch%s",
			 regs->nip < PAGE_SIZE ? " (NULL pointer?)\n" : "\n");
		break;
	case 0x600:
		pr_alert("BUG: Unable to handle kernel unaligned access at 0x%08lx\n",
			 regs->dar);
		break;
	default:
		pr_alert("BUG: Unable to handle unknown paging fault at 0x%08lx\n",
			 regs->dar);
		break;
	}
	printk(KERN_ALERT "Faulting instruction address: 0x%08lx\n",
		regs->nip);

	if (task_stack_end_corrupted(current))
		printk(KERN_ALERT "Thread overran stack, or stack corrupted\n");

	die("Kernel access of bad area", regs, sig);
}<|MERGE_RESOLUTION|>--- conflicted
+++ resolved
@@ -652,15 +652,10 @@
 	switch (TRAP(regs)) {
 	case 0x300:
 	case 0x380:
-<<<<<<< HEAD
 	case 0xe00:
-		printk(KERN_ALERT "Unable to handle kernel paging request for "
-			"data at address 0x%08lx\n", regs->dar);
-=======
 		pr_alert("BUG: %s at 0x%08lx\n",
 			 regs->dar < PAGE_SIZE ? "Kernel NULL pointer dereference" :
 			 "Unable to handle kernel data access", regs->dar);
->>>>>>> 12526b0d
 		break;
 	case 0x400:
 	case 0x480:
