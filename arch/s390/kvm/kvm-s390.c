--- conflicted
+++ resolved
@@ -469,13 +469,6 @@
 	/* Register floating interrupt controller interface. */
 	rc = kvm_register_device_ops(&kvm_flic_ops, KVM_DEV_TYPE_FLIC);
 	if (rc) {
-<<<<<<< HEAD
-		pr_err("Failed to register FLIC rc=%d\n", rc);
-		goto out_debug_unreg;
-	}
-	return 0;
-
-=======
 		pr_err("A FLIC registration call failed with rc=%d\n", rc);
 		goto out_debug_unreg;
 	}
@@ -488,7 +481,6 @@
 
 out_gib_destroy:
 	kvm_s390_gib_destroy();
->>>>>>> f7688b48
 out_debug_unreg:
 	debug_unregister(kvm_s390_dbf);
 	return rc;
