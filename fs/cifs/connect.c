--- conflicted
+++ resolved
@@ -162,40 +162,6 @@
 	mutex_unlock(&server->srv_mutex);
 }
 
-<<<<<<< HEAD
-/**
- * Mark all sessions and tcons for reconnect.
- *
- * @server needs to be previously set to CifsNeedReconnect.
- */
-static void cifs_mark_tcp_ses_conns_for_reconnect(struct TCP_Server_Info *server)
-{
-	struct cifs_ses *ses;
-	struct cifs_tcon *tcon;
-	struct mid_q_entry *mid, *nmid;
-	struct list_head retry_list;
-	struct TCP_Server_Info *pserver;
-
-	server->maxBuf = 0;
-	server->max_read = 0;
-
-	cifs_dbg(FYI, "Mark tcp session as need reconnect\n");
-	trace_smb3_reconnect(server->CurrentMid, server->conn_id, server->hostname);
-	/*
-	 * before reconnecting the tcp session, mark the smb session (uid) and the tid bad so they
-	 * are not used until reconnected.
-	 */
-	cifs_dbg(FYI, "%s: marking sessions and tcons for reconnect\n", __func__);
-
-	/* If server is a channel, select the primary channel */
-	pserver = CIFS_SERVER_IS_CHAN(server) ? server->primary_server : server;
-
-	spin_lock(&cifs_tcp_ses_lock);
-	list_for_each_entry(ses, &pserver->smb_ses_list, smb_ses_list) {
-		ses->need_reconnect = true;
-		list_for_each_entry(tcon, &ses->tcon_list, tcon_list)
-			tcon->need_reconnect = true;
-=======
 /*
  * Mark all sessions and tcons for reconnect.
  *
@@ -241,7 +207,6 @@
 			tcon->need_reconnect = true;
 			tcon->tidStatus = CifsNeedReconnect;
 		}
->>>>>>> 754e0b0e
 		if (ses->tcon_ipc)
 			ses->tcon_ipc->need_reconnect = true;
 
@@ -306,45 +271,6 @@
 		mutex_unlock(&server->srv_mutex);
 	}
 }
-<<<<<<< HEAD
-
-static bool cifs_tcp_ses_needs_reconnect(struct TCP_Server_Info *server, int num_targets)
-{
-	spin_lock(&GlobalMid_Lock);
-	server->nr_targets = num_targets;
-	if (server->tcpStatus == CifsExiting) {
-		/* the demux thread will exit normally next time through the loop */
-		spin_unlock(&GlobalMid_Lock);
-		wake_up(&server->response_q);
-		return false;
-	}
-	server->tcpStatus = CifsNeedReconnect;
-	spin_unlock(&GlobalMid_Lock);
-	return true;
-}
-
-/*
- * cifs tcp session reconnection
- *
- * mark tcp session as reconnecting so temporarily locked
- * mark all smb sessions as reconnecting for tcp session
- * reconnect tcp session
- * wake up waiters on reconnection? - (not needed currently)
- */
-static int __cifs_reconnect(struct TCP_Server_Info *server)
-{
-	int rc = 0;
-
-	if (!cifs_tcp_ses_needs_reconnect(server, 1))
-		return 0;
-
-	cifs_mark_tcp_ses_conns_for_reconnect(server);
-
-	do {
-		try_to_freeze();
-		mutex_lock(&server->srv_mutex);
-
-=======
 
 static bool cifs_tcp_ses_needs_reconnect(struct TCP_Server_Info *server, int num_targets)
 {
@@ -395,7 +321,6 @@
 		try_to_freeze();
 		mutex_lock(&server->srv_mutex);
 
->>>>>>> 754e0b0e
 		if (!cifs_swn_set_server_dstaddr(server)) {
 			/* resolve the hostname again to make sure that IP address is up-to-date */
 			rc = reconn_set_ipaddr_from_hostname(server);
@@ -423,15 +348,10 @@
 		}
 	} while (server->tcpStatus == CifsNeedReconnect);
 
-<<<<<<< HEAD
-	if (server->tcpStatus == CifsNeedNegotiate)
-		mod_delayed_work(cifsiod_wq, &server->echo, 0);
-=======
 	spin_lock(&cifs_tcp_ses_lock);
 	if (server->tcpStatus == CifsNeedNegotiate)
 		mod_delayed_work(cifsiod_wq, &server->echo, 0);
 	spin_unlock(&cifs_tcp_ses_lock);
->>>>>>> 754e0b0e
 
 	wake_up(&server->response_q);
 	return rc;
@@ -493,13 +413,9 @@
 	return rc;
 }
 
-<<<<<<< HEAD
-static int reconnect_dfs_server(struct TCP_Server_Info *server)
-=======
 static int
 reconnect_dfs_server(struct TCP_Server_Info *server,
 		     bool mark_smb_session)
->>>>>>> 754e0b0e
 {
 	int rc = 0;
 	const char *refpath = server->current_fullpath + 1;
@@ -523,13 +439,9 @@
 	if (!cifs_tcp_ses_needs_reconnect(server, num_targets))
 		return 0;
 
-<<<<<<< HEAD
-	cifs_mark_tcp_ses_conns_for_reconnect(server);
-=======
 	cifs_mark_tcp_ses_conns_for_reconnect(server, mark_smb_session);
 
 	cifs_abort_connection(server);
->>>>>>> 754e0b0e
 
 	do {
 		try_to_freeze();
@@ -550,14 +462,6 @@
 		 */
 		atomic_inc(&tcpSesReconnectCount);
 		set_credits(server, 1);
-<<<<<<< HEAD
-		spin_lock(&GlobalMid_Lock);
-		if (server->tcpStatus != CifsExiting)
-			server->tcpStatus = CifsNeedNegotiate;
-		spin_unlock(&GlobalMid_Lock);
-		cifs_swn_reset_server_dstaddr(server);
-		mutex_unlock(&server->srv_mutex);
-=======
 		spin_lock(&cifs_tcp_ses_lock);
 		if (server->tcpStatus != CifsExiting)
 			server->tcpStatus = CifsNeedNegotiate;
@@ -565,7 +469,6 @@
 		cifs_swn_reset_server_dstaddr(server);
 		mutex_unlock(&server->srv_mutex);
 		mod_delayed_work(cifsiod_wq, &server->reconnect, 0);
->>>>>>> 754e0b0e
 	} while (server->tcpStatus == CifsNeedReconnect);
 
 	if (target_hint)
@@ -574,10 +477,7 @@
 	dfs_cache_free_tgts(&tl);
 
 	/* Need to set up echo worker again once connection has been established */
-<<<<<<< HEAD
-=======
 	spin_lock(&cifs_tcp_ses_lock);
->>>>>>> 754e0b0e
 	if (server->tcpStatus == CifsNeedNegotiate)
 		mod_delayed_work(cifsiod_wq, &server->echo, 0);
 
@@ -587,28 +487,12 @@
 	return rc;
 }
 
-<<<<<<< HEAD
-int cifs_reconnect(struct TCP_Server_Info *server)
-=======
 int cifs_reconnect(struct TCP_Server_Info *server, bool mark_smb_session)
->>>>>>> 754e0b0e
 {
 	/* If tcp session is not an dfs connection, then reconnect to last target server */
 	spin_lock(&cifs_tcp_ses_lock);
 	if (!server->is_dfs_conn || !server->origin_fullpath || !server->leaf_fullpath) {
 		spin_unlock(&cifs_tcp_ses_lock);
-<<<<<<< HEAD
-		return __cifs_reconnect(server);
-	}
-	spin_unlock(&cifs_tcp_ses_lock);
-
-	return reconnect_dfs_server(server);
-}
-#else
-int cifs_reconnect(struct TCP_Server_Info *server)
-{
-	return __cifs_reconnect(server);
-=======
 		return __cifs_reconnect(server, mark_smb_session);
 	}
 	spin_unlock(&cifs_tcp_ses_lock);
@@ -619,7 +503,6 @@
 int cifs_reconnect(struct TCP_Server_Info *server, bool mark_smb_session)
 {
 	return __cifs_reconnect(server, mark_smb_session);
->>>>>>> 754e0b0e
 }
 #endif
 
@@ -1570,13 +1453,6 @@
 	spin_unlock(&cifs_tcp_ses_lock);
 
 	cifs_crypto_secmech_release(server);
-<<<<<<< HEAD
-
-	/* fscache server cookies are based on primary channel only */
-	if (!CIFS_SERVER_IS_CHAN(server))
-		cifs_fscache_release_client_cookie(server);
-=======
->>>>>>> 754e0b0e
 
 	kfree(server->session_key.response);
 	server->session_key.response = NULL;
@@ -1739,17 +1615,6 @@
 	list_add(&tcp_ses->tcp_ses_list, &cifs_tcp_ses_list);
 	spin_unlock(&cifs_tcp_ses_lock);
 
-<<<<<<< HEAD
-	/* fscache server cookies are based on primary channel only */
-	if (!CIFS_SERVER_IS_CHAN(tcp_ses))
-		cifs_fscache_get_client_cookie(tcp_ses);
-#ifdef CONFIG_CIFS_FSCACHE
-	else
-		tcp_ses->fscache = tcp_ses->primary_server->fscache;
-#endif /* CONFIG_CIFS_FSCACHE */
-
-=======
->>>>>>> 754e0b0e
 	/* queue echo request delayed work */
 	queue_delayed_work(cifsiod_wq, &tcp_ses->echo, tcp_ses->echo_interval);
 
@@ -1970,29 +1835,15 @@
 
 	spin_lock(&ses->chan_lock);
 	chan_count = ses->chan_count;
-<<<<<<< HEAD
-	spin_unlock(&ses->chan_lock);
-=======
->>>>>>> 754e0b0e
 
 	/* close any extra channels */
 	if (chan_count > 1) {
 		int i;
 
 		for (i = 1; i < chan_count; i++) {
-<<<<<<< HEAD
-			/*
-			 * note: for now, we're okay accessing ses->chans
-			 * without chan_lock. But when chans can go away, we'll
-			 * need to introduce ref counting to make sure that chan
-			 * is not freed from under us.
-			 */
-			cifs_put_tcp_session(ses->chans[i].server, 0);
-=======
 			spin_unlock(&ses->chan_lock);
 			cifs_put_tcp_session(ses->chans[i].server, 0);
 			spin_lock(&ses->chan_lock);
->>>>>>> 754e0b0e
 			ses->chans[i].server = NULL;
 		}
 	}
@@ -2191,13 +2042,6 @@
 		cifs_dbg(FYI, "Existing smb sess found (status=%d)\n",
 			 ses->status);
 
-<<<<<<< HEAD
-		mutex_lock(&ses->session_mutex);
-		if (ses->need_reconnect) {
-			cifs_dbg(FYI, "Session needs reconnect\n");
-
-			rc = cifs_negotiate_protocol(xid, ses);
-=======
 		spin_lock(&ses->chan_lock);
 		if (cifs_chan_needs_reconnect(ses, server)) {
 			spin_unlock(&ses->chan_lock);
@@ -2205,7 +2049,6 @@
 
 			mutex_lock(&ses->session_mutex);
 			rc = cifs_negotiate_protocol(xid, ses, server);
->>>>>>> 754e0b0e
 			if (rc) {
 				mutex_unlock(&ses->session_mutex);
 				/* problem -- put our ses reference */
@@ -2214,11 +2057,7 @@
 				return ERR_PTR(rc);
 			}
 
-<<<<<<< HEAD
-			rc = cifs_setup_session(xid, ses,
-=======
 			rc = cifs_setup_session(xid, ses, server,
->>>>>>> 754e0b0e
 						ctx->local_nls);
 			if (rc) {
 				mutex_unlock(&ses->session_mutex);
@@ -2287,10 +2126,7 @@
 	ses->chans[0].server = server;
 	ses->chan_count = 1;
 	ses->chan_max = ctx->multichannel ? ctx->max_channels:1;
-<<<<<<< HEAD
-=======
 	ses->chans_need_reconnect = 1;
->>>>>>> 754e0b0e
 	spin_unlock(&ses->chan_lock);
 
 	mutex_lock(&ses->session_mutex);
@@ -3265,14 +3101,6 @@
 		 * for just this mount.
 		 */
 		reset_cifs_unix_caps(xid, tcon, cifs_sb, ctx);
-<<<<<<< HEAD
-		if ((tcon->ses->server->tcpStatus == CifsNeedReconnect) &&
-		    (le64_to_cpu(tcon->fsUnixInfo.Capability) &
-		     CIFS_UNIX_TRANSPORT_ENCRYPTION_MANDATORY_CAP)) {
-			rc = -EACCES;
-			goto out;
-		}
-=======
 		spin_lock(&cifs_tcp_ses_lock);
 		if ((tcon->ses->server->tcpStatus == CifsNeedReconnect) &&
 		    (le64_to_cpu(tcon->fsUnixInfo.Capability) &
@@ -3282,7 +3110,6 @@
 			goto out;
 		}
 		spin_unlock(&cifs_tcp_ses_lock);
->>>>>>> 754e0b0e
 	} else
 		tcon->unix_ext = 0; /* server does not support them */
 
@@ -3317,12 +3144,8 @@
 	 * Inside cifs_fscache_get_super_cookie it checks
 	 * that we do not get super cookie twice.
 	 */
-<<<<<<< HEAD
-	cifs_fscache_get_super_cookie(tcon);
-=======
 	if (cifs_sb->mnt_cifs_flags & CIFS_MOUNT_FSCACHE)
 		cifs_fscache_get_super_cookie(tcon);
->>>>>>> 754e0b0e
 
 out:
 	mnt_ctx->server = server;
@@ -3649,7 +3472,6 @@
 	struct dfs_info3_param ref = {};
 	struct cifs_sb_info *cifs_sb = mnt_ctx->cifs_sb;
 	char *oldmnt = cifs_sb->ctx->mount_options;
-<<<<<<< HEAD
 
 	rc = dfs_cache_get_tgt_referral(ref_path, tit, &ref);
 	if (rc)
@@ -3659,17 +3481,6 @@
 	if (rc)
 		goto out;
 
-=======
-
-	rc = dfs_cache_get_tgt_referral(ref_path, tit, &ref);
-	if (rc)
-		goto out;
-
-	rc = expand_dfs_referral(mnt_ctx, full_path, &ref);
-	if (rc)
-		goto out;
-
->>>>>>> 754e0b0e
 	/* Connect to new target only if we were redirected (e.g. mount options changed) */
 	if (oldmnt != cifs_sb->ctx->mount_options) {
 		mount_put_conns(mnt_ctx);
@@ -4605,11 +4416,7 @@
 	 */
 	if (rc && server->current_fullpath != server->origin_fullpath) {
 		server->current_fullpath = server->origin_fullpath;
-<<<<<<< HEAD
-		cifs_ses_mark_for_reconnect(tcon->ses);
-=======
 		cifs_reconnect(tcon->ses->server, true);
->>>>>>> 754e0b0e
 	}
 
 	dfs_cache_free_tgts(tl);
@@ -4627,11 +4434,6 @@
 	char *tree;
 	struct dfs_info3_param ref = {0};
 
-<<<<<<< HEAD
-	tree = kzalloc(MAX_TREE_SIZE, GFP_KERNEL);
-	if (!tree)
-		return -ENOMEM;
-=======
 	/* only send once per connect */
 	spin_lock(&cifs_tcp_ses_lock);
 	if (tcon->ses->status != CifsGood ||
@@ -4648,7 +4450,6 @@
 		rc = -ENOMEM;
 		goto out;
 	}
->>>>>>> 754e0b0e
 
 	if (tcon->ipc) {
 		scnprintf(tree, MAX_TREE_SIZE, "\\\\%s\\IPC$", server->hostname);
@@ -4680,8 +4481,6 @@
 	kfree(tree);
 	cifs_put_tcp_super(sb);
 
-<<<<<<< HEAD
-=======
 	if (rc) {
 		spin_lock(&cifs_tcp_ses_lock);
 		if (tcon->tidStatus == CifsInTcon)
@@ -4695,7 +4494,6 @@
 		tcon->need_reconnect = false;
 	}
 
->>>>>>> 754e0b0e
 	return rc;
 }
 #else
