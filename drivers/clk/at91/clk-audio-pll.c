// SPDX-License-Identifier: GPL-2.0-or-later
/*
 *  Copyright (C) 2016 Atmel Corporation,
 *		       Songjun Wu <songjun.wu@atmel.com>,
 *                     Nicolas Ferre <nicolas.ferre@atmel.com>
 *  Copyright (C) 2017 Free Electrons,
 *		       Quentin Schulz <quentin.schulz@free-electrons.com>
 *
 * The Sama5d2 SoC has two audio PLLs (PMC and PAD) that shares the same parent
 * (FRAC). FRAC can output between 620 and 700MHz and only multiply the rate of
 * its own parent. PMC and PAD can then divide the FRAC rate to best match the
 * asked rate.
 *
 * Traits of FRAC clock:
 * enable - clk_enable writes nd, fracr parameters and enables PLL
 * rate - rate is adjustable.
 *        clk->rate = parent->rate * ((nd + 1) + (fracr / 2^22))
 * parent - fixed parent.  No clk_set_parent support
 *
 * Traits of PMC clock:
 * enable - clk_enable writes qdpmc, and enables PMC output
 * rate - rate is adjustable.
 *        clk->rate = parent->rate / (qdpmc + 1)
 * parent - fixed parent.  No clk_set_parent support
 *
 * Traits of PAD clock:
 * enable - clk_enable writes divisors and enables PAD output
 * rate - rate is adjustable.
 *        clk->rate = parent->rate / (qdaudio * div))
 * parent - fixed parent.  No clk_set_parent support
 */

#include <linux/clk.h>
#include <linux/clk-provider.h>
#include <linux/clk/at91_pmc.h>
#include <linux/of.h>
#include <linux/mfd/syscon.h>
#include <linux/regmap.h>
#include <linux/slab.h>

#include "pmc.h"

#define AUDIO_PLL_DIV_FRAC	BIT(22)
#define AUDIO_PLL_ND_MAX	(AT91_PMC_AUDIO_PLL_ND_MASK >> \
					AT91_PMC_AUDIO_PLL_ND_OFFSET)

#define AUDIO_PLL_QDPAD(qd, div)	((AT91_PMC_AUDIO_PLL_QDPAD_EXTDIV(qd) & \
					  AT91_PMC_AUDIO_PLL_QDPAD_EXTDIV_MASK) | \
					 (AT91_PMC_AUDIO_PLL_QDPAD_DIV(div) & \
					  AT91_PMC_AUDIO_PLL_QDPAD_DIV_MASK))

#define AUDIO_PLL_QDPMC_MAX		(AT91_PMC_AUDIO_PLL_QDPMC_MASK >> \
						AT91_PMC_AUDIO_PLL_QDPMC_OFFSET)

#define AUDIO_PLL_FOUT_MIN	620000000UL
#define AUDIO_PLL_FOUT_MAX	700000000UL

struct clk_audio_frac {
	struct clk_hw hw;
	struct regmap *regmap;
	u32 fracr;
	u8 nd;
};

struct clk_audio_pad {
	struct clk_hw hw;
	struct regmap *regmap;
	u8 qdaudio;
	u8 div;
};

struct clk_audio_pmc {
	struct clk_hw hw;
	struct regmap *regmap;
	u8 qdpmc;
};

#define to_clk_audio_frac(hw) container_of(hw, struct clk_audio_frac, hw)
#define to_clk_audio_pad(hw) container_of(hw, struct clk_audio_pad, hw)
#define to_clk_audio_pmc(hw) container_of(hw, struct clk_audio_pmc, hw)

static int clk_audio_pll_frac_enable(struct clk_hw *hw)
{
	struct clk_audio_frac *frac = to_clk_audio_frac(hw);

	regmap_update_bits(frac->regmap, AT91_PMC_AUDIO_PLL0,
			   AT91_PMC_AUDIO_PLL_RESETN, 0);
	regmap_update_bits(frac->regmap, AT91_PMC_AUDIO_PLL0,
			   AT91_PMC_AUDIO_PLL_RESETN,
			   AT91_PMC_AUDIO_PLL_RESETN);
	regmap_update_bits(frac->regmap, AT91_PMC_AUDIO_PLL1,
			   AT91_PMC_AUDIO_PLL_FRACR_MASK, frac->fracr);

	/*
	 * reset and enable have to be done in 2 separated writes
	 * for AT91_PMC_AUDIO_PLL0
	 */
	regmap_update_bits(frac->regmap, AT91_PMC_AUDIO_PLL0,
			   AT91_PMC_AUDIO_PLL_PLLEN |
			   AT91_PMC_AUDIO_PLL_ND_MASK,
			   AT91_PMC_AUDIO_PLL_PLLEN |
			   AT91_PMC_AUDIO_PLL_ND(frac->nd));

	return 0;
}

static int clk_audio_pll_pad_enable(struct clk_hw *hw)
{
	struct clk_audio_pad *apad_ck = to_clk_audio_pad(hw);

	regmap_update_bits(apad_ck->regmap, AT91_PMC_AUDIO_PLL1,
			   AT91_PMC_AUDIO_PLL_QDPAD_MASK,
			   AUDIO_PLL_QDPAD(apad_ck->qdaudio, apad_ck->div));
	regmap_update_bits(apad_ck->regmap, AT91_PMC_AUDIO_PLL0,
			   AT91_PMC_AUDIO_PLL_PADEN, AT91_PMC_AUDIO_PLL_PADEN);

	return 0;
}

static int clk_audio_pll_pmc_enable(struct clk_hw *hw)
{
	struct clk_audio_pmc *apmc_ck = to_clk_audio_pmc(hw);

	regmap_update_bits(apmc_ck->regmap, AT91_PMC_AUDIO_PLL0,
			   AT91_PMC_AUDIO_PLL_PMCEN |
			   AT91_PMC_AUDIO_PLL_QDPMC_MASK,
			   AT91_PMC_AUDIO_PLL_PMCEN |
			   AT91_PMC_AUDIO_PLL_QDPMC(apmc_ck->qdpmc));
	return 0;
}

static void clk_audio_pll_frac_disable(struct clk_hw *hw)
{
	struct clk_audio_frac *frac = to_clk_audio_frac(hw);

	regmap_update_bits(frac->regmap, AT91_PMC_AUDIO_PLL0,
			   AT91_PMC_AUDIO_PLL_PLLEN, 0);
	/* do it in 2 separated writes */
	regmap_update_bits(frac->regmap, AT91_PMC_AUDIO_PLL0,
			   AT91_PMC_AUDIO_PLL_RESETN, 0);
}

static void clk_audio_pll_pad_disable(struct clk_hw *hw)
{
	struct clk_audio_pad *apad_ck = to_clk_audio_pad(hw);

	regmap_update_bits(apad_ck->regmap, AT91_PMC_AUDIO_PLL0,
			   AT91_PMC_AUDIO_PLL_PADEN, 0);
}

static void clk_audio_pll_pmc_disable(struct clk_hw *hw)
{
	struct clk_audio_pmc *apmc_ck = to_clk_audio_pmc(hw);

	regmap_update_bits(apmc_ck->regmap, AT91_PMC_AUDIO_PLL0,
			   AT91_PMC_AUDIO_PLL_PMCEN, 0);
}

static unsigned long clk_audio_pll_fout(unsigned long parent_rate,
					unsigned long nd, unsigned long fracr)
{
	unsigned long long fr = (unsigned long long)parent_rate * fracr;

	pr_debug("A PLL: %s, fr = %llu\n", __func__, fr);

	fr = DIV_ROUND_CLOSEST_ULL(fr, AUDIO_PLL_DIV_FRAC);

	pr_debug("A PLL: %s, fr = %llu\n", __func__, fr);

	return parent_rate * (nd + 1) + fr;
}

static unsigned long clk_audio_pll_frac_recalc_rate(struct clk_hw *hw,
						    unsigned long parent_rate)
{
	struct clk_audio_frac *frac = to_clk_audio_frac(hw);
	unsigned long fout;

	fout = clk_audio_pll_fout(parent_rate, frac->nd, frac->fracr);

	pr_debug("A PLL: %s, fout = %lu (nd = %u, fracr = %lu)\n", __func__,
		 fout, frac->nd, (unsigned long)frac->fracr);

	return fout;
}

static unsigned long clk_audio_pll_pad_recalc_rate(struct clk_hw *hw,
						   unsigned long parent_rate)
{
	struct clk_audio_pad *apad_ck = to_clk_audio_pad(hw);
	unsigned long apad_rate = 0;

	if (apad_ck->qdaudio && apad_ck->div)
		apad_rate = parent_rate / (apad_ck->qdaudio * apad_ck->div);

	pr_debug("A PLL/PAD: %s, apad_rate = %lu (div = %u, qdaudio = %u)\n",
		 __func__, apad_rate, apad_ck->div, apad_ck->qdaudio);

	return apad_rate;
}

static unsigned long clk_audio_pll_pmc_recalc_rate(struct clk_hw *hw,
						   unsigned long parent_rate)
{
	struct clk_audio_pmc *apmc_ck = to_clk_audio_pmc(hw);
	unsigned long apmc_rate = 0;

	apmc_rate = parent_rate / (apmc_ck->qdpmc + 1);

	pr_debug("A PLL/PMC: %s, apmc_rate = %lu (qdpmc = %u)\n", __func__,
		 apmc_rate, apmc_ck->qdpmc);

	return apmc_rate;
}

static int clk_audio_pll_frac_compute_frac(unsigned long rate,
					   unsigned long parent_rate,
					   unsigned long *nd,
					   unsigned long *fracr)
{
	unsigned long long tmp, rem;

	if (!rate)
		return -EINVAL;

	tmp = rate;
	rem = do_div(tmp, parent_rate);
	if (!tmp || tmp >= AUDIO_PLL_ND_MAX)
		return -EINVAL;

	*nd = tmp - 1;

	tmp = rem * AUDIO_PLL_DIV_FRAC;
	tmp = DIV_ROUND_CLOSEST_ULL(tmp, parent_rate);
	if (tmp > AT91_PMC_AUDIO_PLL_FRACR_MASK)
		return -EINVAL;

	/* we can cast here as we verified the bounds just above */
	*fracr = (unsigned long)tmp;

	return 0;
}

static int clk_audio_pll_frac_determine_rate(struct clk_hw *hw,
					     struct clk_rate_request *req)
{
	unsigned long fracr, nd;
	int ret;

	pr_debug("A PLL: %s, rate = %lu (parent_rate = %lu)\n", __func__,
		 req->rate, req->best_parent_rate);

	req->rate = clamp(req->rate, AUDIO_PLL_FOUT_MIN, AUDIO_PLL_FOUT_MAX);

	req->min_rate = max(req->min_rate, AUDIO_PLL_FOUT_MIN);
	req->max_rate = min(req->max_rate, AUDIO_PLL_FOUT_MAX);

	ret = clk_audio_pll_frac_compute_frac(req->rate, req->best_parent_rate,
					      &nd, &fracr);
	if (ret)
		return ret;

	req->rate = clk_audio_pll_fout(req->best_parent_rate, nd, fracr);

	req->best_parent_hw = clk_hw_get_parent(hw);

	pr_debug("A PLL: %s, best_rate = %lu (nd = %lu, fracr = %lu)\n",
		 __func__, req->rate, nd, fracr);

	return 0;
}

static long clk_audio_pll_pad_round_rate(struct clk_hw *hw, unsigned long rate,
					 unsigned long *parent_rate)
{
	struct clk_hw *pclk = clk_hw_get_parent(hw);
	long best_rate = -EINVAL;
	unsigned long best_parent_rate;
	unsigned long tmp_qd;
	u32 div;
	long tmp_rate;
	int tmp_diff;
	int best_diff = -1;

	pr_debug("A PLL/PAD: %s, rate = %lu (parent_rate = %lu)\n", __func__,
		 rate, *parent_rate);

	/*
	 * Rate divisor is actually made of two different divisors, multiplied
	 * between themselves before dividing the rate.
	 * tmp_qd goes from 1 to 31 and div is either 2 or 3.
	 * In order to avoid testing twice the rate divisor (e.g. divisor 12 can
	 * be found with (tmp_qd, div) = (2, 6) or (3, 4)), we remove any loop
	 * for a rate divisor when div is 2 and tmp_qd is a multiple of 3.
	 * We cannot inverse it (condition div is 3 and tmp_qd is even) or we
	 * would miss some rate divisor that aren't reachable with div being 2
	 * (e.g. rate divisor 90 is made with div = 3 and tmp_qd = 30, thus
	 * tmp_qd is even so we skip it because we think div 2 could make this
	 * rate divisor which isn't possible since tmp_qd has to be <= 31).
	 */
	for (tmp_qd = 1; tmp_qd < AT91_PMC_AUDIO_PLL_QDPAD_EXTDIV_MAX; tmp_qd++)
		for (div = 2; div <= 3; div++) {
			if (div == 2 && tmp_qd % 3 == 0)
				continue;

			best_parent_rate = clk_hw_round_rate(pclk,
							rate * tmp_qd * div);
			tmp_rate = best_parent_rate / (div * tmp_qd);
			tmp_diff = abs(rate - tmp_rate);

			if (best_diff < 0 || best_diff > tmp_diff) {
				*parent_rate = best_parent_rate;
				best_rate = tmp_rate;
				best_diff = tmp_diff;
			}
		}

	pr_debug("A PLL/PAD: %s, best_rate = %ld, best_parent_rate = %lu\n",
		 __func__, best_rate, best_parent_rate);

	return best_rate;
}

static long clk_audio_pll_pmc_round_rate(struct clk_hw *hw, unsigned long rate,
					 unsigned long *parent_rate)
{
	struct clk_hw *pclk = clk_hw_get_parent(hw);
	long best_rate = -EINVAL;
	unsigned long best_parent_rate = 0;
	u32 tmp_qd = 0, div;
	long tmp_rate;
	int tmp_diff;
	int best_diff = -1;

	pr_debug("A PLL/PMC: %s, rate = %lu (parent_rate = %lu)\n", __func__,
		 rate, *parent_rate);

	if (!rate)
		return 0;

	best_parent_rate = clk_round_rate(pclk->clk, 1);
	div = max(best_parent_rate / rate, 1UL);
	for (; div <= AUDIO_PLL_QDPMC_MAX; div++) {
		best_parent_rate = clk_round_rate(pclk->clk, rate * div);
		tmp_rate = best_parent_rate / div;
		tmp_diff = abs(rate - tmp_rate);

		if (best_diff < 0 || best_diff > tmp_diff) {
			*parent_rate = best_parent_rate;
			best_rate = tmp_rate;
			best_diff = tmp_diff;
			tmp_qd = div;
			if (!best_diff)
				break;	/* got exact match */
		}
	}

	pr_debug("A PLL/PMC: %s, best_rate = %ld, best_parent_rate = %lu (qd = %d)\n",
		 __func__, best_rate, *parent_rate, tmp_qd - 1);

	return best_rate;
}

static int clk_audio_pll_frac_set_rate(struct clk_hw *hw, unsigned long rate,
				       unsigned long parent_rate)
{
	struct clk_audio_frac *frac = to_clk_audio_frac(hw);
	unsigned long fracr, nd;
	int ret;

	pr_debug("A PLL: %s, rate = %lu (parent_rate = %lu)\n", __func__, rate,
		 parent_rate);

	if (rate < AUDIO_PLL_FOUT_MIN || rate > AUDIO_PLL_FOUT_MAX)
		return -EINVAL;

	ret = clk_audio_pll_frac_compute_frac(rate, parent_rate, &nd, &fracr);
	if (ret)
		return ret;

	frac->nd = nd;
	frac->fracr = fracr;

	return 0;
}

static int clk_audio_pll_pad_set_rate(struct clk_hw *hw, unsigned long rate,
				      unsigned long parent_rate)
{
	struct clk_audio_pad *apad_ck = to_clk_audio_pad(hw);
	u8 tmp_div;

	pr_debug("A PLL/PAD: %s, rate = %lu (parent_rate = %lu)\n", __func__,
		 rate, parent_rate);

	if (!rate)
		return -EINVAL;

	tmp_div = parent_rate / rate;
	if (tmp_div % 3 == 0) {
		apad_ck->qdaudio = tmp_div / 3;
		apad_ck->div = 3;
	} else {
		apad_ck->qdaudio = tmp_div / 2;
		apad_ck->div = 2;
	}

	return 0;
}

static int clk_audio_pll_pmc_set_rate(struct clk_hw *hw, unsigned long rate,
				      unsigned long parent_rate)
{
	struct clk_audio_pmc *apmc_ck = to_clk_audio_pmc(hw);

	if (!rate)
		return -EINVAL;

	pr_debug("A PLL/PMC: %s, rate = %lu (parent_rate = %lu)\n", __func__,
		 rate, parent_rate);

	apmc_ck->qdpmc = parent_rate / rate - 1;

	return 0;
}

static const struct clk_ops audio_pll_frac_ops = {
	.enable = clk_audio_pll_frac_enable,
	.disable = clk_audio_pll_frac_disable,
	.recalc_rate = clk_audio_pll_frac_recalc_rate,
	.determine_rate = clk_audio_pll_frac_determine_rate,
	.set_rate = clk_audio_pll_frac_set_rate,
};

static const struct clk_ops audio_pll_pad_ops = {
	.enable = clk_audio_pll_pad_enable,
	.disable = clk_audio_pll_pad_disable,
	.recalc_rate = clk_audio_pll_pad_recalc_rate,
	.round_rate = clk_audio_pll_pad_round_rate,
	.set_rate = clk_audio_pll_pad_set_rate,
};

static const struct clk_ops audio_pll_pmc_ops = {
	.enable = clk_audio_pll_pmc_enable,
	.disable = clk_audio_pll_pmc_disable,
	.recalc_rate = clk_audio_pll_pmc_recalc_rate,
	.round_rate = clk_audio_pll_pmc_round_rate,
	.set_rate = clk_audio_pll_pmc_set_rate,
};

struct clk_hw * __init
at91_clk_register_audio_pll_frac(struct regmap *regmap, const char *name,
				 const char *parent_name)
{
	struct clk_audio_frac *frac_ck;
	struct clk_init_data init = {};
	int ret;

	frac_ck = kzalloc(sizeof(*frac_ck), GFP_KERNEL);
	if (!frac_ck)
		return ERR_PTR(-ENOMEM);

	init.name = name;
	init.ops = &audio_pll_frac_ops;
	init.parent_names = &parent_name;
	init.num_parents = 1;
	init.flags = CLK_SET_RATE_GATE;

	frac_ck->hw.init = &init;
	frac_ck->regmap = regmap;

	ret = clk_hw_register(NULL, &frac_ck->hw);
	if (ret) {
		kfree(frac_ck);
		return ERR_PTR(ret);
	}

	return &frac_ck->hw;
}

struct clk_hw * __init
at91_clk_register_audio_pll_pad(struct regmap *regmap, const char *name,
				const char *parent_name)
{
	struct clk_audio_pad *apad_ck;
	struct clk_init_data init;
	int ret;

	apad_ck = kzalloc(sizeof(*apad_ck), GFP_KERNEL);
	if (!apad_ck)
		return ERR_PTR(-ENOMEM);

	init.name = name;
	init.ops = &audio_pll_pad_ops;
	init.parent_names = &parent_name;
	init.num_parents = 1;
	init.flags = CLK_SET_RATE_GATE | CLK_SET_PARENT_GATE |
		CLK_SET_RATE_PARENT;

	apad_ck->hw.init = &init;
	apad_ck->regmap = regmap;

	ret = clk_hw_register(NULL, &apad_ck->hw);
	if (ret) {
		kfree(apad_ck);
		return ERR_PTR(ret);
	}

	return &apad_ck->hw;
}

struct clk_hw * __init
at91_clk_register_audio_pll_pmc(struct regmap *regmap, const char *name,
				const char *parent_name)
{
	struct clk_audio_pmc *apmc_ck;
<<<<<<< HEAD
	struct clk_init_data init = {};
=======
	struct clk_init_data init;
	int ret;
>>>>>>> f7688b48

	apmc_ck = kzalloc(sizeof(*apmc_ck), GFP_KERNEL);
	if (!apmc_ck)
		return ERR_PTR(-ENOMEM);

	init.name = name;
	init.ops = &audio_pll_pmc_ops;
	init.parent_names = &parent_name;
	init.num_parents = 1;
	init.flags = CLK_SET_RATE_GATE | CLK_SET_PARENT_GATE |
		CLK_SET_RATE_PARENT;

	apmc_ck->hw.init = &init;
	apmc_ck->regmap = regmap;

	ret = clk_hw_register(NULL, &apmc_ck->hw);
	if (ret) {
		kfree(apmc_ck);
		return ERR_PTR(ret);
	}

	return &apmc_ck->hw;
}<|MERGE_RESOLUTION|>--- conflicted
+++ resolved
@@ -514,12 +514,8 @@
 				const char *parent_name)
 {
 	struct clk_audio_pmc *apmc_ck;
-<<<<<<< HEAD
-	struct clk_init_data init = {};
-=======
 	struct clk_init_data init;
 	int ret;
->>>>>>> f7688b48
 
 	apmc_ck = kzalloc(sizeof(*apmc_ck), GFP_KERNEL);
 	if (!apmc_ck)
