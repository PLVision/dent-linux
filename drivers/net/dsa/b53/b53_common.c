--- conflicted
+++ resolved
@@ -524,8 +524,6 @@
 
 	b53_br_egress_floods(ds, port, true, true);
 
-	b53_br_egress_floods(ds, port, true, true);
-
 	if (dev->ops->irq_enable)
 		ret = dev->ops->irq_enable(dev, port);
 	if (ret)
@@ -1537,11 +1535,7 @@
 	if (ret)
 		return ret;
 
-<<<<<<< HEAD
-	bitmap_zero(free_bins, dev->num_arl_entries);
-=======
 	bitmap_zero(free_bins, dev->num_arl_bins);
->>>>>>> d1988041
 
 	/* Read the bins */
 	for (i = 0; i < dev->num_arl_bins; i++) {
@@ -1567,17 +1561,10 @@
 		return 0;
 	}
 
-<<<<<<< HEAD
-	if (bitmap_weight(free_bins, dev->num_arl_entries) == 0)
-		return -ENOSPC;
-
-	*idx = find_first_bit(free_bins, dev->num_arl_entries);
-=======
 	if (bitmap_weight(free_bins, dev->num_arl_bins) == 0)
 		return -ENOSPC;
 
 	*idx = find_first_bit(free_bins, dev->num_arl_bins);
->>>>>>> d1988041
 
 	return -ENOENT;
 }
@@ -1626,12 +1613,6 @@
 		dev_dbg(dev->dev, "{%pM,%.4d} found, using idx: %d\n",
 			addr, vid, idx);
 		break;
-<<<<<<< HEAD
-	}
-
-	memset(&ent, 0, sizeof(ent));
-	ent.port = port;
-=======
 	}
 
 	/* For multicast address, the port is a bitmask and the validity
@@ -1649,7 +1630,6 @@
 		ent.is_valid = !!(ent.port);
 	}
 
->>>>>>> d1988041
 	ent.vid = vid;
 	ent.is_static = true;
 	ent.is_age = false;
