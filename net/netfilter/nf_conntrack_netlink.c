/* Connection tracking via netlink socket. Allows for user space
 * protocol helpers and general trouble making from userspace.
 *
 * (C) 2001 by Jay Schulist <jschlst@samba.org>
 * (C) 2002-2006 by Harald Welte <laforge@gnumonks.org>
 * (C) 2003 by Patrick Mchardy <kaber@trash.net>
 * (C) 2005-2012 by Pablo Neira Ayuso <pablo@netfilter.org>
 *
 * Initial connection tracking via netlink development funded and
 * generally made possible by Network Robots, Inc. (www.networkrobots.com)
 *
 * Further development of this code funded by Astaro AG (http://www.astaro.com)
 *
 * This software may be used and distributed according to the terms
 * of the GNU General Public License, incorporated herein by reference.
 */

#include <linux/init.h>
#include <linux/module.h>
#include <linux/kernel.h>
#include <linux/rculist.h>
#include <linux/rculist_nulls.h>
#include <linux/types.h>
#include <linux/timer.h>
#include <linux/security.h>
#include <linux/skbuff.h>
#include <linux/errno.h>
#include <linux/netlink.h>
#include <linux/spinlock.h>
#include <linux/interrupt.h>
#include <linux/slab.h>
#include <linux/siphash.h>

#include <linux/netfilter.h>
#include <net/netlink.h>
#include <net/sock.h>
#include <net/netfilter/nf_conntrack.h>
#include <net/netfilter/nf_conntrack_core.h>
#include <net/netfilter/nf_conntrack_expect.h>
#include <net/netfilter/nf_conntrack_helper.h>
#include <net/netfilter/nf_conntrack_seqadj.h>
#include <net/netfilter/nf_conntrack_l4proto.h>
#include <net/netfilter/nf_conntrack_tuple.h>
#include <net/netfilter/nf_conntrack_acct.h>
#include <net/netfilter/nf_conntrack_zones.h>
#include <net/netfilter/nf_conntrack_timestamp.h>
#include <net/netfilter/nf_conntrack_labels.h>
#include <net/netfilter/nf_conntrack_synproxy.h>
#if IS_ENABLED(CONFIG_NF_NAT)
#include <net/netfilter/nf_nat.h>
#include <net/netfilter/nf_nat_helper.h>
#endif

#include <linux/netfilter/nfnetlink.h>
#include <linux/netfilter/nfnetlink_conntrack.h>

#include "nf_internals.h"

MODULE_LICENSE("GPL");

static int ctnetlink_dump_tuples_proto(struct sk_buff *skb,
				const struct nf_conntrack_tuple *tuple,
				const struct nf_conntrack_l4proto *l4proto)
{
	int ret = 0;
	struct nlattr *nest_parms;

	nest_parms = nla_nest_start(skb, CTA_TUPLE_PROTO);
	if (!nest_parms)
		goto nla_put_failure;
	if (nla_put_u8(skb, CTA_PROTO_NUM, tuple->dst.protonum))
		goto nla_put_failure;

	if (likely(l4proto->tuple_to_nlattr))
		ret = l4proto->tuple_to_nlattr(skb, tuple);

	nla_nest_end(skb, nest_parms);

	return ret;

nla_put_failure:
	return -1;
}

static int ipv4_tuple_to_nlattr(struct sk_buff *skb,
				const struct nf_conntrack_tuple *tuple)
{
	if (nla_put_in_addr(skb, CTA_IP_V4_SRC, tuple->src.u3.ip) ||
	    nla_put_in_addr(skb, CTA_IP_V4_DST, tuple->dst.u3.ip))
		return -EMSGSIZE;
	return 0;
}

static int ipv6_tuple_to_nlattr(struct sk_buff *skb,
				const struct nf_conntrack_tuple *tuple)
{
	if (nla_put_in6_addr(skb, CTA_IP_V6_SRC, &tuple->src.u3.in6) ||
	    nla_put_in6_addr(skb, CTA_IP_V6_DST, &tuple->dst.u3.in6))
		return -EMSGSIZE;
	return 0;
}

static int ctnetlink_dump_tuples_ip(struct sk_buff *skb,
				    const struct nf_conntrack_tuple *tuple)
{
	int ret = 0;
	struct nlattr *nest_parms;

	nest_parms = nla_nest_start(skb, CTA_TUPLE_IP);
	if (!nest_parms)
		goto nla_put_failure;

	switch (tuple->src.l3num) {
	case NFPROTO_IPV4:
		ret = ipv4_tuple_to_nlattr(skb, tuple);
		break;
	case NFPROTO_IPV6:
		ret = ipv6_tuple_to_nlattr(skb, tuple);
		break;
	}

	nla_nest_end(skb, nest_parms);

	return ret;

nla_put_failure:
	return -1;
}

static int ctnetlink_dump_tuples(struct sk_buff *skb,
				 const struct nf_conntrack_tuple *tuple)
{
	const struct nf_conntrack_l4proto *l4proto;
	int ret;

	rcu_read_lock();
	ret = ctnetlink_dump_tuples_ip(skb, tuple);

	if (ret >= 0) {
		l4proto = nf_ct_l4proto_find(tuple->dst.protonum);
		ret = ctnetlink_dump_tuples_proto(skb, tuple, l4proto);
	}
	rcu_read_unlock();
	return ret;
}

static int ctnetlink_dump_zone_id(struct sk_buff *skb, int attrtype,
				  const struct nf_conntrack_zone *zone, int dir)
{
	if (zone->id == NF_CT_DEFAULT_ZONE_ID || zone->dir != dir)
		return 0;
	if (nla_put_be16(skb, attrtype, htons(zone->id)))
		goto nla_put_failure;
	return 0;

nla_put_failure:
	return -1;
}

static int ctnetlink_dump_status(struct sk_buff *skb, const struct nf_conn *ct)
{
	if (nla_put_be32(skb, CTA_STATUS, htonl(ct->status)))
		goto nla_put_failure;
	return 0;

nla_put_failure:
	return -1;
}

static int ctnetlink_dump_timeout(struct sk_buff *skb, const struct nf_conn *ct)
{
	long timeout = nf_ct_expires(ct) / HZ;

	if (nla_put_be32(skb, CTA_TIMEOUT, htonl(timeout)))
		goto nla_put_failure;
	return 0;

nla_put_failure:
	return -1;
}

static int ctnetlink_dump_protoinfo(struct sk_buff *skb, struct nf_conn *ct)
{
	const struct nf_conntrack_l4proto *l4proto;
	struct nlattr *nest_proto;
	int ret;

	l4proto = nf_ct_l4proto_find(nf_ct_protonum(ct));
	if (!l4proto->to_nlattr)
		return 0;

	nest_proto = nla_nest_start(skb, CTA_PROTOINFO);
	if (!nest_proto)
		goto nla_put_failure;

	ret = l4proto->to_nlattr(skb, nest_proto, ct);

	nla_nest_end(skb, nest_proto);

	return ret;

nla_put_failure:
	return -1;
}

static int ctnetlink_dump_helpinfo(struct sk_buff *skb,
				   const struct nf_conn *ct)
{
	struct nlattr *nest_helper;
	const struct nf_conn_help *help = nfct_help(ct);
	struct nf_conntrack_helper *helper;

	if (!help)
		return 0;

	helper = rcu_dereference(help->helper);
	if (!helper)
		goto out;

	nest_helper = nla_nest_start(skb, CTA_HELP);
	if (!nest_helper)
		goto nla_put_failure;
	if (nla_put_string(skb, CTA_HELP_NAME, helper->name))
		goto nla_put_failure;

	if (helper->to_nlattr)
		helper->to_nlattr(skb, ct);

	nla_nest_end(skb, nest_helper);
out:
	return 0;

nla_put_failure:
	return -1;
}

static int
dump_counters(struct sk_buff *skb, struct nf_conn_acct *acct,
	      enum ip_conntrack_dir dir, int type)
{
	enum ctattr_type attr = dir ? CTA_COUNTERS_REPLY: CTA_COUNTERS_ORIG;
	struct nf_conn_counter *counter = acct->counter;
	struct nlattr *nest_count;
	u64 pkts, bytes;

	if (type == IPCTNL_MSG_CT_GET_CTRZERO) {
		pkts = atomic64_xchg(&counter[dir].packets, 0);
		bytes = atomic64_xchg(&counter[dir].bytes, 0);
	} else {
		pkts = atomic64_read(&counter[dir].packets);
		bytes = atomic64_read(&counter[dir].bytes);
	}

	nest_count = nla_nest_start(skb, attr);
	if (!nest_count)
		goto nla_put_failure;

	if (nla_put_be64(skb, CTA_COUNTERS_PACKETS, cpu_to_be64(pkts),
			 CTA_COUNTERS_PAD) ||
	    nla_put_be64(skb, CTA_COUNTERS_BYTES, cpu_to_be64(bytes),
			 CTA_COUNTERS_PAD))
		goto nla_put_failure;

	nla_nest_end(skb, nest_count);

	return 0;

nla_put_failure:
	return -1;
}

static int
ctnetlink_dump_acct(struct sk_buff *skb, const struct nf_conn *ct, int type)
{
	struct nf_conn_acct *acct = nf_conn_acct_find(ct);

	if (!acct)
		return 0;

	if (dump_counters(skb, acct, IP_CT_DIR_ORIGINAL, type) < 0)
		return -1;
	if (dump_counters(skb, acct, IP_CT_DIR_REPLY, type) < 0)
		return -1;

	return 0;
}

static int
ctnetlink_dump_timestamp(struct sk_buff *skb, const struct nf_conn *ct)
{
	struct nlattr *nest_count;
	const struct nf_conn_tstamp *tstamp;

	tstamp = nf_conn_tstamp_find(ct);
	if (!tstamp)
		return 0;

	nest_count = nla_nest_start(skb, CTA_TIMESTAMP);
	if (!nest_count)
		goto nla_put_failure;

	if (nla_put_be64(skb, CTA_TIMESTAMP_START, cpu_to_be64(tstamp->start),
			 CTA_TIMESTAMP_PAD) ||
	    (tstamp->stop != 0 && nla_put_be64(skb, CTA_TIMESTAMP_STOP,
					       cpu_to_be64(tstamp->stop),
					       CTA_TIMESTAMP_PAD)))
		goto nla_put_failure;
	nla_nest_end(skb, nest_count);

	return 0;

nla_put_failure:
	return -1;
}

#ifdef CONFIG_NF_CONNTRACK_MARK
static int ctnetlink_dump_mark(struct sk_buff *skb, const struct nf_conn *ct)
{
	if (nla_put_be32(skb, CTA_MARK, htonl(ct->mark)))
		goto nla_put_failure;
	return 0;

nla_put_failure:
	return -1;
}
#else
#define ctnetlink_dump_mark(a, b) (0)
#endif

#ifdef CONFIG_NF_CONNTRACK_SECMARK
static int ctnetlink_dump_secctx(struct sk_buff *skb, const struct nf_conn *ct)
{
	struct nlattr *nest_secctx;
	int len, ret;
	char *secctx;

	ret = security_secid_to_secctx(ct->secmark, &secctx, &len);
	if (ret)
		return 0;

	ret = -1;
	nest_secctx = nla_nest_start(skb, CTA_SECCTX);
	if (!nest_secctx)
		goto nla_put_failure;

	if (nla_put_string(skb, CTA_SECCTX_NAME, secctx))
		goto nla_put_failure;
	nla_nest_end(skb, nest_secctx);

	ret = 0;
nla_put_failure:
	security_release_secctx(secctx, len);
	return ret;
}
#else
#define ctnetlink_dump_secctx(a, b) (0)
#endif

#ifdef CONFIG_NF_CONNTRACK_LABELS
static inline int ctnetlink_label_size(const struct nf_conn *ct)
{
	struct nf_conn_labels *labels = nf_ct_labels_find(ct);

	if (!labels)
		return 0;
	return nla_total_size(sizeof(labels->bits));
}

static int
ctnetlink_dump_labels(struct sk_buff *skb, const struct nf_conn *ct)
{
	struct nf_conn_labels *labels = nf_ct_labels_find(ct);
	unsigned int i;

	if (!labels)
		return 0;

	i = 0;
	do {
		if (labels->bits[i] != 0)
			return nla_put(skb, CTA_LABELS, sizeof(labels->bits),
				       labels->bits);
		i++;
	} while (i < ARRAY_SIZE(labels->bits));

	return 0;
}
#else
#define ctnetlink_dump_labels(a, b) (0)
#define ctnetlink_label_size(a)	(0)
#endif

#define master_tuple(ct) &(ct->master->tuplehash[IP_CT_DIR_ORIGINAL].tuple)

static int ctnetlink_dump_master(struct sk_buff *skb, const struct nf_conn *ct)
{
	struct nlattr *nest_parms;

	if (!(ct->status & IPS_EXPECTED))
		return 0;

	nest_parms = nla_nest_start(skb, CTA_TUPLE_MASTER);
	if (!nest_parms)
		goto nla_put_failure;
	if (ctnetlink_dump_tuples(skb, master_tuple(ct)) < 0)
		goto nla_put_failure;
	nla_nest_end(skb, nest_parms);

	return 0;

nla_put_failure:
	return -1;
}

static int
dump_ct_seq_adj(struct sk_buff *skb, const struct nf_ct_seqadj *seq, int type)
{
	struct nlattr *nest_parms;

	nest_parms = nla_nest_start(skb, type);
	if (!nest_parms)
		goto nla_put_failure;

	if (nla_put_be32(skb, CTA_SEQADJ_CORRECTION_POS,
			 htonl(seq->correction_pos)) ||
	    nla_put_be32(skb, CTA_SEQADJ_OFFSET_BEFORE,
			 htonl(seq->offset_before)) ||
	    nla_put_be32(skb, CTA_SEQADJ_OFFSET_AFTER,
			 htonl(seq->offset_after)))
		goto nla_put_failure;

	nla_nest_end(skb, nest_parms);

	return 0;

nla_put_failure:
	return -1;
}

static int ctnetlink_dump_ct_seq_adj(struct sk_buff *skb, struct nf_conn *ct)
{
	struct nf_conn_seqadj *seqadj = nfct_seqadj(ct);
	struct nf_ct_seqadj *seq;

	if (!(ct->status & IPS_SEQ_ADJUST) || !seqadj)
		return 0;

	spin_lock_bh(&ct->lock);
	seq = &seqadj->seq[IP_CT_DIR_ORIGINAL];
	if (dump_ct_seq_adj(skb, seq, CTA_SEQ_ADJ_ORIG) == -1)
		goto err;

	seq = &seqadj->seq[IP_CT_DIR_REPLY];
	if (dump_ct_seq_adj(skb, seq, CTA_SEQ_ADJ_REPLY) == -1)
		goto err;

	spin_unlock_bh(&ct->lock);
	return 0;
err:
	spin_unlock_bh(&ct->lock);
	return -1;
}

static int ctnetlink_dump_ct_synproxy(struct sk_buff *skb, struct nf_conn *ct)
{
	struct nf_conn_synproxy *synproxy = nfct_synproxy(ct);
	struct nlattr *nest_parms;

	if (!synproxy)
		return 0;

	nest_parms = nla_nest_start(skb, CTA_SYNPROXY);
	if (!nest_parms)
		goto nla_put_failure;

	if (nla_put_be32(skb, CTA_SYNPROXY_ISN, htonl(synproxy->isn)) ||
	    nla_put_be32(skb, CTA_SYNPROXY_ITS, htonl(synproxy->its)) ||
	    nla_put_be32(skb, CTA_SYNPROXY_TSOFF, htonl(synproxy->tsoff)))
		goto nla_put_failure;

	nla_nest_end(skb, nest_parms);

	return 0;

nla_put_failure:
	return -1;
}

static int ctnetlink_dump_id(struct sk_buff *skb, const struct nf_conn *ct)
{
	__be32 id = (__force __be32)nf_ct_get_id(ct);

	if (nla_put_be32(skb, CTA_ID, id))
		goto nla_put_failure;
	return 0;

nla_put_failure:
	return -1;
}

static int ctnetlink_dump_use(struct sk_buff *skb, const struct nf_conn *ct)
{
	if (nla_put_be32(skb, CTA_USE, htonl(atomic_read(&ct->ct_general.use))))
		goto nla_put_failure;
	return 0;

nla_put_failure:
	return -1;
}

/* all these functions access ct->ext. Caller must either hold a reference
 * on ct or prevent its deletion by holding either the bucket spinlock or
 * pcpu dying list lock.
 */
static int ctnetlink_dump_extinfo(struct sk_buff *skb,
				  struct nf_conn *ct, u32 type)
{
	if (ctnetlink_dump_acct(skb, ct, type) < 0 ||
	    ctnetlink_dump_timestamp(skb, ct) < 0 ||
	    ctnetlink_dump_helpinfo(skb, ct) < 0 ||
	    ctnetlink_dump_labels(skb, ct) < 0 ||
	    ctnetlink_dump_ct_seq_adj(skb, ct) < 0 ||
	    ctnetlink_dump_ct_synproxy(skb, ct) < 0)
		return -1;

	return 0;
}

static int ctnetlink_dump_info(struct sk_buff *skb, struct nf_conn *ct)
{
	if (ctnetlink_dump_status(skb, ct) < 0 ||
	    ctnetlink_dump_mark(skb, ct) < 0 ||
	    ctnetlink_dump_secctx(skb, ct) < 0 ||
	    ctnetlink_dump_id(skb, ct) < 0 ||
	    ctnetlink_dump_use(skb, ct) < 0 ||
	    ctnetlink_dump_master(skb, ct) < 0)
		return -1;

	if (!test_bit(IPS_OFFLOAD_BIT, &ct->status) &&
	    (ctnetlink_dump_timeout(skb, ct) < 0 ||
	     ctnetlink_dump_protoinfo(skb, ct) < 0))
		return -1;

	return 0;
}

static int
ctnetlink_fill_info(struct sk_buff *skb, u32 portid, u32 seq, u32 type,
		    struct nf_conn *ct, bool extinfo, unsigned int flags)
{
	const struct nf_conntrack_zone *zone;
	struct nlmsghdr *nlh;
	struct nfgenmsg *nfmsg;
	struct nlattr *nest_parms;
	unsigned int event;

	if (portid)
		flags |= NLM_F_MULTI;
	event = nfnl_msg_type(NFNL_SUBSYS_CTNETLINK, IPCTNL_MSG_CT_NEW);
	nlh = nlmsg_put(skb, portid, seq, event, sizeof(*nfmsg), flags);
	if (nlh == NULL)
		goto nlmsg_failure;

	nfmsg = nlmsg_data(nlh);
	nfmsg->nfgen_family = nf_ct_l3num(ct);
	nfmsg->version      = NFNETLINK_V0;
	nfmsg->res_id	    = 0;

	zone = nf_ct_zone(ct);

	nest_parms = nla_nest_start(skb, CTA_TUPLE_ORIG);
	if (!nest_parms)
		goto nla_put_failure;
	if (ctnetlink_dump_tuples(skb, nf_ct_tuple(ct, IP_CT_DIR_ORIGINAL)) < 0)
		goto nla_put_failure;
	if (ctnetlink_dump_zone_id(skb, CTA_TUPLE_ZONE, zone,
				   NF_CT_ZONE_DIR_ORIG) < 0)
		goto nla_put_failure;
	nla_nest_end(skb, nest_parms);

	nest_parms = nla_nest_start(skb, CTA_TUPLE_REPLY);
	if (!nest_parms)
		goto nla_put_failure;
	if (ctnetlink_dump_tuples(skb, nf_ct_tuple(ct, IP_CT_DIR_REPLY)) < 0)
		goto nla_put_failure;
	if (ctnetlink_dump_zone_id(skb, CTA_TUPLE_ZONE, zone,
				   NF_CT_ZONE_DIR_REPL) < 0)
		goto nla_put_failure;
	nla_nest_end(skb, nest_parms);

	if (ctnetlink_dump_zone_id(skb, CTA_ZONE, zone,
				   NF_CT_DEFAULT_ZONE_DIR) < 0)
		goto nla_put_failure;

	if (ctnetlink_dump_info(skb, ct) < 0)
		goto nla_put_failure;
	if (extinfo && ctnetlink_dump_extinfo(skb, ct, type) < 0)
		goto nla_put_failure;

	nlmsg_end(skb, nlh);
	return skb->len;

nlmsg_failure:
nla_put_failure:
	nlmsg_cancel(skb, nlh);
	return -1;
}

static const struct nla_policy cta_ip_nla_policy[CTA_IP_MAX + 1] = {
	[CTA_IP_V4_SRC]	= { .type = NLA_U32 },
	[CTA_IP_V4_DST]	= { .type = NLA_U32 },
	[CTA_IP_V6_SRC]	= { .len = sizeof(__be32) * 4 },
	[CTA_IP_V6_DST]	= { .len = sizeof(__be32) * 4 },
};

#if defined(CONFIG_NETFILTER_NETLINK_GLUE_CT) || defined(CONFIG_NF_CONNTRACK_EVENTS)
static size_t ctnetlink_proto_size(const struct nf_conn *ct)
{
	const struct nf_conntrack_l4proto *l4proto;
	size_t len, len4 = 0;

	len = nla_policy_len(cta_ip_nla_policy, CTA_IP_MAX + 1);
	len *= 3u; /* ORIG, REPLY, MASTER */

	l4proto = nf_ct_l4proto_find(nf_ct_protonum(ct));
	len += l4proto->nlattr_size;
	if (l4proto->nlattr_tuple_size) {
		len4 = l4proto->nlattr_tuple_size();
		len4 *= 3u; /* ORIG, REPLY, MASTER */
	}

	return len + len4;
}
#endif

static inline size_t ctnetlink_acct_size(const struct nf_conn *ct)
{
	if (!nf_ct_ext_exist(ct, NF_CT_EXT_ACCT))
		return 0;
	return 2 * nla_total_size(0) /* CTA_COUNTERS_ORIG|REPL */
	       + 2 * nla_total_size_64bit(sizeof(uint64_t)) /* CTA_COUNTERS_PACKETS */
	       + 2 * nla_total_size_64bit(sizeof(uint64_t)) /* CTA_COUNTERS_BYTES */
	       ;
}

static inline int ctnetlink_secctx_size(const struct nf_conn *ct)
{
#ifdef CONFIG_NF_CONNTRACK_SECMARK
	int len, ret;

	ret = security_secid_to_secctx(ct->secmark, NULL, &len);
	if (ret)
		return 0;

	return nla_total_size(0) /* CTA_SECCTX */
	       + nla_total_size(sizeof(char) * len); /* CTA_SECCTX_NAME */
#else
	return 0;
#endif
}

static inline size_t ctnetlink_timestamp_size(const struct nf_conn *ct)
{
#ifdef CONFIG_NF_CONNTRACK_TIMESTAMP
	if (!nf_ct_ext_exist(ct, NF_CT_EXT_TSTAMP))
		return 0;
	return nla_total_size(0) + 2 * nla_total_size_64bit(sizeof(uint64_t));
#else
	return 0;
#endif
}

#ifdef CONFIG_NF_CONNTRACK_EVENTS
static size_t ctnetlink_nlmsg_size(const struct nf_conn *ct)
{
	return NLMSG_ALIGN(sizeof(struct nfgenmsg))
	       + 3 * nla_total_size(0) /* CTA_TUPLE_ORIG|REPL|MASTER */
	       + 3 * nla_total_size(0) /* CTA_TUPLE_IP */
	       + 3 * nla_total_size(0) /* CTA_TUPLE_PROTO */
	       + 3 * nla_total_size(sizeof(u_int8_t)) /* CTA_PROTO_NUM */
	       + nla_total_size(sizeof(u_int32_t)) /* CTA_ID */
	       + nla_total_size(sizeof(u_int32_t)) /* CTA_STATUS */
	       + ctnetlink_acct_size(ct)
	       + ctnetlink_timestamp_size(ct)
	       + nla_total_size(sizeof(u_int32_t)) /* CTA_TIMEOUT */
	       + nla_total_size(0) /* CTA_PROTOINFO */
	       + nla_total_size(0) /* CTA_HELP */
	       + nla_total_size(NF_CT_HELPER_NAME_LEN) /* CTA_HELP_NAME */
	       + ctnetlink_secctx_size(ct)
#if IS_ENABLED(CONFIG_NF_NAT)
	       + 2 * nla_total_size(0) /* CTA_NAT_SEQ_ADJ_ORIG|REPL */
	       + 6 * nla_total_size(sizeof(u_int32_t)) /* CTA_NAT_SEQ_OFFSET */
#endif
#ifdef CONFIG_NF_CONNTRACK_MARK
	       + nla_total_size(sizeof(u_int32_t)) /* CTA_MARK */
#endif
#ifdef CONFIG_NF_CONNTRACK_ZONES
	       + nla_total_size(sizeof(u_int16_t)) /* CTA_ZONE|CTA_TUPLE_ZONE */
#endif
	       + ctnetlink_proto_size(ct)
	       + ctnetlink_label_size(ct)
	       ;
}

static int
ctnetlink_conntrack_event(unsigned int events, struct nf_ct_event *item)
{
	const struct nf_conntrack_zone *zone;
	struct net *net;
	struct nlmsghdr *nlh;
	struct nfgenmsg *nfmsg;
	struct nlattr *nest_parms;
	struct nf_conn *ct = item->ct;
	struct sk_buff *skb;
	unsigned int type;
	unsigned int flags = 0, group;
	int err;

	if (events & (1 << IPCT_DESTROY)) {
		type = IPCTNL_MSG_CT_DELETE;
		group = NFNLGRP_CONNTRACK_DESTROY;
	} else if (events & ((1 << IPCT_NEW) | (1 << IPCT_RELATED))) {
		type = IPCTNL_MSG_CT_NEW;
		flags = NLM_F_CREATE|NLM_F_EXCL;
		group = NFNLGRP_CONNTRACK_NEW;
	} else if (events) {
		type = IPCTNL_MSG_CT_NEW;
		group = NFNLGRP_CONNTRACK_UPDATE;
	} else
		return 0;

	net = nf_ct_net(ct);
	if (!item->report && !nfnetlink_has_listeners(net, group))
		return 0;

	skb = nlmsg_new(ctnetlink_nlmsg_size(ct), GFP_ATOMIC);
	if (skb == NULL)
		goto errout;

	type = nfnl_msg_type(NFNL_SUBSYS_CTNETLINK, type);
	nlh = nlmsg_put(skb, item->portid, 0, type, sizeof(*nfmsg), flags);
	if (nlh == NULL)
		goto nlmsg_failure;

	nfmsg = nlmsg_data(nlh);
	nfmsg->nfgen_family = nf_ct_l3num(ct);
	nfmsg->version	= NFNETLINK_V0;
	nfmsg->res_id	= 0;

	zone = nf_ct_zone(ct);

	nest_parms = nla_nest_start(skb, CTA_TUPLE_ORIG);
	if (!nest_parms)
		goto nla_put_failure;
	if (ctnetlink_dump_tuples(skb, nf_ct_tuple(ct, IP_CT_DIR_ORIGINAL)) < 0)
		goto nla_put_failure;
	if (ctnetlink_dump_zone_id(skb, CTA_TUPLE_ZONE, zone,
				   NF_CT_ZONE_DIR_ORIG) < 0)
		goto nla_put_failure;
	nla_nest_end(skb, nest_parms);

	nest_parms = nla_nest_start(skb, CTA_TUPLE_REPLY);
	if (!nest_parms)
		goto nla_put_failure;
	if (ctnetlink_dump_tuples(skb, nf_ct_tuple(ct, IP_CT_DIR_REPLY)) < 0)
		goto nla_put_failure;
	if (ctnetlink_dump_zone_id(skb, CTA_TUPLE_ZONE, zone,
				   NF_CT_ZONE_DIR_REPL) < 0)
		goto nla_put_failure;
	nla_nest_end(skb, nest_parms);

	if (ctnetlink_dump_zone_id(skb, CTA_ZONE, zone,
				   NF_CT_DEFAULT_ZONE_DIR) < 0)
		goto nla_put_failure;

	if (ctnetlink_dump_id(skb, ct) < 0)
		goto nla_put_failure;

	if (ctnetlink_dump_status(skb, ct) < 0)
		goto nla_put_failure;

	if (events & (1 << IPCT_DESTROY)) {
		if (ctnetlink_dump_acct(skb, ct, type) < 0 ||
		    ctnetlink_dump_timestamp(skb, ct) < 0)
			goto nla_put_failure;
	} else {
		if (ctnetlink_dump_timeout(skb, ct) < 0)
			goto nla_put_failure;

		if (events & (1 << IPCT_PROTOINFO)
		    && ctnetlink_dump_protoinfo(skb, ct) < 0)
			goto nla_put_failure;

		if ((events & (1 << IPCT_HELPER) || nfct_help(ct))
		    && ctnetlink_dump_helpinfo(skb, ct) < 0)
			goto nla_put_failure;

#ifdef CONFIG_NF_CONNTRACK_SECMARK
		if ((events & (1 << IPCT_SECMARK) || ct->secmark)
		    && ctnetlink_dump_secctx(skb, ct) < 0)
			goto nla_put_failure;
#endif
		if (events & (1 << IPCT_LABEL) &&
		     ctnetlink_dump_labels(skb, ct) < 0)
			goto nla_put_failure;

		if (events & (1 << IPCT_RELATED) &&
		    ctnetlink_dump_master(skb, ct) < 0)
			goto nla_put_failure;

		if (events & (1 << IPCT_SEQADJ) &&
		    ctnetlink_dump_ct_seq_adj(skb, ct) < 0)
			goto nla_put_failure;

		if (events & (1 << IPCT_SYNPROXY) &&
		    ctnetlink_dump_ct_synproxy(skb, ct) < 0)
			goto nla_put_failure;
	}

#ifdef CONFIG_NF_CONNTRACK_MARK
	if ((events & (1 << IPCT_MARK) || ct->mark)
	    && ctnetlink_dump_mark(skb, ct) < 0)
		goto nla_put_failure;
#endif
	nlmsg_end(skb, nlh);
	err = nfnetlink_send(skb, net, item->portid, group, item->report,
			     GFP_ATOMIC);
	if (err == -ENOBUFS || err == -EAGAIN)
		return -ENOBUFS;

	return 0;

nla_put_failure:
	nlmsg_cancel(skb, nlh);
nlmsg_failure:
	kfree_skb(skb);
errout:
	if (nfnetlink_set_err(net, 0, group, -ENOBUFS) > 0)
		return -ENOBUFS;

	return 0;
}
#endif /* CONFIG_NF_CONNTRACK_EVENTS */

static int ctnetlink_done(struct netlink_callback *cb)
{
	if (cb->args[1])
		nf_ct_put((struct nf_conn *)cb->args[1]);
	kfree(cb->data);
	return 0;
}

struct ctnetlink_filter {
	u8 family;

	u_int32_t orig_flags;
	u_int32_t reply_flags;

	struct nf_conntrack_tuple orig;
	struct nf_conntrack_tuple reply;
	struct nf_conntrack_zone zone;

	struct {
		u_int32_t val;
		u_int32_t mask;
	} mark;
};

static const struct nla_policy cta_filter_nla_policy[CTA_FILTER_MAX + 1] = {
	[CTA_FILTER_ORIG_FLAGS]		= { .type = NLA_U32 },
	[CTA_FILTER_REPLY_FLAGS]	= { .type = NLA_U32 },
};

static int ctnetlink_parse_filter(const struct nlattr *attr,
				  struct ctnetlink_filter *filter)
{
	struct nlattr *tb[CTA_FILTER_MAX + 1];
	int ret = 0;

	ret = nla_parse_nested(tb, CTA_FILTER_MAX, attr, cta_filter_nla_policy,
			       NULL);
	if (ret)
		return ret;

	if (tb[CTA_FILTER_ORIG_FLAGS]) {
		filter->orig_flags = nla_get_u32(tb[CTA_FILTER_ORIG_FLAGS]);
		if (filter->orig_flags & ~CTA_FILTER_F_ALL)
			return -EOPNOTSUPP;
	}

	if (tb[CTA_FILTER_REPLY_FLAGS]) {
		filter->reply_flags = nla_get_u32(tb[CTA_FILTER_REPLY_FLAGS]);
		if (filter->reply_flags & ~CTA_FILTER_F_ALL)
			return -EOPNOTSUPP;
	}

	return 0;
}

static int ctnetlink_parse_zone(const struct nlattr *attr,
				struct nf_conntrack_zone *zone);
static int ctnetlink_parse_tuple_filter(const struct nlattr * const cda[],
					 struct nf_conntrack_tuple *tuple,
					 u32 type, u_int8_t l3num,
					 struct nf_conntrack_zone *zone,
					 u_int32_t flags);

static struct ctnetlink_filter *
ctnetlink_alloc_filter(const struct nlattr * const cda[], u8 family)
{
	struct ctnetlink_filter *filter;
	int err;

#ifndef CONFIG_NF_CONNTRACK_MARK
	if (cda[CTA_MARK] || cda[CTA_MARK_MASK])
		return ERR_PTR(-EOPNOTSUPP);
#endif

	filter = kzalloc(sizeof(*filter), GFP_KERNEL);
	if (filter == NULL)
		return ERR_PTR(-ENOMEM);

	filter->family = family;

#ifdef CONFIG_NF_CONNTRACK_MARK
	if (cda[CTA_MARK]) {
		filter->mark.val = ntohl(nla_get_be32(cda[CTA_MARK]));
		if (cda[CTA_MARK_MASK])
			filter->mark.mask = ntohl(nla_get_be32(cda[CTA_MARK_MASK]));
		else
			filter->mark.mask = 0xffffffff;
	} else if (cda[CTA_MARK_MASK]) {
		err = -EINVAL;
		goto err_filter;
	}
#endif
	if (!cda[CTA_FILTER])
		return filter;

	err = ctnetlink_parse_zone(cda[CTA_ZONE], &filter->zone);
	if (err < 0)
		goto err_filter;

	err = ctnetlink_parse_filter(cda[CTA_FILTER], filter);
	if (err < 0)
		goto err_filter;

	if (filter->orig_flags) {
		if (!cda[CTA_TUPLE_ORIG]) {
			err = -EINVAL;
			goto err_filter;
		}

		err = ctnetlink_parse_tuple_filter(cda, &filter->orig,
						   CTA_TUPLE_ORIG,
						   filter->family,
						   &filter->zone,
						   filter->orig_flags);
		if (err < 0)
			goto err_filter;
	}

	if (filter->reply_flags) {
		if (!cda[CTA_TUPLE_REPLY]) {
			err = -EINVAL;
			goto err_filter;
		}

		err = ctnetlink_parse_tuple_filter(cda, &filter->reply,
						   CTA_TUPLE_REPLY,
						   filter->family,
						   &filter->zone,
						   filter->orig_flags);
		if (err < 0) {
			err = -EINVAL;
			goto err_filter;
		}
	}

	return filter;

err_filter:
	kfree(filter);

	return ERR_PTR(err);
}

static bool ctnetlink_needs_filter(u8 family, const struct nlattr * const *cda)
{
	return family || cda[CTA_MARK] || cda[CTA_FILTER];
}

static int ctnetlink_start(struct netlink_callback *cb)
{
	const struct nlattr * const *cda = cb->data;
	struct ctnetlink_filter *filter = NULL;
	struct nfgenmsg *nfmsg = nlmsg_data(cb->nlh);
	u8 family = nfmsg->nfgen_family;

	if (ctnetlink_needs_filter(family, cda)) {
		filter = ctnetlink_alloc_filter(cda, family);
		if (IS_ERR(filter))
			return PTR_ERR(filter);
	}

	cb->data = filter;
	return 0;
}

static int ctnetlink_filter_match_tuple(struct nf_conntrack_tuple *filter_tuple,
					struct nf_conntrack_tuple *ct_tuple,
					u_int32_t flags, int family)
{
	switch (family) {
	case NFPROTO_IPV4:
		if ((flags & CTA_FILTER_FLAG(CTA_IP_SRC)) &&
		    filter_tuple->src.u3.ip != ct_tuple->src.u3.ip)
			return  0;

		if ((flags & CTA_FILTER_FLAG(CTA_IP_DST)) &&
		    filter_tuple->dst.u3.ip != ct_tuple->dst.u3.ip)
			return  0;
		break;
	case NFPROTO_IPV6:
		if ((flags & CTA_FILTER_FLAG(CTA_IP_SRC)) &&
		    !ipv6_addr_cmp(&filter_tuple->src.u3.in6,
				   &ct_tuple->src.u3.in6))
			return 0;

		if ((flags & CTA_FILTER_FLAG(CTA_IP_DST)) &&
		    !ipv6_addr_cmp(&filter_tuple->dst.u3.in6,
				   &ct_tuple->dst.u3.in6))
			return 0;
		break;
	}

	if ((flags & CTA_FILTER_FLAG(CTA_PROTO_NUM)) &&
	    filter_tuple->dst.protonum != ct_tuple->dst.protonum)
		return 0;

	switch (ct_tuple->dst.protonum) {
	case IPPROTO_TCP:
	case IPPROTO_UDP:
		if ((flags & CTA_FILTER_FLAG(CTA_PROTO_SRC_PORT)) &&
		    filter_tuple->src.u.tcp.port != ct_tuple->src.u.tcp.port)
			return 0;

		if ((flags & CTA_FILTER_FLAG(CTA_PROTO_DST_PORT)) &&
		    filter_tuple->dst.u.tcp.port != ct_tuple->dst.u.tcp.port)
			return 0;
		break;
	case IPPROTO_ICMP:
		if ((flags & CTA_FILTER_FLAG(CTA_PROTO_ICMP_TYPE)) &&
		    filter_tuple->dst.u.icmp.type != ct_tuple->dst.u.icmp.type)
			return 0;
		if ((flags & CTA_FILTER_FLAG(CTA_PROTO_ICMP_CODE)) &&
		    filter_tuple->dst.u.icmp.code != ct_tuple->dst.u.icmp.code)
			return 0;
		if ((flags & CTA_FILTER_FLAG(CTA_PROTO_ICMP_ID)) &&
		    filter_tuple->src.u.icmp.id != ct_tuple->src.u.icmp.id)
			return 0;
		break;
	case IPPROTO_ICMPV6:
		if ((flags & CTA_FILTER_FLAG(CTA_PROTO_ICMPV6_TYPE)) &&
		    filter_tuple->dst.u.icmp.type != ct_tuple->dst.u.icmp.type)
			return 0;
		if ((flags & CTA_FILTER_FLAG(CTA_PROTO_ICMPV6_CODE)) &&
		    filter_tuple->dst.u.icmp.code != ct_tuple->dst.u.icmp.code)
			return 0;
		if ((flags & CTA_FILTER_FLAG(CTA_PROTO_ICMPV6_ID)) &&
		    filter_tuple->src.u.icmp.id != ct_tuple->src.u.icmp.id)
			return 0;
		break;
	}

	return 1;
}

static int ctnetlink_filter_match(struct nf_conn *ct, void *data)
{
	struct ctnetlink_filter *filter = data;
	struct nf_conntrack_tuple *tuple;

	if (filter == NULL)
		goto out;

	/* Match entries of a given L3 protocol number.
	 * If it is not specified, ie. l3proto == 0,
	 * then match everything.
	 */
	if (filter->family && nf_ct_l3num(ct) != filter->family)
		goto ignore_entry;

	if (filter->orig_flags) {
		tuple = nf_ct_tuple(ct, IP_CT_DIR_ORIGINAL);
		if (!ctnetlink_filter_match_tuple(&filter->orig, tuple,
						  filter->orig_flags,
						  filter->family))
			goto ignore_entry;
	}

	if (filter->reply_flags) {
		tuple = nf_ct_tuple(ct, IP_CT_DIR_REPLY);
		if (!ctnetlink_filter_match_tuple(&filter->reply, tuple,
						  filter->reply_flags,
						  filter->family))
			goto ignore_entry;
	}

#ifdef CONFIG_NF_CONNTRACK_MARK
	if ((ct->mark & filter->mark.mask) != filter->mark.val)
		goto ignore_entry;
#endif

out:
	return 1;

ignore_entry:
	return 0;
}

static int
ctnetlink_dump_table(struct sk_buff *skb, struct netlink_callback *cb)
{
	unsigned int flags = cb->data ? NLM_F_DUMP_FILTERED : 0;
	struct net *net = sock_net(skb->sk);
	struct nf_conn *ct, *last;
	struct nf_conntrack_tuple_hash *h;
	struct hlist_nulls_node *n;
	struct nf_conn *nf_ct_evict[8];
	int res, i;
	spinlock_t *lockp;

	last = (struct nf_conn *)cb->args[1];
	i = 0;

	local_bh_disable();
	for (; cb->args[0] < nf_conntrack_htable_size; cb->args[0]++) {
restart:
		while (i) {
			i--;
			if (nf_ct_should_gc(nf_ct_evict[i]))
				nf_ct_kill(nf_ct_evict[i]);
			nf_ct_put(nf_ct_evict[i]);
		}

		lockp = &nf_conntrack_locks[cb->args[0] % CONNTRACK_LOCKS];
		nf_conntrack_lock(lockp);
		if (cb->args[0] >= nf_conntrack_htable_size) {
			spin_unlock(lockp);
			goto out;
		}
		hlist_nulls_for_each_entry(h, n, &nf_conntrack_hash[cb->args[0]],
					   hnnode) {
			if (NF_CT_DIRECTION(h) != IP_CT_DIR_ORIGINAL)
				continue;
			ct = nf_ct_tuplehash_to_ctrack(h);
			if (nf_ct_is_expired(ct)) {
				if (i < ARRAY_SIZE(nf_ct_evict) &&
				    atomic_inc_not_zero(&ct->ct_general.use))
					nf_ct_evict[i++] = ct;
				continue;
			}

			if (!net_eq(net, nf_ct_net(ct)))
				continue;

			if (cb->args[1]) {
				if (ct != last)
					continue;
				cb->args[1] = 0;
			}
			if (!ctnetlink_filter_match(ct, cb->data))
				continue;

			res =
			ctnetlink_fill_info(skb, NETLINK_CB(cb->skb).portid,
					    cb->nlh->nlmsg_seq,
					    NFNL_MSG_TYPE(cb->nlh->nlmsg_type),
					    ct, true, flags);
			if (res < 0) {
				nf_conntrack_get(&ct->ct_general);
				cb->args[1] = (unsigned long)ct;
				spin_unlock(lockp);
				goto out;
			}
		}
		spin_unlock(lockp);
		if (cb->args[1]) {
			cb->args[1] = 0;
			goto restart;
		}
	}
out:
	local_bh_enable();
	if (last) {
		/* nf ct hash resize happened, now clear the leftover. */
		if ((struct nf_conn *)cb->args[1] == last)
			cb->args[1] = 0;

		nf_ct_put(last);
	}

	while (i) {
		i--;
		if (nf_ct_should_gc(nf_ct_evict[i]))
			nf_ct_kill(nf_ct_evict[i]);
		nf_ct_put(nf_ct_evict[i]);
	}

	return skb->len;
}

static int ipv4_nlattr_to_tuple(struct nlattr *tb[],
				struct nf_conntrack_tuple *t,
				u_int32_t flags)
{
	if (flags & CTA_FILTER_FLAG(CTA_IP_SRC)) {
		if (!tb[CTA_IP_V4_SRC])
			return -EINVAL;

		t->src.u3.ip = nla_get_in_addr(tb[CTA_IP_V4_SRC]);
	}

	if (flags & CTA_FILTER_FLAG(CTA_IP_DST)) {
		if (!tb[CTA_IP_V4_DST])
			return -EINVAL;

		t->dst.u3.ip = nla_get_in_addr(tb[CTA_IP_V4_DST]);
	}

	return 0;
}

static int ipv6_nlattr_to_tuple(struct nlattr *tb[],
				struct nf_conntrack_tuple *t,
				u_int32_t flags)
{
	if (flags & CTA_FILTER_FLAG(CTA_IP_SRC)) {
		if (!tb[CTA_IP_V6_SRC])
			return -EINVAL;

		t->src.u3.in6 = nla_get_in6_addr(tb[CTA_IP_V6_SRC]);
	}

	if (flags & CTA_FILTER_FLAG(CTA_IP_DST)) {
		if (!tb[CTA_IP_V6_DST])
			return -EINVAL;

		t->dst.u3.in6 = nla_get_in6_addr(tb[CTA_IP_V6_DST]);
	}

	return 0;
}

static int ctnetlink_parse_tuple_ip(struct nlattr *attr,
				    struct nf_conntrack_tuple *tuple,
				    u_int32_t flags)
{
	struct nlattr *tb[CTA_IP_MAX+1];
	int ret = 0;

	ret = nla_parse_nested_deprecated(tb, CTA_IP_MAX, attr, NULL, NULL);
	if (ret < 0)
		return ret;

	ret = nla_validate_nested_deprecated(attr, CTA_IP_MAX,
					     cta_ip_nla_policy, NULL);
	if (ret)
		return ret;

	switch (tuple->src.l3num) {
	case NFPROTO_IPV4:
		ret = ipv4_nlattr_to_tuple(tb, tuple, flags);
		break;
	case NFPROTO_IPV6:
		ret = ipv6_nlattr_to_tuple(tb, tuple, flags);
		break;
	}

	return ret;
}

static const struct nla_policy proto_nla_policy[CTA_PROTO_MAX+1] = {
	[CTA_PROTO_NUM]	= { .type = NLA_U8 },
};

static int ctnetlink_parse_tuple_proto(struct nlattr *attr,
				       struct nf_conntrack_tuple *tuple,
				       u_int32_t flags)
{
	const struct nf_conntrack_l4proto *l4proto;
	struct nlattr *tb[CTA_PROTO_MAX+1];
	int ret = 0;

	ret = nla_parse_nested_deprecated(tb, CTA_PROTO_MAX, attr,
					  proto_nla_policy, NULL);
	if (ret < 0)
		return ret;

	if (!(flags & CTA_FILTER_FLAG(CTA_PROTO_NUM)))
		return 0;

	if (!tb[CTA_PROTO_NUM])
		return -EINVAL;

	tuple->dst.protonum = nla_get_u8(tb[CTA_PROTO_NUM]);

	rcu_read_lock();
	l4proto = nf_ct_l4proto_find(tuple->dst.protonum);

	if (likely(l4proto->nlattr_to_tuple)) {
		ret = nla_validate_nested_deprecated(attr, CTA_PROTO_MAX,
						     l4proto->nla_policy,
						     NULL);
		if (ret == 0)
			ret = l4proto->nlattr_to_tuple(tb, tuple, flags);
	}

	rcu_read_unlock();

	return ret;
}

static int
ctnetlink_parse_zone(const struct nlattr *attr,
		     struct nf_conntrack_zone *zone)
{
	nf_ct_zone_init(zone, NF_CT_DEFAULT_ZONE_ID,
			NF_CT_DEFAULT_ZONE_DIR, 0);
#ifdef CONFIG_NF_CONNTRACK_ZONES
	if (attr)
		zone->id = ntohs(nla_get_be16(attr));
#else
	if (attr)
		return -EOPNOTSUPP;
#endif
	return 0;
}

static int
ctnetlink_parse_tuple_zone(struct nlattr *attr, enum ctattr_type type,
			   struct nf_conntrack_zone *zone)
{
	int ret;

	if (zone->id != NF_CT_DEFAULT_ZONE_ID)
		return -EINVAL;

	ret = ctnetlink_parse_zone(attr, zone);
	if (ret < 0)
		return ret;

	if (type == CTA_TUPLE_REPLY)
		zone->dir = NF_CT_ZONE_DIR_REPL;
	else
		zone->dir = NF_CT_ZONE_DIR_ORIG;

	return 0;
}

static const struct nla_policy tuple_nla_policy[CTA_TUPLE_MAX+1] = {
	[CTA_TUPLE_IP]		= { .type = NLA_NESTED },
	[CTA_TUPLE_PROTO]	= { .type = NLA_NESTED },
	[CTA_TUPLE_ZONE]	= { .type = NLA_U16 },
};

#define CTA_FILTER_F_ALL_CTA_PROTO \
  (CTA_FILTER_F_CTA_PROTO_SRC_PORT | \
   CTA_FILTER_F_CTA_PROTO_DST_PORT | \
   CTA_FILTER_F_CTA_PROTO_ICMP_TYPE | \
   CTA_FILTER_F_CTA_PROTO_ICMP_CODE | \
   CTA_FILTER_F_CTA_PROTO_ICMP_ID | \
   CTA_FILTER_F_CTA_PROTO_ICMPV6_TYPE | \
   CTA_FILTER_F_CTA_PROTO_ICMPV6_CODE | \
   CTA_FILTER_F_CTA_PROTO_ICMPV6_ID)

static int
ctnetlink_parse_tuple_filter(const struct nlattr * const cda[],
			      struct nf_conntrack_tuple *tuple, u32 type,
			      u_int8_t l3num, struct nf_conntrack_zone *zone,
			      u_int32_t flags)
{
	struct nlattr *tb[CTA_TUPLE_MAX+1];
	int err;

	memset(tuple, 0, sizeof(*tuple));

	err = nla_parse_nested_deprecated(tb, CTA_TUPLE_MAX, cda[type],
					  tuple_nla_policy, NULL);
	if (err < 0)
		return err;

<<<<<<< HEAD
	if (!tb[CTA_TUPLE_IP])
		return -EINVAL;

=======
>>>>>>> d1988041
	if (l3num != NFPROTO_IPV4 && l3num != NFPROTO_IPV6)
		return -EOPNOTSUPP;
	tuple->src.l3num = l3num;

	if (flags & CTA_FILTER_FLAG(CTA_IP_DST) ||
	    flags & CTA_FILTER_FLAG(CTA_IP_SRC)) {
		if (!tb[CTA_TUPLE_IP])
			return -EINVAL;

		err = ctnetlink_parse_tuple_ip(tb[CTA_TUPLE_IP], tuple, flags);
		if (err < 0)
			return err;
	}

	if (flags & CTA_FILTER_FLAG(CTA_PROTO_NUM)) {
		if (!tb[CTA_TUPLE_PROTO])
			return -EINVAL;

		err = ctnetlink_parse_tuple_proto(tb[CTA_TUPLE_PROTO], tuple, flags);
		if (err < 0)
			return err;
	} else if (flags & CTA_FILTER_FLAG(ALL_CTA_PROTO)) {
		/* Can't manage proto flags without a protonum  */
		return -EINVAL;
	}

	if ((flags & CTA_FILTER_FLAG(CTA_TUPLE_ZONE)) && tb[CTA_TUPLE_ZONE]) {
		if (!zone)
			return -EINVAL;

		err = ctnetlink_parse_tuple_zone(tb[CTA_TUPLE_ZONE],
						 type, zone);
		if (err < 0)
			return err;
	}

	/* orig and expect tuples get DIR_ORIGINAL */
	if (type == CTA_TUPLE_REPLY)
		tuple->dst.dir = IP_CT_DIR_REPLY;
	else
		tuple->dst.dir = IP_CT_DIR_ORIGINAL;

	return 0;
}

static int
ctnetlink_parse_tuple(const struct nlattr * const cda[],
		      struct nf_conntrack_tuple *tuple, u32 type,
		      u_int8_t l3num, struct nf_conntrack_zone *zone)
{
	return ctnetlink_parse_tuple_filter(cda, tuple, type, l3num, zone,
					    CTA_FILTER_FLAG(ALL));
}

static const struct nla_policy help_nla_policy[CTA_HELP_MAX+1] = {
	[CTA_HELP_NAME]		= { .type = NLA_NUL_STRING,
				    .len = NF_CT_HELPER_NAME_LEN - 1 },
};

static int ctnetlink_parse_help(const struct nlattr *attr, char **helper_name,
				struct nlattr **helpinfo)
{
	int err;
	struct nlattr *tb[CTA_HELP_MAX+1];

	err = nla_parse_nested_deprecated(tb, CTA_HELP_MAX, attr,
					  help_nla_policy, NULL);
	if (err < 0)
		return err;

	if (!tb[CTA_HELP_NAME])
		return -EINVAL;

	*helper_name = nla_data(tb[CTA_HELP_NAME]);

	if (tb[CTA_HELP_INFO])
		*helpinfo = tb[CTA_HELP_INFO];

	return 0;
}

static const struct nla_policy ct_nla_policy[CTA_MAX+1] = {
	[CTA_TUPLE_ORIG]	= { .type = NLA_NESTED },
	[CTA_TUPLE_REPLY]	= { .type = NLA_NESTED },
	[CTA_STATUS] 		= { .type = NLA_U32 },
	[CTA_PROTOINFO]		= { .type = NLA_NESTED },
	[CTA_HELP]		= { .type = NLA_NESTED },
	[CTA_NAT_SRC]		= { .type = NLA_NESTED },
	[CTA_TIMEOUT] 		= { .type = NLA_U32 },
	[CTA_MARK]		= { .type = NLA_U32 },
	[CTA_ID]		= { .type = NLA_U32 },
	[CTA_NAT_DST]		= { .type = NLA_NESTED },
	[CTA_TUPLE_MASTER]	= { .type = NLA_NESTED },
	[CTA_NAT_SEQ_ADJ_ORIG]  = { .type = NLA_NESTED },
	[CTA_NAT_SEQ_ADJ_REPLY] = { .type = NLA_NESTED },
	[CTA_ZONE]		= { .type = NLA_U16 },
	[CTA_MARK_MASK]		= { .type = NLA_U32 },
	[CTA_LABELS]		= { .type = NLA_BINARY,
				    .len = NF_CT_LABELS_MAX_SIZE },
	[CTA_LABELS_MASK]	= { .type = NLA_BINARY,
				    .len = NF_CT_LABELS_MAX_SIZE },
	[CTA_FILTER]		= { .type = NLA_NESTED },
};

static int ctnetlink_flush_iterate(struct nf_conn *ct, void *data)
{
	if (test_bit(IPS_OFFLOAD_BIT, &ct->status))
		return 0;

	return ctnetlink_filter_match(ct, data);
}

static int ctnetlink_flush_conntrack(struct net *net,
				     const struct nlattr * const cda[],
				     u32 portid, int report, u8 family)
{
	struct ctnetlink_filter *filter = NULL;

	if (ctnetlink_needs_filter(family, cda)) {
		if (cda[CTA_FILTER])
			return -EOPNOTSUPP;

		filter = ctnetlink_alloc_filter(cda, family);
		if (IS_ERR(filter))
			return PTR_ERR(filter);
	}

	nf_ct_iterate_cleanup_net(net, ctnetlink_flush_iterate, filter,
				  portid, report);
	kfree(filter);

	return 0;
}

static int ctnetlink_del_conntrack(struct net *net, struct sock *ctnl,
				   struct sk_buff *skb,
				   const struct nlmsghdr *nlh,
				   const struct nlattr * const cda[],
				   struct netlink_ext_ack *extack)
{
	struct nf_conntrack_tuple_hash *h;
	struct nf_conntrack_tuple tuple;
	struct nf_conn *ct;
	struct nfgenmsg *nfmsg = nlmsg_data(nlh);
	struct nf_conntrack_zone zone;
	int err;

	err = ctnetlink_parse_zone(cda[CTA_ZONE], &zone);
	if (err < 0)
		return err;

	if (cda[CTA_TUPLE_ORIG])
		err = ctnetlink_parse_tuple(cda, &tuple, CTA_TUPLE_ORIG,
					    nfmsg->nfgen_family, &zone);
	else if (cda[CTA_TUPLE_REPLY])
		err = ctnetlink_parse_tuple(cda, &tuple, CTA_TUPLE_REPLY,
					    nfmsg->nfgen_family, &zone);
	else {
		u_int8_t u3 = nfmsg->version ? nfmsg->nfgen_family : AF_UNSPEC;

		return ctnetlink_flush_conntrack(net, cda,
						 NETLINK_CB(skb).portid,
						 nlmsg_report(nlh), u3);
	}

	if (err < 0)
		return err;

	h = nf_conntrack_find_get(net, &zone, &tuple);
	if (!h)
		return -ENOENT;

	ct = nf_ct_tuplehash_to_ctrack(h);

	if (test_bit(IPS_OFFLOAD_BIT, &ct->status)) {
		nf_ct_put(ct);
		return -EBUSY;
	}

	if (cda[CTA_ID]) {
		__be32 id = nla_get_be32(cda[CTA_ID]);

		if (id != (__force __be32)nf_ct_get_id(ct)) {
			nf_ct_put(ct);
			return -ENOENT;
		}
	}

	nf_ct_delete(ct, NETLINK_CB(skb).portid, nlmsg_report(nlh));
	nf_ct_put(ct);

	return 0;
}

static int ctnetlink_get_conntrack(struct net *net, struct sock *ctnl,
				   struct sk_buff *skb,
				   const struct nlmsghdr *nlh,
				   const struct nlattr * const cda[],
				   struct netlink_ext_ack *extack)
{
	struct nf_conntrack_tuple_hash *h;
	struct nf_conntrack_tuple tuple;
	struct nf_conn *ct;
	struct sk_buff *skb2 = NULL;
	struct nfgenmsg *nfmsg = nlmsg_data(nlh);
	u_int8_t u3 = nfmsg->nfgen_family;
	struct nf_conntrack_zone zone;
	int err;

	if (nlh->nlmsg_flags & NLM_F_DUMP) {
		struct netlink_dump_control c = {
			.start = ctnetlink_start,
			.dump = ctnetlink_dump_table,
			.done = ctnetlink_done,
			.data = (void *)cda,
		};

		return netlink_dump_start(ctnl, skb, nlh, &c);
	}

	err = ctnetlink_parse_zone(cda[CTA_ZONE], &zone);
	if (err < 0)
		return err;

	if (cda[CTA_TUPLE_ORIG])
		err = ctnetlink_parse_tuple(cda, &tuple, CTA_TUPLE_ORIG,
					    u3, &zone);
	else if (cda[CTA_TUPLE_REPLY])
		err = ctnetlink_parse_tuple(cda, &tuple, CTA_TUPLE_REPLY,
					    u3, &zone);
	else
		return -EINVAL;

	if (err < 0)
		return err;

	h = nf_conntrack_find_get(net, &zone, &tuple);
	if (!h)
		return -ENOENT;

	ct = nf_ct_tuplehash_to_ctrack(h);

	err = -ENOMEM;
	skb2 = nlmsg_new(NLMSG_DEFAULT_SIZE, GFP_KERNEL);
	if (skb2 == NULL) {
		nf_ct_put(ct);
		return -ENOMEM;
	}

	err = ctnetlink_fill_info(skb2, NETLINK_CB(skb).portid, nlh->nlmsg_seq,
				  NFNL_MSG_TYPE(nlh->nlmsg_type), ct, true, 0);
	nf_ct_put(ct);
	if (err <= 0)
		goto free;

	err = netlink_unicast(ctnl, skb2, NETLINK_CB(skb).portid, MSG_DONTWAIT);
	if (err < 0)
		goto out;

	return 0;

free:
	kfree_skb(skb2);
out:
	/* this avoids a loop in nfnetlink. */
	return err == -EAGAIN ? -ENOBUFS : err;
}

static int ctnetlink_done_list(struct netlink_callback *cb)
{
	if (cb->args[1])
		nf_ct_put((struct nf_conn *)cb->args[1]);
	return 0;
}

static int
ctnetlink_dump_list(struct sk_buff *skb, struct netlink_callback *cb, bool dying)
{
	struct nf_conn *ct, *last;
	struct nf_conntrack_tuple_hash *h;
	struct hlist_nulls_node *n;
	struct nfgenmsg *nfmsg = nlmsg_data(cb->nlh);
	u_int8_t l3proto = nfmsg->nfgen_family;
	int res;
	int cpu;
	struct hlist_nulls_head *list;
	struct net *net = sock_net(skb->sk);

	if (cb->args[2])
		return 0;

	last = (struct nf_conn *)cb->args[1];

	for (cpu = cb->args[0]; cpu < nr_cpu_ids; cpu++) {
		struct ct_pcpu *pcpu;

		if (!cpu_possible(cpu))
			continue;

		pcpu = per_cpu_ptr(net->ct.pcpu_lists, cpu);
		spin_lock_bh(&pcpu->lock);
		list = dying ? &pcpu->dying : &pcpu->unconfirmed;
restart:
		hlist_nulls_for_each_entry(h, n, list, hnnode) {
			ct = nf_ct_tuplehash_to_ctrack(h);
			if (l3proto && nf_ct_l3num(ct) != l3proto)
				continue;
			if (cb->args[1]) {
				if (ct != last)
					continue;
				cb->args[1] = 0;
			}

			/* We can't dump extension info for the unconfirmed
			 * list because unconfirmed conntracks can have
			 * ct->ext reallocated (and thus freed).
			 *
			 * In the dying list case ct->ext can't be free'd
			 * until after we drop pcpu->lock.
			 */
			res = ctnetlink_fill_info(skb, NETLINK_CB(cb->skb).portid,
						  cb->nlh->nlmsg_seq,
						  NFNL_MSG_TYPE(cb->nlh->nlmsg_type),
						  ct, dying ? true : false, 0);
			if (res < 0) {
				if (!atomic_inc_not_zero(&ct->ct_general.use))
					continue;
				cb->args[0] = cpu;
				cb->args[1] = (unsigned long)ct;
				spin_unlock_bh(&pcpu->lock);
				goto out;
			}
		}
		if (cb->args[1]) {
			cb->args[1] = 0;
			goto restart;
		}
		spin_unlock_bh(&pcpu->lock);
	}
	cb->args[2] = 1;
out:
	if (last)
		nf_ct_put(last);

	return skb->len;
}

static int
ctnetlink_dump_dying(struct sk_buff *skb, struct netlink_callback *cb)
{
	return ctnetlink_dump_list(skb, cb, true);
}

static int ctnetlink_get_ct_dying(struct net *net, struct sock *ctnl,
				  struct sk_buff *skb,
				  const struct nlmsghdr *nlh,
				  const struct nlattr * const cda[],
				  struct netlink_ext_ack *extack)
{
	if (nlh->nlmsg_flags & NLM_F_DUMP) {
		struct netlink_dump_control c = {
			.dump = ctnetlink_dump_dying,
			.done = ctnetlink_done_list,
		};
		return netlink_dump_start(ctnl, skb, nlh, &c);
	}

	return -EOPNOTSUPP;
}

static int
ctnetlink_dump_unconfirmed(struct sk_buff *skb, struct netlink_callback *cb)
{
	return ctnetlink_dump_list(skb, cb, false);
}

static int ctnetlink_get_ct_unconfirmed(struct net *net, struct sock *ctnl,
					struct sk_buff *skb,
					const struct nlmsghdr *nlh,
					const struct nlattr * const cda[],
					struct netlink_ext_ack *extack)
{
	if (nlh->nlmsg_flags & NLM_F_DUMP) {
		struct netlink_dump_control c = {
			.dump = ctnetlink_dump_unconfirmed,
			.done = ctnetlink_done_list,
		};
		return netlink_dump_start(ctnl, skb, nlh, &c);
	}

	return -EOPNOTSUPP;
}

#if IS_ENABLED(CONFIG_NF_NAT)
static int
ctnetlink_parse_nat_setup(struct nf_conn *ct,
			  enum nf_nat_manip_type manip,
			  const struct nlattr *attr)
	__must_hold(RCU)
{
	struct nf_nat_hook *nat_hook;
	int err;

	nat_hook = rcu_dereference(nf_nat_hook);
	if (!nat_hook) {
#ifdef CONFIG_MODULES
		rcu_read_unlock();
		nfnl_unlock(NFNL_SUBSYS_CTNETLINK);
		if (request_module("nf-nat") < 0) {
			nfnl_lock(NFNL_SUBSYS_CTNETLINK);
			rcu_read_lock();
			return -EOPNOTSUPP;
		}
		nfnl_lock(NFNL_SUBSYS_CTNETLINK);
		rcu_read_lock();
		nat_hook = rcu_dereference(nf_nat_hook);
		if (nat_hook)
			return -EAGAIN;
#endif
		return -EOPNOTSUPP;
	}

	err = nat_hook->parse_nat_setup(ct, manip, attr);
	if (err == -EAGAIN) {
#ifdef CONFIG_MODULES
		rcu_read_unlock();
		nfnl_unlock(NFNL_SUBSYS_CTNETLINK);
		if (request_module("nf-nat-%u", nf_ct_l3num(ct)) < 0) {
			nfnl_lock(NFNL_SUBSYS_CTNETLINK);
			rcu_read_lock();
			return -EOPNOTSUPP;
		}
		nfnl_lock(NFNL_SUBSYS_CTNETLINK);
		rcu_read_lock();
#else
		err = -EOPNOTSUPP;
#endif
	}
	return err;
}
#endif

static void
__ctnetlink_change_status(struct nf_conn *ct, unsigned long on,
			  unsigned long off)
{
	unsigned int bit;

	/* Ignore these unchangable bits */
	on &= ~IPS_UNCHANGEABLE_MASK;
	off &= ~IPS_UNCHANGEABLE_MASK;

	for (bit = 0; bit < __IPS_MAX_BIT; bit++) {
		if (on & (1 << bit))
			set_bit(bit, &ct->status);
		else if (off & (1 << bit))
			clear_bit(bit, &ct->status);
	}
}

static int
ctnetlink_change_status(struct nf_conn *ct, const struct nlattr * const cda[])
{
	unsigned long d;
	unsigned int status = ntohl(nla_get_be32(cda[CTA_STATUS]));
	d = ct->status ^ status;

	if (d & (IPS_EXPECTED|IPS_CONFIRMED|IPS_DYING))
		/* unchangeable */
		return -EBUSY;

	if (d & IPS_SEEN_REPLY && !(status & IPS_SEEN_REPLY))
		/* SEEN_REPLY bit can only be set */
		return -EBUSY;

	if (d & IPS_ASSURED && !(status & IPS_ASSURED))
		/* ASSURED bit can only be set */
		return -EBUSY;

	__ctnetlink_change_status(ct, status, 0);
	return 0;
}

static int
ctnetlink_setup_nat(struct nf_conn *ct, const struct nlattr * const cda[])
{
#if IS_ENABLED(CONFIG_NF_NAT)
	int ret;

	if (!cda[CTA_NAT_DST] && !cda[CTA_NAT_SRC])
		return 0;

	ret = ctnetlink_parse_nat_setup(ct, NF_NAT_MANIP_DST,
					cda[CTA_NAT_DST]);
	if (ret < 0)
		return ret;

	return ctnetlink_parse_nat_setup(ct, NF_NAT_MANIP_SRC,
					 cda[CTA_NAT_SRC]);
#else
	if (!cda[CTA_NAT_DST] && !cda[CTA_NAT_SRC])
		return 0;
	return -EOPNOTSUPP;
#endif
}

static int ctnetlink_change_helper(struct nf_conn *ct,
				   const struct nlattr * const cda[])
{
	struct nf_conntrack_helper *helper;
	struct nf_conn_help *help = nfct_help(ct);
	char *helpname = NULL;
	struct nlattr *helpinfo = NULL;
	int err;

	err = ctnetlink_parse_help(cda[CTA_HELP], &helpname, &helpinfo);
	if (err < 0)
		return err;

	/* don't change helper of sibling connections */
	if (ct->master) {
		/* If we try to change the helper to the same thing twice,
		 * treat the second attempt as a no-op instead of returning
		 * an error.
		 */
		err = -EBUSY;
		if (help) {
			rcu_read_lock();
			helper = rcu_dereference(help->helper);
			if (helper && !strcmp(helper->name, helpname))
				err = 0;
			rcu_read_unlock();
		}

		return err;
	}

	if (!strcmp(helpname, "")) {
		if (help && help->helper) {
			/* we had a helper before ... */
			nf_ct_remove_expectations(ct);
			RCU_INIT_POINTER(help->helper, NULL);
		}

		return 0;
	}

	rcu_read_lock();
	helper = __nf_conntrack_helper_find(helpname, nf_ct_l3num(ct),
					    nf_ct_protonum(ct));
	if (helper == NULL) {
		rcu_read_unlock();
		return -EOPNOTSUPP;
	}

	if (help) {
		if (help->helper == helper) {
			/* update private helper data if allowed. */
			if (helper->from_nlattr)
				helper->from_nlattr(helpinfo, ct);
			err = 0;
		} else
			err = -EBUSY;
	} else {
		/* we cannot set a helper for an existing conntrack */
		err = -EOPNOTSUPP;
	}

	rcu_read_unlock();
	return err;
}

static int ctnetlink_change_timeout(struct nf_conn *ct,
				    const struct nlattr * const cda[])
{
	u64 timeout = (u64)ntohl(nla_get_be32(cda[CTA_TIMEOUT])) * HZ;

	if (timeout > INT_MAX)
		timeout = INT_MAX;
	ct->timeout = nfct_time_stamp + (u32)timeout;

	if (test_bit(IPS_DYING_BIT, &ct->status))
		return -ETIME;

	return 0;
}

#if defined(CONFIG_NF_CONNTRACK_MARK)
static void ctnetlink_change_mark(struct nf_conn *ct,
				    const struct nlattr * const cda[])
{
	u32 mark, newmark, mask = 0;

	if (cda[CTA_MARK_MASK])
		mask = ~ntohl(nla_get_be32(cda[CTA_MARK_MASK]));

	mark = ntohl(nla_get_be32(cda[CTA_MARK]));
	newmark = (ct->mark & mask) ^ mark;
	if (newmark != ct->mark)
		ct->mark = newmark;
}
#endif

static const struct nla_policy protoinfo_policy[CTA_PROTOINFO_MAX+1] = {
	[CTA_PROTOINFO_TCP]	= { .type = NLA_NESTED },
	[CTA_PROTOINFO_DCCP]	= { .type = NLA_NESTED },
	[CTA_PROTOINFO_SCTP]	= { .type = NLA_NESTED },
};

static int ctnetlink_change_protoinfo(struct nf_conn *ct,
				      const struct nlattr * const cda[])
{
	const struct nlattr *attr = cda[CTA_PROTOINFO];
	const struct nf_conntrack_l4proto *l4proto;
	struct nlattr *tb[CTA_PROTOINFO_MAX+1];
	int err = 0;

	err = nla_parse_nested_deprecated(tb, CTA_PROTOINFO_MAX, attr,
					  protoinfo_policy, NULL);
	if (err < 0)
		return err;

	l4proto = nf_ct_l4proto_find(nf_ct_protonum(ct));
	if (l4proto->from_nlattr)
		err = l4proto->from_nlattr(tb, ct);

	return err;
}

static const struct nla_policy seqadj_policy[CTA_SEQADJ_MAX+1] = {
	[CTA_SEQADJ_CORRECTION_POS]	= { .type = NLA_U32 },
	[CTA_SEQADJ_OFFSET_BEFORE]	= { .type = NLA_U32 },
	[CTA_SEQADJ_OFFSET_AFTER]	= { .type = NLA_U32 },
};

static int change_seq_adj(struct nf_ct_seqadj *seq,
			  const struct nlattr * const attr)
{
	int err;
	struct nlattr *cda[CTA_SEQADJ_MAX+1];

	err = nla_parse_nested_deprecated(cda, CTA_SEQADJ_MAX, attr,
					  seqadj_policy, NULL);
	if (err < 0)
		return err;

	if (!cda[CTA_SEQADJ_CORRECTION_POS])
		return -EINVAL;

	seq->correction_pos =
		ntohl(nla_get_be32(cda[CTA_SEQADJ_CORRECTION_POS]));

	if (!cda[CTA_SEQADJ_OFFSET_BEFORE])
		return -EINVAL;

	seq->offset_before =
		ntohl(nla_get_be32(cda[CTA_SEQADJ_OFFSET_BEFORE]));

	if (!cda[CTA_SEQADJ_OFFSET_AFTER])
		return -EINVAL;

	seq->offset_after =
		ntohl(nla_get_be32(cda[CTA_SEQADJ_OFFSET_AFTER]));

	return 0;
}

static int
ctnetlink_change_seq_adj(struct nf_conn *ct,
			 const struct nlattr * const cda[])
{
	struct nf_conn_seqadj *seqadj = nfct_seqadj(ct);
	int ret = 0;

	if (!seqadj)
		return 0;

	spin_lock_bh(&ct->lock);
	if (cda[CTA_SEQ_ADJ_ORIG]) {
		ret = change_seq_adj(&seqadj->seq[IP_CT_DIR_ORIGINAL],
				     cda[CTA_SEQ_ADJ_ORIG]);
		if (ret < 0)
			goto err;

		set_bit(IPS_SEQ_ADJUST_BIT, &ct->status);
	}

	if (cda[CTA_SEQ_ADJ_REPLY]) {
		ret = change_seq_adj(&seqadj->seq[IP_CT_DIR_REPLY],
				     cda[CTA_SEQ_ADJ_REPLY]);
		if (ret < 0)
			goto err;

		set_bit(IPS_SEQ_ADJUST_BIT, &ct->status);
	}

	spin_unlock_bh(&ct->lock);
	return 0;
err:
	spin_unlock_bh(&ct->lock);
	return ret;
}

static const struct nla_policy synproxy_policy[CTA_SYNPROXY_MAX + 1] = {
	[CTA_SYNPROXY_ISN]	= { .type = NLA_U32 },
	[CTA_SYNPROXY_ITS]	= { .type = NLA_U32 },
	[CTA_SYNPROXY_TSOFF]	= { .type = NLA_U32 },
};

static int ctnetlink_change_synproxy(struct nf_conn *ct,
				     const struct nlattr * const cda[])
{
	struct nf_conn_synproxy *synproxy = nfct_synproxy(ct);
	struct nlattr *tb[CTA_SYNPROXY_MAX + 1];
	int err;

	if (!synproxy)
		return 0;

	err = nla_parse_nested_deprecated(tb, CTA_SYNPROXY_MAX,
					  cda[CTA_SYNPROXY], synproxy_policy,
					  NULL);
	if (err < 0)
		return err;

	if (!tb[CTA_SYNPROXY_ISN] ||
	    !tb[CTA_SYNPROXY_ITS] ||
	    !tb[CTA_SYNPROXY_TSOFF])
		return -EINVAL;

	synproxy->isn = ntohl(nla_get_be32(tb[CTA_SYNPROXY_ISN]));
	synproxy->its = ntohl(nla_get_be32(tb[CTA_SYNPROXY_ITS]));
	synproxy->tsoff = ntohl(nla_get_be32(tb[CTA_SYNPROXY_TSOFF]));

	return 0;
}

static int
ctnetlink_attach_labels(struct nf_conn *ct, const struct nlattr * const cda[])
{
#ifdef CONFIG_NF_CONNTRACK_LABELS
	size_t len = nla_len(cda[CTA_LABELS]);
	const void *mask = cda[CTA_LABELS_MASK];

	if (len & (sizeof(u32)-1)) /* must be multiple of u32 */
		return -EINVAL;

	if (mask) {
		if (nla_len(cda[CTA_LABELS_MASK]) == 0 ||
		    nla_len(cda[CTA_LABELS_MASK]) != len)
			return -EINVAL;
		mask = nla_data(cda[CTA_LABELS_MASK]);
	}

	len /= sizeof(u32);

	return nf_connlabels_replace(ct, nla_data(cda[CTA_LABELS]), mask, len);
#else
	return -EOPNOTSUPP;
#endif
}

static int
ctnetlink_change_conntrack(struct nf_conn *ct,
			   const struct nlattr * const cda[])
{
	int err;

	/* only allow NAT changes and master assignation for new conntracks */
	if (cda[CTA_NAT_SRC] || cda[CTA_NAT_DST] || cda[CTA_TUPLE_MASTER])
		return -EOPNOTSUPP;

	if (cda[CTA_HELP]) {
		err = ctnetlink_change_helper(ct, cda);
		if (err < 0)
			return err;
	}

	if (cda[CTA_TIMEOUT]) {
		err = ctnetlink_change_timeout(ct, cda);
		if (err < 0)
			return err;
	}

	if (cda[CTA_STATUS]) {
		err = ctnetlink_change_status(ct, cda);
		if (err < 0)
			return err;
	}

	if (cda[CTA_PROTOINFO]) {
		err = ctnetlink_change_protoinfo(ct, cda);
		if (err < 0)
			return err;
	}

#if defined(CONFIG_NF_CONNTRACK_MARK)
	if (cda[CTA_MARK])
		ctnetlink_change_mark(ct, cda);
#endif

	if (cda[CTA_SEQ_ADJ_ORIG] || cda[CTA_SEQ_ADJ_REPLY]) {
		err = ctnetlink_change_seq_adj(ct, cda);
		if (err < 0)
			return err;
	}

	if (cda[CTA_SYNPROXY]) {
		err = ctnetlink_change_synproxy(ct, cda);
		if (err < 0)
			return err;
	}

	if (cda[CTA_LABELS]) {
		err = ctnetlink_attach_labels(ct, cda);
		if (err < 0)
			return err;
	}

	return 0;
}

static struct nf_conn *
ctnetlink_create_conntrack(struct net *net,
			   const struct nf_conntrack_zone *zone,
			   const struct nlattr * const cda[],
			   struct nf_conntrack_tuple *otuple,
			   struct nf_conntrack_tuple *rtuple,
			   u8 u3)
{
	struct nf_conn *ct;
	int err = -EINVAL;
	struct nf_conntrack_helper *helper;
	struct nf_conn_tstamp *tstamp;
	u64 timeout;

	ct = nf_conntrack_alloc(net, zone, otuple, rtuple, GFP_ATOMIC);
	if (IS_ERR(ct))
		return ERR_PTR(-ENOMEM);

	if (!cda[CTA_TIMEOUT])
		goto err1;

	timeout = (u64)ntohl(nla_get_be32(cda[CTA_TIMEOUT])) * HZ;
	if (timeout > INT_MAX)
		timeout = INT_MAX;
	ct->timeout = (u32)timeout + nfct_time_stamp;

	rcu_read_lock();
 	if (cda[CTA_HELP]) {
		char *helpname = NULL;
		struct nlattr *helpinfo = NULL;

		err = ctnetlink_parse_help(cda[CTA_HELP], &helpname, &helpinfo);
 		if (err < 0)
			goto err2;

		helper = __nf_conntrack_helper_find(helpname, nf_ct_l3num(ct),
						    nf_ct_protonum(ct));
		if (helper == NULL) {
			rcu_read_unlock();
#ifdef CONFIG_MODULES
			if (request_module("nfct-helper-%s", helpname) < 0) {
				err = -EOPNOTSUPP;
				goto err1;
			}

			rcu_read_lock();
			helper = __nf_conntrack_helper_find(helpname,
							    nf_ct_l3num(ct),
							    nf_ct_protonum(ct));
			if (helper) {
				err = -EAGAIN;
				goto err2;
			}
			rcu_read_unlock();
#endif
			err = -EOPNOTSUPP;
			goto err1;
		} else {
			struct nf_conn_help *help;

			help = nf_ct_helper_ext_add(ct, GFP_ATOMIC);
			if (help == NULL) {
				err = -ENOMEM;
				goto err2;
			}
			/* set private helper data if allowed. */
			if (helper->from_nlattr)
				helper->from_nlattr(helpinfo, ct);

			/* not in hash table yet so not strictly necessary */
			RCU_INIT_POINTER(help->helper, helper);
		}
	} else {
		/* try an implicit helper assignation */
		err = __nf_ct_try_assign_helper(ct, NULL, GFP_ATOMIC);
		if (err < 0)
			goto err2;
	}

	err = ctnetlink_setup_nat(ct, cda);
	if (err < 0)
		goto err2;

	nf_ct_acct_ext_add(ct, GFP_ATOMIC);
	nf_ct_tstamp_ext_add(ct, GFP_ATOMIC);
	nf_ct_ecache_ext_add(ct, 0, 0, GFP_ATOMIC);
	nf_ct_labels_ext_add(ct);
	nfct_seqadj_ext_add(ct);
	nfct_synproxy_ext_add(ct);

	/* we must add conntrack extensions before confirmation. */
	ct->status |= IPS_CONFIRMED;

	if (cda[CTA_STATUS]) {
		err = ctnetlink_change_status(ct, cda);
		if (err < 0)
			goto err2;
	}

	if (cda[CTA_SEQ_ADJ_ORIG] || cda[CTA_SEQ_ADJ_REPLY]) {
		err = ctnetlink_change_seq_adj(ct, cda);
		if (err < 0)
			goto err2;
	}

	memset(&ct->proto, 0, sizeof(ct->proto));
	if (cda[CTA_PROTOINFO]) {
		err = ctnetlink_change_protoinfo(ct, cda);
		if (err < 0)
			goto err2;
	}

	if (cda[CTA_SYNPROXY]) {
		err = ctnetlink_change_synproxy(ct, cda);
		if (err < 0)
			goto err2;
	}

#if defined(CONFIG_NF_CONNTRACK_MARK)
	if (cda[CTA_MARK])
		ctnetlink_change_mark(ct, cda);
#endif

	/* setup master conntrack: this is a confirmed expectation */
	if (cda[CTA_TUPLE_MASTER]) {
		struct nf_conntrack_tuple master;
		struct nf_conntrack_tuple_hash *master_h;
		struct nf_conn *master_ct;

		err = ctnetlink_parse_tuple(cda, &master, CTA_TUPLE_MASTER,
					    u3, NULL);
		if (err < 0)
			goto err2;

		master_h = nf_conntrack_find_get(net, zone, &master);
		if (master_h == NULL) {
			err = -ENOENT;
			goto err2;
		}
		master_ct = nf_ct_tuplehash_to_ctrack(master_h);
		__set_bit(IPS_EXPECTED_BIT, &ct->status);
		ct->master = master_ct;
	}
	tstamp = nf_conn_tstamp_find(ct);
	if (tstamp)
		tstamp->start = ktime_get_real_ns();

	err = nf_conntrack_hash_check_insert(ct);
	if (err < 0)
		goto err2;

	rcu_read_unlock();

	return ct;

err2:
	rcu_read_unlock();
err1:
	nf_conntrack_free(ct);
	return ERR_PTR(err);
}

static int ctnetlink_new_conntrack(struct net *net, struct sock *ctnl,
				   struct sk_buff *skb,
				   const struct nlmsghdr *nlh,
				   const struct nlattr * const cda[],
				   struct netlink_ext_ack *extack)
{
	struct nf_conntrack_tuple otuple, rtuple;
	struct nf_conntrack_tuple_hash *h = NULL;
	struct nfgenmsg *nfmsg = nlmsg_data(nlh);
	struct nf_conn *ct;
	u_int8_t u3 = nfmsg->nfgen_family;
	struct nf_conntrack_zone zone;
	int err;

	err = ctnetlink_parse_zone(cda[CTA_ZONE], &zone);
	if (err < 0)
		return err;

	if (cda[CTA_TUPLE_ORIG]) {
		err = ctnetlink_parse_tuple(cda, &otuple, CTA_TUPLE_ORIG,
					    u3, &zone);
		if (err < 0)
			return err;
	}

	if (cda[CTA_TUPLE_REPLY]) {
		err = ctnetlink_parse_tuple(cda, &rtuple, CTA_TUPLE_REPLY,
					    u3, &zone);
		if (err < 0)
			return err;
	}

	if (cda[CTA_TUPLE_ORIG])
		h = nf_conntrack_find_get(net, &zone, &otuple);
	else if (cda[CTA_TUPLE_REPLY])
		h = nf_conntrack_find_get(net, &zone, &rtuple);

	if (h == NULL) {
		err = -ENOENT;
		if (nlh->nlmsg_flags & NLM_F_CREATE) {
			enum ip_conntrack_events events;

			if (!cda[CTA_TUPLE_ORIG] || !cda[CTA_TUPLE_REPLY])
				return -EINVAL;
			if (otuple.dst.protonum != rtuple.dst.protonum)
				return -EINVAL;

			ct = ctnetlink_create_conntrack(net, &zone, cda, &otuple,
							&rtuple, u3);
			if (IS_ERR(ct))
				return PTR_ERR(ct);

			err = 0;
			if (test_bit(IPS_EXPECTED_BIT, &ct->status))
				events = 1 << IPCT_RELATED;
			else
				events = 1 << IPCT_NEW;

			if (cda[CTA_LABELS] &&
			    ctnetlink_attach_labels(ct, cda) == 0)
				events |= (1 << IPCT_LABEL);

			nf_conntrack_eventmask_report((1 << IPCT_REPLY) |
						      (1 << IPCT_ASSURED) |
						      (1 << IPCT_HELPER) |
						      (1 << IPCT_PROTOINFO) |
						      (1 << IPCT_SEQADJ) |
						      (1 << IPCT_MARK) |
						      (1 << IPCT_SYNPROXY) |
						      events,
						      ct, NETLINK_CB(skb).portid,
						      nlmsg_report(nlh));
			nf_ct_put(ct);
		}

		return err;
	}
	/* implicit 'else' */

	err = -EEXIST;
	ct = nf_ct_tuplehash_to_ctrack(h);
	if (!(nlh->nlmsg_flags & NLM_F_EXCL)) {
		err = ctnetlink_change_conntrack(ct, cda);
		if (err == 0) {
			nf_conntrack_eventmask_report((1 << IPCT_REPLY) |
						      (1 << IPCT_ASSURED) |
						      (1 << IPCT_HELPER) |
						      (1 << IPCT_LABEL) |
						      (1 << IPCT_PROTOINFO) |
						      (1 << IPCT_SEQADJ) |
						      (1 << IPCT_MARK) |
						      (1 << IPCT_SYNPROXY),
						      ct, NETLINK_CB(skb).portid,
						      nlmsg_report(nlh));
		}
	}

	nf_ct_put(ct);
	return err;
}

static int
ctnetlink_ct_stat_cpu_fill_info(struct sk_buff *skb, u32 portid, u32 seq,
				__u16 cpu, const struct ip_conntrack_stat *st)
{
	struct nlmsghdr *nlh;
	struct nfgenmsg *nfmsg;
	unsigned int flags = portid ? NLM_F_MULTI : 0, event;

	event = nfnl_msg_type(NFNL_SUBSYS_CTNETLINK,
			      IPCTNL_MSG_CT_GET_STATS_CPU);
	nlh = nlmsg_put(skb, portid, seq, event, sizeof(*nfmsg), flags);
	if (nlh == NULL)
		goto nlmsg_failure;

	nfmsg = nlmsg_data(nlh);
	nfmsg->nfgen_family = AF_UNSPEC;
	nfmsg->version      = NFNETLINK_V0;
	nfmsg->res_id	    = htons(cpu);

	if (nla_put_be32(skb, CTA_STATS_FOUND, htonl(st->found)) ||
	    nla_put_be32(skb, CTA_STATS_INVALID, htonl(st->invalid)) ||
	    nla_put_be32(skb, CTA_STATS_INSERT, htonl(st->insert)) ||
	    nla_put_be32(skb, CTA_STATS_INSERT_FAILED,
				htonl(st->insert_failed)) ||
	    nla_put_be32(skb, CTA_STATS_DROP, htonl(st->drop)) ||
	    nla_put_be32(skb, CTA_STATS_EARLY_DROP, htonl(st->early_drop)) ||
	    nla_put_be32(skb, CTA_STATS_ERROR, htonl(st->error)) ||
	    nla_put_be32(skb, CTA_STATS_SEARCH_RESTART,
				htonl(st->search_restart)) ||
	    nla_put_be32(skb, CTA_STATS_CLASH_RESOLVE,
				htonl(st->clash_resolve)))
		goto nla_put_failure;

	nlmsg_end(skb, nlh);
	return skb->len;

nla_put_failure:
nlmsg_failure:
	nlmsg_cancel(skb, nlh);
	return -1;
}

static int
ctnetlink_ct_stat_cpu_dump(struct sk_buff *skb, struct netlink_callback *cb)
{
	int cpu;
	struct net *net = sock_net(skb->sk);

	if (cb->args[0] == nr_cpu_ids)
		return 0;

	for (cpu = cb->args[0]; cpu < nr_cpu_ids; cpu++) {
		const struct ip_conntrack_stat *st;

		if (!cpu_possible(cpu))
			continue;

		st = per_cpu_ptr(net->ct.stat, cpu);
		if (ctnetlink_ct_stat_cpu_fill_info(skb,
						    NETLINK_CB(cb->skb).portid,
						    cb->nlh->nlmsg_seq,
						    cpu, st) < 0)
				break;
	}
	cb->args[0] = cpu;

	return skb->len;
}

static int ctnetlink_stat_ct_cpu(struct net *net, struct sock *ctnl,
				 struct sk_buff *skb,
				 const struct nlmsghdr *nlh,
				 const struct nlattr * const cda[],
				 struct netlink_ext_ack *extack)
{
	if (nlh->nlmsg_flags & NLM_F_DUMP) {
		struct netlink_dump_control c = {
			.dump = ctnetlink_ct_stat_cpu_dump,
		};
		return netlink_dump_start(ctnl, skb, nlh, &c);
	}

	return 0;
}

static int
ctnetlink_stat_ct_fill_info(struct sk_buff *skb, u32 portid, u32 seq, u32 type,
			    struct net *net)
{
	struct nlmsghdr *nlh;
	struct nfgenmsg *nfmsg;
	unsigned int flags = portid ? NLM_F_MULTI : 0, event;
	unsigned int nr_conntracks = atomic_read(&net->ct.count);

	event = nfnl_msg_type(NFNL_SUBSYS_CTNETLINK, IPCTNL_MSG_CT_GET_STATS);
	nlh = nlmsg_put(skb, portid, seq, event, sizeof(*nfmsg), flags);
	if (nlh == NULL)
		goto nlmsg_failure;

	nfmsg = nlmsg_data(nlh);
	nfmsg->nfgen_family = AF_UNSPEC;
	nfmsg->version      = NFNETLINK_V0;
	nfmsg->res_id	    = 0;

	if (nla_put_be32(skb, CTA_STATS_GLOBAL_ENTRIES, htonl(nr_conntracks)))
		goto nla_put_failure;

	if (nla_put_be32(skb, CTA_STATS_GLOBAL_MAX_ENTRIES, htonl(nf_conntrack_max)))
		goto nla_put_failure;

	nlmsg_end(skb, nlh);
	return skb->len;

nla_put_failure:
nlmsg_failure:
	nlmsg_cancel(skb, nlh);
	return -1;
}

static int ctnetlink_stat_ct(struct net *net, struct sock *ctnl,
			     struct sk_buff *skb, const struct nlmsghdr *nlh,
			     const struct nlattr * const cda[],
			     struct netlink_ext_ack *extack)
{
	struct sk_buff *skb2;
	int err;

	skb2 = nlmsg_new(NLMSG_DEFAULT_SIZE, GFP_KERNEL);
	if (skb2 == NULL)
		return -ENOMEM;

	err = ctnetlink_stat_ct_fill_info(skb2, NETLINK_CB(skb).portid,
					  nlh->nlmsg_seq,
					  NFNL_MSG_TYPE(nlh->nlmsg_type),
					  sock_net(skb->sk));
	if (err <= 0)
		goto free;

	err = netlink_unicast(ctnl, skb2, NETLINK_CB(skb).portid, MSG_DONTWAIT);
	if (err < 0)
		goto out;

	return 0;

free:
	kfree_skb(skb2);
out:
	/* this avoids a loop in nfnetlink. */
	return err == -EAGAIN ? -ENOBUFS : err;
}

static const struct nla_policy exp_nla_policy[CTA_EXPECT_MAX+1] = {
	[CTA_EXPECT_MASTER]	= { .type = NLA_NESTED },
	[CTA_EXPECT_TUPLE]	= { .type = NLA_NESTED },
	[CTA_EXPECT_MASK]	= { .type = NLA_NESTED },
	[CTA_EXPECT_TIMEOUT]	= { .type = NLA_U32 },
	[CTA_EXPECT_ID]		= { .type = NLA_U32 },
	[CTA_EXPECT_HELP_NAME]	= { .type = NLA_NUL_STRING,
				    .len = NF_CT_HELPER_NAME_LEN - 1 },
	[CTA_EXPECT_ZONE]	= { .type = NLA_U16 },
	[CTA_EXPECT_FLAGS]	= { .type = NLA_U32 },
	[CTA_EXPECT_CLASS]	= { .type = NLA_U32 },
	[CTA_EXPECT_NAT]	= { .type = NLA_NESTED },
	[CTA_EXPECT_FN]		= { .type = NLA_NUL_STRING },
};

static struct nf_conntrack_expect *
ctnetlink_alloc_expect(const struct nlattr *const cda[], struct nf_conn *ct,
		       struct nf_conntrack_helper *helper,
		       struct nf_conntrack_tuple *tuple,
		       struct nf_conntrack_tuple *mask);

#ifdef CONFIG_NETFILTER_NETLINK_GLUE_CT
static size_t
ctnetlink_glue_build_size(const struct nf_conn *ct)
{
	return 3 * nla_total_size(0) /* CTA_TUPLE_ORIG|REPL|MASTER */
	       + 3 * nla_total_size(0) /* CTA_TUPLE_IP */
	       + 3 * nla_total_size(0) /* CTA_TUPLE_PROTO */
	       + 3 * nla_total_size(sizeof(u_int8_t)) /* CTA_PROTO_NUM */
	       + nla_total_size(sizeof(u_int32_t)) /* CTA_ID */
	       + nla_total_size(sizeof(u_int32_t)) /* CTA_STATUS */
	       + nla_total_size(sizeof(u_int32_t)) /* CTA_TIMEOUT */
	       + nla_total_size(0) /* CTA_PROTOINFO */
	       + nla_total_size(0) /* CTA_HELP */
	       + nla_total_size(NF_CT_HELPER_NAME_LEN) /* CTA_HELP_NAME */
	       + ctnetlink_secctx_size(ct)
#if IS_ENABLED(CONFIG_NF_NAT)
	       + 2 * nla_total_size(0) /* CTA_NAT_SEQ_ADJ_ORIG|REPL */
	       + 6 * nla_total_size(sizeof(u_int32_t)) /* CTA_NAT_SEQ_OFFSET */
#endif
#ifdef CONFIG_NF_CONNTRACK_MARK
	       + nla_total_size(sizeof(u_int32_t)) /* CTA_MARK */
#endif
#ifdef CONFIG_NF_CONNTRACK_ZONES
	       + nla_total_size(sizeof(u_int16_t)) /* CTA_ZONE|CTA_TUPLE_ZONE */
#endif
	       + ctnetlink_proto_size(ct)
	       ;
}

static struct nf_conn *ctnetlink_glue_get_ct(const struct sk_buff *skb,
					     enum ip_conntrack_info *ctinfo)
{
	return nf_ct_get(skb, ctinfo);
}

static int __ctnetlink_glue_build(struct sk_buff *skb, struct nf_conn *ct)
{
	const struct nf_conntrack_zone *zone;
	struct nlattr *nest_parms;

	zone = nf_ct_zone(ct);

	nest_parms = nla_nest_start(skb, CTA_TUPLE_ORIG);
	if (!nest_parms)
		goto nla_put_failure;
	if (ctnetlink_dump_tuples(skb, nf_ct_tuple(ct, IP_CT_DIR_ORIGINAL)) < 0)
		goto nla_put_failure;
	if (ctnetlink_dump_zone_id(skb, CTA_TUPLE_ZONE, zone,
				   NF_CT_ZONE_DIR_ORIG) < 0)
		goto nla_put_failure;
	nla_nest_end(skb, nest_parms);

	nest_parms = nla_nest_start(skb, CTA_TUPLE_REPLY);
	if (!nest_parms)
		goto nla_put_failure;
	if (ctnetlink_dump_tuples(skb, nf_ct_tuple(ct, IP_CT_DIR_REPLY)) < 0)
		goto nla_put_failure;
	if (ctnetlink_dump_zone_id(skb, CTA_TUPLE_ZONE, zone,
				   NF_CT_ZONE_DIR_REPL) < 0)
		goto nla_put_failure;
	nla_nest_end(skb, nest_parms);

	if (ctnetlink_dump_zone_id(skb, CTA_ZONE, zone,
				   NF_CT_DEFAULT_ZONE_DIR) < 0)
		goto nla_put_failure;

	if (ctnetlink_dump_id(skb, ct) < 0)
		goto nla_put_failure;

	if (ctnetlink_dump_status(skb, ct) < 0)
		goto nla_put_failure;

	if (ctnetlink_dump_timeout(skb, ct) < 0)
		goto nla_put_failure;

	if (ctnetlink_dump_protoinfo(skb, ct) < 0)
		goto nla_put_failure;

	if (ctnetlink_dump_helpinfo(skb, ct) < 0)
		goto nla_put_failure;

#ifdef CONFIG_NF_CONNTRACK_SECMARK
	if (ct->secmark && ctnetlink_dump_secctx(skb, ct) < 0)
		goto nla_put_failure;
#endif
	if (ct->master && ctnetlink_dump_master(skb, ct) < 0)
		goto nla_put_failure;

	if ((ct->status & IPS_SEQ_ADJUST) &&
	    ctnetlink_dump_ct_seq_adj(skb, ct) < 0)
		goto nla_put_failure;

	if (ctnetlink_dump_ct_synproxy(skb, ct) < 0)
		goto nla_put_failure;

#ifdef CONFIG_NF_CONNTRACK_MARK
	if (ct->mark && ctnetlink_dump_mark(skb, ct) < 0)
		goto nla_put_failure;
#endif
	if (ctnetlink_dump_labels(skb, ct) < 0)
		goto nla_put_failure;
	return 0;

nla_put_failure:
	return -ENOSPC;
}

static int
ctnetlink_glue_build(struct sk_buff *skb, struct nf_conn *ct,
		     enum ip_conntrack_info ctinfo,
		     u_int16_t ct_attr, u_int16_t ct_info_attr)
{
	struct nlattr *nest_parms;

	nest_parms = nla_nest_start(skb, ct_attr);
	if (!nest_parms)
		goto nla_put_failure;

	if (__ctnetlink_glue_build(skb, ct) < 0)
		goto nla_put_failure;

	nla_nest_end(skb, nest_parms);

	if (nla_put_be32(skb, ct_info_attr, htonl(ctinfo)))
		goto nla_put_failure;

	return 0;

nla_put_failure:
	return -ENOSPC;
}

static int
ctnetlink_update_status(struct nf_conn *ct, const struct nlattr * const cda[])
{
	unsigned int status = ntohl(nla_get_be32(cda[CTA_STATUS]));
	unsigned long d = ct->status ^ status;

	if (d & IPS_SEEN_REPLY && !(status & IPS_SEEN_REPLY))
		/* SEEN_REPLY bit can only be set */
		return -EBUSY;

	if (d & IPS_ASSURED && !(status & IPS_ASSURED))
		/* ASSURED bit can only be set */
		return -EBUSY;

	/* This check is less strict than ctnetlink_change_status()
	 * because callers often flip IPS_EXPECTED bits when sending
	 * an NFQA_CT attribute to the kernel.  So ignore the
	 * unchangeable bits but do not error out. Also user programs
	 * are allowed to clear the bits that they are allowed to change.
	 */
	__ctnetlink_change_status(ct, status, ~status);
	return 0;
}

static int
ctnetlink_glue_parse_ct(const struct nlattr *cda[], struct nf_conn *ct)
{
	int err;

	if (cda[CTA_TIMEOUT]) {
		err = ctnetlink_change_timeout(ct, cda);
		if (err < 0)
			return err;
	}
	if (cda[CTA_STATUS]) {
		err = ctnetlink_update_status(ct, cda);
		if (err < 0)
			return err;
	}
	if (cda[CTA_HELP]) {
		err = ctnetlink_change_helper(ct, cda);
		if (err < 0)
			return err;
	}
	if (cda[CTA_LABELS]) {
		err = ctnetlink_attach_labels(ct, cda);
		if (err < 0)
			return err;
	}
#if defined(CONFIG_NF_CONNTRACK_MARK)
	if (cda[CTA_MARK]) {
		ctnetlink_change_mark(ct, cda);
	}
#endif
	return 0;
}

static int
ctnetlink_glue_parse(const struct nlattr *attr, struct nf_conn *ct)
{
	struct nlattr *cda[CTA_MAX+1];
	int ret;

	ret = nla_parse_nested_deprecated(cda, CTA_MAX, attr, ct_nla_policy,
					  NULL);
	if (ret < 0)
		return ret;

	return ctnetlink_glue_parse_ct((const struct nlattr **)cda, ct);
}

static int ctnetlink_glue_exp_parse(const struct nlattr * const *cda,
				    const struct nf_conn *ct,
				    struct nf_conntrack_tuple *tuple,
				    struct nf_conntrack_tuple *mask)
{
	int err;

	err = ctnetlink_parse_tuple(cda, tuple, CTA_EXPECT_TUPLE,
				    nf_ct_l3num(ct), NULL);
	if (err < 0)
		return err;

	return ctnetlink_parse_tuple(cda, mask, CTA_EXPECT_MASK,
				     nf_ct_l3num(ct), NULL);
}

static int
ctnetlink_glue_attach_expect(const struct nlattr *attr, struct nf_conn *ct,
			     u32 portid, u32 report)
{
	struct nlattr *cda[CTA_EXPECT_MAX+1];
	struct nf_conntrack_tuple tuple, mask;
	struct nf_conntrack_helper *helper = NULL;
	struct nf_conntrack_expect *exp;
	int err;

	err = nla_parse_nested_deprecated(cda, CTA_EXPECT_MAX, attr,
					  exp_nla_policy, NULL);
	if (err < 0)
		return err;

	err = ctnetlink_glue_exp_parse((const struct nlattr * const *)cda,
				       ct, &tuple, &mask);
	if (err < 0)
		return err;

	if (cda[CTA_EXPECT_HELP_NAME]) {
		const char *helpname = nla_data(cda[CTA_EXPECT_HELP_NAME]);

		helper = __nf_conntrack_helper_find(helpname, nf_ct_l3num(ct),
						    nf_ct_protonum(ct));
		if (helper == NULL)
			return -EOPNOTSUPP;
	}

	exp = ctnetlink_alloc_expect((const struct nlattr * const *)cda, ct,
				     helper, &tuple, &mask);
	if (IS_ERR(exp))
		return PTR_ERR(exp);

	err = nf_ct_expect_related_report(exp, portid, report, 0);
	nf_ct_expect_put(exp);
	return err;
}

static void ctnetlink_glue_seqadj(struct sk_buff *skb, struct nf_conn *ct,
				  enum ip_conntrack_info ctinfo, int diff)
{
	if (!(ct->status & IPS_NAT_MASK))
		return;

	nf_ct_tcp_seqadj_set(skb, ct, ctinfo, diff);
}

static struct nfnl_ct_hook ctnetlink_glue_hook = {
	.get_ct		= ctnetlink_glue_get_ct,
	.build_size	= ctnetlink_glue_build_size,
	.build		= ctnetlink_glue_build,
	.parse		= ctnetlink_glue_parse,
	.attach_expect	= ctnetlink_glue_attach_expect,
	.seq_adjust	= ctnetlink_glue_seqadj,
};
#endif /* CONFIG_NETFILTER_NETLINK_GLUE_CT */

/***********************************************************************
 * EXPECT
 ***********************************************************************/

static int ctnetlink_exp_dump_tuple(struct sk_buff *skb,
				    const struct nf_conntrack_tuple *tuple,
				    u32 type)
{
	struct nlattr *nest_parms;

	nest_parms = nla_nest_start(skb, type);
	if (!nest_parms)
		goto nla_put_failure;
	if (ctnetlink_dump_tuples(skb, tuple) < 0)
		goto nla_put_failure;
	nla_nest_end(skb, nest_parms);

	return 0;

nla_put_failure:
	return -1;
}

static int ctnetlink_exp_dump_mask(struct sk_buff *skb,
				   const struct nf_conntrack_tuple *tuple,
				   const struct nf_conntrack_tuple_mask *mask)
{
	const struct nf_conntrack_l4proto *l4proto;
	struct nf_conntrack_tuple m;
	struct nlattr *nest_parms;
	int ret;

	memset(&m, 0xFF, sizeof(m));
	memcpy(&m.src.u3, &mask->src.u3, sizeof(m.src.u3));
	m.src.u.all = mask->src.u.all;
	m.dst.protonum = tuple->dst.protonum;

	nest_parms = nla_nest_start(skb, CTA_EXPECT_MASK);
	if (!nest_parms)
		goto nla_put_failure;

	rcu_read_lock();
	ret = ctnetlink_dump_tuples_ip(skb, &m);
	if (ret >= 0) {
		l4proto = nf_ct_l4proto_find(tuple->dst.protonum);
		ret = ctnetlink_dump_tuples_proto(skb, &m, l4proto);
	}
	rcu_read_unlock();

	if (unlikely(ret < 0))
		goto nla_put_failure;

	nla_nest_end(skb, nest_parms);

	return 0;

nla_put_failure:
	return -1;
}

static const union nf_inet_addr any_addr;

static __be32 nf_expect_get_id(const struct nf_conntrack_expect *exp)
{
	static __read_mostly siphash_key_t exp_id_seed;
	unsigned long a, b, c, d;

	net_get_random_once(&exp_id_seed, sizeof(exp_id_seed));

	a = (unsigned long)exp;
	b = (unsigned long)exp->helper;
	c = (unsigned long)exp->master;
	d = (unsigned long)siphash(&exp->tuple, sizeof(exp->tuple), &exp_id_seed);

#ifdef CONFIG_64BIT
	return (__force __be32)siphash_4u64((u64)a, (u64)b, (u64)c, (u64)d, &exp_id_seed);
#else
	return (__force __be32)siphash_4u32((u32)a, (u32)b, (u32)c, (u32)d, &exp_id_seed);
#endif
}

static int
ctnetlink_exp_dump_expect(struct sk_buff *skb,
			  const struct nf_conntrack_expect *exp)
{
	struct nf_conn *master = exp->master;
	long timeout = ((long)exp->timeout.expires - (long)jiffies) / HZ;
	struct nf_conn_help *help;
#if IS_ENABLED(CONFIG_NF_NAT)
	struct nlattr *nest_parms;
	struct nf_conntrack_tuple nat_tuple = {};
#endif
	struct nf_ct_helper_expectfn *expfn;

	if (timeout < 0)
		timeout = 0;

	if (ctnetlink_exp_dump_tuple(skb, &exp->tuple, CTA_EXPECT_TUPLE) < 0)
		goto nla_put_failure;
	if (ctnetlink_exp_dump_mask(skb, &exp->tuple, &exp->mask) < 0)
		goto nla_put_failure;
	if (ctnetlink_exp_dump_tuple(skb,
				 &master->tuplehash[IP_CT_DIR_ORIGINAL].tuple,
				 CTA_EXPECT_MASTER) < 0)
		goto nla_put_failure;

#if IS_ENABLED(CONFIG_NF_NAT)
	if (!nf_inet_addr_cmp(&exp->saved_addr, &any_addr) ||
	    exp->saved_proto.all) {
		nest_parms = nla_nest_start(skb, CTA_EXPECT_NAT);
		if (!nest_parms)
			goto nla_put_failure;

		if (nla_put_be32(skb, CTA_EXPECT_NAT_DIR, htonl(exp->dir)))
			goto nla_put_failure;

		nat_tuple.src.l3num = nf_ct_l3num(master);
		nat_tuple.src.u3 = exp->saved_addr;
		nat_tuple.dst.protonum = nf_ct_protonum(master);
		nat_tuple.src.u = exp->saved_proto;

		if (ctnetlink_exp_dump_tuple(skb, &nat_tuple,
						CTA_EXPECT_NAT_TUPLE) < 0)
	                goto nla_put_failure;
	        nla_nest_end(skb, nest_parms);
	}
#endif
	if (nla_put_be32(skb, CTA_EXPECT_TIMEOUT, htonl(timeout)) ||
	    nla_put_be32(skb, CTA_EXPECT_ID, nf_expect_get_id(exp)) ||
	    nla_put_be32(skb, CTA_EXPECT_FLAGS, htonl(exp->flags)) ||
	    nla_put_be32(skb, CTA_EXPECT_CLASS, htonl(exp->class)))
		goto nla_put_failure;
	help = nfct_help(master);
	if (help) {
		struct nf_conntrack_helper *helper;

		helper = rcu_dereference(help->helper);
		if (helper &&
		    nla_put_string(skb, CTA_EXPECT_HELP_NAME, helper->name))
			goto nla_put_failure;
	}
	expfn = nf_ct_helper_expectfn_find_by_symbol(exp->expectfn);
	if (expfn != NULL &&
	    nla_put_string(skb, CTA_EXPECT_FN, expfn->name))
		goto nla_put_failure;

	return 0;

nla_put_failure:
	return -1;
}

static int
ctnetlink_exp_fill_info(struct sk_buff *skb, u32 portid, u32 seq,
			int event, const struct nf_conntrack_expect *exp)
{
	struct nlmsghdr *nlh;
	struct nfgenmsg *nfmsg;
	unsigned int flags = portid ? NLM_F_MULTI : 0;

	event = nfnl_msg_type(NFNL_SUBSYS_CTNETLINK_EXP, event);
	nlh = nlmsg_put(skb, portid, seq, event, sizeof(*nfmsg), flags);
	if (nlh == NULL)
		goto nlmsg_failure;

	nfmsg = nlmsg_data(nlh);
	nfmsg->nfgen_family = exp->tuple.src.l3num;
	nfmsg->version	    = NFNETLINK_V0;
	nfmsg->res_id	    = 0;

	if (ctnetlink_exp_dump_expect(skb, exp) < 0)
		goto nla_put_failure;

	nlmsg_end(skb, nlh);
	return skb->len;

nlmsg_failure:
nla_put_failure:
	nlmsg_cancel(skb, nlh);
	return -1;
}

#ifdef CONFIG_NF_CONNTRACK_EVENTS
static int
ctnetlink_expect_event(unsigned int events, struct nf_exp_event *item)
{
	struct nf_conntrack_expect *exp = item->exp;
	struct net *net = nf_ct_exp_net(exp);
	struct nlmsghdr *nlh;
	struct nfgenmsg *nfmsg;
	struct sk_buff *skb;
	unsigned int type, group;
	int flags = 0;

	if (events & (1 << IPEXP_DESTROY)) {
		type = IPCTNL_MSG_EXP_DELETE;
		group = NFNLGRP_CONNTRACK_EXP_DESTROY;
	} else if (events & (1 << IPEXP_NEW)) {
		type = IPCTNL_MSG_EXP_NEW;
		flags = NLM_F_CREATE|NLM_F_EXCL;
		group = NFNLGRP_CONNTRACK_EXP_NEW;
	} else
		return 0;

	if (!item->report && !nfnetlink_has_listeners(net, group))
		return 0;

	skb = nlmsg_new(NLMSG_DEFAULT_SIZE, GFP_ATOMIC);
	if (skb == NULL)
		goto errout;

	type = nfnl_msg_type(NFNL_SUBSYS_CTNETLINK_EXP, type);
	nlh = nlmsg_put(skb, item->portid, 0, type, sizeof(*nfmsg), flags);
	if (nlh == NULL)
		goto nlmsg_failure;

	nfmsg = nlmsg_data(nlh);
	nfmsg->nfgen_family = exp->tuple.src.l3num;
	nfmsg->version	    = NFNETLINK_V0;
	nfmsg->res_id	    = 0;

	if (ctnetlink_exp_dump_expect(skb, exp) < 0)
		goto nla_put_failure;

	nlmsg_end(skb, nlh);
	nfnetlink_send(skb, net, item->portid, group, item->report, GFP_ATOMIC);
	return 0;

nla_put_failure:
	nlmsg_cancel(skb, nlh);
nlmsg_failure:
	kfree_skb(skb);
errout:
	nfnetlink_set_err(net, 0, 0, -ENOBUFS);
	return 0;
}
#endif
static int ctnetlink_exp_done(struct netlink_callback *cb)
{
	if (cb->args[1])
		nf_ct_expect_put((struct nf_conntrack_expect *)cb->args[1]);
	return 0;
}

static int
ctnetlink_exp_dump_table(struct sk_buff *skb, struct netlink_callback *cb)
{
	struct net *net = sock_net(skb->sk);
	struct nf_conntrack_expect *exp, *last;
	struct nfgenmsg *nfmsg = nlmsg_data(cb->nlh);
	u_int8_t l3proto = nfmsg->nfgen_family;

	rcu_read_lock();
	last = (struct nf_conntrack_expect *)cb->args[1];
	for (; cb->args[0] < nf_ct_expect_hsize; cb->args[0]++) {
restart:
		hlist_for_each_entry_rcu(exp, &nf_ct_expect_hash[cb->args[0]],
					 hnode) {
			if (l3proto && exp->tuple.src.l3num != l3proto)
				continue;

			if (!net_eq(nf_ct_net(exp->master), net))
				continue;

			if (cb->args[1]) {
				if (exp != last)
					continue;
				cb->args[1] = 0;
			}
			if (ctnetlink_exp_fill_info(skb,
						    NETLINK_CB(cb->skb).portid,
						    cb->nlh->nlmsg_seq,
						    IPCTNL_MSG_EXP_NEW,
						    exp) < 0) {
				if (!refcount_inc_not_zero(&exp->use))
					continue;
				cb->args[1] = (unsigned long)exp;
				goto out;
			}
		}
		if (cb->args[1]) {
			cb->args[1] = 0;
			goto restart;
		}
	}
out:
	rcu_read_unlock();
	if (last)
		nf_ct_expect_put(last);

	return skb->len;
}

static int
ctnetlink_exp_ct_dump_table(struct sk_buff *skb, struct netlink_callback *cb)
{
	struct nf_conntrack_expect *exp, *last;
	struct nfgenmsg *nfmsg = nlmsg_data(cb->nlh);
	struct nf_conn *ct = cb->data;
	struct nf_conn_help *help = nfct_help(ct);
	u_int8_t l3proto = nfmsg->nfgen_family;

	if (cb->args[0])
		return 0;

	rcu_read_lock();
	last = (struct nf_conntrack_expect *)cb->args[1];
restart:
	hlist_for_each_entry_rcu(exp, &help->expectations, lnode) {
		if (l3proto && exp->tuple.src.l3num != l3proto)
			continue;
		if (cb->args[1]) {
			if (exp != last)
				continue;
			cb->args[1] = 0;
		}
		if (ctnetlink_exp_fill_info(skb, NETLINK_CB(cb->skb).portid,
					    cb->nlh->nlmsg_seq,
					    IPCTNL_MSG_EXP_NEW,
					    exp) < 0) {
			if (!refcount_inc_not_zero(&exp->use))
				continue;
			cb->args[1] = (unsigned long)exp;
			goto out;
		}
	}
	if (cb->args[1]) {
		cb->args[1] = 0;
		goto restart;
	}
	cb->args[0] = 1;
out:
	rcu_read_unlock();
	if (last)
		nf_ct_expect_put(last);

	return skb->len;
}

static int ctnetlink_dump_exp_ct(struct net *net, struct sock *ctnl,
				 struct sk_buff *skb,
				 const struct nlmsghdr *nlh,
				 const struct nlattr * const cda[],
				 struct netlink_ext_ack *extack)
{
	int err;
	struct nfgenmsg *nfmsg = nlmsg_data(nlh);
	u_int8_t u3 = nfmsg->nfgen_family;
	struct nf_conntrack_tuple tuple;
	struct nf_conntrack_tuple_hash *h;
	struct nf_conn *ct;
	struct nf_conntrack_zone zone;
	struct netlink_dump_control c = {
		.dump = ctnetlink_exp_ct_dump_table,
		.done = ctnetlink_exp_done,
	};

	err = ctnetlink_parse_tuple(cda, &tuple, CTA_EXPECT_MASTER,
				    u3, NULL);
	if (err < 0)
		return err;

	err = ctnetlink_parse_zone(cda[CTA_EXPECT_ZONE], &zone);
	if (err < 0)
		return err;

	h = nf_conntrack_find_get(net, &zone, &tuple);
	if (!h)
		return -ENOENT;

	ct = nf_ct_tuplehash_to_ctrack(h);
	/* No expectation linked to this connection tracking. */
	if (!nfct_help(ct)) {
		nf_ct_put(ct);
		return 0;
	}

	c.data = ct;

	err = netlink_dump_start(ctnl, skb, nlh, &c);
	nf_ct_put(ct);

	return err;
}

static int ctnetlink_get_expect(struct net *net, struct sock *ctnl,
				struct sk_buff *skb, const struct nlmsghdr *nlh,
				const struct nlattr * const cda[],
				struct netlink_ext_ack *extack)
{
	struct nf_conntrack_tuple tuple;
	struct nf_conntrack_expect *exp;
	struct sk_buff *skb2;
	struct nfgenmsg *nfmsg = nlmsg_data(nlh);
	u_int8_t u3 = nfmsg->nfgen_family;
	struct nf_conntrack_zone zone;
	int err;

	if (nlh->nlmsg_flags & NLM_F_DUMP) {
		if (cda[CTA_EXPECT_MASTER])
			return ctnetlink_dump_exp_ct(net, ctnl, skb, nlh, cda,
						     extack);
		else {
			struct netlink_dump_control c = {
				.dump = ctnetlink_exp_dump_table,
				.done = ctnetlink_exp_done,
			};
			return netlink_dump_start(ctnl, skb, nlh, &c);
		}
	}

	err = ctnetlink_parse_zone(cda[CTA_EXPECT_ZONE], &zone);
	if (err < 0)
		return err;

	if (cda[CTA_EXPECT_TUPLE])
		err = ctnetlink_parse_tuple(cda, &tuple, CTA_EXPECT_TUPLE,
					    u3, NULL);
	else if (cda[CTA_EXPECT_MASTER])
		err = ctnetlink_parse_tuple(cda, &tuple, CTA_EXPECT_MASTER,
					    u3, NULL);
	else
		return -EINVAL;

	if (err < 0)
		return err;

	exp = nf_ct_expect_find_get(net, &zone, &tuple);
	if (!exp)
		return -ENOENT;

	if (cda[CTA_EXPECT_ID]) {
		__be32 id = nla_get_be32(cda[CTA_EXPECT_ID]);

		if (id != nf_expect_get_id(exp)) {
			nf_ct_expect_put(exp);
			return -ENOENT;
		}
	}

	err = -ENOMEM;
	skb2 = nlmsg_new(NLMSG_DEFAULT_SIZE, GFP_KERNEL);
	if (skb2 == NULL) {
		nf_ct_expect_put(exp);
		goto out;
	}

	rcu_read_lock();
	err = ctnetlink_exp_fill_info(skb2, NETLINK_CB(skb).portid,
				      nlh->nlmsg_seq, IPCTNL_MSG_EXP_NEW, exp);
	rcu_read_unlock();
	nf_ct_expect_put(exp);
	if (err <= 0)
		goto free;

	err = netlink_unicast(ctnl, skb2, NETLINK_CB(skb).portid, MSG_DONTWAIT);
	if (err < 0)
		goto out;

	return 0;

free:
	kfree_skb(skb2);
out:
	/* this avoids a loop in nfnetlink. */
	return err == -EAGAIN ? -ENOBUFS : err;
}

static bool expect_iter_name(struct nf_conntrack_expect *exp, void *data)
{
	const struct nf_conn_help *m_help;
	const char *name = data;

	m_help = nfct_help(exp->master);

	return strcmp(m_help->helper->name, name) == 0;
}

static bool expect_iter_all(struct nf_conntrack_expect *exp, void *data)
{
	return true;
}

static int ctnetlink_del_expect(struct net *net, struct sock *ctnl,
				struct sk_buff *skb, const struct nlmsghdr *nlh,
				const struct nlattr * const cda[],
				struct netlink_ext_ack *extack)
{
	struct nf_conntrack_expect *exp;
	struct nf_conntrack_tuple tuple;
	struct nfgenmsg *nfmsg = nlmsg_data(nlh);
	u_int8_t u3 = nfmsg->nfgen_family;
	struct nf_conntrack_zone zone;
	int err;

	if (cda[CTA_EXPECT_TUPLE]) {
		/* delete a single expect by tuple */
		err = ctnetlink_parse_zone(cda[CTA_EXPECT_ZONE], &zone);
		if (err < 0)
			return err;

		err = ctnetlink_parse_tuple(cda, &tuple, CTA_EXPECT_TUPLE,
					    u3, NULL);
		if (err < 0)
			return err;

		/* bump usage count to 2 */
		exp = nf_ct_expect_find_get(net, &zone, &tuple);
		if (!exp)
			return -ENOENT;

		if (cda[CTA_EXPECT_ID]) {
			__be32 id = nla_get_be32(cda[CTA_EXPECT_ID]);
			if (ntohl(id) != (u32)(unsigned long)exp) {
				nf_ct_expect_put(exp);
				return -ENOENT;
			}
		}

		/* after list removal, usage count == 1 */
		spin_lock_bh(&nf_conntrack_expect_lock);
		if (del_timer(&exp->timeout)) {
			nf_ct_unlink_expect_report(exp, NETLINK_CB(skb).portid,
						   nlmsg_report(nlh));
			nf_ct_expect_put(exp);
		}
		spin_unlock_bh(&nf_conntrack_expect_lock);
		/* have to put what we 'get' above.
		 * after this line usage count == 0 */
		nf_ct_expect_put(exp);
	} else if (cda[CTA_EXPECT_HELP_NAME]) {
		char *name = nla_data(cda[CTA_EXPECT_HELP_NAME]);

		nf_ct_expect_iterate_net(net, expect_iter_name, name,
					 NETLINK_CB(skb).portid,
					 nlmsg_report(nlh));
	} else {
		/* This basically means we have to flush everything*/
		nf_ct_expect_iterate_net(net, expect_iter_all, NULL,
					 NETLINK_CB(skb).portid,
					 nlmsg_report(nlh));
	}

	return 0;
}
static int
ctnetlink_change_expect(struct nf_conntrack_expect *x,
			const struct nlattr * const cda[])
{
	if (cda[CTA_EXPECT_TIMEOUT]) {
		if (!del_timer(&x->timeout))
			return -ETIME;

		x->timeout.expires = jiffies +
			ntohl(nla_get_be32(cda[CTA_EXPECT_TIMEOUT])) * HZ;
		add_timer(&x->timeout);
	}
	return 0;
}

static const struct nla_policy exp_nat_nla_policy[CTA_EXPECT_NAT_MAX+1] = {
	[CTA_EXPECT_NAT_DIR]	= { .type = NLA_U32 },
	[CTA_EXPECT_NAT_TUPLE]	= { .type = NLA_NESTED },
};

static int
ctnetlink_parse_expect_nat(const struct nlattr *attr,
			   struct nf_conntrack_expect *exp,
			   u_int8_t u3)
{
#if IS_ENABLED(CONFIG_NF_NAT)
	struct nlattr *tb[CTA_EXPECT_NAT_MAX+1];
	struct nf_conntrack_tuple nat_tuple = {};
	int err;

	err = nla_parse_nested_deprecated(tb, CTA_EXPECT_NAT_MAX, attr,
					  exp_nat_nla_policy, NULL);
	if (err < 0)
		return err;

	if (!tb[CTA_EXPECT_NAT_DIR] || !tb[CTA_EXPECT_NAT_TUPLE])
		return -EINVAL;

	err = ctnetlink_parse_tuple((const struct nlattr * const *)tb,
				    &nat_tuple, CTA_EXPECT_NAT_TUPLE,
				    u3, NULL);
	if (err < 0)
		return err;

	exp->saved_addr = nat_tuple.src.u3;
	exp->saved_proto = nat_tuple.src.u;
	exp->dir = ntohl(nla_get_be32(tb[CTA_EXPECT_NAT_DIR]));

	return 0;
#else
	return -EOPNOTSUPP;
#endif
}

static struct nf_conntrack_expect *
ctnetlink_alloc_expect(const struct nlattr * const cda[], struct nf_conn *ct,
		       struct nf_conntrack_helper *helper,
		       struct nf_conntrack_tuple *tuple,
		       struct nf_conntrack_tuple *mask)
{
	u_int32_t class = 0;
	struct nf_conntrack_expect *exp;
	struct nf_conn_help *help;
	int err;

	help = nfct_help(ct);
	if (!help)
		return ERR_PTR(-EOPNOTSUPP);

	if (cda[CTA_EXPECT_CLASS] && helper) {
		class = ntohl(nla_get_be32(cda[CTA_EXPECT_CLASS]));
		if (class > helper->expect_class_max)
			return ERR_PTR(-EINVAL);
	}
	exp = nf_ct_expect_alloc(ct);
	if (!exp)
		return ERR_PTR(-ENOMEM);

	if (cda[CTA_EXPECT_FLAGS]) {
		exp->flags = ntohl(nla_get_be32(cda[CTA_EXPECT_FLAGS]));
		exp->flags &= ~NF_CT_EXPECT_USERSPACE;
	} else {
		exp->flags = 0;
	}
	if (cda[CTA_EXPECT_FN]) {
		const char *name = nla_data(cda[CTA_EXPECT_FN]);
		struct nf_ct_helper_expectfn *expfn;

		expfn = nf_ct_helper_expectfn_find_by_name(name);
		if (expfn == NULL) {
			err = -EINVAL;
			goto err_out;
		}
		exp->expectfn = expfn->expectfn;
	} else
		exp->expectfn = NULL;

	exp->class = class;
	exp->master = ct;
	exp->helper = helper;
	exp->tuple = *tuple;
	exp->mask.src.u3 = mask->src.u3;
	exp->mask.src.u.all = mask->src.u.all;

	if (cda[CTA_EXPECT_NAT]) {
		err = ctnetlink_parse_expect_nat(cda[CTA_EXPECT_NAT],
						 exp, nf_ct_l3num(ct));
		if (err < 0)
			goto err_out;
	}
	return exp;
err_out:
	nf_ct_expect_put(exp);
	return ERR_PTR(err);
}

static int
ctnetlink_create_expect(struct net *net,
			const struct nf_conntrack_zone *zone,
			const struct nlattr * const cda[],
			u_int8_t u3, u32 portid, int report)
{
	struct nf_conntrack_tuple tuple, mask, master_tuple;
	struct nf_conntrack_tuple_hash *h = NULL;
	struct nf_conntrack_helper *helper = NULL;
	struct nf_conntrack_expect *exp;
	struct nf_conn *ct;
	int err;

	/* caller guarantees that those three CTA_EXPECT_* exist */
	err = ctnetlink_parse_tuple(cda, &tuple, CTA_EXPECT_TUPLE,
				    u3, NULL);
	if (err < 0)
		return err;
	err = ctnetlink_parse_tuple(cda, &mask, CTA_EXPECT_MASK,
				    u3, NULL);
	if (err < 0)
		return err;
	err = ctnetlink_parse_tuple(cda, &master_tuple, CTA_EXPECT_MASTER,
				    u3, NULL);
	if (err < 0)
		return err;

	/* Look for master conntrack of this expectation */
	h = nf_conntrack_find_get(net, zone, &master_tuple);
	if (!h)
		return -ENOENT;
	ct = nf_ct_tuplehash_to_ctrack(h);

	rcu_read_lock();
	if (cda[CTA_EXPECT_HELP_NAME]) {
		const char *helpname = nla_data(cda[CTA_EXPECT_HELP_NAME]);

		helper = __nf_conntrack_helper_find(helpname, u3,
						    nf_ct_protonum(ct));
		if (helper == NULL) {
			rcu_read_unlock();
#ifdef CONFIG_MODULES
			if (request_module("nfct-helper-%s", helpname) < 0) {
				err = -EOPNOTSUPP;
				goto err_ct;
			}
			rcu_read_lock();
			helper = __nf_conntrack_helper_find(helpname, u3,
							    nf_ct_protonum(ct));
			if (helper) {
				err = -EAGAIN;
				goto err_rcu;
			}
			rcu_read_unlock();
#endif
			err = -EOPNOTSUPP;
			goto err_ct;
		}
	}

	exp = ctnetlink_alloc_expect(cda, ct, helper, &tuple, &mask);
	if (IS_ERR(exp)) {
		err = PTR_ERR(exp);
		goto err_rcu;
	}

	err = nf_ct_expect_related_report(exp, portid, report, 0);
	nf_ct_expect_put(exp);
err_rcu:
	rcu_read_unlock();
err_ct:
	nf_ct_put(ct);
	return err;
}

static int ctnetlink_new_expect(struct net *net, struct sock *ctnl,
				struct sk_buff *skb, const struct nlmsghdr *nlh,
				const struct nlattr * const cda[],
				struct netlink_ext_ack *extack)
{
	struct nf_conntrack_tuple tuple;
	struct nf_conntrack_expect *exp;
	struct nfgenmsg *nfmsg = nlmsg_data(nlh);
	u_int8_t u3 = nfmsg->nfgen_family;
	struct nf_conntrack_zone zone;
	int err;

	if (!cda[CTA_EXPECT_TUPLE]
	    || !cda[CTA_EXPECT_MASK]
	    || !cda[CTA_EXPECT_MASTER])
		return -EINVAL;

	err = ctnetlink_parse_zone(cda[CTA_EXPECT_ZONE], &zone);
	if (err < 0)
		return err;

	err = ctnetlink_parse_tuple(cda, &tuple, CTA_EXPECT_TUPLE,
				    u3, NULL);
	if (err < 0)
		return err;

	spin_lock_bh(&nf_conntrack_expect_lock);
	exp = __nf_ct_expect_find(net, &zone, &tuple);
	if (!exp) {
		spin_unlock_bh(&nf_conntrack_expect_lock);
		err = -ENOENT;
		if (nlh->nlmsg_flags & NLM_F_CREATE) {
			err = ctnetlink_create_expect(net, &zone, cda, u3,
						      NETLINK_CB(skb).portid,
						      nlmsg_report(nlh));
		}
		return err;
	}

	err = -EEXIST;
	if (!(nlh->nlmsg_flags & NLM_F_EXCL))
		err = ctnetlink_change_expect(exp, cda);
	spin_unlock_bh(&nf_conntrack_expect_lock);

	return err;
}

static int
ctnetlink_exp_stat_fill_info(struct sk_buff *skb, u32 portid, u32 seq, int cpu,
			     const struct ip_conntrack_stat *st)
{
	struct nlmsghdr *nlh;
	struct nfgenmsg *nfmsg;
	unsigned int flags = portid ? NLM_F_MULTI : 0, event;

	event = nfnl_msg_type(NFNL_SUBSYS_CTNETLINK,
			      IPCTNL_MSG_EXP_GET_STATS_CPU);
	nlh = nlmsg_put(skb, portid, seq, event, sizeof(*nfmsg), flags);
	if (nlh == NULL)
		goto nlmsg_failure;

	nfmsg = nlmsg_data(nlh);
	nfmsg->nfgen_family = AF_UNSPEC;
	nfmsg->version      = NFNETLINK_V0;
	nfmsg->res_id	    = htons(cpu);

	if (nla_put_be32(skb, CTA_STATS_EXP_NEW, htonl(st->expect_new)) ||
	    nla_put_be32(skb, CTA_STATS_EXP_CREATE, htonl(st->expect_create)) ||
	    nla_put_be32(skb, CTA_STATS_EXP_DELETE, htonl(st->expect_delete)))
		goto nla_put_failure;

	nlmsg_end(skb, nlh);
	return skb->len;

nla_put_failure:
nlmsg_failure:
	nlmsg_cancel(skb, nlh);
	return -1;
}

static int
ctnetlink_exp_stat_cpu_dump(struct sk_buff *skb, struct netlink_callback *cb)
{
	int cpu;
	struct net *net = sock_net(skb->sk);

	if (cb->args[0] == nr_cpu_ids)
		return 0;

	for (cpu = cb->args[0]; cpu < nr_cpu_ids; cpu++) {
		const struct ip_conntrack_stat *st;

		if (!cpu_possible(cpu))
			continue;

		st = per_cpu_ptr(net->ct.stat, cpu);
		if (ctnetlink_exp_stat_fill_info(skb, NETLINK_CB(cb->skb).portid,
						 cb->nlh->nlmsg_seq,
						 cpu, st) < 0)
			break;
	}
	cb->args[0] = cpu;

	return skb->len;
}

static int ctnetlink_stat_exp_cpu(struct net *net, struct sock *ctnl,
				  struct sk_buff *skb,
				  const struct nlmsghdr *nlh,
				  const struct nlattr * const cda[],
				  struct netlink_ext_ack *extack)
{
	if (nlh->nlmsg_flags & NLM_F_DUMP) {
		struct netlink_dump_control c = {
			.dump = ctnetlink_exp_stat_cpu_dump,
		};
		return netlink_dump_start(ctnl, skb, nlh, &c);
	}

	return 0;
}

#ifdef CONFIG_NF_CONNTRACK_EVENTS
static struct nf_ct_event_notifier ctnl_notifier = {
	.fcn = ctnetlink_conntrack_event,
};

static struct nf_exp_event_notifier ctnl_notifier_exp = {
	.fcn = ctnetlink_expect_event,
};
#endif

static const struct nfnl_callback ctnl_cb[IPCTNL_MSG_MAX] = {
	[IPCTNL_MSG_CT_NEW]		= { .call = ctnetlink_new_conntrack,
					    .attr_count = CTA_MAX,
					    .policy = ct_nla_policy },
	[IPCTNL_MSG_CT_GET] 		= { .call = ctnetlink_get_conntrack,
					    .attr_count = CTA_MAX,
					    .policy = ct_nla_policy },
	[IPCTNL_MSG_CT_DELETE]  	= { .call = ctnetlink_del_conntrack,
					    .attr_count = CTA_MAX,
					    .policy = ct_nla_policy },
	[IPCTNL_MSG_CT_GET_CTRZERO] 	= { .call = ctnetlink_get_conntrack,
					    .attr_count = CTA_MAX,
					    .policy = ct_nla_policy },
	[IPCTNL_MSG_CT_GET_STATS_CPU]	= { .call = ctnetlink_stat_ct_cpu },
	[IPCTNL_MSG_CT_GET_STATS]	= { .call = ctnetlink_stat_ct },
	[IPCTNL_MSG_CT_GET_DYING]	= { .call = ctnetlink_get_ct_dying },
	[IPCTNL_MSG_CT_GET_UNCONFIRMED]	= { .call = ctnetlink_get_ct_unconfirmed },
};

static const struct nfnl_callback ctnl_exp_cb[IPCTNL_MSG_EXP_MAX] = {
	[IPCTNL_MSG_EXP_GET]		= { .call = ctnetlink_get_expect,
					    .attr_count = CTA_EXPECT_MAX,
					    .policy = exp_nla_policy },
	[IPCTNL_MSG_EXP_NEW]		= { .call = ctnetlink_new_expect,
					    .attr_count = CTA_EXPECT_MAX,
					    .policy = exp_nla_policy },
	[IPCTNL_MSG_EXP_DELETE]		= { .call = ctnetlink_del_expect,
					    .attr_count = CTA_EXPECT_MAX,
					    .policy = exp_nla_policy },
	[IPCTNL_MSG_EXP_GET_STATS_CPU]	= { .call = ctnetlink_stat_exp_cpu },
};

static const struct nfnetlink_subsystem ctnl_subsys = {
	.name				= "conntrack",
	.subsys_id			= NFNL_SUBSYS_CTNETLINK,
	.cb_count			= IPCTNL_MSG_MAX,
	.cb				= ctnl_cb,
};

static const struct nfnetlink_subsystem ctnl_exp_subsys = {
	.name				= "conntrack_expect",
	.subsys_id			= NFNL_SUBSYS_CTNETLINK_EXP,
	.cb_count			= IPCTNL_MSG_EXP_MAX,
	.cb				= ctnl_exp_cb,
};

MODULE_ALIAS("ip_conntrack_netlink");
MODULE_ALIAS_NFNL_SUBSYS(NFNL_SUBSYS_CTNETLINK);
MODULE_ALIAS_NFNL_SUBSYS(NFNL_SUBSYS_CTNETLINK_EXP);

static int __net_init ctnetlink_net_init(struct net *net)
{
#ifdef CONFIG_NF_CONNTRACK_EVENTS
	int ret;

	ret = nf_conntrack_register_notifier(net, &ctnl_notifier);
	if (ret < 0) {
		pr_err("ctnetlink_init: cannot register notifier.\n");
		goto err_out;
	}

	ret = nf_ct_expect_register_notifier(net, &ctnl_notifier_exp);
	if (ret < 0) {
		pr_err("ctnetlink_init: cannot expect register notifier.\n");
		goto err_unreg_notifier;
	}
#endif
	return 0;

#ifdef CONFIG_NF_CONNTRACK_EVENTS
err_unreg_notifier:
	nf_conntrack_unregister_notifier(net, &ctnl_notifier);
err_out:
	return ret;
#endif
}

static void ctnetlink_net_exit(struct net *net)
{
#ifdef CONFIG_NF_CONNTRACK_EVENTS
	nf_ct_expect_unregister_notifier(net, &ctnl_notifier_exp);
	nf_conntrack_unregister_notifier(net, &ctnl_notifier);
#endif
}

static void __net_exit ctnetlink_net_exit_batch(struct list_head *net_exit_list)
{
	struct net *net;

	list_for_each_entry(net, net_exit_list, exit_list)
		ctnetlink_net_exit(net);

	/* wait for other cpus until they are done with ctnl_notifiers */
	synchronize_rcu();
}

static struct pernet_operations ctnetlink_net_ops = {
	.init		= ctnetlink_net_init,
	.exit_batch	= ctnetlink_net_exit_batch,
};

static int __init ctnetlink_init(void)
{
	int ret;

	ret = nfnetlink_subsys_register(&ctnl_subsys);
	if (ret < 0) {
		pr_err("ctnetlink_init: cannot register with nfnetlink.\n");
		goto err_out;
	}

	ret = nfnetlink_subsys_register(&ctnl_exp_subsys);
	if (ret < 0) {
		pr_err("ctnetlink_init: cannot register exp with nfnetlink.\n");
		goto err_unreg_subsys;
	}

	ret = register_pernet_subsys(&ctnetlink_net_ops);
	if (ret < 0) {
		pr_err("ctnetlink_init: cannot register pernet operations\n");
		goto err_unreg_exp_subsys;
	}
#ifdef CONFIG_NETFILTER_NETLINK_GLUE_CT
	/* setup interaction between nf_queue and nf_conntrack_netlink. */
	RCU_INIT_POINTER(nfnl_ct_hook, &ctnetlink_glue_hook);
#endif
	return 0;

err_unreg_exp_subsys:
	nfnetlink_subsys_unregister(&ctnl_exp_subsys);
err_unreg_subsys:
	nfnetlink_subsys_unregister(&ctnl_subsys);
err_out:
	return ret;
}

static void __exit ctnetlink_exit(void)
{
	unregister_pernet_subsys(&ctnetlink_net_ops);
	nfnetlink_subsys_unregister(&ctnl_exp_subsys);
	nfnetlink_subsys_unregister(&ctnl_subsys);
#ifdef CONFIG_NETFILTER_NETLINK_GLUE_CT
	RCU_INIT_POINTER(nfnl_ct_hook, NULL);
#endif
	synchronize_rcu();
}

module_init(ctnetlink_init);
module_exit(ctnetlink_exit);<|MERGE_RESOLUTION|>--- conflicted
+++ resolved
@@ -1391,12 +1391,6 @@
 	if (err < 0)
 		return err;
 
-<<<<<<< HEAD
-	if (!tb[CTA_TUPLE_IP])
-		return -EINVAL;
-
-=======
->>>>>>> d1988041
 	if (l3num != NFPROTO_IPV4 && l3num != NFPROTO_IPV6)
 		return -EOPNOTSUPP;
 	tuple->src.l3num = l3num;
