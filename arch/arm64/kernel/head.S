/* SPDX-License-Identifier: GPL-2.0-only */
/*
 * Low-level CPU initialisation
 * Based on arch/arm/kernel/head.S
 *
 * Copyright (C) 1994-2002 Russell King
 * Copyright (C) 2003-2012 ARM Ltd.
 * Authors:	Catalin Marinas <catalin.marinas@arm.com>
 *		Will Deacon <will.deacon@arm.com>
 */

#include <linux/linkage.h>
#include <linux/init.h>
#include <linux/irqchip/arm-gic-v3.h>

#include <asm/assembler.h>
#include <asm/boot.h>
#include <asm/ptrace.h>
#include <asm/asm-offsets.h>
#include <asm/cache.h>
#include <asm/cputype.h>
#include <asm/elf.h>
#include <asm/image.h>
#include <asm/kernel-pgtable.h>
#include <asm/kvm_arm.h>
#include <asm/memory.h>
#include <asm/pgtable-hwdef.h>
#include <asm/pgtable.h>
#include <asm/page.h>
#include <asm/smp.h>
#include <asm/sysreg.h>
#include <asm/thread_info.h>
#include <asm/virt.h>

#include "efi-header.S"

#define __PHYS_OFFSET	(KERNEL_START - TEXT_OFFSET)

#if (TEXT_OFFSET & 0xfff) != 0
#error TEXT_OFFSET must be at least 4KB aligned
#elif (PAGE_OFFSET & 0x1fffff) != 0
#error PAGE_OFFSET must be at least 2MB aligned
#elif TEXT_OFFSET > 0x1fffff
#error TEXT_OFFSET must be less than 2MB
#endif

/*
 * Kernel startup entry point.
 * ---------------------------
 *
 * The requirements are:
 *   MMU = off, D-cache = off, I-cache = on or off,
 *   x0 = physical address to the FDT blob.
 *
 * This code is mostly position independent so you call this at
 * __pa(PAGE_OFFSET + TEXT_OFFSET).
 *
 * Note that the callee-saved registers are used for storing variables
 * that are useful before the MMU is enabled. The allocations are described
 * in the entry routines.
 */
	__HEAD
_head:
	/*
	 * DO NOT MODIFY. Image header expected by Linux boot-loaders.
	 */
#ifdef CONFIG_EFI
	/*
	 * This add instruction has no meaningful effect except that
	 * its opcode forms the magic "MZ" signature required by UEFI.
	 */
	add	x13, x18, #0x16
	b	stext
#else
	b	stext				// branch to kernel start, magic
	.long	0				// reserved
#endif
	le64sym	_kernel_offset_le		// Image load offset from start of RAM, little-endian
	le64sym	_kernel_size_le			// Effective size of kernel image, little-endian
	le64sym	_kernel_flags_le		// Informative flags, little-endian
	.quad	0				// reserved
	.quad	0				// reserved
	.quad	0				// reserved
	.ascii	ARM64_IMAGE_MAGIC		// Magic number
#ifdef CONFIG_EFI
	.long	pe_header - _head		// Offset to the PE header.

pe_header:
	__EFI_PE_HEADER
#else
	.long	0				// reserved
#endif

	__INIT

	/*
	 * The following callee saved general purpose registers are used on the
	 * primary lowlevel boot path:
	 *
	 *  Register   Scope                      Purpose
	 *  x21        stext() .. start_kernel()  FDT pointer passed at boot in x0
	 *  x23        stext() .. start_kernel()  physical misalignment/KASLR offset
	 *  x28        __create_page_tables()     callee preserved temp register
	 *  x19/x20    __primary_switch()         callee preserved temp registers
	 *  x24        __primary_switch() .. relocate_kernel()
	 *                                        current RELR displacement
	 */
ENTRY(stext)
	bl	preserve_boot_args
	bl	el2_setup			// Drop to EL1, w0=cpu_boot_mode
	adrp	x23, __PHYS_OFFSET
	and	x23, x23, MIN_KIMG_ALIGN - 1	// KASLR offset, defaults to 0
	bl	set_cpu_boot_mode_flag
	bl	__create_page_tables
	/*
	 * The following calls CPU setup code, see arch/arm64/mm/proc.S for
	 * details.
	 * On return, the CPU will be ready for the MMU to be turned on and
	 * the TCR will have been set.
	 */
	bl	__cpu_setup			// initialise processor
	b	__primary_switch
ENDPROC(stext)

/*
 * Preserve the arguments passed by the bootloader in x0 .. x3
 */
preserve_boot_args:
	mov	x21, x0				// x21=FDT

	adr_l	x0, boot_args			// record the contents of
	stp	x21, x1, [x0]			// x0 .. x3 at kernel entry
	stp	x2, x3, [x0, #16]

	dmb	sy				// needed before dc ivac with
						// MMU off

	mov	x1, #0x20			// 4 x 8 bytes
	b	__inval_dcache_area		// tail call
ENDPROC(preserve_boot_args)

/*
 * Macro to create a table entry to the next page.
 *
 *	tbl:	page table address
 *	virt:	virtual address
 *	shift:	#imm page table shift
 *	ptrs:	#imm pointers per table page
 *
 * Preserves:	virt
 * Corrupts:	ptrs, tmp1, tmp2
 * Returns:	tbl -> next level table page address
 */
	.macro	create_table_entry, tbl, virt, shift, ptrs, tmp1, tmp2
	add	\tmp1, \tbl, #PAGE_SIZE
	phys_to_pte \tmp2, \tmp1
	orr	\tmp2, \tmp2, #PMD_TYPE_TABLE	// address of next table and entry type
	lsr	\tmp1, \virt, #\shift
	sub	\ptrs, \ptrs, #1
	and	\tmp1, \tmp1, \ptrs		// table index
	str	\tmp2, [\tbl, \tmp1, lsl #3]
	add	\tbl, \tbl, #PAGE_SIZE		// next level table page
	.endm

/*
 * Macro to populate page table entries, these entries can be pointers to the next level
 * or last level entries pointing to physical memory.
 *
 *	tbl:	page table address
 *	rtbl:	pointer to page table or physical memory
 *	index:	start index to write
 *	eindex:	end index to write - [index, eindex] written to
 *	flags:	flags for pagetable entry to or in
 *	inc:	increment to rtbl between each entry
 *	tmp1:	temporary variable
 *
 * Preserves:	tbl, eindex, flags, inc
 * Corrupts:	index, tmp1
 * Returns:	rtbl
 */
	.macro populate_entries, tbl, rtbl, index, eindex, flags, inc, tmp1
.Lpe\@:	phys_to_pte \tmp1, \rtbl
	orr	\tmp1, \tmp1, \flags	// tmp1 = table entry
	str	\tmp1, [\tbl, \index, lsl #3]
	add	\rtbl, \rtbl, \inc	// rtbl = pa next level
	add	\index, \index, #1
	cmp	\index, \eindex
	b.ls	.Lpe\@
	.endm

/*
 * Compute indices of table entries from virtual address range. If multiple entries
 * were needed in the previous page table level then the next page table level is assumed
 * to be composed of multiple pages. (This effectively scales the end index).
 *
 *	vstart:	virtual address of start of range
 *	vend:	virtual address of end of range
 *	shift:	shift used to transform virtual address into index
 *	ptrs:	number of entries in page table
 *	istart:	index in table corresponding to vstart
 *	iend:	index in table corresponding to vend
 *	count:	On entry: how many extra entries were required in previous level, scales
 *			  our end index.
 *		On exit: returns how many extra entries required for next page table level
 *
 * Preserves:	vstart, vend, shift, ptrs
 * Returns:	istart, iend, count
 */
	.macro compute_indices, vstart, vend, shift, ptrs, istart, iend, count
	lsr	\iend, \vend, \shift
	mov	\istart, \ptrs
	sub	\istart, \istart, #1
	and	\iend, \iend, \istart	// iend = (vend >> shift) & (ptrs - 1)
	mov	\istart, \ptrs
	mul	\istart, \istart, \count
	add	\iend, \iend, \istart	// iend += (count - 1) * ptrs
					// our entries span multiple tables

	lsr	\istart, \vstart, \shift
	mov	\count, \ptrs
	sub	\count, \count, #1
	and	\istart, \istart, \count

	sub	\count, \iend, \istart
	.endm

/*
 * Map memory for specified virtual address range. Each level of page table needed supports
 * multiple entries. If a level requires n entries the next page table level is assumed to be
 * formed from n pages.
 *
 *	tbl:	location of page table
 *	rtbl:	address to be used for first level page table entry (typically tbl + PAGE_SIZE)
 *	vstart:	start address to map
 *	vend:	end address to map - we map [vstart, vend]
 *	flags:	flags to use to map last level entries
 *	phys:	physical address corresponding to vstart - physical memory is contiguous
 *	pgds:	the number of pgd entries
 *
 * Temporaries:	istart, iend, tmp, count, sv - these need to be different registers
 * Preserves:	vstart, vend, flags
 * Corrupts:	tbl, rtbl, istart, iend, tmp, count, sv
 */
	.macro map_memory, tbl, rtbl, vstart, vend, flags, phys, pgds, istart, iend, tmp, count, sv
	add \rtbl, \tbl, #PAGE_SIZE
	mov \sv, \rtbl
	mov \count, #0
	compute_indices \vstart, \vend, #PGDIR_SHIFT, \pgds, \istart, \iend, \count
	populate_entries \tbl, \rtbl, \istart, \iend, #PMD_TYPE_TABLE, #PAGE_SIZE, \tmp
	mov \tbl, \sv
	mov \sv, \rtbl

#if SWAPPER_PGTABLE_LEVELS > 3
	compute_indices \vstart, \vend, #PUD_SHIFT, #PTRS_PER_PUD, \istart, \iend, \count
	populate_entries \tbl, \rtbl, \istart, \iend, #PMD_TYPE_TABLE, #PAGE_SIZE, \tmp
	mov \tbl, \sv
	mov \sv, \rtbl
#endif

#if SWAPPER_PGTABLE_LEVELS > 2
	compute_indices \vstart, \vend, #SWAPPER_TABLE_SHIFT, #PTRS_PER_PMD, \istart, \iend, \count
	populate_entries \tbl, \rtbl, \istart, \iend, #PMD_TYPE_TABLE, #PAGE_SIZE, \tmp
	mov \tbl, \sv
#endif

	compute_indices \vstart, \vend, #SWAPPER_BLOCK_SHIFT, #PTRS_PER_PTE, \istart, \iend, \count
	bic \count, \phys, #SWAPPER_BLOCK_SIZE - 1
	populate_entries \tbl, \count, \istart, \iend, \flags, #SWAPPER_BLOCK_SIZE, \tmp
	.endm

/*
 * Setup the initial page tables. We only setup the barest amount which is
 * required to get the kernel running. The following sections are required:
 *   - identity mapping to enable the MMU (low address, TTBR0)
 *   - first few MB of the kernel linear mapping to jump to once the MMU has
 *     been enabled
 */
__create_page_tables:
	mov	x28, lr

	/*
	 * Invalidate the init page tables to avoid potential dirty cache lines
	 * being evicted. Other page tables are allocated in rodata as part of
	 * the kernel image, and thus are clean to the PoC per the boot
	 * protocol.
	 */
	adrp	x0, init_pg_dir
	adrp	x1, init_pg_end
	sub	x1, x1, x0
	bl	__inval_dcache_area

	/*
	 * Clear the init page tables.
	 */
	adrp	x0, init_pg_dir
	adrp	x1, init_pg_end
	sub	x1, x1, x0
1:	stp	xzr, xzr, [x0], #16
	stp	xzr, xzr, [x0], #16
	stp	xzr, xzr, [x0], #16
	stp	xzr, xzr, [x0], #16
	subs	x1, x1, #64
	b.ne	1b

	mov	x7, SWAPPER_MM_MMUFLAGS

	/*
	 * Create the identity mapping.
	 */
	adrp	x0, idmap_pg_dir
	adrp	x3, __idmap_text_start		// __pa(__idmap_text_start)

#ifdef CONFIG_ARM64_VA_BITS_52
	mrs_s	x6, SYS_ID_AA64MMFR2_EL1
	and	x6, x6, #(0xf << ID_AA64MMFR2_LVA_SHIFT)
	mov	x5, #52
	cbnz	x6, 1f
#endif
	mov	x5, #VA_BITS_MIN
1:
	adr_l	x6, vabits_actual
	str	x5, [x6]
	dmb	sy
	dc	ivac, x6		// Invalidate potentially stale cache line

	/*
	 * VA_BITS may be too small to allow for an ID mapping to be created
	 * that covers system RAM if that is located sufficiently high in the
	 * physical address space. So for the ID map, use an extended virtual
	 * range in that case, and configure an additional translation level
	 * if needed.
	 *
	 * Calculate the maximum allowed value for TCR_EL1.T0SZ so that the
	 * entire ID map region can be mapped. As T0SZ == (64 - #bits used),
	 * this number conveniently equals the number of leading zeroes in
	 * the physical address of __idmap_text_end.
	 */
	adrp	x5, __idmap_text_end
	clz	x5, x5
	cmp	x5, TCR_T0SZ(VA_BITS)	// default T0SZ small enough?
	b.ge	1f			// .. then skip VA range extension

	adr_l	x6, idmap_t0sz
	str	x5, [x6]
	dmb	sy
	dc	ivac, x6		// Invalidate potentially stale cache line

#if (VA_BITS < 48)
#define EXTRA_SHIFT	(PGDIR_SHIFT + PAGE_SHIFT - 3)
#define EXTRA_PTRS	(1 << (PHYS_MASK_SHIFT - EXTRA_SHIFT))

	/*
	 * If VA_BITS < 48, we have to configure an additional table level.
	 * First, we have to verify our assumption that the current value of
	 * VA_BITS was chosen such that all translation levels are fully
	 * utilised, and that lowering T0SZ will always result in an additional
	 * translation level to be configured.
	 */
#if VA_BITS != EXTRA_SHIFT
#error "Mismatch between VA_BITS and page size/number of translation levels"
#endif

	mov	x4, EXTRA_PTRS
	create_table_entry x0, x3, EXTRA_SHIFT, x4, x5, x6
#else
	/*
	 * If VA_BITS == 48, we don't have to configure an additional
	 * translation level, but the top-level table has more entries.
	 */
	mov	x4, #1 << (PHYS_MASK_SHIFT - PGDIR_SHIFT)
	str_l	x4, idmap_ptrs_per_pgd, x5
#endif
1:
	ldr_l	x4, idmap_ptrs_per_pgd
	mov	x5, x3				// __pa(__idmap_text_start)
	adr_l	x6, __idmap_text_end		// __pa(__idmap_text_end)

	map_memory x0, x1, x3, x6, x7, x3, x4, x10, x11, x12, x13, x14

	/*
	 * Map the kernel image (starting with PHYS_OFFSET).
	 */
	adrp	x0, init_pg_dir
	mov_q	x5, KIMAGE_VADDR + TEXT_OFFSET	// compile time __va(_text)
	add	x5, x5, x23			// add KASLR displacement
	mov	x4, PTRS_PER_PGD
	adrp	x6, _end			// runtime __pa(_end)
	adrp	x3, _text			// runtime __pa(_text)
	sub	x6, x6, x3			// _end - _text
	add	x6, x6, x5			// runtime __va(_end)

	map_memory x0, x1, x5, x6, x7, x3, x4, x10, x11, x12, x13, x14

	/*
	 * Since the page tables have been populated with non-cacheable
	 * accesses (MMU disabled), invalidate the idmap and swapper page
	 * tables again to remove any speculatively loaded cache lines.
	 */
	adrp	x0, idmap_pg_dir
	adrp	x1, init_pg_end
	sub	x1, x1, x0
	dmb	sy
	bl	__inval_dcache_area

	ret	x28
ENDPROC(__create_page_tables)
	.ltorg

/*
 * The following fragment of code is executed with the MMU enabled.
 *
 *   x0 = __PHYS_OFFSET
 */
__primary_switched:
	adrp	x4, init_thread_union
	add	sp, x4, #THREAD_SIZE
	adr_l	x5, init_task
	msr	sp_el0, x5			// Save thread_info

	adr_l	x8, vectors			// load VBAR_EL1 with virtual
	msr	vbar_el1, x8			// vector table address
	isb

	stp	xzr, x30, [sp, #-16]!
	mov	x29, sp

	str_l	x21, __fdt_pointer, x5		// Save FDT pointer

	ldr_l	x4, kimage_vaddr		// Save the offset between
	sub	x4, x4, x0			// the kernel virtual and
	str_l	x4, kimage_voffset, x5		// physical mappings

	// Clear BSS
	adr_l	x0, __bss_start
	mov	x1, xzr
	adr_l	x2, __bss_stop
	sub	x2, x2, x0
	bl	__pi_memset
	dsb	ishst				// Make zero page visible to PTW

#ifdef CONFIG_KASAN
	bl	kasan_early_init
#endif
#ifdef CONFIG_RANDOMIZE_BASE
	tst	x23, ~(MIN_KIMG_ALIGN - 1)	// already running randomized?
	b.ne	0f
	mov	x0, x21				// pass FDT address in x0
	bl	kaslr_early_init		// parse FDT for KASLR options
	cbz	x0, 0f				// KASLR disabled? just proceed
	orr	x23, x23, x0			// record KASLR offset
	ldp	x29, x30, [sp], #16		// we must enable KASLR, return
	ret					// to __primary_switch()
0:
#endif
	add	sp, sp, #16
	mov	x29, #0
	mov	x30, #0
	b	start_kernel
ENDPROC(__primary_switched)

/*
 * end early head section, begin head code that is also used for
 * hotplug and needs to have the same protections as the text region
 */
	.section ".idmap.text","awx"

ENTRY(kimage_vaddr)
	.quad		_text - TEXT_OFFSET
EXPORT_SYMBOL(kimage_vaddr)

/*
 * If we're fortunate enough to boot at EL2, ensure that the world is
 * sane before dropping to EL1.
 *
 * Returns either BOOT_CPU_MODE_EL1 or BOOT_CPU_MODE_EL2 in w0 if
 * booted in EL1 or EL2 respectively.
 */
ENTRY(el2_setup)
	msr	SPsel, #1			// We want to use SP_EL{1,2}
	mrs	x0, CurrentEL
	cmp	x0, #CurrentEL_EL2
	b.eq	1f
	mov_q	x0, (SCTLR_EL1_RES1 | ENDIAN_SET_EL1)
	msr	sctlr_el1, x0
	mov	w0, #BOOT_CPU_MODE_EL1		// This cpu booted in EL1
	isb
	ret

1:	mov_q	x0, (SCTLR_EL2_RES1 | ENDIAN_SET_EL2)
	msr	sctlr_el2, x0

#ifdef CONFIG_ARM64_VHE
	/*
	 * Check for VHE being present. For the rest of the EL2 setup,
	 * x2 being non-zero indicates that we do have VHE, and that the
	 * kernel is intended to run at EL2.
	 */
	mrs	x2, id_aa64mmfr1_el1
	ubfx	x2, x2, #ID_AA64MMFR1_VHE_SHIFT, #4
#else
	mov	x2, xzr
#endif

	/* Hyp configuration. */
	mov_q	x0, HCR_HOST_NVHE_FLAGS
	cbz	x2, set_hcr
	mov_q	x0, HCR_HOST_VHE_FLAGS
set_hcr:
	msr	hcr_el2, x0
	isb

	/*
	 * Allow Non-secure EL1 and EL0 to access physical timer and counter.
	 * This is not necessary for VHE, since the host kernel runs in EL2,
	 * and EL0 accesses are configured in the later stage of boot process.
	 * Note that when HCR_EL2.E2H == 1, CNTHCTL_EL2 has the same bit layout
	 * as CNTKCTL_EL1, and CNTKCTL_EL1 accessing instructions are redefined
	 * to access CNTHCTL_EL2. This allows the kernel designed to run at EL1
	 * to transparently mess with the EL0 bits via CNTKCTL_EL1 access in
	 * EL2.
	 */
	cbnz	x2, 1f
	mrs	x0, cnthctl_el2
	orr	x0, x0, #3			// Enable EL1 physical timers
	msr	cnthctl_el2, x0
1:
	msr	cntvoff_el2, xzr		// Clear virtual offset

#ifdef CONFIG_ARM_GIC_V3
	/* GICv3 system register access */
	mrs	x0, id_aa64pfr0_el1
<<<<<<< HEAD
	ubfx	x0, x0, #24, #4
=======
	ubfx	x0, x0, #ID_AA64PFR0_GIC_SHIFT, #4
>>>>>>> f7688b48
	cbz	x0, 3f

	mrs_s	x0, SYS_ICC_SRE_EL2
	orr	x0, x0, #ICC_SRE_EL2_SRE	// Set ICC_SRE_EL2.SRE==1
	orr	x0, x0, #ICC_SRE_EL2_ENABLE	// Set ICC_SRE_EL2.Enable==1
	msr_s	SYS_ICC_SRE_EL2, x0
	isb					// Make sure SRE is now set
	mrs_s	x0, SYS_ICC_SRE_EL2		// Read SRE back,
	tbz	x0, #0, 3f			// and check that it sticks
	msr_s	SYS_ICH_HCR_EL2, xzr		// Reset ICC_HCR_EL2 to defaults

3:
#endif

	/* Populate ID registers. */
	mrs	x0, midr_el1
	mrs	x1, mpidr_el1
	msr	vpidr_el2, x0
	msr	vmpidr_el2, x1

#ifdef CONFIG_COMPAT
	msr	hstr_el2, xzr			// Disable CP15 traps to EL2
#endif

	/* EL2 debug */
	mrs	x1, id_aa64dfr0_el1
	sbfx	x0, x1, #ID_AA64DFR0_PMUVER_SHIFT, #4
	cmp	x0, #1
	b.lt	4f				// Skip if no PMU present
	mrs	x0, pmcr_el0			// Disable debug access traps
	ubfx	x0, x0, #11, #5			// to EL2 and allow access to
4:
	csel	x3, xzr, x0, lt			// all PMU counters from EL1

	/* Statistical profiling */
	ubfx	x0, x1, #ID_AA64DFR0_PMSVER_SHIFT, #4
	cbz	x0, 7f				// Skip if SPE not present
	cbnz	x2, 6f				// VHE?
	mrs_s	x4, SYS_PMBIDR_EL1		// If SPE available at EL2,
	and	x4, x4, #(1 << SYS_PMBIDR_EL1_P_SHIFT)
	cbnz	x4, 5f				// then permit sampling of physical
	mov	x4, #(1 << SYS_PMSCR_EL2_PCT_SHIFT | \
		      1 << SYS_PMSCR_EL2_PA_SHIFT)
	msr_s	SYS_PMSCR_EL2, x4		// addresses and physical counter
5:
	mov	x1, #(MDCR_EL2_E2PB_MASK << MDCR_EL2_E2PB_SHIFT)
	orr	x3, x3, x1			// If we don't have VHE, then
	b	7f				// use EL1&0 translation.
6:						// For VHE, use EL2 translation
	orr	x3, x3, #MDCR_EL2_TPMS		// and disable access from EL1
7:
	msr	mdcr_el2, x3			// Configure debug traps

	/* LORegions */
	mrs	x1, id_aa64mmfr1_el1
	ubfx	x0, x1, #ID_AA64MMFR1_LOR_SHIFT, 4
	cbz	x0, 1f
	msr_s	SYS_LORC_EL1, xzr
1:

	/* Stage-2 translation */
	msr	vttbr_el2, xzr

	cbz	x2, install_el2_stub

	mov	w0, #BOOT_CPU_MODE_EL2		// This CPU booted in EL2
	isb
	ret

install_el2_stub:
	/*
	 * When VHE is not in use, early init of EL2 and EL1 needs to be
	 * done here.
	 * When VHE _is_ in use, EL1 will not be used in the host and
	 * requires no configuration, and all non-hyp-specific EL2 setup
	 * will be done via the _EL1 system register aliases in __cpu_setup.
	 */
	mov_q	x0, (SCTLR_EL1_RES1 | ENDIAN_SET_EL1)
	msr	sctlr_el1, x0

	/* Coprocessor traps. */
	mov	x0, #0x33ff
	msr	cptr_el2, x0			// Disable copro. traps to EL2

	/* SVE register access */
	mrs	x1, id_aa64pfr0_el1
	ubfx	x1, x1, #ID_AA64PFR0_SVE_SHIFT, #4
	cbz	x1, 7f

	bic	x0, x0, #CPTR_EL2_TZ		// Also disable SVE traps
	msr	cptr_el2, x0			// Disable copro. traps to EL2
	isb
	mov	x1, #ZCR_ELx_LEN_MASK		// SVE: Enable full vector
	msr_s	SYS_ZCR_EL2, x1			// length for EL1.

	/* Hypervisor stub */
7:	adr_l	x0, __hyp_stub_vectors
	msr	vbar_el2, x0

	/* spsr */
	mov	x0, #(PSR_F_BIT | PSR_I_BIT | PSR_A_BIT | PSR_D_BIT |\
		      PSR_MODE_EL1h)
	msr	spsr_el2, x0
	msr	elr_el2, lr
	mov	w0, #BOOT_CPU_MODE_EL2		// This CPU booted in EL2
	eret
ENDPROC(el2_setup)

/*
 * Sets the __boot_cpu_mode flag depending on the CPU boot mode passed
 * in w0. See arch/arm64/include/asm/virt.h for more info.
 */
set_cpu_boot_mode_flag:
	adr_l	x1, __boot_cpu_mode
	cmp	w0, #BOOT_CPU_MODE_EL2
	b.ne	1f
	add	x1, x1, #4
1:	str	w0, [x1]			// This CPU has booted in EL1
	dmb	sy
	dc	ivac, x1			// Invalidate potentially stale cache line
	ret
ENDPROC(set_cpu_boot_mode_flag)

/*
 * These values are written with the MMU off, but read with the MMU on.
 * Writers will invalidate the corresponding address, discarding up to a
 * 'Cache Writeback Granule' (CWG) worth of data. The linker script ensures
 * sufficient alignment that the CWG doesn't overlap another section.
 */
	.pushsection ".mmuoff.data.write", "aw"
/*
 * We need to find out the CPU boot mode long after boot, so we need to
 * store it in a writable variable.
 *
 * This is not in .bss, because we set it sufficiently early that the boot-time
 * zeroing of .bss would clobber it.
 */
ENTRY(__boot_cpu_mode)
	.long	BOOT_CPU_MODE_EL2
	.long	BOOT_CPU_MODE_EL1
/*
 * The booting CPU updates the failed status @__early_cpu_boot_status,
 * with MMU turned off.
 */
ENTRY(__early_cpu_boot_status)
	.quad 	0

	.popsection

	/*
	 * This provides a "holding pen" for platforms to hold all secondary
	 * cores are held until we're ready for them to initialise.
	 */
ENTRY(secondary_holding_pen)
	bl	el2_setup			// Drop to EL1, w0=cpu_boot_mode
	bl	set_cpu_boot_mode_flag
	mrs	x0, mpidr_el1
	mov_q	x1, MPIDR_HWID_BITMASK
	and	x0, x0, x1
	adr_l	x3, secondary_holding_pen_release
pen:	ldr	x4, [x3]
	cmp	x4, x0
	b.eq	secondary_startup
	wfe
	b	pen
ENDPROC(secondary_holding_pen)

	/*
	 * Secondary entry point that jumps straight into the kernel. Only to
	 * be used where CPUs are brought online dynamically by the kernel.
	 */
ENTRY(secondary_entry)
	bl	el2_setup			// Drop to EL1
	bl	set_cpu_boot_mode_flag
	b	secondary_startup
ENDPROC(secondary_entry)

secondary_startup:
	/*
	 * Common entry point for secondary CPUs.
	 */
	bl	__cpu_secondary_check52bitva
	bl	__cpu_setup			// initialise processor
	adrp	x1, swapper_pg_dir
	bl	__enable_mmu
	ldr	x8, =__secondary_switched
	br	x8
ENDPROC(secondary_startup)

__secondary_switched:
	adr_l	x5, vectors
	msr	vbar_el1, x5
	isb

	adr_l	x0, secondary_data
	ldr	x1, [x0, #CPU_BOOT_STACK]	// get secondary_data.stack
	cbz	x1, __secondary_too_slow
	mov	sp, x1
	ldr	x2, [x0, #CPU_BOOT_TASK]
	cbz	x2, __secondary_too_slow
	msr	sp_el0, x2
	mov	x29, #0
	mov	x30, #0
	b	secondary_start_kernel
ENDPROC(__secondary_switched)

__secondary_too_slow:
	wfe
	wfi
	b	__secondary_too_slow
ENDPROC(__secondary_too_slow)

/*
 * The booting CPU updates the failed status @__early_cpu_boot_status,
 * with MMU turned off.
 *
 * update_early_cpu_boot_status tmp, status
 *  - Corrupts tmp1, tmp2
 *  - Writes 'status' to __early_cpu_boot_status and makes sure
 *    it is committed to memory.
 */

	.macro	update_early_cpu_boot_status status, tmp1, tmp2
	mov	\tmp2, #\status
	adr_l	\tmp1, __early_cpu_boot_status
	str	\tmp2, [\tmp1]
	dmb	sy
	dc	ivac, \tmp1			// Invalidate potentially stale cache line
	.endm

/*
 * Enable the MMU.
 *
 *  x0  = SCTLR_EL1 value for turning on the MMU.
 *  x1  = TTBR1_EL1 value
 *
 * Returns to the caller via x30/lr. This requires the caller to be covered
 * by the .idmap.text section.
 *
 * Checks if the selected granule size is supported by the CPU.
 * If it isn't, park the CPU
 */
ENTRY(__enable_mmu)
	mrs	x2, ID_AA64MMFR0_EL1
	ubfx	x2, x2, #ID_AA64MMFR0_TGRAN_SHIFT, 4
	cmp	x2, #ID_AA64MMFR0_TGRAN_SUPPORTED
	b.ne	__no_granule_support
	update_early_cpu_boot_status 0, x2, x3
	adrp	x2, idmap_pg_dir
	phys_to_ttbr x1, x1
	phys_to_ttbr x2, x2
	msr	ttbr0_el1, x2			// load TTBR0
	offset_ttbr1 x1, x3
	msr	ttbr1_el1, x1			// load TTBR1
	isb
	msr	sctlr_el1, x0
	isb
	/*
	 * Invalidate the local I-cache so that any instructions fetched
	 * speculatively from the PoC are discarded, since they may have
	 * been dynamically patched at the PoU.
	 */
	ic	iallu
	dsb	nsh
	isb
	ret
ENDPROC(__enable_mmu)

ENTRY(__cpu_secondary_check52bitva)
<<<<<<< HEAD
#ifdef CONFIG_ARM64_52BIT_VA
	ldr_l	x0, vabits_user
=======
#ifdef CONFIG_ARM64_VA_BITS_52
	ldr_l	x0, vabits_actual
>>>>>>> f7688b48
	cmp	x0, #52
	b.ne	2f

	mrs_s	x0, SYS_ID_AA64MMFR2_EL1
	and	x0, x0, #(0xf << ID_AA64MMFR2_LVA_SHIFT)
	cbnz	x0, 2f

<<<<<<< HEAD
	adr_l	x0, va52mismatch
	mov	w1, #1
	strb	w1, [x0]
	dmb	sy
	dc	ivac, x0	// Invalidate potentially stale cache line

	update_early_cpu_boot_status CPU_STUCK_IN_KERNEL, x0, x1
=======
	update_early_cpu_boot_status \
		CPU_STUCK_IN_KERNEL | CPU_STUCK_REASON_52_BIT_VA, x0, x1
>>>>>>> f7688b48
1:	wfe
	wfi
	b	1b

#endif
2:	ret
ENDPROC(__cpu_secondary_check52bitva)

__no_granule_support:
	/* Indicate that this CPU can't boot and is stuck in the kernel */
	update_early_cpu_boot_status \
		CPU_STUCK_IN_KERNEL | CPU_STUCK_REASON_NO_GRAN, x1, x2
1:
	wfe
	wfi
	b	1b
ENDPROC(__no_granule_support)

#ifdef CONFIG_RELOCATABLE
__relocate_kernel:
	/*
	 * Iterate over each entry in the relocation table, and apply the
	 * relocations in place.
	 */
	ldr	w9, =__rela_offset		// offset to reloc table
	ldr	w10, =__rela_size		// size of reloc table

	mov_q	x11, KIMAGE_VADDR		// default virtual offset
	add	x11, x11, x23			// actual virtual offset
	add	x9, x9, x11			// __va(.rela)
	add	x10, x9, x10			// __va(.rela) + sizeof(.rela)

0:	cmp	x9, x10
	b.hs	1f
	ldp	x12, x13, [x9], #24
	ldr	x14, [x9, #-8]
	cmp	w13, #R_AARCH64_RELATIVE
	b.ne	0b
	add	x14, x14, x23			// relocate
	str	x14, [x12, x23]
	b	0b

1:
#ifdef CONFIG_RELR
	/*
	 * Apply RELR relocations.
	 *
	 * RELR is a compressed format for storing relative relocations. The
	 * encoded sequence of entries looks like:
	 * [ AAAAAAAA BBBBBBB1 BBBBBBB1 ... AAAAAAAA BBBBBB1 ... ]
	 *
	 * i.e. start with an address, followed by any number of bitmaps. The
	 * address entry encodes 1 relocation. The subsequent bitmap entries
	 * encode up to 63 relocations each, at subsequent offsets following
	 * the last address entry.
	 *
	 * The bitmap entries must have 1 in the least significant bit. The
	 * assumption here is that an address cannot have 1 in lsb. Odd
	 * addresses are not supported. Any odd addresses are stored in the RELA
	 * section, which is handled above.
	 *
	 * Excluding the least significant bit in the bitmap, each non-zero
	 * bit in the bitmap represents a relocation to be applied to
	 * a corresponding machine word that follows the base address
	 * word. The second least significant bit represents the machine
	 * word immediately following the initial address, and each bit
	 * that follows represents the next word, in linear order. As such,
	 * a single bitmap can encode up to 63 relocations in a 64-bit object.
	 *
	 * In this implementation we store the address of the next RELR table
	 * entry in x9, the address being relocated by the current address or
	 * bitmap entry in x13 and the address being relocated by the current
	 * bit in x14.
	 *
	 * Because addends are stored in place in the binary, RELR relocations
	 * cannot be applied idempotently. We use x24 to keep track of the
	 * currently applied displacement so that we can correctly relocate if
	 * __relocate_kernel is called twice with non-zero displacements (i.e.
	 * if there is both a physical misalignment and a KASLR displacement).
	 */
	ldr	w9, =__relr_offset		// offset to reloc table
	ldr	w10, =__relr_size		// size of reloc table
	add	x9, x9, x11			// __va(.relr)
	add	x10, x9, x10			// __va(.relr) + sizeof(.relr)

	sub	x15, x23, x24			// delta from previous offset
	cbz	x15, 7f				// nothing to do if unchanged
	mov	x24, x23			// save new offset

2:	cmp	x9, x10
	b.hs	7f
	ldr	x11, [x9], #8
	tbnz	x11, #0, 3f			// branch to handle bitmaps
	add	x13, x11, x23
	ldr	x12, [x13]			// relocate address entry
	add	x12, x12, x15
	str	x12, [x13], #8			// adjust to start of bitmap
	b	2b

3:	mov	x14, x13
4:	lsr	x11, x11, #1
	cbz	x11, 6f
	tbz	x11, #0, 5f			// skip bit if not set
	ldr	x12, [x14]			// relocate bit
	add	x12, x12, x15
	str	x12, [x14]

5:	add	x14, x14, #8			// move to next bit's address
	b	4b

6:	/*
	 * Move to the next bitmap's address. 8 is the word size, and 63 is the
	 * number of significant bits in a bitmap entry.
	 */
	add	x13, x13, #(8 * 63)
	b	2b

7:
#endif
	ret

ENDPROC(__relocate_kernel)
#endif

__primary_switch:
#ifdef CONFIG_RANDOMIZE_BASE
	mov	x19, x0				// preserve new SCTLR_EL1 value
	mrs	x20, sctlr_el1			// preserve old SCTLR_EL1 value
#endif

	adrp	x1, init_pg_dir
	bl	__enable_mmu
#ifdef CONFIG_RELOCATABLE
#ifdef CONFIG_RELR
	mov	x24, #0				// no RELR displacement yet
#endif
	bl	__relocate_kernel
#ifdef CONFIG_RANDOMIZE_BASE
	ldr	x8, =__primary_switched
	adrp	x0, __PHYS_OFFSET
	blr	x8

	/*
	 * If we return here, we have a KASLR displacement in x23 which we need
	 * to take into account by discarding the current kernel mapping and
	 * creating a new one.
	 */
	pre_disable_mmu_workaround
	msr	sctlr_el1, x20			// disable the MMU
	isb
	bl	__create_page_tables		// recreate kernel mapping

	tlbi	vmalle1				// Remove any stale TLB entries
	dsb	nsh

	msr	sctlr_el1, x19			// re-enable the MMU
	isb
	ic	iallu				// flush instructions fetched
	dsb	nsh				// via old mapping
	isb

	bl	__relocate_kernel
#endif
#endif
	ldr	x8, =__primary_switched
	adrp	x0, __PHYS_OFFSET
	br	x8
ENDPROC(__primary_switch)<|MERGE_RESOLUTION|>--- conflicted
+++ resolved
@@ -529,11 +529,7 @@
 #ifdef CONFIG_ARM_GIC_V3
 	/* GICv3 system register access */
 	mrs	x0, id_aa64pfr0_el1
-<<<<<<< HEAD
-	ubfx	x0, x0, #24, #4
-=======
 	ubfx	x0, x0, #ID_AA64PFR0_GIC_SHIFT, #4
->>>>>>> f7688b48
 	cbz	x0, 3f
 
 	mrs_s	x0, SYS_ICC_SRE_EL2
@@ -803,13 +799,8 @@
 ENDPROC(__enable_mmu)
 
 ENTRY(__cpu_secondary_check52bitva)
-<<<<<<< HEAD
-#ifdef CONFIG_ARM64_52BIT_VA
-	ldr_l	x0, vabits_user
-=======
 #ifdef CONFIG_ARM64_VA_BITS_52
 	ldr_l	x0, vabits_actual
->>>>>>> f7688b48
 	cmp	x0, #52
 	b.ne	2f
 
@@ -817,18 +808,8 @@
 	and	x0, x0, #(0xf << ID_AA64MMFR2_LVA_SHIFT)
 	cbnz	x0, 2f
 
-<<<<<<< HEAD
-	adr_l	x0, va52mismatch
-	mov	w1, #1
-	strb	w1, [x0]
-	dmb	sy
-	dc	ivac, x0	// Invalidate potentially stale cache line
-
-	update_early_cpu_boot_status CPU_STUCK_IN_KERNEL, x0, x1
-=======
 	update_early_cpu_boot_status \
 		CPU_STUCK_IN_KERNEL | CPU_STUCK_REASON_52_BIT_VA, x0, x1
->>>>>>> f7688b48
 1:	wfe
 	wfi
 	b	1b
