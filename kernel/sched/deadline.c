// SPDX-License-Identifier: GPL-2.0
/*
 * Deadline Scheduling Class (SCHED_DEADLINE)
 *
 * Earliest Deadline First (EDF) + Constant Bandwidth Server (CBS).
 *
 * Tasks that periodically executes their instances for less than their
 * runtime won't miss any of their deadlines.
 * Tasks that are not periodic or sporadic or that tries to execute more
 * than their reserved bandwidth will be slowed down (and may potentially
 * miss some of their deadlines), and won't affect any other task.
 *
 * Copyright (C) 2012 Dario Faggioli <raistlin@linux.it>,
 *                    Juri Lelli <juri.lelli@gmail.com>,
 *                    Michael Trimarchi <michael@amarulasolutions.com>,
 *                    Fabio Checconi <fchecconi@gmail.com>
 */
<<<<<<< HEAD
=======

/*
 * Default limits for DL period; on the top end we guard against small util
 * tasks still getting ridiculously long effective runtimes, on the bottom end we
 * guard against timer DoS.
 */
static unsigned int sysctl_sched_dl_period_max = 1 << 22; /* ~4 seconds */
static unsigned int sysctl_sched_dl_period_min = 100;     /* 100 us */
#ifdef CONFIG_SYSCTL
static struct ctl_table sched_dl_sysctls[] = {
	{
		.procname       = "sched_deadline_period_max_us",
		.data           = &sysctl_sched_dl_period_max,
		.maxlen         = sizeof(unsigned int),
		.mode           = 0644,
		.proc_handler   = proc_dointvec,
	},
	{
		.procname       = "sched_deadline_period_min_us",
		.data           = &sysctl_sched_dl_period_min,
		.maxlen         = sizeof(unsigned int),
		.mode           = 0644,
		.proc_handler   = proc_dointvec,
	},
	{}
};

static int __init sched_dl_sysctl_init(void)
{
	register_sysctl_init("kernel", sched_dl_sysctls);
	return 0;
}
late_initcall(sched_dl_sysctl_init);
#endif
>>>>>>> 88084a3d

static inline struct task_struct *dl_task_of(struct sched_dl_entity *dl_se)
{
	return container_of(dl_se, struct task_struct, dl);
}

static inline struct rq *rq_of_dl_rq(struct dl_rq *dl_rq)
{
	return container_of(dl_rq, struct rq, dl);
}

static inline struct dl_rq *dl_rq_of_se(struct sched_dl_entity *dl_se)
{
	struct task_struct *p = dl_task_of(dl_se);
	struct rq *rq = task_rq(p);

	return &rq->dl;
}

static inline int on_dl_rq(struct sched_dl_entity *dl_se)
{
	return !RB_EMPTY_NODE(&dl_se->rb_node);
}

#ifdef CONFIG_RT_MUTEXES
static inline struct sched_dl_entity *pi_of(struct sched_dl_entity *dl_se)
{
	return dl_se->pi_se;
}

static inline bool is_dl_boosted(struct sched_dl_entity *dl_se)
{
	return pi_of(dl_se) != dl_se;
}
#else
static inline struct sched_dl_entity *pi_of(struct sched_dl_entity *dl_se)
{
	return dl_se;
}

static inline bool is_dl_boosted(struct sched_dl_entity *dl_se)
{
	return false;
}
#endif

#ifdef CONFIG_SMP
static inline struct dl_bw *dl_bw_of(int i)
{
	RCU_LOCKDEP_WARN(!rcu_read_lock_sched_held(),
			 "sched RCU must be held");
	return &cpu_rq(i)->rd->dl_bw;
}

static inline int dl_bw_cpus(int i)
{
	struct root_domain *rd = cpu_rq(i)->rd;
	int cpus;

	RCU_LOCKDEP_WARN(!rcu_read_lock_sched_held(),
			 "sched RCU must be held");

	if (cpumask_subset(rd->span, cpu_active_mask))
		return cpumask_weight(rd->span);

	cpus = 0;

	for_each_cpu_and(i, rd->span, cpu_active_mask)
		cpus++;

	return cpus;
}

static inline unsigned long __dl_bw_capacity(int i)
{
	struct root_domain *rd = cpu_rq(i)->rd;
	unsigned long cap = 0;

	RCU_LOCKDEP_WARN(!rcu_read_lock_sched_held(),
			 "sched RCU must be held");

	for_each_cpu_and(i, rd->span, cpu_active_mask)
		cap += capacity_orig_of(i);

	return cap;
}

/*
 * XXX Fix: If 'rq->rd == def_root_domain' perform AC against capacity
 * of the CPU the task is running on rather rd's \Sum CPU capacity.
 */
static inline unsigned long dl_bw_capacity(int i)
{
	if (!static_branch_unlikely(&sched_asym_cpucapacity) &&
	    capacity_orig_of(i) == SCHED_CAPACITY_SCALE) {
		return dl_bw_cpus(i) << SCHED_CAPACITY_SHIFT;
	} else {
		return __dl_bw_capacity(i);
	}
}

static inline bool dl_bw_visited(int cpu, u64 gen)
{
	struct root_domain *rd = cpu_rq(cpu)->rd;

	if (rd->visit_gen == gen)
		return true;

	rd->visit_gen = gen;
	return false;
}

static inline
void __dl_update(struct dl_bw *dl_b, s64 bw)
{
	struct root_domain *rd = container_of(dl_b, struct root_domain, dl_bw);
	int i;

	RCU_LOCKDEP_WARN(!rcu_read_lock_sched_held(),
			 "sched RCU must be held");
	for_each_cpu_and(i, rd->span, cpu_active_mask) {
		struct rq *rq = cpu_rq(i);

		rq->dl.extra_bw += bw;
	}
}
#else
static inline struct dl_bw *dl_bw_of(int i)
{
	return &cpu_rq(i)->dl.dl_bw;
}

static inline int dl_bw_cpus(int i)
{
	return 1;
}

static inline unsigned long dl_bw_capacity(int i)
{
	return SCHED_CAPACITY_SCALE;
}

static inline bool dl_bw_visited(int cpu, u64 gen)
{
	return false;
}

static inline
void __dl_update(struct dl_bw *dl_b, s64 bw)
{
	struct dl_rq *dl = container_of(dl_b, struct dl_rq, dl_bw);

	dl->extra_bw += bw;
}
#endif

static inline
void __dl_sub(struct dl_bw *dl_b, u64 tsk_bw, int cpus)
{
	dl_b->total_bw -= tsk_bw;
	__dl_update(dl_b, (s32)tsk_bw / cpus);
}

static inline
void __dl_add(struct dl_bw *dl_b, u64 tsk_bw, int cpus)
{
	dl_b->total_bw += tsk_bw;
	__dl_update(dl_b, -((s32)tsk_bw / cpus));
}

static inline bool
__dl_overflow(struct dl_bw *dl_b, unsigned long cap, u64 old_bw, u64 new_bw)
{
	return dl_b->bw != -1 &&
	       cap_scale(dl_b->bw, cap) < dl_b->total_bw - old_bw + new_bw;
}

static inline
void __add_running_bw(u64 dl_bw, struct dl_rq *dl_rq)
{
	u64 old = dl_rq->running_bw;

	lockdep_assert_rq_held(rq_of_dl_rq(dl_rq));
	dl_rq->running_bw += dl_bw;
	SCHED_WARN_ON(dl_rq->running_bw < old); /* overflow */
	SCHED_WARN_ON(dl_rq->running_bw > dl_rq->this_bw);
	/* kick cpufreq (see the comment in kernel/sched/sched.h). */
	cpufreq_update_util(rq_of_dl_rq(dl_rq), 0);
}

static inline
void __sub_running_bw(u64 dl_bw, struct dl_rq *dl_rq)
{
	u64 old = dl_rq->running_bw;

	lockdep_assert_rq_held(rq_of_dl_rq(dl_rq));
	dl_rq->running_bw -= dl_bw;
	SCHED_WARN_ON(dl_rq->running_bw > old); /* underflow */
	if (dl_rq->running_bw > old)
		dl_rq->running_bw = 0;
	/* kick cpufreq (see the comment in kernel/sched/sched.h). */
	cpufreq_update_util(rq_of_dl_rq(dl_rq), 0);
}

static inline
void __add_rq_bw(u64 dl_bw, struct dl_rq *dl_rq)
{
	u64 old = dl_rq->this_bw;

	lockdep_assert_rq_held(rq_of_dl_rq(dl_rq));
	dl_rq->this_bw += dl_bw;
	SCHED_WARN_ON(dl_rq->this_bw < old); /* overflow */
}

static inline
void __sub_rq_bw(u64 dl_bw, struct dl_rq *dl_rq)
{
	u64 old = dl_rq->this_bw;

	lockdep_assert_rq_held(rq_of_dl_rq(dl_rq));
	dl_rq->this_bw -= dl_bw;
	SCHED_WARN_ON(dl_rq->this_bw > old); /* underflow */
	if (dl_rq->this_bw > old)
		dl_rq->this_bw = 0;
	SCHED_WARN_ON(dl_rq->running_bw > dl_rq->this_bw);
}

static inline
void add_rq_bw(struct sched_dl_entity *dl_se, struct dl_rq *dl_rq)
{
	if (!dl_entity_is_special(dl_se))
		__add_rq_bw(dl_se->dl_bw, dl_rq);
}

static inline
void sub_rq_bw(struct sched_dl_entity *dl_se, struct dl_rq *dl_rq)
{
	if (!dl_entity_is_special(dl_se))
		__sub_rq_bw(dl_se->dl_bw, dl_rq);
}

static inline
void add_running_bw(struct sched_dl_entity *dl_se, struct dl_rq *dl_rq)
{
	if (!dl_entity_is_special(dl_se))
		__add_running_bw(dl_se->dl_bw, dl_rq);
}

static inline
void sub_running_bw(struct sched_dl_entity *dl_se, struct dl_rq *dl_rq)
{
	if (!dl_entity_is_special(dl_se))
		__sub_running_bw(dl_se->dl_bw, dl_rq);
}

static void dl_change_utilization(struct task_struct *p, u64 new_bw)
{
	struct rq *rq;

	BUG_ON(p->dl.flags & SCHED_FLAG_SUGOV);

	if (task_on_rq_queued(p))
		return;

	rq = task_rq(p);
	if (p->dl.dl_non_contending) {
		sub_running_bw(&p->dl, &rq->dl);
		p->dl.dl_non_contending = 0;
		/*
		 * If the timer handler is currently running and the
		 * timer cannot be canceled, inactive_task_timer()
		 * will see that dl_not_contending is not set, and
		 * will not touch the rq's active utilization,
		 * so we are still safe.
		 */
		if (hrtimer_try_to_cancel(&p->dl.inactive_timer) == 1)
			put_task_struct(p);
	}
	__sub_rq_bw(p->dl.dl_bw, &rq->dl);
	__add_rq_bw(new_bw, &rq->dl);
}

/*
 * The utilization of a task cannot be immediately removed from
 * the rq active utilization (running_bw) when the task blocks.
 * Instead, we have to wait for the so called "0-lag time".
 *
 * If a task blocks before the "0-lag time", a timer (the inactive
 * timer) is armed, and running_bw is decreased when the timer
 * fires.
 *
 * If the task wakes up again before the inactive timer fires,
 * the timer is canceled, whereas if the task wakes up after the
 * inactive timer fired (and running_bw has been decreased) the
 * task's utilization has to be added to running_bw again.
 * A flag in the deadline scheduling entity (dl_non_contending)
 * is used to avoid race conditions between the inactive timer handler
 * and task wakeups.
 *
 * The following diagram shows how running_bw is updated. A task is
 * "ACTIVE" when its utilization contributes to running_bw; an
 * "ACTIVE contending" task is in the TASK_RUNNING state, while an
 * "ACTIVE non contending" task is a blocked task for which the "0-lag time"
 * has not passed yet. An "INACTIVE" task is a task for which the "0-lag"
 * time already passed, which does not contribute to running_bw anymore.
 *                              +------------------+
 *             wakeup           |    ACTIVE        |
 *          +------------------>+   contending     |
 *          | add_running_bw    |                  |
 *          |                   +----+------+------+
 *          |                        |      ^
 *          |                dequeue |      |
 * +--------+-------+                |      |
 * |                |   t >= 0-lag   |      | wakeup
 * |    INACTIVE    |<---------------+      |
 * |                | sub_running_bw |      |
 * +--------+-------+                |      |
 *          ^                        |      |
 *          |              t < 0-lag |      |
 *          |                        |      |
 *          |                        V      |
 *          |                   +----+------+------+
 *          | sub_running_bw    |    ACTIVE        |
 *          +-------------------+                  |
 *            inactive timer    |  non contending  |
 *            fired             +------------------+
 *
 * The task_non_contending() function is invoked when a task
 * blocks, and checks if the 0-lag time already passed or
 * not (in the first case, it directly updates running_bw;
 * in the second case, it arms the inactive timer).
 *
 * The task_contending() function is invoked when a task wakes
 * up, and checks if the task is still in the "ACTIVE non contending"
 * state or not (in the second case, it updates running_bw).
 */
static void task_non_contending(struct task_struct *p)
{
	struct sched_dl_entity *dl_se = &p->dl;
	struct hrtimer *timer = &dl_se->inactive_timer;
	struct dl_rq *dl_rq = dl_rq_of_se(dl_se);
	struct rq *rq = rq_of_dl_rq(dl_rq);
	s64 zerolag_time;

	/*
	 * If this is a non-deadline task that has been boosted,
	 * do nothing
	 */
	if (dl_se->dl_runtime == 0)
		return;

	if (dl_entity_is_special(dl_se))
		return;

	WARN_ON(dl_se->dl_non_contending);

	zerolag_time = dl_se->deadline -
		 div64_long((dl_se->runtime * dl_se->dl_period),
			dl_se->dl_runtime);

	/*
	 * Using relative times instead of the absolute "0-lag time"
	 * allows to simplify the code
	 */
	zerolag_time -= rq_clock(rq);

	/*
	 * If the "0-lag time" already passed, decrease the active
	 * utilization now, instead of starting a timer
	 */
	if ((zerolag_time < 0) || hrtimer_active(&dl_se->inactive_timer)) {
		if (dl_task(p))
			sub_running_bw(dl_se, dl_rq);
		if (!dl_task(p) || READ_ONCE(p->__state) == TASK_DEAD) {
			struct dl_bw *dl_b = dl_bw_of(task_cpu(p));

			if (READ_ONCE(p->__state) == TASK_DEAD)
				sub_rq_bw(&p->dl, &rq->dl);
			raw_spin_lock(&dl_b->lock);
			__dl_sub(dl_b, p->dl.dl_bw, dl_bw_cpus(task_cpu(p)));
			__dl_clear_params(p);
			raw_spin_unlock(&dl_b->lock);
		}

		return;
	}

	dl_se->dl_non_contending = 1;
	get_task_struct(p);
	hrtimer_start(timer, ns_to_ktime(zerolag_time), HRTIMER_MODE_REL_HARD);
}

static void task_contending(struct sched_dl_entity *dl_se, int flags)
{
	struct dl_rq *dl_rq = dl_rq_of_se(dl_se);

	/*
	 * If this is a non-deadline task that has been boosted,
	 * do nothing
	 */
	if (dl_se->dl_runtime == 0)
		return;

	if (flags & ENQUEUE_MIGRATED)
		add_rq_bw(dl_se, dl_rq);

	if (dl_se->dl_non_contending) {
		dl_se->dl_non_contending = 0;
		/*
		 * If the timer handler is currently running and the
		 * timer cannot be canceled, inactive_task_timer()
		 * will see that dl_not_contending is not set, and
		 * will not touch the rq's active utilization,
		 * so we are still safe.
		 */
		if (hrtimer_try_to_cancel(&dl_se->inactive_timer) == 1)
			put_task_struct(dl_task_of(dl_se));
	} else {
		/*
		 * Since "dl_non_contending" is not set, the
		 * task's utilization has already been removed from
		 * active utilization (either when the task blocked,
		 * when the "inactive timer" fired).
		 * So, add it back.
		 */
		add_running_bw(dl_se, dl_rq);
	}
}

static inline int is_leftmost(struct task_struct *p, struct dl_rq *dl_rq)
{
	struct sched_dl_entity *dl_se = &p->dl;

	return rb_first_cached(&dl_rq->root) == &dl_se->rb_node;
}

static void init_dl_rq_bw_ratio(struct dl_rq *dl_rq);

void init_dl_bandwidth(struct dl_bandwidth *dl_b, u64 period, u64 runtime)
{
	raw_spin_lock_init(&dl_b->dl_runtime_lock);
	dl_b->dl_period = period;
	dl_b->dl_runtime = runtime;
}

void init_dl_bw(struct dl_bw *dl_b)
{
	raw_spin_lock_init(&dl_b->lock);
	if (global_rt_runtime() == RUNTIME_INF)
		dl_b->bw = -1;
	else
		dl_b->bw = to_ratio(global_rt_period(), global_rt_runtime());
	dl_b->total_bw = 0;
}

void init_dl_rq(struct dl_rq *dl_rq)
{
	dl_rq->root = RB_ROOT_CACHED;

#ifdef CONFIG_SMP
	/* zero means no -deadline tasks */
	dl_rq->earliest_dl.curr = dl_rq->earliest_dl.next = 0;

	dl_rq->dl_nr_migratory = 0;
	dl_rq->overloaded = 0;
	dl_rq->pushable_dl_tasks_root = RB_ROOT_CACHED;
#else
	init_dl_bw(&dl_rq->dl_bw);
#endif

	dl_rq->running_bw = 0;
	dl_rq->this_bw = 0;
	init_dl_rq_bw_ratio(dl_rq);
}

#ifdef CONFIG_SMP

static inline int dl_overloaded(struct rq *rq)
{
	return atomic_read(&rq->rd->dlo_count);
}

static inline void dl_set_overload(struct rq *rq)
{
	if (!rq->online)
		return;

	cpumask_set_cpu(rq->cpu, rq->rd->dlo_mask);
	/*
	 * Must be visible before the overload count is
	 * set (as in sched_rt.c).
	 *
	 * Matched by the barrier in pull_dl_task().
	 */
	smp_wmb();
	atomic_inc(&rq->rd->dlo_count);
}

static inline void dl_clear_overload(struct rq *rq)
{
	if (!rq->online)
		return;

	atomic_dec(&rq->rd->dlo_count);
	cpumask_clear_cpu(rq->cpu, rq->rd->dlo_mask);
}

static void update_dl_migration(struct dl_rq *dl_rq)
{
	if (dl_rq->dl_nr_migratory && dl_rq->dl_nr_running > 1) {
		if (!dl_rq->overloaded) {
			dl_set_overload(rq_of_dl_rq(dl_rq));
			dl_rq->overloaded = 1;
		}
	} else if (dl_rq->overloaded) {
		dl_clear_overload(rq_of_dl_rq(dl_rq));
		dl_rq->overloaded = 0;
	}
}

static void inc_dl_migration(struct sched_dl_entity *dl_se, struct dl_rq *dl_rq)
{
	struct task_struct *p = dl_task_of(dl_se);

	if (p->nr_cpus_allowed > 1)
		dl_rq->dl_nr_migratory++;

	update_dl_migration(dl_rq);
}

static void dec_dl_migration(struct sched_dl_entity *dl_se, struct dl_rq *dl_rq)
{
	struct task_struct *p = dl_task_of(dl_se);

	if (p->nr_cpus_allowed > 1)
		dl_rq->dl_nr_migratory--;

	update_dl_migration(dl_rq);
}

#define __node_2_pdl(node) \
	rb_entry((node), struct task_struct, pushable_dl_tasks)

static inline bool __pushable_less(struct rb_node *a, const struct rb_node *b)
{
	return dl_entity_preempt(&__node_2_pdl(a)->dl, &__node_2_pdl(b)->dl);
}

/*
 * The list of pushable -deadline task is not a plist, like in
 * sched_rt.c, it is an rb-tree with tasks ordered by deadline.
 */
static void enqueue_pushable_dl_task(struct rq *rq, struct task_struct *p)
{
	struct rb_node *leftmost;

	BUG_ON(!RB_EMPTY_NODE(&p->pushable_dl_tasks));

	leftmost = rb_add_cached(&p->pushable_dl_tasks,
				 &rq->dl.pushable_dl_tasks_root,
				 __pushable_less);
	if (leftmost)
		rq->dl.earliest_dl.next = p->dl.deadline;
}

static void dequeue_pushable_dl_task(struct rq *rq, struct task_struct *p)
{
	struct dl_rq *dl_rq = &rq->dl;
	struct rb_root_cached *root = &dl_rq->pushable_dl_tasks_root;
	struct rb_node *leftmost;

	if (RB_EMPTY_NODE(&p->pushable_dl_tasks))
		return;

	leftmost = rb_erase_cached(&p->pushable_dl_tasks, root);
	if (leftmost)
		dl_rq->earliest_dl.next = __node_2_pdl(leftmost)->dl.deadline;

	RB_CLEAR_NODE(&p->pushable_dl_tasks);
}

static inline int has_pushable_dl_tasks(struct rq *rq)
{
	return !RB_EMPTY_ROOT(&rq->dl.pushable_dl_tasks_root.rb_root);
}

static int push_dl_task(struct rq *rq);

static inline bool need_pull_dl_task(struct rq *rq, struct task_struct *prev)
{
	return rq->online && dl_task(prev);
}

static DEFINE_PER_CPU(struct callback_head, dl_push_head);
static DEFINE_PER_CPU(struct callback_head, dl_pull_head);

static void push_dl_tasks(struct rq *);
static void pull_dl_task(struct rq *);

static inline void deadline_queue_push_tasks(struct rq *rq)
{
	if (!has_pushable_dl_tasks(rq))
		return;

	queue_balance_callback(rq, &per_cpu(dl_push_head, rq->cpu), push_dl_tasks);
}

static inline void deadline_queue_pull_task(struct rq *rq)
{
	queue_balance_callback(rq, &per_cpu(dl_pull_head, rq->cpu), pull_dl_task);
}

static struct rq *find_lock_later_rq(struct task_struct *task, struct rq *rq);

static struct rq *dl_task_offline_migration(struct rq *rq, struct task_struct *p)
{
	struct rq *later_rq = NULL;
	struct dl_bw *dl_b;

	later_rq = find_lock_later_rq(p, rq);
	if (!later_rq) {
		int cpu;

		/*
		 * If we cannot preempt any rq, fall back to pick any
		 * online CPU:
		 */
		cpu = cpumask_any_and(cpu_active_mask, p->cpus_ptr);
		if (cpu >= nr_cpu_ids) {
			/*
			 * Failed to find any suitable CPU.
			 * The task will never come back!
			 */
			BUG_ON(dl_bandwidth_enabled());

			/*
			 * If admission control is disabled we
			 * try a little harder to let the task
			 * run.
			 */
			cpu = cpumask_any(cpu_active_mask);
		}
		later_rq = cpu_rq(cpu);
		double_lock_balance(rq, later_rq);
	}

	if (p->dl.dl_non_contending || p->dl.dl_throttled) {
		/*
		 * Inactive timer is armed (or callback is running, but
		 * waiting for us to release rq locks). In any case, when it
		 * will fire (or continue), it will see running_bw of this
		 * task migrated to later_rq (and correctly handle it).
		 */
		sub_running_bw(&p->dl, &rq->dl);
		sub_rq_bw(&p->dl, &rq->dl);

		add_rq_bw(&p->dl, &later_rq->dl);
		add_running_bw(&p->dl, &later_rq->dl);
	} else {
		sub_rq_bw(&p->dl, &rq->dl);
		add_rq_bw(&p->dl, &later_rq->dl);
	}

	/*
	 * And we finally need to fixup root_domain(s) bandwidth accounting,
	 * since p is still hanging out in the old (now moved to default) root
	 * domain.
	 */
	dl_b = &rq->rd->dl_bw;
	raw_spin_lock(&dl_b->lock);
	__dl_sub(dl_b, p->dl.dl_bw, cpumask_weight(rq->rd->span));
	raw_spin_unlock(&dl_b->lock);

	dl_b = &later_rq->rd->dl_bw;
	raw_spin_lock(&dl_b->lock);
	__dl_add(dl_b, p->dl.dl_bw, cpumask_weight(later_rq->rd->span));
	raw_spin_unlock(&dl_b->lock);

	set_task_cpu(p, later_rq->cpu);
	double_unlock_balance(later_rq, rq);

	return later_rq;
}

#else

static inline
void enqueue_pushable_dl_task(struct rq *rq, struct task_struct *p)
{
}

static inline
void dequeue_pushable_dl_task(struct rq *rq, struct task_struct *p)
{
}

static inline
void inc_dl_migration(struct sched_dl_entity *dl_se, struct dl_rq *dl_rq)
{
}

static inline
void dec_dl_migration(struct sched_dl_entity *dl_se, struct dl_rq *dl_rq)
{
}

static inline void deadline_queue_push_tasks(struct rq *rq)
{
}

static inline void deadline_queue_pull_task(struct rq *rq)
{
}
#endif /* CONFIG_SMP */

static void enqueue_task_dl(struct rq *rq, struct task_struct *p, int flags);
static void __dequeue_task_dl(struct rq *rq, struct task_struct *p, int flags);
static void check_preempt_curr_dl(struct rq *rq, struct task_struct *p, int flags);

/*
 * We are being explicitly informed that a new instance is starting,
 * and this means that:
 *  - the absolute deadline of the entity has to be placed at
 *    current time + relative deadline;
 *  - the runtime of the entity has to be set to the maximum value.
 *
 * The capability of specifying such event is useful whenever a -deadline
 * entity wants to (try to!) synchronize its behaviour with the scheduler's
 * one, and to (try to!) reconcile itself with its own scheduling
 * parameters.
 */
static inline void setup_new_dl_entity(struct sched_dl_entity *dl_se)
{
	struct dl_rq *dl_rq = dl_rq_of_se(dl_se);
	struct rq *rq = rq_of_dl_rq(dl_rq);

	WARN_ON(is_dl_boosted(dl_se));
	WARN_ON(dl_time_before(rq_clock(rq), dl_se->deadline));

	/*
	 * We are racing with the deadline timer. So, do nothing because
	 * the deadline timer handler will take care of properly recharging
	 * the runtime and postponing the deadline
	 */
	if (dl_se->dl_throttled)
		return;

	/*
	 * We use the regular wall clock time to set deadlines in the
	 * future; in fact, we must consider execution overheads (time
	 * spent on hardirq context, etc.).
	 */
	dl_se->deadline = rq_clock(rq) + dl_se->dl_deadline;
	dl_se->runtime = dl_se->dl_runtime;
}

/*
 * Pure Earliest Deadline First (EDF) scheduling does not deal with the
 * possibility of a entity lasting more than what it declared, and thus
 * exhausting its runtime.
 *
 * Here we are interested in making runtime overrun possible, but we do
 * not want a entity which is misbehaving to affect the scheduling of all
 * other entities.
 * Therefore, a budgeting strategy called Constant Bandwidth Server (CBS)
 * is used, in order to confine each entity within its own bandwidth.
 *
 * This function deals exactly with that, and ensures that when the runtime
 * of a entity is replenished, its deadline is also postponed. That ensures
 * the overrunning entity can't interfere with other entity in the system and
 * can't make them miss their deadlines. Reasons why this kind of overruns
 * could happen are, typically, a entity voluntarily trying to overcome its
 * runtime, or it just underestimated it during sched_setattr().
 */
static void replenish_dl_entity(struct sched_dl_entity *dl_se)
{
	struct dl_rq *dl_rq = dl_rq_of_se(dl_se);
	struct rq *rq = rq_of_dl_rq(dl_rq);

	BUG_ON(pi_of(dl_se)->dl_runtime <= 0);

	/*
	 * This could be the case for a !-dl task that is boosted.
	 * Just go with full inherited parameters.
	 */
	if (dl_se->dl_deadline == 0) {
		dl_se->deadline = rq_clock(rq) + pi_of(dl_se)->dl_deadline;
		dl_se->runtime = pi_of(dl_se)->dl_runtime;
	}

	if (dl_se->dl_yielded && dl_se->runtime > 0)
		dl_se->runtime = 0;

	/*
	 * We keep moving the deadline away until we get some
	 * available runtime for the entity. This ensures correct
	 * handling of situations where the runtime overrun is
	 * arbitrary large.
	 */
	while (dl_se->runtime <= 0) {
		dl_se->deadline += pi_of(dl_se)->dl_period;
		dl_se->runtime += pi_of(dl_se)->dl_runtime;
	}

	/*
	 * At this point, the deadline really should be "in
	 * the future" with respect to rq->clock. If it's
	 * not, we are, for some reason, lagging too much!
	 * Anyway, after having warn userspace abut that,
	 * we still try to keep the things running by
	 * resetting the deadline and the budget of the
	 * entity.
	 */
	if (dl_time_before(dl_se->deadline, rq_clock(rq))) {
		printk_deferred_once("sched: DL replenish lagged too much\n");
		dl_se->deadline = rq_clock(rq) + pi_of(dl_se)->dl_deadline;
		dl_se->runtime = pi_of(dl_se)->dl_runtime;
	}

	if (dl_se->dl_yielded)
		dl_se->dl_yielded = 0;
	if (dl_se->dl_throttled)
		dl_se->dl_throttled = 0;
}

/*
 * Here we check if --at time t-- an entity (which is probably being
 * [re]activated or, in general, enqueued) can use its remaining runtime
 * and its current deadline _without_ exceeding the bandwidth it is
 * assigned (function returns true if it can't). We are in fact applying
 * one of the CBS rules: when a task wakes up, if the residual runtime
 * over residual deadline fits within the allocated bandwidth, then we
 * can keep the current (absolute) deadline and residual budget without
 * disrupting the schedulability of the system. Otherwise, we should
 * refill the runtime and set the deadline a period in the future,
 * because keeping the current (absolute) deadline of the task would
 * result in breaking guarantees promised to other tasks (refer to
 * Documentation/scheduler/sched-deadline.rst for more information).
 *
 * This function returns true if:
 *
 *   runtime / (deadline - t) > dl_runtime / dl_deadline ,
 *
 * IOW we can't recycle current parameters.
 *
 * Notice that the bandwidth check is done against the deadline. For
 * task with deadline equal to period this is the same of using
 * dl_period instead of dl_deadline in the equation above.
 */
static bool dl_entity_overflow(struct sched_dl_entity *dl_se, u64 t)
{
	u64 left, right;

	/*
	 * left and right are the two sides of the equation above,
	 * after a bit of shuffling to use multiplications instead
	 * of divisions.
	 *
	 * Note that none of the time values involved in the two
	 * multiplications are absolute: dl_deadline and dl_runtime
	 * are the relative deadline and the maximum runtime of each
	 * instance, runtime is the runtime left for the last instance
	 * and (deadline - t), since t is rq->clock, is the time left
	 * to the (absolute) deadline. Even if overflowing the u64 type
	 * is very unlikely to occur in both cases, here we scale down
	 * as we want to avoid that risk at all. Scaling down by 10
	 * means that we reduce granularity to 1us. We are fine with it,
	 * since this is only a true/false check and, anyway, thinking
	 * of anything below microseconds resolution is actually fiction
	 * (but still we want to give the user that illusion >;).
	 */
	left = (pi_of(dl_se)->dl_deadline >> DL_SCALE) * (dl_se->runtime >> DL_SCALE);
	right = ((dl_se->deadline - t) >> DL_SCALE) *
		(pi_of(dl_se)->dl_runtime >> DL_SCALE);

	return dl_time_before(right, left);
}

/*
 * Revised wakeup rule [1]: For self-suspending tasks, rather then
 * re-initializing task's runtime and deadline, the revised wakeup
 * rule adjusts the task's runtime to avoid the task to overrun its
 * density.
 *
 * Reasoning: a task may overrun the density if:
 *    runtime / (deadline - t) > dl_runtime / dl_deadline
 *
 * Therefore, runtime can be adjusted to:
 *     runtime = (dl_runtime / dl_deadline) * (deadline - t)
 *
 * In such way that runtime will be equal to the maximum density
 * the task can use without breaking any rule.
 *
 * [1] Luca Abeni, Giuseppe Lipari, and Juri Lelli. 2015. Constant
 * bandwidth server revisited. SIGBED Rev. 11, 4 (January 2015), 19-24.
 */
static void
update_dl_revised_wakeup(struct sched_dl_entity *dl_se, struct rq *rq)
{
	u64 laxity = dl_se->deadline - rq_clock(rq);

	/*
	 * If the task has deadline < period, and the deadline is in the past,
	 * it should already be throttled before this check.
	 *
	 * See update_dl_entity() comments for further details.
	 */
	WARN_ON(dl_time_before(dl_se->deadline, rq_clock(rq)));

	dl_se->runtime = (dl_se->dl_density * laxity) >> BW_SHIFT;
}

/*
 * Regarding the deadline, a task with implicit deadline has a relative
 * deadline == relative period. A task with constrained deadline has a
 * relative deadline <= relative period.
 *
 * We support constrained deadline tasks. However, there are some restrictions
 * applied only for tasks which do not have an implicit deadline. See
 * update_dl_entity() to know more about such restrictions.
 *
 * The dl_is_implicit() returns true if the task has an implicit deadline.
 */
static inline bool dl_is_implicit(struct sched_dl_entity *dl_se)
{
	return dl_se->dl_deadline == dl_se->dl_period;
}

/*
 * When a deadline entity is placed in the runqueue, its runtime and deadline
 * might need to be updated. This is done by a CBS wake up rule. There are two
 * different rules: 1) the original CBS; and 2) the Revisited CBS.
 *
 * When the task is starting a new period, the Original CBS is used. In this
 * case, the runtime is replenished and a new absolute deadline is set.
 *
 * When a task is queued before the begin of the next period, using the
 * remaining runtime and deadline could make the entity to overflow, see
 * dl_entity_overflow() to find more about runtime overflow. When such case
 * is detected, the runtime and deadline need to be updated.
 *
 * If the task has an implicit deadline, i.e., deadline == period, the Original
 * CBS is applied. the runtime is replenished and a new absolute deadline is
 * set, as in the previous cases.
 *
 * However, the Original CBS does not work properly for tasks with
 * deadline < period, which are said to have a constrained deadline. By
 * applying the Original CBS, a constrained deadline task would be able to run
 * runtime/deadline in a period. With deadline < period, the task would
 * overrun the runtime/period allowed bandwidth, breaking the admission test.
 *
 * In order to prevent this misbehave, the Revisited CBS is used for
 * constrained deadline tasks when a runtime overflow is detected. In the
 * Revisited CBS, rather than replenishing & setting a new absolute deadline,
 * the remaining runtime of the task is reduced to avoid runtime overflow.
 * Please refer to the comments update_dl_revised_wakeup() function to find
 * more about the Revised CBS rule.
 */
static void update_dl_entity(struct sched_dl_entity *dl_se)
{
	struct dl_rq *dl_rq = dl_rq_of_se(dl_se);
	struct rq *rq = rq_of_dl_rq(dl_rq);

	if (dl_time_before(dl_se->deadline, rq_clock(rq)) ||
	    dl_entity_overflow(dl_se, rq_clock(rq))) {

		if (unlikely(!dl_is_implicit(dl_se) &&
			     !dl_time_before(dl_se->deadline, rq_clock(rq)) &&
			     !is_dl_boosted(dl_se))) {
			update_dl_revised_wakeup(dl_se, rq);
			return;
		}

		dl_se->deadline = rq_clock(rq) + pi_of(dl_se)->dl_deadline;
		dl_se->runtime = pi_of(dl_se)->dl_runtime;
	}
}

static inline u64 dl_next_period(struct sched_dl_entity *dl_se)
{
	return dl_se->deadline - dl_se->dl_deadline + dl_se->dl_period;
}

/*
 * If the entity depleted all its runtime, and if we want it to sleep
 * while waiting for some new execution time to become available, we
 * set the bandwidth replenishment timer to the replenishment instant
 * and try to activate it.
 *
 * Notice that it is important for the caller to know if the timer
 * actually started or not (i.e., the replenishment instant is in
 * the future or in the past).
 */
static int start_dl_timer(struct task_struct *p)
{
	struct sched_dl_entity *dl_se = &p->dl;
	struct hrtimer *timer = &dl_se->dl_timer;
	struct rq *rq = task_rq(p);
	ktime_t now, act;
	s64 delta;

	lockdep_assert_rq_held(rq);

	/*
	 * We want the timer to fire at the deadline, but considering
	 * that it is actually coming from rq->clock and not from
	 * hrtimer's time base reading.
	 */
	act = ns_to_ktime(dl_next_period(dl_se));
	now = hrtimer_cb_get_time(timer);
	delta = ktime_to_ns(now) - rq_clock(rq);
	act = ktime_add_ns(act, delta);

	/*
	 * If the expiry time already passed, e.g., because the value
	 * chosen as the deadline is too small, don't even try to
	 * start the timer in the past!
	 */
	if (ktime_us_delta(act, now) < 0)
		return 0;

	/*
	 * !enqueued will guarantee another callback; even if one is already in
	 * progress. This ensures a balanced {get,put}_task_struct().
	 *
	 * The race against __run_timer() clearing the enqueued state is
	 * harmless because we're holding task_rq()->lock, therefore the timer
	 * expiring after we've done the check will wait on its task_rq_lock()
	 * and observe our state.
	 */
	if (!hrtimer_is_queued(timer)) {
		get_task_struct(p);
		hrtimer_start(timer, act, HRTIMER_MODE_ABS_HARD);
	}

	return 1;
}

/*
 * This is the bandwidth enforcement timer callback. If here, we know
 * a task is not on its dl_rq, since the fact that the timer was running
 * means the task is throttled and needs a runtime replenishment.
 *
 * However, what we actually do depends on the fact the task is active,
 * (it is on its rq) or has been removed from there by a call to
 * dequeue_task_dl(). In the former case we must issue the runtime
 * replenishment and add the task back to the dl_rq; in the latter, we just
 * do nothing but clearing dl_throttled, so that runtime and deadline
 * updating (and the queueing back to dl_rq) will be done by the
 * next call to enqueue_task_dl().
 */
static enum hrtimer_restart dl_task_timer(struct hrtimer *timer)
{
	struct sched_dl_entity *dl_se = container_of(timer,
						     struct sched_dl_entity,
						     dl_timer);
	struct task_struct *p = dl_task_of(dl_se);
	struct rq_flags rf;
	struct rq *rq;

	rq = task_rq_lock(p, &rf);

	/*
	 * The task might have changed its scheduling policy to something
	 * different than SCHED_DEADLINE (through switched_from_dl()).
	 */
	if (!dl_task(p))
		goto unlock;

	/*
	 * The task might have been boosted by someone else and might be in the
	 * boosting/deboosting path, its not throttled.
	 */
	if (is_dl_boosted(dl_se))
		goto unlock;

	/*
	 * Spurious timer due to start_dl_timer() race; or we already received
	 * a replenishment from rt_mutex_setprio().
	 */
	if (!dl_se->dl_throttled)
		goto unlock;

	sched_clock_tick();
	update_rq_clock(rq);

	/*
	 * If the throttle happened during sched-out; like:
	 *
	 *   schedule()
	 *     deactivate_task()
	 *       dequeue_task_dl()
	 *         update_curr_dl()
	 *           start_dl_timer()
	 *         __dequeue_task_dl()
	 *     prev->on_rq = 0;
	 *
	 * We can be both throttled and !queued. Replenish the counter
	 * but do not enqueue -- wait for our wakeup to do that.
	 */
	if (!task_on_rq_queued(p)) {
		replenish_dl_entity(dl_se);
		goto unlock;
	}

#ifdef CONFIG_SMP
	if (unlikely(!rq->online)) {
		/*
		 * If the runqueue is no longer available, migrate the
		 * task elsewhere. This necessarily changes rq.
		 */
		lockdep_unpin_lock(__rq_lockp(rq), rf.cookie);
		rq = dl_task_offline_migration(rq, p);
		rf.cookie = lockdep_pin_lock(__rq_lockp(rq));
		update_rq_clock(rq);

		/*
		 * Now that the task has been migrated to the new RQ and we
		 * have that locked, proceed as normal and enqueue the task
		 * there.
		 */
	}
#endif

	enqueue_task_dl(rq, p, ENQUEUE_REPLENISH);
	if (dl_task(rq->curr))
		check_preempt_curr_dl(rq, p, 0);
	else
		resched_curr(rq);

#ifdef CONFIG_SMP
	/*
	 * Queueing this task back might have overloaded rq, check if we need
	 * to kick someone away.
	 */
	if (has_pushable_dl_tasks(rq)) {
		/*
		 * Nothing relies on rq->lock after this, so its safe to drop
		 * rq->lock.
		 */
		rq_unpin_lock(rq, &rf);
		push_dl_task(rq);
		rq_repin_lock(rq, &rf);
	}
#endif

unlock:
	task_rq_unlock(rq, p, &rf);

	/*
	 * This can free the task_struct, including this hrtimer, do not touch
	 * anything related to that after this.
	 */
	put_task_struct(p);

	return HRTIMER_NORESTART;
}

void init_dl_task_timer(struct sched_dl_entity *dl_se)
{
	struct hrtimer *timer = &dl_se->dl_timer;

	hrtimer_init(timer, CLOCK_MONOTONIC, HRTIMER_MODE_REL_HARD);
	timer->function = dl_task_timer;
}

/*
 * During the activation, CBS checks if it can reuse the current task's
 * runtime and period. If the deadline of the task is in the past, CBS
 * cannot use the runtime, and so it replenishes the task. This rule
 * works fine for implicit deadline tasks (deadline == period), and the
 * CBS was designed for implicit deadline tasks. However, a task with
 * constrained deadline (deadline < period) might be awakened after the
 * deadline, but before the next period. In this case, replenishing the
 * task would allow it to run for runtime / deadline. As in this case
 * deadline < period, CBS enables a task to run for more than the
 * runtime / period. In a very loaded system, this can cause a domino
 * effect, making other tasks miss their deadlines.
 *
 * To avoid this problem, in the activation of a constrained deadline
 * task after the deadline but before the next period, throttle the
 * task and set the replenishing timer to the begin of the next period,
 * unless it is boosted.
 */
static inline void dl_check_constrained_dl(struct sched_dl_entity *dl_se)
{
	struct task_struct *p = dl_task_of(dl_se);
	struct rq *rq = rq_of_dl_rq(dl_rq_of_se(dl_se));

	if (dl_time_before(dl_se->deadline, rq_clock(rq)) &&
	    dl_time_before(rq_clock(rq), dl_next_period(dl_se))) {
		if (unlikely(is_dl_boosted(dl_se) || !start_dl_timer(p)))
			return;
		dl_se->dl_throttled = 1;
		if (dl_se->runtime > 0)
			dl_se->runtime = 0;
	}
}

static
int dl_runtime_exceeded(struct sched_dl_entity *dl_se)
{
	return (dl_se->runtime <= 0);
}

/*
 * This function implements the GRUB accounting rule:
 * according to the GRUB reclaiming algorithm, the runtime is
 * not decreased as "dq = -dt", but as
 * "dq = -max{u / Umax, (1 - Uinact - Uextra)} dt",
 * where u is the utilization of the task, Umax is the maximum reclaimable
 * utilization, Uinact is the (per-runqueue) inactive utilization, computed
 * as the difference between the "total runqueue utilization" and the
 * runqueue active utilization, and Uextra is the (per runqueue) extra
 * reclaimable utilization.
 * Since rq->dl.running_bw and rq->dl.this_bw contain utilizations
 * multiplied by 2^BW_SHIFT, the result has to be shifted right by
 * BW_SHIFT.
 * Since rq->dl.bw_ratio contains 1 / Umax multiplied by 2^RATIO_SHIFT,
 * dl_bw is multiped by rq->dl.bw_ratio and shifted right by RATIO_SHIFT.
 * Since delta is a 64 bit variable, to have an overflow its value
 * should be larger than 2^(64 - 20 - 8), which is more than 64 seconds.
 * So, overflow is not an issue here.
 */
static u64 grub_reclaim(u64 delta, struct rq *rq, struct sched_dl_entity *dl_se)
{
	u64 u_inact = rq->dl.this_bw - rq->dl.running_bw; /* Utot - Uact */
	u64 u_act;
	u64 u_act_min = (dl_se->dl_bw * rq->dl.bw_ratio) >> RATIO_SHIFT;

	/*
	 * Instead of computing max{u * bw_ratio, (1 - u_inact - u_extra)},
	 * we compare u_inact + rq->dl.extra_bw with
	 * 1 - (u * rq->dl.bw_ratio >> RATIO_SHIFT), because
	 * u_inact + rq->dl.extra_bw can be larger than
	 * 1 * (so, 1 - u_inact - rq->dl.extra_bw would be negative
	 * leading to wrong results)
	 */
	if (u_inact + rq->dl.extra_bw > BW_UNIT - u_act_min)
		u_act = u_act_min;
	else
		u_act = BW_UNIT - u_inact - rq->dl.extra_bw;

	return (delta * u_act) >> BW_SHIFT;
}

/*
 * Update the current task's runtime statistics (provided it is still
 * a -deadline task and has not been removed from the dl_rq).
 */
static void update_curr_dl(struct rq *rq)
{
	struct task_struct *curr = rq->curr;
	struct sched_dl_entity *dl_se = &curr->dl;
	u64 delta_exec, scaled_delta_exec;
	int cpu = cpu_of(rq);
	u64 now;

	if (!dl_task(curr) || !on_dl_rq(dl_se))
		return;

	/*
	 * Consumed budget is computed considering the time as
	 * observed by schedulable tasks (excluding time spent
	 * in hardirq context, etc.). Deadlines are instead
	 * computed using hard walltime. This seems to be the more
	 * natural solution, but the full ramifications of this
	 * approach need further study.
	 */
	now = rq_clock_task(rq);
	delta_exec = now - curr->se.exec_start;
	if (unlikely((s64)delta_exec <= 0)) {
		if (unlikely(dl_se->dl_yielded))
			goto throttle;
		return;
	}

	schedstat_set(curr->stats.exec_max,
		      max(curr->stats.exec_max, delta_exec));

	trace_sched_stat_runtime(curr, delta_exec, 0);

	curr->se.sum_exec_runtime += delta_exec;
	account_group_exec_runtime(curr, delta_exec);

	curr->se.exec_start = now;
	cgroup_account_cputime(curr, delta_exec);

	if (dl_entity_is_special(dl_se))
		return;

	/*
	 * For tasks that participate in GRUB, we implement GRUB-PA: the
	 * spare reclaimed bandwidth is used to clock down frequency.
	 *
	 * For the others, we still need to scale reservation parameters
	 * according to current frequency and CPU maximum capacity.
	 */
	if (unlikely(dl_se->flags & SCHED_FLAG_RECLAIM)) {
		scaled_delta_exec = grub_reclaim(delta_exec,
						 rq,
						 &curr->dl);
	} else {
		unsigned long scale_freq = arch_scale_freq_capacity(cpu);
		unsigned long scale_cpu = arch_scale_cpu_capacity(cpu);

		scaled_delta_exec = cap_scale(delta_exec, scale_freq);
		scaled_delta_exec = cap_scale(scaled_delta_exec, scale_cpu);
	}

	dl_se->runtime -= scaled_delta_exec;

throttle:
	if (dl_runtime_exceeded(dl_se) || dl_se->dl_yielded) {
		dl_se->dl_throttled = 1;

		/* If requested, inform the user about runtime overruns. */
		if (dl_runtime_exceeded(dl_se) &&
		    (dl_se->flags & SCHED_FLAG_DL_OVERRUN))
			dl_se->dl_overrun = 1;

		__dequeue_task_dl(rq, curr, 0);
		if (unlikely(is_dl_boosted(dl_se) || !start_dl_timer(curr)))
			enqueue_task_dl(rq, curr, ENQUEUE_REPLENISH);

		if (!is_leftmost(curr, &rq->dl))
			resched_curr(rq);
	}

	/*
	 * Because -- for now -- we share the rt bandwidth, we need to
	 * account our runtime there too, otherwise actual rt tasks
	 * would be able to exceed the shared quota.
	 *
	 * Account to the root rt group for now.
	 *
	 * The solution we're working towards is having the RT groups scheduled
	 * using deadline servers -- however there's a few nasties to figure
	 * out before that can happen.
	 */
	if (rt_bandwidth_enabled()) {
		struct rt_rq *rt_rq = &rq->rt;

		raw_spin_lock(&rt_rq->rt_runtime_lock);
		/*
		 * We'll let actual RT tasks worry about the overflow here, we
		 * have our own CBS to keep us inline; only account when RT
		 * bandwidth is relevant.
		 */
		if (sched_rt_bandwidth_account(rt_rq))
			rt_rq->rt_time += delta_exec;
		raw_spin_unlock(&rt_rq->rt_runtime_lock);
	}
}

static enum hrtimer_restart inactive_task_timer(struct hrtimer *timer)
{
	struct sched_dl_entity *dl_se = container_of(timer,
						     struct sched_dl_entity,
						     inactive_timer);
	struct task_struct *p = dl_task_of(dl_se);
	struct rq_flags rf;
	struct rq *rq;

	rq = task_rq_lock(p, &rf);

	sched_clock_tick();
	update_rq_clock(rq);

	if (!dl_task(p) || READ_ONCE(p->__state) == TASK_DEAD) {
		struct dl_bw *dl_b = dl_bw_of(task_cpu(p));

		if (READ_ONCE(p->__state) == TASK_DEAD && dl_se->dl_non_contending) {
			sub_running_bw(&p->dl, dl_rq_of_se(&p->dl));
			sub_rq_bw(&p->dl, dl_rq_of_se(&p->dl));
			dl_se->dl_non_contending = 0;
		}

		raw_spin_lock(&dl_b->lock);
		__dl_sub(dl_b, p->dl.dl_bw, dl_bw_cpus(task_cpu(p)));
		raw_spin_unlock(&dl_b->lock);
		__dl_clear_params(p);

		goto unlock;
	}
	if (dl_se->dl_non_contending == 0)
		goto unlock;

	sub_running_bw(dl_se, &rq->dl);
	dl_se->dl_non_contending = 0;
unlock:
	task_rq_unlock(rq, p, &rf);
	put_task_struct(p);

	return HRTIMER_NORESTART;
}

void init_dl_inactive_task_timer(struct sched_dl_entity *dl_se)
{
	struct hrtimer *timer = &dl_se->inactive_timer;

	hrtimer_init(timer, CLOCK_MONOTONIC, HRTIMER_MODE_REL_HARD);
	timer->function = inactive_task_timer;
}

#define __node_2_dle(node) \
	rb_entry((node), struct sched_dl_entity, rb_node)

#ifdef CONFIG_SMP

static void inc_dl_deadline(struct dl_rq *dl_rq, u64 deadline)
{
	struct rq *rq = rq_of_dl_rq(dl_rq);

	if (dl_rq->earliest_dl.curr == 0 ||
	    dl_time_before(deadline, dl_rq->earliest_dl.curr)) {
		if (dl_rq->earliest_dl.curr == 0)
			cpupri_set(&rq->rd->cpupri, rq->cpu, CPUPRI_HIGHER);
		dl_rq->earliest_dl.curr = deadline;
		cpudl_set(&rq->rd->cpudl, rq->cpu, deadline);
	}
}

static void dec_dl_deadline(struct dl_rq *dl_rq, u64 deadline)
{
	struct rq *rq = rq_of_dl_rq(dl_rq);

	/*
	 * Since we may have removed our earliest (and/or next earliest)
	 * task we must recompute them.
	 */
	if (!dl_rq->dl_nr_running) {
		dl_rq->earliest_dl.curr = 0;
		dl_rq->earliest_dl.next = 0;
		cpudl_clear(&rq->rd->cpudl, rq->cpu);
		cpupri_set(&rq->rd->cpupri, rq->cpu, rq->rt.highest_prio.curr);
	} else {
		struct rb_node *leftmost = rb_first_cached(&dl_rq->root);
		struct sched_dl_entity *entry = __node_2_dle(leftmost);

		dl_rq->earliest_dl.curr = entry->deadline;
		cpudl_set(&rq->rd->cpudl, rq->cpu, entry->deadline);
	}
}

#else

static inline void inc_dl_deadline(struct dl_rq *dl_rq, u64 deadline) {}
static inline void dec_dl_deadline(struct dl_rq *dl_rq, u64 deadline) {}

#endif /* CONFIG_SMP */

static inline
void inc_dl_tasks(struct sched_dl_entity *dl_se, struct dl_rq *dl_rq)
{
	int prio = dl_task_of(dl_se)->prio;
	u64 deadline = dl_se->deadline;

	WARN_ON(!dl_prio(prio));
	dl_rq->dl_nr_running++;
	add_nr_running(rq_of_dl_rq(dl_rq), 1);

	inc_dl_deadline(dl_rq, deadline);
	inc_dl_migration(dl_se, dl_rq);
}

static inline
void dec_dl_tasks(struct sched_dl_entity *dl_se, struct dl_rq *dl_rq)
{
	int prio = dl_task_of(dl_se)->prio;

	WARN_ON(!dl_prio(prio));
	WARN_ON(!dl_rq->dl_nr_running);
	dl_rq->dl_nr_running--;
	sub_nr_running(rq_of_dl_rq(dl_rq), 1);

	dec_dl_deadline(dl_rq, dl_se->deadline);
	dec_dl_migration(dl_se, dl_rq);
}

static inline bool __dl_less(struct rb_node *a, const struct rb_node *b)
{
	return dl_time_before(__node_2_dle(a)->deadline, __node_2_dle(b)->deadline);
}

static inline struct sched_statistics *
__schedstats_from_dl_se(struct sched_dl_entity *dl_se)
{
	return &dl_task_of(dl_se)->stats;
}

static inline void
update_stats_wait_start_dl(struct dl_rq *dl_rq, struct sched_dl_entity *dl_se)
{
	struct sched_statistics *stats;

	if (!schedstat_enabled())
		return;

	stats = __schedstats_from_dl_se(dl_se);
	__update_stats_wait_start(rq_of_dl_rq(dl_rq), dl_task_of(dl_se), stats);
}

static inline void
update_stats_wait_end_dl(struct dl_rq *dl_rq, struct sched_dl_entity *dl_se)
{
	struct sched_statistics *stats;

	if (!schedstat_enabled())
		return;

	stats = __schedstats_from_dl_se(dl_se);
	__update_stats_wait_end(rq_of_dl_rq(dl_rq), dl_task_of(dl_se), stats);
}

static inline void
update_stats_enqueue_sleeper_dl(struct dl_rq *dl_rq, struct sched_dl_entity *dl_se)
{
	struct sched_statistics *stats;

	if (!schedstat_enabled())
		return;

	stats = __schedstats_from_dl_se(dl_se);
	__update_stats_enqueue_sleeper(rq_of_dl_rq(dl_rq), dl_task_of(dl_se), stats);
}

static inline void
update_stats_enqueue_dl(struct dl_rq *dl_rq, struct sched_dl_entity *dl_se,
			int flags)
{
	if (!schedstat_enabled())
		return;

	if (flags & ENQUEUE_WAKEUP)
		update_stats_enqueue_sleeper_dl(dl_rq, dl_se);
}

static inline void
update_stats_dequeue_dl(struct dl_rq *dl_rq, struct sched_dl_entity *dl_se,
			int flags)
{
	struct task_struct *p = dl_task_of(dl_se);

	if (!schedstat_enabled())
		return;

	if ((flags & DEQUEUE_SLEEP)) {
		unsigned int state;

		state = READ_ONCE(p->__state);
		if (state & TASK_INTERRUPTIBLE)
			__schedstat_set(p->stats.sleep_start,
					rq_clock(rq_of_dl_rq(dl_rq)));

		if (state & TASK_UNINTERRUPTIBLE)
			__schedstat_set(p->stats.block_start,
					rq_clock(rq_of_dl_rq(dl_rq)));
	}
}

static void __enqueue_dl_entity(struct sched_dl_entity *dl_se)
{
	struct dl_rq *dl_rq = dl_rq_of_se(dl_se);

	BUG_ON(!RB_EMPTY_NODE(&dl_se->rb_node));

	rb_add_cached(&dl_se->rb_node, &dl_rq->root, __dl_less);

	inc_dl_tasks(dl_se, dl_rq);
}

static void __dequeue_dl_entity(struct sched_dl_entity *dl_se)
{
	struct dl_rq *dl_rq = dl_rq_of_se(dl_se);

	if (RB_EMPTY_NODE(&dl_se->rb_node))
		return;

	rb_erase_cached(&dl_se->rb_node, &dl_rq->root);

	RB_CLEAR_NODE(&dl_se->rb_node);

	dec_dl_tasks(dl_se, dl_rq);
}

static void
enqueue_dl_entity(struct sched_dl_entity *dl_se, int flags)
{
	BUG_ON(on_dl_rq(dl_se));

	update_stats_enqueue_dl(dl_rq_of_se(dl_se), dl_se, flags);

	/*
	 * If this is a wakeup or a new instance, the scheduling
	 * parameters of the task might need updating. Otherwise,
	 * we want a replenishment of its runtime.
	 */
	if (flags & ENQUEUE_WAKEUP) {
		task_contending(dl_se, flags);
		update_dl_entity(dl_se);
	} else if (flags & ENQUEUE_REPLENISH) {
		replenish_dl_entity(dl_se);
	} else if ((flags & ENQUEUE_RESTORE) &&
		  dl_time_before(dl_se->deadline,
				 rq_clock(rq_of_dl_rq(dl_rq_of_se(dl_se))))) {
		setup_new_dl_entity(dl_se);
	}

	__enqueue_dl_entity(dl_se);
}

static void dequeue_dl_entity(struct sched_dl_entity *dl_se)
{
	__dequeue_dl_entity(dl_se);
}

static void enqueue_task_dl(struct rq *rq, struct task_struct *p, int flags)
{
	if (is_dl_boosted(&p->dl)) {
		/*
		 * Because of delays in the detection of the overrun of a
		 * thread's runtime, it might be the case that a thread
		 * goes to sleep in a rt mutex with negative runtime. As
		 * a consequence, the thread will be throttled.
		 *
		 * While waiting for the mutex, this thread can also be
		 * boosted via PI, resulting in a thread that is throttled
		 * and boosted at the same time.
		 *
		 * In this case, the boost overrides the throttle.
		 */
		if (p->dl.dl_throttled) {
			/*
			 * The replenish timer needs to be canceled. No
			 * problem if it fires concurrently: boosted threads
			 * are ignored in dl_task_timer().
			 */
			hrtimer_try_to_cancel(&p->dl.dl_timer);
			p->dl.dl_throttled = 0;
		}
	} else if (!dl_prio(p->normal_prio)) {
		/*
		 * Special case in which we have a !SCHED_DEADLINE task that is going
		 * to be deboosted, but exceeds its runtime while doing so. No point in
		 * replenishing it, as it's going to return back to its original
		 * scheduling class after this. If it has been throttled, we need to
		 * clear the flag, otherwise the task may wake up as throttled after
		 * being boosted again with no means to replenish the runtime and clear
		 * the throttle.
		 */
		p->dl.dl_throttled = 0;
		BUG_ON(!is_dl_boosted(&p->dl) || flags != ENQUEUE_REPLENISH);
		return;
	}

	/*
	 * Check if a constrained deadline task was activated
	 * after the deadline but before the next period.
	 * If that is the case, the task will be throttled and
	 * the replenishment timer will be set to the next period.
	 */
	if (!p->dl.dl_throttled && !dl_is_implicit(&p->dl))
		dl_check_constrained_dl(&p->dl);

	if (p->on_rq == TASK_ON_RQ_MIGRATING || flags & ENQUEUE_RESTORE) {
		add_rq_bw(&p->dl, &rq->dl);
		add_running_bw(&p->dl, &rq->dl);
	}

	/*
	 * If p is throttled, we do not enqueue it. In fact, if it exhausted
	 * its budget it needs a replenishment and, since it now is on
	 * its rq, the bandwidth timer callback (which clearly has not
	 * run yet) will take care of this.
	 * However, the active utilization does not depend on the fact
	 * that the task is on the runqueue or not (but depends on the
	 * task's state - in GRUB parlance, "inactive" vs "active contending").
	 * In other words, even if a task is throttled its utilization must
	 * be counted in the active utilization; hence, we need to call
	 * add_running_bw().
	 */
	if (p->dl.dl_throttled && !(flags & ENQUEUE_REPLENISH)) {
		if (flags & ENQUEUE_WAKEUP)
			task_contending(&p->dl, flags);

		return;
	}

	check_schedstat_required();
	update_stats_wait_start_dl(dl_rq_of_se(&p->dl), &p->dl);

	enqueue_dl_entity(&p->dl, flags);

	if (!task_current(rq, p) && p->nr_cpus_allowed > 1)
		enqueue_pushable_dl_task(rq, p);
}

static void __dequeue_task_dl(struct rq *rq, struct task_struct *p, int flags)
{
	update_stats_dequeue_dl(&rq->dl, &p->dl, flags);
	dequeue_dl_entity(&p->dl);
	dequeue_pushable_dl_task(rq, p);
}

static void dequeue_task_dl(struct rq *rq, struct task_struct *p, int flags)
{
	update_curr_dl(rq);
	__dequeue_task_dl(rq, p, flags);

	if (p->on_rq == TASK_ON_RQ_MIGRATING || flags & DEQUEUE_SAVE) {
		sub_running_bw(&p->dl, &rq->dl);
		sub_rq_bw(&p->dl, &rq->dl);
	}

	/*
	 * This check allows to start the inactive timer (or to immediately
	 * decrease the active utilization, if needed) in two cases:
	 * when the task blocks and when it is terminating
	 * (p->state == TASK_DEAD). We can handle the two cases in the same
	 * way, because from GRUB's point of view the same thing is happening
	 * (the task moves from "active contending" to "active non contending"
	 * or "inactive")
	 */
	if (flags & DEQUEUE_SLEEP)
		task_non_contending(p);
}

/*
 * Yield task semantic for -deadline tasks is:
 *
 *   get off from the CPU until our next instance, with
 *   a new runtime. This is of little use now, since we
 *   don't have a bandwidth reclaiming mechanism. Anyway,
 *   bandwidth reclaiming is planned for the future, and
 *   yield_task_dl will indicate that some spare budget
 *   is available for other task instances to use it.
 */
static void yield_task_dl(struct rq *rq)
{
	/*
	 * We make the task go to sleep until its current deadline by
	 * forcing its runtime to zero. This way, update_curr_dl() stops
	 * it and the bandwidth timer will wake it up and will give it
	 * new scheduling parameters (thanks to dl_yielded=1).
	 */
	rq->curr->dl.dl_yielded = 1;

	update_rq_clock(rq);
	update_curr_dl(rq);
	/*
	 * Tell update_rq_clock() that we've just updated,
	 * so we don't do microscopic update in schedule()
	 * and double the fastpath cost.
	 */
	rq_clock_skip_update(rq);
}

#ifdef CONFIG_SMP

static int find_later_rq(struct task_struct *task);

static int
select_task_rq_dl(struct task_struct *p, int cpu, int flags)
{
	struct task_struct *curr;
	bool select_rq;
	struct rq *rq;

	if (!(flags & WF_TTWU))
		goto out;

	rq = cpu_rq(cpu);

	rcu_read_lock();
	curr = READ_ONCE(rq->curr); /* unlocked access */

	/*
	 * If we are dealing with a -deadline task, we must
	 * decide where to wake it up.
	 * If it has a later deadline and the current task
	 * on this rq can't move (provided the waking task
	 * can!) we prefer to send it somewhere else. On the
	 * other hand, if it has a shorter deadline, we
	 * try to make it stay here, it might be important.
	 */
	select_rq = unlikely(dl_task(curr)) &&
		    (curr->nr_cpus_allowed < 2 ||
		     !dl_entity_preempt(&p->dl, &curr->dl)) &&
		    p->nr_cpus_allowed > 1;

	/*
	 * Take the capacity of the CPU into account to
	 * ensure it fits the requirement of the task.
	 */
	if (static_branch_unlikely(&sched_asym_cpucapacity))
		select_rq |= !dl_task_fits_capacity(p, cpu);

	if (select_rq) {
		int target = find_later_rq(p);

		if (target != -1 &&
				(dl_time_before(p->dl.deadline,
					cpu_rq(target)->dl.earliest_dl.curr) ||
				(cpu_rq(target)->dl.dl_nr_running == 0)))
			cpu = target;
	}
	rcu_read_unlock();

out:
	return cpu;
}

static void migrate_task_rq_dl(struct task_struct *p, int new_cpu __maybe_unused)
{
	struct rq_flags rf;
	struct rq *rq;

	if (READ_ONCE(p->__state) != TASK_WAKING)
		return;

	rq = task_rq(p);
	/*
	 * Since p->state == TASK_WAKING, set_task_cpu() has been called
	 * from try_to_wake_up(). Hence, p->pi_lock is locked, but
	 * rq->lock is not... So, lock it
	 */
	rq_lock(rq, &rf);
	if (p->dl.dl_non_contending) {
		update_rq_clock(rq);
		sub_running_bw(&p->dl, &rq->dl);
		p->dl.dl_non_contending = 0;
		/*
		 * If the timer handler is currently running and the
		 * timer cannot be canceled, inactive_task_timer()
		 * will see that dl_not_contending is not set, and
		 * will not touch the rq's active utilization,
		 * so we are still safe.
		 */
		if (hrtimer_try_to_cancel(&p->dl.inactive_timer) == 1)
			put_task_struct(p);
	}
	sub_rq_bw(&p->dl, &rq->dl);
	rq_unlock(rq, &rf);
}

static void check_preempt_equal_dl(struct rq *rq, struct task_struct *p)
{
	/*
	 * Current can't be migrated, useless to reschedule,
	 * let's hope p can move out.
	 */
	if (rq->curr->nr_cpus_allowed == 1 ||
	    !cpudl_find(&rq->rd->cpudl, rq->curr, NULL))
		return;

	/*
	 * p is migratable, so let's not schedule it and
	 * see if it is pushed or pulled somewhere else.
	 */
	if (p->nr_cpus_allowed != 1 &&
	    cpudl_find(&rq->rd->cpudl, p, NULL))
		return;

	resched_curr(rq);
}

static int balance_dl(struct rq *rq, struct task_struct *p, struct rq_flags *rf)
{
	if (!on_dl_rq(&p->dl) && need_pull_dl_task(rq, p)) {
		/*
		 * This is OK, because current is on_cpu, which avoids it being
		 * picked for load-balance and preemption/IRQs are still
		 * disabled avoiding further scheduler activity on it and we've
		 * not yet started the picking loop.
		 */
		rq_unpin_lock(rq, rf);
		pull_dl_task(rq);
		rq_repin_lock(rq, rf);
	}

	return sched_stop_runnable(rq) || sched_dl_runnable(rq);
}
#endif /* CONFIG_SMP */

/*
 * Only called when both the current and waking task are -deadline
 * tasks.
 */
static void check_preempt_curr_dl(struct rq *rq, struct task_struct *p,
				  int flags)
{
	if (dl_entity_preempt(&p->dl, &rq->curr->dl)) {
		resched_curr(rq);
		return;
	}

#ifdef CONFIG_SMP
	/*
	 * In the unlikely case current and p have the same deadline
	 * let us try to decide what's the best thing to do...
	 */
	if ((p->dl.deadline == rq->curr->dl.deadline) &&
	    !test_tsk_need_resched(rq->curr))
		check_preempt_equal_dl(rq, p);
#endif /* CONFIG_SMP */
}

#ifdef CONFIG_SCHED_HRTICK
static void start_hrtick_dl(struct rq *rq, struct task_struct *p)
{
	hrtick_start(rq, p->dl.runtime);
}
#else /* !CONFIG_SCHED_HRTICK */
static void start_hrtick_dl(struct rq *rq, struct task_struct *p)
{
}
#endif

static void set_next_task_dl(struct rq *rq, struct task_struct *p, bool first)
{
	struct sched_dl_entity *dl_se = &p->dl;
	struct dl_rq *dl_rq = &rq->dl;

	p->se.exec_start = rq_clock_task(rq);
	if (on_dl_rq(&p->dl))
		update_stats_wait_end_dl(dl_rq, dl_se);

	/* You can't push away the running task */
	dequeue_pushable_dl_task(rq, p);

	if (!first)
		return;

	if (hrtick_enabled_dl(rq))
		start_hrtick_dl(rq, p);

	if (rq->curr->sched_class != &dl_sched_class)
		update_dl_rq_load_avg(rq_clock_pelt(rq), rq, 0);

	deadline_queue_push_tasks(rq);
}

static struct sched_dl_entity *pick_next_dl_entity(struct dl_rq *dl_rq)
{
	struct rb_node *left = rb_first_cached(&dl_rq->root);

	if (!left)
		return NULL;

	return __node_2_dle(left);
}

static struct task_struct *pick_task_dl(struct rq *rq)
{
	struct sched_dl_entity *dl_se;
	struct dl_rq *dl_rq = &rq->dl;
	struct task_struct *p;

	if (!sched_dl_runnable(rq))
		return NULL;

	dl_se = pick_next_dl_entity(dl_rq);
	BUG_ON(!dl_se);
	p = dl_task_of(dl_se);

	return p;
}

static struct task_struct *pick_next_task_dl(struct rq *rq)
{
	struct task_struct *p;

	p = pick_task_dl(rq);
	if (p)
		set_next_task_dl(rq, p, true);

	return p;
}

static void put_prev_task_dl(struct rq *rq, struct task_struct *p)
{
	struct sched_dl_entity *dl_se = &p->dl;
	struct dl_rq *dl_rq = &rq->dl;

	if (on_dl_rq(&p->dl))
		update_stats_wait_start_dl(dl_rq, dl_se);

	update_curr_dl(rq);

	update_dl_rq_load_avg(rq_clock_pelt(rq), rq, 1);
	if (on_dl_rq(&p->dl) && p->nr_cpus_allowed > 1)
		enqueue_pushable_dl_task(rq, p);
}

/*
 * scheduler tick hitting a task of our scheduling class.
 *
 * NOTE: This function can be called remotely by the tick offload that
 * goes along full dynticks. Therefore no local assumption can be made
 * and everything must be accessed through the @rq and @curr passed in
 * parameters.
 */
static void task_tick_dl(struct rq *rq, struct task_struct *p, int queued)
{
	update_curr_dl(rq);

	update_dl_rq_load_avg(rq_clock_pelt(rq), rq, 1);
	/*
	 * Even when we have runtime, update_curr_dl() might have resulted in us
	 * not being the leftmost task anymore. In that case NEED_RESCHED will
	 * be set and schedule() will start a new hrtick for the next task.
	 */
	if (hrtick_enabled_dl(rq) && queued && p->dl.runtime > 0 &&
	    is_leftmost(p, &rq->dl))
		start_hrtick_dl(rq, p);
}

static void task_fork_dl(struct task_struct *p)
{
	/*
	 * SCHED_DEADLINE tasks cannot fork and this is achieved through
	 * sched_fork()
	 */
}

#ifdef CONFIG_SMP

/* Only try algorithms three times */
#define DL_MAX_TRIES 3

static int pick_dl_task(struct rq *rq, struct task_struct *p, int cpu)
{
	if (!task_running(rq, p) &&
	    cpumask_test_cpu(cpu, &p->cpus_mask))
		return 1;
	return 0;
}

/*
 * Return the earliest pushable rq's task, which is suitable to be executed
 * on the CPU, NULL otherwise:
 */
static struct task_struct *pick_earliest_pushable_dl_task(struct rq *rq, int cpu)
{
	struct task_struct *p = NULL;
	struct rb_node *next_node;

	if (!has_pushable_dl_tasks(rq))
		return NULL;

	next_node = rb_first_cached(&rq->dl.pushable_dl_tasks_root);

next_node:
	if (next_node) {
		p = __node_2_pdl(next_node);

		if (pick_dl_task(rq, p, cpu))
			return p;

		next_node = rb_next(next_node);
		goto next_node;
	}

	return NULL;
}

static DEFINE_PER_CPU(cpumask_var_t, local_cpu_mask_dl);

static int find_later_rq(struct task_struct *task)
{
	struct sched_domain *sd;
	struct cpumask *later_mask = this_cpu_cpumask_var_ptr(local_cpu_mask_dl);
	int this_cpu = smp_processor_id();
	int cpu = task_cpu(task);

	/* Make sure the mask is initialized first */
	if (unlikely(!later_mask))
		return -1;

	if (task->nr_cpus_allowed == 1)
		return -1;

	/*
	 * We have to consider system topology and task affinity
	 * first, then we can look for a suitable CPU.
	 */
	if (!cpudl_find(&task_rq(task)->rd->cpudl, task, later_mask))
		return -1;

	/*
	 * If we are here, some targets have been found, including
	 * the most suitable which is, among the runqueues where the
	 * current tasks have later deadlines than the task's one, the
	 * rq with the latest possible one.
	 *
	 * Now we check how well this matches with task's
	 * affinity and system topology.
	 *
	 * The last CPU where the task run is our first
	 * guess, since it is most likely cache-hot there.
	 */
	if (cpumask_test_cpu(cpu, later_mask))
		return cpu;
	/*
	 * Check if this_cpu is to be skipped (i.e., it is
	 * not in the mask) or not.
	 */
	if (!cpumask_test_cpu(this_cpu, later_mask))
		this_cpu = -1;

	rcu_read_lock();
	for_each_domain(cpu, sd) {
		if (sd->flags & SD_WAKE_AFFINE) {
			int best_cpu;

			/*
			 * If possible, preempting this_cpu is
			 * cheaper than migrating.
			 */
			if (this_cpu != -1 &&
			    cpumask_test_cpu(this_cpu, sched_domain_span(sd))) {
				rcu_read_unlock();
				return this_cpu;
			}

			best_cpu = cpumask_any_and_distribute(later_mask,
							      sched_domain_span(sd));
			/*
			 * Last chance: if a CPU being in both later_mask
			 * and current sd span is valid, that becomes our
			 * choice. Of course, the latest possible CPU is
			 * already under consideration through later_mask.
			 */
			if (best_cpu < nr_cpu_ids) {
				rcu_read_unlock();
				return best_cpu;
			}
		}
	}
	rcu_read_unlock();

	/*
	 * At this point, all our guesses failed, we just return
	 * 'something', and let the caller sort the things out.
	 */
	if (this_cpu != -1)
		return this_cpu;

	cpu = cpumask_any_distribute(later_mask);
	if (cpu < nr_cpu_ids)
		return cpu;

	return -1;
}

/* Locks the rq it finds */
static struct rq *find_lock_later_rq(struct task_struct *task, struct rq *rq)
{
	struct rq *later_rq = NULL;
	int tries;
	int cpu;

	for (tries = 0; tries < DL_MAX_TRIES; tries++) {
		cpu = find_later_rq(task);

		if ((cpu == -1) || (cpu == rq->cpu))
			break;

		later_rq = cpu_rq(cpu);

		if (later_rq->dl.dl_nr_running &&
		    !dl_time_before(task->dl.deadline,
					later_rq->dl.earliest_dl.curr)) {
			/*
			 * Target rq has tasks of equal or earlier deadline,
			 * retrying does not release any lock and is unlikely
			 * to yield a different result.
			 */
			later_rq = NULL;
			break;
		}

		/* Retry if something changed. */
		if (double_lock_balance(rq, later_rq)) {
			if (unlikely(task_rq(task) != rq ||
				     !cpumask_test_cpu(later_rq->cpu, &task->cpus_mask) ||
				     task_running(rq, task) ||
				     !dl_task(task) ||
				     !task_on_rq_queued(task))) {
				double_unlock_balance(rq, later_rq);
				later_rq = NULL;
				break;
			}
		}

		/*
		 * If the rq we found has no -deadline task, or
		 * its earliest one has a later deadline than our
		 * task, the rq is a good one.
		 */
		if (!later_rq->dl.dl_nr_running ||
		    dl_time_before(task->dl.deadline,
				   later_rq->dl.earliest_dl.curr))
			break;

		/* Otherwise we try again. */
		double_unlock_balance(rq, later_rq);
		later_rq = NULL;
	}

	return later_rq;
}

static struct task_struct *pick_next_pushable_dl_task(struct rq *rq)
{
	struct task_struct *p;

	if (!has_pushable_dl_tasks(rq))
		return NULL;

	p = __node_2_pdl(rb_first_cached(&rq->dl.pushable_dl_tasks_root));

	BUG_ON(rq->cpu != task_cpu(p));
	BUG_ON(task_current(rq, p));
	BUG_ON(p->nr_cpus_allowed <= 1);

	BUG_ON(!task_on_rq_queued(p));
	BUG_ON(!dl_task(p));

	return p;
}

/*
 * See if the non running -deadline tasks on this rq
 * can be sent to some other CPU where they can preempt
 * and start executing.
 */
static int push_dl_task(struct rq *rq)
{
	struct task_struct *next_task;
	struct rq *later_rq;
	int ret = 0;

	if (!rq->dl.overloaded)
		return 0;

	next_task = pick_next_pushable_dl_task(rq);
	if (!next_task)
		return 0;

retry:
	/*
	 * If next_task preempts rq->curr, and rq->curr
	 * can move away, it makes sense to just reschedule
	 * without going further in pushing next_task.
	 */
	if (dl_task(rq->curr) &&
	    dl_time_before(next_task->dl.deadline, rq->curr->dl.deadline) &&
	    rq->curr->nr_cpus_allowed > 1) {
		resched_curr(rq);
		return 0;
	}

	if (is_migration_disabled(next_task))
		return 0;

	if (WARN_ON(next_task == rq->curr))
		return 0;

	/* We might release rq lock */
	get_task_struct(next_task);

	/* Will lock the rq it'll find */
	later_rq = find_lock_later_rq(next_task, rq);
	if (!later_rq) {
		struct task_struct *task;

		/*
		 * We must check all this again, since
		 * find_lock_later_rq releases rq->lock and it is
		 * then possible that next_task has migrated.
		 */
		task = pick_next_pushable_dl_task(rq);
		if (task == next_task) {
			/*
			 * The task is still there. We don't try
			 * again, some other CPU will pull it when ready.
			 */
			goto out;
		}

		if (!task)
			/* No more tasks */
			goto out;

		put_task_struct(next_task);
		next_task = task;
		goto retry;
	}

	deactivate_task(rq, next_task, 0);
	set_task_cpu(next_task, later_rq->cpu);
	activate_task(later_rq, next_task, 0);
	ret = 1;

	resched_curr(later_rq);

	double_unlock_balance(rq, later_rq);

out:
	put_task_struct(next_task);

	return ret;
}

static void push_dl_tasks(struct rq *rq)
{
	/* push_dl_task() will return true if it moved a -deadline task */
	while (push_dl_task(rq))
		;
}

static void pull_dl_task(struct rq *this_rq)
{
	int this_cpu = this_rq->cpu, cpu;
	struct task_struct *p, *push_task;
	bool resched = false;
	struct rq *src_rq;
	u64 dmin = LONG_MAX;

	if (likely(!dl_overloaded(this_rq)))
		return;

	/*
	 * Match the barrier from dl_set_overloaded; this guarantees that if we
	 * see overloaded we must also see the dlo_mask bit.
	 */
	smp_rmb();

	for_each_cpu(cpu, this_rq->rd->dlo_mask) {
		if (this_cpu == cpu)
			continue;

		src_rq = cpu_rq(cpu);

		/*
		 * It looks racy, abd it is! However, as in sched_rt.c,
		 * we are fine with this.
		 */
		if (this_rq->dl.dl_nr_running &&
		    dl_time_before(this_rq->dl.earliest_dl.curr,
				   src_rq->dl.earliest_dl.next))
			continue;

		/* Might drop this_rq->lock */
		push_task = NULL;
		double_lock_balance(this_rq, src_rq);

		/*
		 * If there are no more pullable tasks on the
		 * rq, we're done with it.
		 */
		if (src_rq->dl.dl_nr_running <= 1)
			goto skip;

		p = pick_earliest_pushable_dl_task(src_rq, this_cpu);

		/*
		 * We found a task to be pulled if:
		 *  - it preempts our current (if there's one),
		 *  - it will preempt the last one we pulled (if any).
		 */
		if (p && dl_time_before(p->dl.deadline, dmin) &&
		    (!this_rq->dl.dl_nr_running ||
		     dl_time_before(p->dl.deadline,
				    this_rq->dl.earliest_dl.curr))) {
			WARN_ON(p == src_rq->curr);
			WARN_ON(!task_on_rq_queued(p));

			/*
			 * Then we pull iff p has actually an earlier
			 * deadline than the current task of its runqueue.
			 */
			if (dl_time_before(p->dl.deadline,
					   src_rq->curr->dl.deadline))
				goto skip;

			if (is_migration_disabled(p)) {
				push_task = get_push_task(src_rq);
			} else {
				deactivate_task(src_rq, p, 0);
				set_task_cpu(p, this_cpu);
				activate_task(this_rq, p, 0);
				dmin = p->dl.deadline;
				resched = true;
			}

			/* Is there any other task even earlier? */
		}
skip:
		double_unlock_balance(this_rq, src_rq);

		if (push_task) {
			raw_spin_rq_unlock(this_rq);
			stop_one_cpu_nowait(src_rq->cpu, push_cpu_stop,
					    push_task, &src_rq->push_work);
			raw_spin_rq_lock(this_rq);
		}
	}

	if (resched)
		resched_curr(this_rq);
}

/*
 * Since the task is not running and a reschedule is not going to happen
 * anytime soon on its runqueue, we try pushing it away now.
 */
static void task_woken_dl(struct rq *rq, struct task_struct *p)
{
	if (!task_running(rq, p) &&
	    !test_tsk_need_resched(rq->curr) &&
	    p->nr_cpus_allowed > 1 &&
	    dl_task(rq->curr) &&
	    (rq->curr->nr_cpus_allowed < 2 ||
	     !dl_entity_preempt(&p->dl, &rq->curr->dl))) {
		push_dl_tasks(rq);
	}
}

static void set_cpus_allowed_dl(struct task_struct *p,
				const struct cpumask *new_mask,
				u32 flags)
{
	struct root_domain *src_rd;
	struct rq *rq;

	BUG_ON(!dl_task(p));

	rq = task_rq(p);
	src_rd = rq->rd;
	/*
	 * Migrating a SCHED_DEADLINE task between exclusive
	 * cpusets (different root_domains) entails a bandwidth
	 * update. We already made space for us in the destination
	 * domain (see cpuset_can_attach()).
	 */
	if (!cpumask_intersects(src_rd->span, new_mask)) {
		struct dl_bw *src_dl_b;

		src_dl_b = dl_bw_of(cpu_of(rq));
		/*
		 * We now free resources of the root_domain we are migrating
		 * off. In the worst case, sched_setattr() may temporary fail
		 * until we complete the update.
		 */
		raw_spin_lock(&src_dl_b->lock);
		__dl_sub(src_dl_b, p->dl.dl_bw, dl_bw_cpus(task_cpu(p)));
		raw_spin_unlock(&src_dl_b->lock);
	}

	set_cpus_allowed_common(p, new_mask, flags);
}

/* Assumes rq->lock is held */
static void rq_online_dl(struct rq *rq)
{
	if (rq->dl.overloaded)
		dl_set_overload(rq);

	cpudl_set_freecpu(&rq->rd->cpudl, rq->cpu);
	if (rq->dl.dl_nr_running > 0)
		cpudl_set(&rq->rd->cpudl, rq->cpu, rq->dl.earliest_dl.curr);
}

/* Assumes rq->lock is held */
static void rq_offline_dl(struct rq *rq)
{
	if (rq->dl.overloaded)
		dl_clear_overload(rq);

	cpudl_clear(&rq->rd->cpudl, rq->cpu);
	cpudl_clear_freecpu(&rq->rd->cpudl, rq->cpu);
}

void __init init_sched_dl_class(void)
{
	unsigned int i;

	for_each_possible_cpu(i)
		zalloc_cpumask_var_node(&per_cpu(local_cpu_mask_dl, i),
					GFP_KERNEL, cpu_to_node(i));
}

void dl_add_task_root_domain(struct task_struct *p)
{
	struct rq_flags rf;
	struct rq *rq;
	struct dl_bw *dl_b;

	raw_spin_lock_irqsave(&p->pi_lock, rf.flags);
	if (!dl_task(p)) {
		raw_spin_unlock_irqrestore(&p->pi_lock, rf.flags);
		return;
	}

	rq = __task_rq_lock(p, &rf);

	dl_b = &rq->rd->dl_bw;
	raw_spin_lock(&dl_b->lock);

	__dl_add(dl_b, p->dl.dl_bw, cpumask_weight(rq->rd->span));

	raw_spin_unlock(&dl_b->lock);

	task_rq_unlock(rq, p, &rf);
}

void dl_clear_root_domain(struct root_domain *rd)
{
	unsigned long flags;

	raw_spin_lock_irqsave(&rd->dl_bw.lock, flags);
	rd->dl_bw.total_bw = 0;
	raw_spin_unlock_irqrestore(&rd->dl_bw.lock, flags);
}

#endif /* CONFIG_SMP */

static void switched_from_dl(struct rq *rq, struct task_struct *p)
{
	/*
	 * task_non_contending() can start the "inactive timer" (if the 0-lag
	 * time is in the future). If the task switches back to dl before
	 * the "inactive timer" fires, it can continue to consume its current
	 * runtime using its current deadline. If it stays outside of
	 * SCHED_DEADLINE until the 0-lag time passes, inactive_task_timer()
	 * will reset the task parameters.
	 */
	if (task_on_rq_queued(p) && p->dl.dl_runtime)
		task_non_contending(p);

	if (!task_on_rq_queued(p)) {
		/*
		 * Inactive timer is armed. However, p is leaving DEADLINE and
		 * might migrate away from this rq while continuing to run on
		 * some other class. We need to remove its contribution from
		 * this rq running_bw now, or sub_rq_bw (below) will complain.
		 */
		if (p->dl.dl_non_contending)
			sub_running_bw(&p->dl, &rq->dl);
		sub_rq_bw(&p->dl, &rq->dl);
	}

	/*
	 * We cannot use inactive_task_timer() to invoke sub_running_bw()
	 * at the 0-lag time, because the task could have been migrated
	 * while SCHED_OTHER in the meanwhile.
	 */
	if (p->dl.dl_non_contending)
		p->dl.dl_non_contending = 0;

	/*
	 * Since this might be the only -deadline task on the rq,
	 * this is the right place to try to pull some other one
	 * from an overloaded CPU, if any.
	 */
	if (!task_on_rq_queued(p) || rq->dl.dl_nr_running)
		return;

	deadline_queue_pull_task(rq);
}

/*
 * When switching to -deadline, we may overload the rq, then
 * we try to push someone off, if possible.
 */
static void switched_to_dl(struct rq *rq, struct task_struct *p)
{
	if (hrtimer_try_to_cancel(&p->dl.inactive_timer) == 1)
		put_task_struct(p);

	/* If p is not queued we will update its parameters at next wakeup. */
	if (!task_on_rq_queued(p)) {
		add_rq_bw(&p->dl, &rq->dl);

		return;
	}

	if (rq->curr != p) {
#ifdef CONFIG_SMP
		if (p->nr_cpus_allowed > 1 && rq->dl.overloaded)
			deadline_queue_push_tasks(rq);
#endif
		if (dl_task(rq->curr))
			check_preempt_curr_dl(rq, p, 0);
		else
			resched_curr(rq);
	} else {
		update_dl_rq_load_avg(rq_clock_pelt(rq), rq, 0);
	}
}

/*
 * If the scheduling parameters of a -deadline task changed,
 * a push or pull operation might be needed.
 */
static void prio_changed_dl(struct rq *rq, struct task_struct *p,
			    int oldprio)
{
	if (task_on_rq_queued(p) || task_current(rq, p)) {
#ifdef CONFIG_SMP
		/*
		 * This might be too much, but unfortunately
		 * we don't have the old deadline value, and
		 * we can't argue if the task is increasing
		 * or lowering its prio, so...
		 */
		if (!rq->dl.overloaded)
			deadline_queue_pull_task(rq);

		/*
		 * If we now have a earlier deadline task than p,
		 * then reschedule, provided p is still on this
		 * runqueue.
		 */
		if (dl_time_before(rq->dl.earliest_dl.curr, p->dl.deadline))
			resched_curr(rq);
#else
		/*
		 * Again, we don't know if p has a earlier
		 * or later deadline, so let's blindly set a
		 * (maybe not needed) rescheduling point.
		 */
		resched_curr(rq);
#endif /* CONFIG_SMP */
	}
}

DEFINE_SCHED_CLASS(dl) = {

	.enqueue_task		= enqueue_task_dl,
	.dequeue_task		= dequeue_task_dl,
	.yield_task		= yield_task_dl,

	.check_preempt_curr	= check_preempt_curr_dl,

	.pick_next_task		= pick_next_task_dl,
	.put_prev_task		= put_prev_task_dl,
	.set_next_task		= set_next_task_dl,

#ifdef CONFIG_SMP
	.balance		= balance_dl,
	.pick_task		= pick_task_dl,
	.select_task_rq		= select_task_rq_dl,
	.migrate_task_rq	= migrate_task_rq_dl,
	.set_cpus_allowed       = set_cpus_allowed_dl,
	.rq_online              = rq_online_dl,
	.rq_offline             = rq_offline_dl,
	.task_woken		= task_woken_dl,
	.find_lock_rq		= find_lock_later_rq,
#endif

	.task_tick		= task_tick_dl,
	.task_fork              = task_fork_dl,

	.prio_changed           = prio_changed_dl,
	.switched_from		= switched_from_dl,
	.switched_to		= switched_to_dl,

	.update_curr		= update_curr_dl,
};

/* Used for dl_bw check and update, used under sched_rt_handler()::mutex */
static u64 dl_generation;

int sched_dl_global_validate(void)
{
	u64 runtime = global_rt_runtime();
	u64 period = global_rt_period();
	u64 new_bw = to_ratio(period, runtime);
	u64 gen = ++dl_generation;
	struct dl_bw *dl_b;
	int cpu, cpus, ret = 0;
	unsigned long flags;

	/*
	 * Here we want to check the bandwidth not being set to some
	 * value smaller than the currently allocated bandwidth in
	 * any of the root_domains.
	 */
	for_each_possible_cpu(cpu) {
		rcu_read_lock_sched();

		if (dl_bw_visited(cpu, gen))
			goto next;

		dl_b = dl_bw_of(cpu);
		cpus = dl_bw_cpus(cpu);

		raw_spin_lock_irqsave(&dl_b->lock, flags);
		if (new_bw * cpus < dl_b->total_bw)
			ret = -EBUSY;
		raw_spin_unlock_irqrestore(&dl_b->lock, flags);

next:
		rcu_read_unlock_sched();

		if (ret)
			break;
	}

	return ret;
}

static void init_dl_rq_bw_ratio(struct dl_rq *dl_rq)
{
	if (global_rt_runtime() == RUNTIME_INF) {
		dl_rq->bw_ratio = 1 << RATIO_SHIFT;
		dl_rq->extra_bw = 1 << BW_SHIFT;
	} else {
		dl_rq->bw_ratio = to_ratio(global_rt_runtime(),
			  global_rt_period()) >> (BW_SHIFT - RATIO_SHIFT);
		dl_rq->extra_bw = to_ratio(global_rt_period(),
						    global_rt_runtime());
	}
}

void sched_dl_do_global(void)
{
	u64 new_bw = -1;
	u64 gen = ++dl_generation;
	struct dl_bw *dl_b;
	int cpu;
	unsigned long flags;

	if (global_rt_runtime() != RUNTIME_INF)
		new_bw = to_ratio(global_rt_period(), global_rt_runtime());

	for_each_possible_cpu(cpu) {
		rcu_read_lock_sched();

		if (dl_bw_visited(cpu, gen)) {
			rcu_read_unlock_sched();
			continue;
		}

		dl_b = dl_bw_of(cpu);

		raw_spin_lock_irqsave(&dl_b->lock, flags);
		dl_b->bw = new_bw;
		raw_spin_unlock_irqrestore(&dl_b->lock, flags);

		rcu_read_unlock_sched();
		init_dl_rq_bw_ratio(&cpu_rq(cpu)->dl);
	}
}

/*
 * We must be sure that accepting a new task (or allowing changing the
 * parameters of an existing one) is consistent with the bandwidth
 * constraints. If yes, this function also accordingly updates the currently
 * allocated bandwidth to reflect the new situation.
 *
 * This function is called while holding p's rq->lock.
 */
int sched_dl_overflow(struct task_struct *p, int policy,
		      const struct sched_attr *attr)
{
	u64 period = attr->sched_period ?: attr->sched_deadline;
	u64 runtime = attr->sched_runtime;
	u64 new_bw = dl_policy(policy) ? to_ratio(period, runtime) : 0;
	int cpus, err = -1, cpu = task_cpu(p);
	struct dl_bw *dl_b = dl_bw_of(cpu);
	unsigned long cap;

	if (attr->sched_flags & SCHED_FLAG_SUGOV)
		return 0;

	/* !deadline task may carry old deadline bandwidth */
	if (new_bw == p->dl.dl_bw && task_has_dl_policy(p))
		return 0;

	/*
	 * Either if a task, enters, leave, or stays -deadline but changes
	 * its parameters, we may need to update accordingly the total
	 * allocated bandwidth of the container.
	 */
	raw_spin_lock(&dl_b->lock);
	cpus = dl_bw_cpus(cpu);
	cap = dl_bw_capacity(cpu);

	if (dl_policy(policy) && !task_has_dl_policy(p) &&
	    !__dl_overflow(dl_b, cap, 0, new_bw)) {
		if (hrtimer_active(&p->dl.inactive_timer))
			__dl_sub(dl_b, p->dl.dl_bw, cpus);
		__dl_add(dl_b, new_bw, cpus);
		err = 0;
	} else if (dl_policy(policy) && task_has_dl_policy(p) &&
		   !__dl_overflow(dl_b, cap, p->dl.dl_bw, new_bw)) {
		/*
		 * XXX this is slightly incorrect: when the task
		 * utilization decreases, we should delay the total
		 * utilization change until the task's 0-lag point.
		 * But this would require to set the task's "inactive
		 * timer" when the task is not inactive.
		 */
		__dl_sub(dl_b, p->dl.dl_bw, cpus);
		__dl_add(dl_b, new_bw, cpus);
		dl_change_utilization(p, new_bw);
		err = 0;
	} else if (!dl_policy(policy) && task_has_dl_policy(p)) {
		/*
		 * Do not decrease the total deadline utilization here,
		 * switched_from_dl() will take care to do it at the correct
		 * (0-lag) time.
		 */
		err = 0;
	}
	raw_spin_unlock(&dl_b->lock);

	return err;
}

/*
 * This function initializes the sched_dl_entity of a newly becoming
 * SCHED_DEADLINE task.
 *
 * Only the static values are considered here, the actual runtime and the
 * absolute deadline will be properly calculated when the task is enqueued
 * for the first time with its new policy.
 */
void __setparam_dl(struct task_struct *p, const struct sched_attr *attr)
{
	struct sched_dl_entity *dl_se = &p->dl;

	dl_se->dl_runtime = attr->sched_runtime;
	dl_se->dl_deadline = attr->sched_deadline;
	dl_se->dl_period = attr->sched_period ?: dl_se->dl_deadline;
	dl_se->flags = attr->sched_flags & SCHED_DL_FLAGS;
	dl_se->dl_bw = to_ratio(dl_se->dl_period, dl_se->dl_runtime);
	dl_se->dl_density = to_ratio(dl_se->dl_deadline, dl_se->dl_runtime);
}

void __getparam_dl(struct task_struct *p, struct sched_attr *attr)
{
	struct sched_dl_entity *dl_se = &p->dl;

	attr->sched_priority = p->rt_priority;
	attr->sched_runtime = dl_se->dl_runtime;
	attr->sched_deadline = dl_se->dl_deadline;
	attr->sched_period = dl_se->dl_period;
	attr->sched_flags &= ~SCHED_DL_FLAGS;
	attr->sched_flags |= dl_se->flags;
}

/*
 * This function validates the new parameters of a -deadline task.
 * We ask for the deadline not being zero, and greater or equal
 * than the runtime, as well as the period of being zero or
 * greater than deadline. Furthermore, we have to be sure that
 * user parameters are above the internal resolution of 1us (we
 * check sched_runtime only since it is always the smaller one) and
 * below 2^63 ns (we have to check both sched_deadline and
 * sched_period, as the latter can be zero).
 */
bool __checkparam_dl(const struct sched_attr *attr)
{
	u64 period, max, min;

	/* special dl tasks don't actually use any parameter */
	if (attr->sched_flags & SCHED_FLAG_SUGOV)
		return true;

	/* deadline != 0 */
	if (attr->sched_deadline == 0)
		return false;

	/*
	 * Since we truncate DL_SCALE bits, make sure we're at least
	 * that big.
	 */
	if (attr->sched_runtime < (1ULL << DL_SCALE))
		return false;

	/*
	 * Since we use the MSB for wrap-around and sign issues, make
	 * sure it's not set (mind that period can be equal to zero).
	 */
	if (attr->sched_deadline & (1ULL << 63) ||
	    attr->sched_period & (1ULL << 63))
		return false;

	period = attr->sched_period;
	if (!period)
		period = attr->sched_deadline;

	/* runtime <= deadline <= period (if period != 0) */
	if (period < attr->sched_deadline ||
	    attr->sched_deadline < attr->sched_runtime)
		return false;

	max = (u64)READ_ONCE(sysctl_sched_dl_period_max) * NSEC_PER_USEC;
	min = (u64)READ_ONCE(sysctl_sched_dl_period_min) * NSEC_PER_USEC;

	if (period < min || period > max)
		return false;

	return true;
}

/*
 * This function clears the sched_dl_entity static params.
 */
void __dl_clear_params(struct task_struct *p)
{
	struct sched_dl_entity *dl_se = &p->dl;

	dl_se->dl_runtime		= 0;
	dl_se->dl_deadline		= 0;
	dl_se->dl_period		= 0;
	dl_se->flags			= 0;
	dl_se->dl_bw			= 0;
	dl_se->dl_density		= 0;

	dl_se->dl_throttled		= 0;
	dl_se->dl_yielded		= 0;
	dl_se->dl_non_contending	= 0;
	dl_se->dl_overrun		= 0;

#ifdef CONFIG_RT_MUTEXES
	dl_se->pi_se			= dl_se;
#endif
}

bool dl_param_changed(struct task_struct *p, const struct sched_attr *attr)
{
	struct sched_dl_entity *dl_se = &p->dl;

	if (dl_se->dl_runtime != attr->sched_runtime ||
	    dl_se->dl_deadline != attr->sched_deadline ||
	    dl_se->dl_period != attr->sched_period ||
	    dl_se->flags != (attr->sched_flags & SCHED_DL_FLAGS))
		return true;

	return false;
}

#ifdef CONFIG_SMP
int dl_cpuset_cpumask_can_shrink(const struct cpumask *cur,
				 const struct cpumask *trial)
{
	int ret = 1, trial_cpus;
	struct dl_bw *cur_dl_b;
	unsigned long flags;

	rcu_read_lock_sched();
	cur_dl_b = dl_bw_of(cpumask_any(cur));
	trial_cpus = cpumask_weight(trial);

	raw_spin_lock_irqsave(&cur_dl_b->lock, flags);
	if (cur_dl_b->bw != -1 &&
	    cur_dl_b->bw * trial_cpus < cur_dl_b->total_bw)
		ret = 0;
	raw_spin_unlock_irqrestore(&cur_dl_b->lock, flags);
	rcu_read_unlock_sched();

	return ret;
}

int dl_cpu_busy(int cpu, struct task_struct *p)
{
	unsigned long flags, cap;
	struct dl_bw *dl_b;
	bool overflow;

	rcu_read_lock_sched();
	dl_b = dl_bw_of(cpu);
	raw_spin_lock_irqsave(&dl_b->lock, flags);
	cap = dl_bw_capacity(cpu);
	overflow = __dl_overflow(dl_b, cap, 0, p ? p->dl.dl_bw : 0);

	if (!overflow && p) {
		/*
		 * We reserve space for this task in the destination
		 * root_domain, as we can't fail after this point.
		 * We will free resources in the source root_domain
		 * later on (see set_cpus_allowed_dl()).
		 */
		__dl_add(dl_b, p->dl.dl_bw, dl_bw_cpus(cpu));
	}

	raw_spin_unlock_irqrestore(&dl_b->lock, flags);
	rcu_read_unlock_sched();

	return overflow ? -EBUSY : 0;
}
#endif

#ifdef CONFIG_SCHED_DEBUG
void print_dl_stats(struct seq_file *m, int cpu)
{
	print_dl_rq(m, cpu, &cpu_rq(cpu)->dl);
}
#endif /* CONFIG_SCHED_DEBUG */<|MERGE_RESOLUTION|>--- conflicted
+++ resolved
@@ -15,8 +15,6 @@
  *                    Michael Trimarchi <michael@amarulasolutions.com>,
  *                    Fabio Checconi <fchecconi@gmail.com>
  */
-<<<<<<< HEAD
-=======
 
 /*
  * Default limits for DL period; on the top end we guard against small util
@@ -51,7 +49,6 @@
 }
 late_initcall(sched_dl_sysctl_init);
 #endif
->>>>>>> 88084a3d
 
 static inline struct task_struct *dl_task_of(struct sched_dl_entity *dl_se)
 {
