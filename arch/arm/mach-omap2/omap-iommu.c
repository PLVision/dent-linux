--- conflicted
+++ resolved
@@ -11,20 +11,6 @@
 #include <linux/clk.h>
 #include <linux/list.h>
 
-<<<<<<< HEAD
-#include "omap_hwmod.h"
-#include "omap_device.h"
-#include "clockdomain.h"
-#include "powerdomain.h"
-
-static void omap_iommu_dra7_emu_swsup_config(struct platform_device *pdev,
-					     bool enable)
-{
-	static struct clockdomain *emu_clkdm;
-	static DEFINE_SPINLOCK(emu_lock);
-	static atomic_t count;
-	struct device_node *np = pdev->dev.of_node;
-=======
 #include "clockdomain.h"
 #include "powerdomain.h"
 
@@ -43,7 +29,6 @@
 {
 	struct device_node *np = pdev->dev.of_node;
 	unsigned long flags;
->>>>>>> d1988041
 
 	if (!of_device_is_compatible(np, "ti,dra7-dsp-iommu"))
 		return;
@@ -54,16 +39,6 @@
 			return;
 	}
 
-<<<<<<< HEAD
-	spin_lock(&emu_lock);
-
-	if (enable && (atomic_inc_return(&count) == 1))
-		clkdm_deny_idle(emu_clkdm);
-	else if (!enable && (atomic_dec_return(&count) == 0))
-		clkdm_allow_idle(emu_clkdm);
-
-	spin_unlock(&emu_lock);
-=======
 	spin_lock_irqsave(&iommu_lock, flags);
 
 	if (enable && (atomic_inc_return(&emu_count) == 1))
@@ -133,7 +108,6 @@
 	}
 
 	return pwrdm;
->>>>>>> d1988041
 }
 
 int omap_iommu_set_pwrdm_constraint(struct platform_device *pdev, bool request,
