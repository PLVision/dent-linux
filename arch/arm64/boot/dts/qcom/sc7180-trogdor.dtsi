--- conflicted
+++ resolved
@@ -273,7 +273,6 @@
 			"Headphone Jack", "HPOL",
 			"Headphone Jack", "HPOR";
 
-		#sound-dai-cells = <0>;
 		#address-cells = <1>;
 		#size-cells = <0>;
 
@@ -301,19 +300,11 @@
 			};
 		};
 
-<<<<<<< HEAD
-		dai-link@2 {
-			link-name = "MultiMedia2";
-			reg = <2>;
-			cpu {
-				sound-dai = <&lpass_cpu 2>;
-=======
 		dai-link@5 {
 			link-name = "MultiMedia2";
 			reg = <LPASS_DP_RX>;
 			cpu {
 				sound-dai = <&lpass_cpu LPASS_DP_RX>;
->>>>>>> 318a54c0
 			};
 
 			codec {
@@ -790,11 +781,7 @@
 		qcom,playback-sd-lines = <0>;
 	};
 
-<<<<<<< HEAD
-	hdmi-primary@0 {
-=======
 	hdmi@5 {
->>>>>>> 318a54c0
 		reg = <LPASS_DP_RX>;
 	};
 };
