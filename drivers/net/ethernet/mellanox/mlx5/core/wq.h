--- conflicted
+++ resolved
@@ -79,17 +79,12 @@
 int mlx5_wq_cyc_create(struct mlx5_core_dev *mdev, struct mlx5_wq_param *param,
 		       void *wqc, struct mlx5_wq_cyc *wq,
 		       struct mlx5_wq_ctrl *wq_ctrl);
-<<<<<<< HEAD
-u32 mlx5_wq_cyc_get_size(struct mlx5_wq_cyc *wq);
-=======
 void mlx5_wq_cyc_wqe_dump(struct mlx5_wq_cyc *wq, u16 ix, u8 nstrides);
->>>>>>> d1988041
 void mlx5_wq_cyc_reset(struct mlx5_wq_cyc *wq);
 
 int mlx5_wq_qp_create(struct mlx5_core_dev *mdev, struct mlx5_wq_param *param,
 		      void *qpc, struct mlx5_wq_qp *wq,
 		      struct mlx5_wq_ctrl *wq_ctrl);
-void mlx5_wq_ll_reset(struct mlx5_wq_ll *wq);
 
 int mlx5_cqwq_create(struct mlx5_core_dev *mdev, struct mlx5_wq_param *param,
 		     void *cqc, struct mlx5_cqwq *wq,
