--- conflicted
+++ resolved
@@ -1334,12 +1334,8 @@
 }
 
 static struct rtrs_srv *get_or_create_srv(struct rtrs_srv_ctx *ctx,
-<<<<<<< HEAD
-					   const uuid_t *paths_uuid)
-=======
 					  const uuid_t *paths_uuid,
 					  bool first_conn)
->>>>>>> e0733463
 {
 	struct rtrs_srv *srv;
 	int i;
@@ -1352,15 +1348,6 @@
 			return srv;
 		}
 	}
-<<<<<<< HEAD
-
-	/* need to allocate a new srv */
-	srv = kzalloc(sizeof(*srv), GFP_KERNEL);
-	if  (!srv) {
-		mutex_unlock(&ctx->srv_mutex);
-		return NULL;
-	}
-=======
 	mutex_unlock(&ctx->srv_mutex);
 	/*
 	 * If this request is not the first connection request from the
@@ -1373,7 +1360,6 @@
 	srv = kzalloc(sizeof(*srv), GFP_KERNEL);
 	if  (!srv)
 		return ERR_PTR(-ENOMEM);
->>>>>>> e0733463
 
 	INIT_LIST_HEAD(&srv->paths_list);
 	mutex_init(&srv->paths_mutex);
@@ -1383,8 +1369,6 @@
 	srv->ctx = ctx;
 	device_initialize(&srv->dev);
 	srv->dev.release = rtrs_srv_dev_release;
-	list_add(&srv->ctx_list, &ctx->srv_list);
-	mutex_unlock(&ctx->srv_mutex);
 
 	srv->chunks = kcalloc(srv->queue_depth, sizeof(*srv->chunks),
 			      GFP_KERNEL);
@@ -1397,12 +1381,9 @@
 			goto err_free_chunks;
 	}
 	refcount_set(&srv->refcount, 1);
-<<<<<<< HEAD
-=======
 	mutex_lock(&ctx->srv_mutex);
 	list_add(&srv->ctx_list, &ctx->srv_list);
 	mutex_unlock(&ctx->srv_mutex);
->>>>>>> e0733463
 
 	return srv;
 
@@ -1413,11 +1394,7 @@
 
 err_free_srv:
 	kfree(srv);
-<<<<<<< HEAD
-	return NULL;
-=======
 	return ERR_PTR(-ENOMEM);
->>>>>>> e0733463
 }
 
 static void put_srv(struct rtrs_srv *srv)
@@ -1820,19 +1797,9 @@
 		goto reject_w_econnreset;
 	}
 	recon_cnt = le16_to_cpu(msg->recon_cnt);
-<<<<<<< HEAD
-	srv = get_or_create_srv(ctx, &msg->paths_uuid);
-	/*
-	 * "refcount == 0" happens if a previous thread calls get_or_create_srv
-	 * allocate srv, but chunks of srv are not allocated yet.
-	 */
-	if (!srv || refcount_read(&srv->refcount) == 0) {
-		err = -ENOMEM;
-=======
 	srv = get_or_create_srv(ctx, &msg->paths_uuid, msg->first_conn);
 	if (IS_ERR(srv)) {
 		err = PTR_ERR(srv);
->>>>>>> e0733463
 		goto reject_w_err;
 	}
 	mutex_lock(&srv->paths_mutex);
