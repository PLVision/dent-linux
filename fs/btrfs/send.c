// SPDX-License-Identifier: GPL-2.0
/*
 * Copyright (C) 2012 Alexander Block.  All rights reserved.
 */

#include <linux/bsearch.h>
#include <linux/fs.h>
#include <linux/file.h>
#include <linux/sort.h>
#include <linux/mount.h>
#include <linux/xattr.h>
#include <linux/posix_acl_xattr.h>
#include <linux/radix-tree.h>
#include <linux/vmalloc.h>
#include <linux/string.h>
#include <linux/compat.h>
#include <linux/crc32c.h>

#include "send.h"
#include "backref.h"
#include "locking.h"
#include "disk-io.h"
#include "btrfs_inode.h"
#include "transaction.h"
#include "compression.h"
#include "xattr.h"

/*
 * Maximum number of references an extent can have in order for us to attempt to
 * issue clone operations instead of write operations. This currently exists to
 * avoid hitting limitations of the backreference walking code (taking a lot of
 * time and using too much memory for extents with large number of references).
 */
#define SEND_MAX_EXTENT_REFS	64

/*
 * A fs_path is a helper to dynamically build path names with unknown size.
 * It reallocates the internal buffer on demand.
 * It allows fast adding of path elements on the right side (normal path) and
 * fast adding to the left side (reversed path). A reversed path can also be
 * unreversed if needed.
 */
struct fs_path {
	union {
		struct {
			char *start;
			char *end;

			char *buf;
			unsigned short buf_len:15;
			unsigned short reversed:1;
			char inline_buf[];
		};
		/*
		 * Average path length does not exceed 200 bytes, we'll have
		 * better packing in the slab and higher chance to satisfy
		 * a allocation later during send.
		 */
		char pad[256];
	};
};
#define FS_PATH_INLINE_SIZE \
	(sizeof(struct fs_path) - offsetof(struct fs_path, inline_buf))


/* reused for each extent */
struct clone_root {
	struct btrfs_root *root;
	u64 ino;
	u64 offset;

	u64 found_refs;
};

#define SEND_CTX_MAX_NAME_CACHE_SIZE 128
#define SEND_CTX_NAME_CACHE_CLEAN_SIZE (SEND_CTX_MAX_NAME_CACHE_SIZE * 2)

struct send_ctx {
	struct file *send_filp;
	loff_t send_off;
	char *send_buf;
	u32 send_size;
	u32 send_max_size;
	u64 total_send_size;
	u64 cmd_send_size[BTRFS_SEND_C_MAX + 1];
	u64 flags;	/* 'flags' member of btrfs_ioctl_send_args is u64 */

	struct btrfs_root *send_root;
	struct btrfs_root *parent_root;
	struct clone_root *clone_roots;
	int clone_roots_cnt;

	/* current state of the compare_tree call */
	struct btrfs_path *left_path;
	struct btrfs_path *right_path;
	struct btrfs_key *cmp_key;

	/*
	 * infos of the currently processed inode. In case of deleted inodes,
	 * these are the values from the deleted inode.
	 */
	u64 cur_ino;
	u64 cur_inode_gen;
	int cur_inode_new;
	int cur_inode_new_gen;
	int cur_inode_deleted;
	u64 cur_inode_size;
	u64 cur_inode_mode;
	u64 cur_inode_rdev;
	u64 cur_inode_last_extent;
	u64 cur_inode_next_write_offset;
	bool ignore_cur_inode;

	u64 send_progress;

	struct list_head new_refs;
	struct list_head deleted_refs;

	struct radix_tree_root name_cache;
	struct list_head name_cache_list;
	int name_cache_size;

	struct file_ra_state ra;

	/*
	 * We process inodes by their increasing order, so if before an
	 * incremental send we reverse the parent/child relationship of
	 * directories such that a directory with a lower inode number was
	 * the parent of a directory with a higher inode number, and the one
	 * becoming the new parent got renamed too, we can't rename/move the
	 * directory with lower inode number when we finish processing it - we
	 * must process the directory with higher inode number first, then
	 * rename/move it and then rename/move the directory with lower inode
	 * number. Example follows.
	 *
	 * Tree state when the first send was performed:
	 *
	 * .
	 * |-- a                   (ino 257)
	 *     |-- b               (ino 258)
	 *         |
	 *         |
	 *         |-- c           (ino 259)
	 *         |   |-- d       (ino 260)
	 *         |
	 *         |-- c2          (ino 261)
	 *
	 * Tree state when the second (incremental) send is performed:
	 *
	 * .
	 * |-- a                   (ino 257)
	 *     |-- b               (ino 258)
	 *         |-- c2          (ino 261)
	 *             |-- d2      (ino 260)
	 *                 |-- cc  (ino 259)
	 *
	 * The sequence of steps that lead to the second state was:
	 *
	 * mv /a/b/c/d /a/b/c2/d2
	 * mv /a/b/c /a/b/c2/d2/cc
	 *
	 * "c" has lower inode number, but we can't move it (2nd mv operation)
	 * before we move "d", which has higher inode number.
	 *
	 * So we just memorize which move/rename operations must be performed
	 * later when their respective parent is processed and moved/renamed.
	 */

	/* Indexed by parent directory inode number. */
	struct rb_root pending_dir_moves;

	/*
	 * Reverse index, indexed by the inode number of a directory that
	 * is waiting for the move/rename of its immediate parent before its
	 * own move/rename can be performed.
	 */
	struct rb_root waiting_dir_moves;

	/*
	 * A directory that is going to be rm'ed might have a child directory
	 * which is in the pending directory moves index above. In this case,
	 * the directory can only be removed after the move/rename of its child
	 * is performed. Example:
	 *
	 * Parent snapshot:
	 *
	 * .                        (ino 256)
	 * |-- a/                   (ino 257)
	 *     |-- b/               (ino 258)
	 *         |-- c/           (ino 259)
	 *         |   |-- x/       (ino 260)
	 *         |
	 *         |-- y/           (ino 261)
	 *
	 * Send snapshot:
	 *
	 * .                        (ino 256)
	 * |-- a/                   (ino 257)
	 *     |-- b/               (ino 258)
	 *         |-- YY/          (ino 261)
	 *              |-- x/      (ino 260)
	 *
	 * Sequence of steps that lead to the send snapshot:
	 * rm -f /a/b/c/foo.txt
	 * mv /a/b/y /a/b/YY
	 * mv /a/b/c/x /a/b/YY
	 * rmdir /a/b/c
	 *
	 * When the child is processed, its move/rename is delayed until its
	 * parent is processed (as explained above), but all other operations
	 * like update utimes, chown, chgrp, etc, are performed and the paths
	 * that it uses for those operations must use the orphanized name of
	 * its parent (the directory we're going to rm later), so we need to
	 * memorize that name.
	 *
	 * Indexed by the inode number of the directory to be deleted.
	 */
	struct rb_root orphan_dirs;
};

struct pending_dir_move {
	struct rb_node node;
	struct list_head list;
	u64 parent_ino;
	u64 ino;
	u64 gen;
	struct list_head update_refs;
};

struct waiting_dir_move {
	struct rb_node node;
	u64 ino;
	/*
	 * There might be some directory that could not be removed because it
	 * was waiting for this directory inode to be moved first. Therefore
	 * after this directory is moved, we can try to rmdir the ino rmdir_ino.
	 */
	u64 rmdir_ino;
	bool orphanized;
};

struct orphan_dir_info {
	struct rb_node node;
	u64 ino;
	u64 gen;
	u64 last_dir_index_offset;
};

struct name_cache_entry {
	struct list_head list;
	/*
	 * radix_tree has only 32bit entries but we need to handle 64bit inums.
	 * We use the lower 32bit of the 64bit inum to store it in the tree. If
	 * more then one inum would fall into the same entry, we use radix_list
	 * to store the additional entries. radix_list is also used to store
	 * entries where two entries have the same inum but different
	 * generations.
	 */
	struct list_head radix_list;
	u64 ino;
	u64 gen;
	u64 parent_ino;
	u64 parent_gen;
	int ret;
	int need_later_update;
	int name_len;
	char name[];
};

#define ADVANCE							1
#define ADVANCE_ONLY_NEXT					-1

enum btrfs_compare_tree_result {
	BTRFS_COMPARE_TREE_NEW,
	BTRFS_COMPARE_TREE_DELETED,
	BTRFS_COMPARE_TREE_CHANGED,
	BTRFS_COMPARE_TREE_SAME,
};

__cold
static void inconsistent_snapshot_error(struct send_ctx *sctx,
					enum btrfs_compare_tree_result result,
					const char *what)
{
	const char *result_string;

	switch (result) {
	case BTRFS_COMPARE_TREE_NEW:
		result_string = "new";
		break;
	case BTRFS_COMPARE_TREE_DELETED:
		result_string = "deleted";
		break;
	case BTRFS_COMPARE_TREE_CHANGED:
		result_string = "updated";
		break;
	case BTRFS_COMPARE_TREE_SAME:
		ASSERT(0);
		result_string = "unchanged";
		break;
	default:
		ASSERT(0);
		result_string = "unexpected";
	}

	btrfs_err(sctx->send_root->fs_info,
		  "Send: inconsistent snapshot, found %s %s for inode %llu without updated inode item, send root is %llu, parent root is %llu",
		  result_string, what, sctx->cmp_key->objectid,
		  sctx->send_root->root_key.objectid,
		  (sctx->parent_root ?
		   sctx->parent_root->root_key.objectid : 0));
}

static int is_waiting_for_move(struct send_ctx *sctx, u64 ino);

static struct waiting_dir_move *
get_waiting_dir_move(struct send_ctx *sctx, u64 ino);

static int is_waiting_for_rm(struct send_ctx *sctx, u64 dir_ino);

static int need_send_hole(struct send_ctx *sctx)
{
	return (sctx->parent_root && !sctx->cur_inode_new &&
		!sctx->cur_inode_new_gen && !sctx->cur_inode_deleted &&
		S_ISREG(sctx->cur_inode_mode));
}

static void fs_path_reset(struct fs_path *p)
{
	if (p->reversed) {
		p->start = p->buf + p->buf_len - 1;
		p->end = p->start;
		*p->start = 0;
	} else {
		p->start = p->buf;
		p->end = p->start;
		*p->start = 0;
	}
}

static struct fs_path *fs_path_alloc(void)
{
	struct fs_path *p;

	p = kmalloc(sizeof(*p), GFP_KERNEL);
	if (!p)
		return NULL;
	p->reversed = 0;
	p->buf = p->inline_buf;
	p->buf_len = FS_PATH_INLINE_SIZE;
	fs_path_reset(p);
	return p;
}

static struct fs_path *fs_path_alloc_reversed(void)
{
	struct fs_path *p;

	p = fs_path_alloc();
	if (!p)
		return NULL;
	p->reversed = 1;
	fs_path_reset(p);
	return p;
}

static void fs_path_free(struct fs_path *p)
{
	if (!p)
		return;
	if (p->buf != p->inline_buf)
		kfree(p->buf);
	kfree(p);
}

static int fs_path_len(struct fs_path *p)
{
	return p->end - p->start;
}

static int fs_path_ensure_buf(struct fs_path *p, int len)
{
	char *tmp_buf;
	int path_len;
	int old_buf_len;

	len++;

	if (p->buf_len >= len)
		return 0;

	if (len > PATH_MAX) {
		WARN_ON(1);
		return -ENOMEM;
	}

	path_len = p->end - p->start;
	old_buf_len = p->buf_len;

	/*
	 * First time the inline_buf does not suffice
	 */
	if (p->buf == p->inline_buf) {
		tmp_buf = kmalloc(len, GFP_KERNEL);
		if (tmp_buf)
			memcpy(tmp_buf, p->buf, old_buf_len);
	} else {
		tmp_buf = krealloc(p->buf, len, GFP_KERNEL);
	}
	if (!tmp_buf)
		return -ENOMEM;
	p->buf = tmp_buf;
	/*
	 * The real size of the buffer is bigger, this will let the fast path
	 * happen most of the time
	 */
	p->buf_len = ksize(p->buf);

	if (p->reversed) {
		tmp_buf = p->buf + old_buf_len - path_len - 1;
		p->end = p->buf + p->buf_len - 1;
		p->start = p->end - path_len;
		memmove(p->start, tmp_buf, path_len + 1);
	} else {
		p->start = p->buf;
		p->end = p->start + path_len;
	}
	return 0;
}

static int fs_path_prepare_for_add(struct fs_path *p, int name_len,
				   char **prepared)
{
	int ret;
	int new_len;

	new_len = p->end - p->start + name_len;
	if (p->start != p->end)
		new_len++;
	ret = fs_path_ensure_buf(p, new_len);
	if (ret < 0)
		goto out;

	if (p->reversed) {
		if (p->start != p->end)
			*--p->start = '/';
		p->start -= name_len;
		*prepared = p->start;
	} else {
		if (p->start != p->end)
			*p->end++ = '/';
		*prepared = p->end;
		p->end += name_len;
		*p->end = 0;
	}

out:
	return ret;
}

static int fs_path_add(struct fs_path *p, const char *name, int name_len)
{
	int ret;
	char *prepared;

	ret = fs_path_prepare_for_add(p, name_len, &prepared);
	if (ret < 0)
		goto out;
	memcpy(prepared, name, name_len);

out:
	return ret;
}

static int fs_path_add_path(struct fs_path *p, struct fs_path *p2)
{
	int ret;
	char *prepared;

	ret = fs_path_prepare_for_add(p, p2->end - p2->start, &prepared);
	if (ret < 0)
		goto out;
	memcpy(prepared, p2->start, p2->end - p2->start);

out:
	return ret;
}

static int fs_path_add_from_extent_buffer(struct fs_path *p,
					  struct extent_buffer *eb,
					  unsigned long off, int len)
{
	int ret;
	char *prepared;

	ret = fs_path_prepare_for_add(p, len, &prepared);
	if (ret < 0)
		goto out;

	read_extent_buffer(eb, prepared, off, len);

out:
	return ret;
}

static int fs_path_copy(struct fs_path *p, struct fs_path *from)
{
	int ret;

	p->reversed = from->reversed;
	fs_path_reset(p);

	ret = fs_path_add_path(p, from);

	return ret;
}


static void fs_path_unreverse(struct fs_path *p)
{
	char *tmp;
	int len;

	if (!p->reversed)
		return;

	tmp = p->start;
	len = p->end - p->start;
	p->start = p->buf;
	p->end = p->start + len;
	memmove(p->start, tmp, len + 1);
	p->reversed = 0;
}

static struct btrfs_path *alloc_path_for_send(void)
{
	struct btrfs_path *path;

	path = btrfs_alloc_path();
	if (!path)
		return NULL;
	path->search_commit_root = 1;
	path->skip_locking = 1;
	path->need_commit_sem = 1;
	return path;
}

static int write_buf(struct file *filp, const void *buf, u32 len, loff_t *off)
{
	int ret;
	u32 pos = 0;

	while (pos < len) {
		ret = kernel_write(filp, buf + pos, len - pos, off);
		/* TODO handle that correctly */
		/*if (ret == -ERESTARTSYS) {
			continue;
		}*/
		if (ret < 0)
			return ret;
		if (ret == 0) {
			return -EIO;
		}
		pos += ret;
	}

	return 0;
}

static int tlv_put(struct send_ctx *sctx, u16 attr, const void *data, int len)
{
	struct btrfs_tlv_header *hdr;
	int total_len = sizeof(*hdr) + len;
	int left = sctx->send_max_size - sctx->send_size;

	if (unlikely(left < total_len))
		return -EOVERFLOW;

	hdr = (struct btrfs_tlv_header *) (sctx->send_buf + sctx->send_size);
	put_unaligned_le16(attr, &hdr->tlv_type);
	put_unaligned_le16(len, &hdr->tlv_len);
	memcpy(hdr + 1, data, len);
	sctx->send_size += total_len;

	return 0;
}

#define TLV_PUT_DEFINE_INT(bits) \
	static int tlv_put_u##bits(struct send_ctx *sctx,	 	\
			u##bits attr, u##bits value)			\
	{								\
		__le##bits __tmp = cpu_to_le##bits(value);		\
		return tlv_put(sctx, attr, &__tmp, sizeof(__tmp));	\
	}

TLV_PUT_DEFINE_INT(64)

static int tlv_put_string(struct send_ctx *sctx, u16 attr,
			  const char *str, int len)
{
	if (len == -1)
		len = strlen(str);
	return tlv_put(sctx, attr, str, len);
}

static int tlv_put_uuid(struct send_ctx *sctx, u16 attr,
			const u8 *uuid)
{
	return tlv_put(sctx, attr, uuid, BTRFS_UUID_SIZE);
}

static int tlv_put_btrfs_timespec(struct send_ctx *sctx, u16 attr,
				  struct extent_buffer *eb,
				  struct btrfs_timespec *ts)
{
	struct btrfs_timespec bts;
	read_extent_buffer(eb, &bts, (unsigned long)ts, sizeof(bts));
	return tlv_put(sctx, attr, &bts, sizeof(bts));
}


#define TLV_PUT(sctx, attrtype, data, attrlen) \
	do { \
		ret = tlv_put(sctx, attrtype, data, attrlen); \
		if (ret < 0) \
			goto tlv_put_failure; \
	} while (0)

#define TLV_PUT_INT(sctx, attrtype, bits, value) \
	do { \
		ret = tlv_put_u##bits(sctx, attrtype, value); \
		if (ret < 0) \
			goto tlv_put_failure; \
	} while (0)

#define TLV_PUT_U8(sctx, attrtype, data) TLV_PUT_INT(sctx, attrtype, 8, data)
#define TLV_PUT_U16(sctx, attrtype, data) TLV_PUT_INT(sctx, attrtype, 16, data)
#define TLV_PUT_U32(sctx, attrtype, data) TLV_PUT_INT(sctx, attrtype, 32, data)
#define TLV_PUT_U64(sctx, attrtype, data) TLV_PUT_INT(sctx, attrtype, 64, data)
#define TLV_PUT_STRING(sctx, attrtype, str, len) \
	do { \
		ret = tlv_put_string(sctx, attrtype, str, len); \
		if (ret < 0) \
			goto tlv_put_failure; \
	} while (0)
#define TLV_PUT_PATH(sctx, attrtype, p) \
	do { \
		ret = tlv_put_string(sctx, attrtype, p->start, \
			p->end - p->start); \
		if (ret < 0) \
			goto tlv_put_failure; \
	} while(0)
#define TLV_PUT_UUID(sctx, attrtype, uuid) \
	do { \
		ret = tlv_put_uuid(sctx, attrtype, uuid); \
		if (ret < 0) \
			goto tlv_put_failure; \
	} while (0)
#define TLV_PUT_BTRFS_TIMESPEC(sctx, attrtype, eb, ts) \
	do { \
		ret = tlv_put_btrfs_timespec(sctx, attrtype, eb, ts); \
		if (ret < 0) \
			goto tlv_put_failure; \
	} while (0)

static int send_header(struct send_ctx *sctx)
{
	struct btrfs_stream_header hdr;

	strcpy(hdr.magic, BTRFS_SEND_STREAM_MAGIC);
	hdr.version = cpu_to_le32(BTRFS_SEND_STREAM_VERSION);

	return write_buf(sctx->send_filp, &hdr, sizeof(hdr),
					&sctx->send_off);
}

/*
 * For each command/item we want to send to userspace, we call this function.
 */
static int begin_cmd(struct send_ctx *sctx, int cmd)
{
	struct btrfs_cmd_header *hdr;

	if (WARN_ON(!sctx->send_buf))
		return -EINVAL;

	BUG_ON(sctx->send_size);

	sctx->send_size += sizeof(*hdr);
	hdr = (struct btrfs_cmd_header *)sctx->send_buf;
	put_unaligned_le16(cmd, &hdr->cmd);

	return 0;
}

static int send_cmd(struct send_ctx *sctx)
{
	int ret;
	struct btrfs_cmd_header *hdr;
	u32 crc;

	hdr = (struct btrfs_cmd_header *)sctx->send_buf;
	put_unaligned_le32(sctx->send_size - sizeof(*hdr), &hdr->len);
	put_unaligned_le32(0, &hdr->crc);

	crc = btrfs_crc32c(0, (unsigned char *)sctx->send_buf, sctx->send_size);
	put_unaligned_le32(crc, &hdr->crc);

	ret = write_buf(sctx->send_filp, sctx->send_buf, sctx->send_size,
					&sctx->send_off);

	sctx->total_send_size += sctx->send_size;
	sctx->cmd_send_size[get_unaligned_le16(&hdr->cmd)] += sctx->send_size;
	sctx->send_size = 0;

	return ret;
}

/*
 * Sends a move instruction to user space
 */
static int send_rename(struct send_ctx *sctx,
		     struct fs_path *from, struct fs_path *to)
{
	struct btrfs_fs_info *fs_info = sctx->send_root->fs_info;
	int ret;

	btrfs_debug(fs_info, "send_rename %s -> %s", from->start, to->start);

	ret = begin_cmd(sctx, BTRFS_SEND_C_RENAME);
	if (ret < 0)
		goto out;

	TLV_PUT_PATH(sctx, BTRFS_SEND_A_PATH, from);
	TLV_PUT_PATH(sctx, BTRFS_SEND_A_PATH_TO, to);

	ret = send_cmd(sctx);

tlv_put_failure:
out:
	return ret;
}

/*
 * Sends a link instruction to user space
 */
static int send_link(struct send_ctx *sctx,
		     struct fs_path *path, struct fs_path *lnk)
{
	struct btrfs_fs_info *fs_info = sctx->send_root->fs_info;
	int ret;

	btrfs_debug(fs_info, "send_link %s -> %s", path->start, lnk->start);

	ret = begin_cmd(sctx, BTRFS_SEND_C_LINK);
	if (ret < 0)
		goto out;

	TLV_PUT_PATH(sctx, BTRFS_SEND_A_PATH, path);
	TLV_PUT_PATH(sctx, BTRFS_SEND_A_PATH_LINK, lnk);

	ret = send_cmd(sctx);

tlv_put_failure:
out:
	return ret;
}

/*
 * Sends an unlink instruction to user space
 */
static int send_unlink(struct send_ctx *sctx, struct fs_path *path)
{
	struct btrfs_fs_info *fs_info = sctx->send_root->fs_info;
	int ret;

	btrfs_debug(fs_info, "send_unlink %s", path->start);

	ret = begin_cmd(sctx, BTRFS_SEND_C_UNLINK);
	if (ret < 0)
		goto out;

	TLV_PUT_PATH(sctx, BTRFS_SEND_A_PATH, path);

	ret = send_cmd(sctx);

tlv_put_failure:
out:
	return ret;
}

/*
 * Sends a rmdir instruction to user space
 */
static int send_rmdir(struct send_ctx *sctx, struct fs_path *path)
{
	struct btrfs_fs_info *fs_info = sctx->send_root->fs_info;
	int ret;

	btrfs_debug(fs_info, "send_rmdir %s", path->start);

	ret = begin_cmd(sctx, BTRFS_SEND_C_RMDIR);
	if (ret < 0)
		goto out;

	TLV_PUT_PATH(sctx, BTRFS_SEND_A_PATH, path);

	ret = send_cmd(sctx);

tlv_put_failure:
out:
	return ret;
}

/*
 * Helper function to retrieve some fields from an inode item.
 */
static int __get_inode_info(struct btrfs_root *root, struct btrfs_path *path,
			  u64 ino, u64 *size, u64 *gen, u64 *mode, u64 *uid,
			  u64 *gid, u64 *rdev)
{
	int ret;
	struct btrfs_inode_item *ii;
	struct btrfs_key key;

	key.objectid = ino;
	key.type = BTRFS_INODE_ITEM_KEY;
	key.offset = 0;
	ret = btrfs_search_slot(NULL, root, &key, path, 0, 0);
	if (ret) {
		if (ret > 0)
			ret = -ENOENT;
		return ret;
	}

	ii = btrfs_item_ptr(path->nodes[0], path->slots[0],
			struct btrfs_inode_item);
	if (size)
		*size = btrfs_inode_size(path->nodes[0], ii);
	if (gen)
		*gen = btrfs_inode_generation(path->nodes[0], ii);
	if (mode)
		*mode = btrfs_inode_mode(path->nodes[0], ii);
	if (uid)
		*uid = btrfs_inode_uid(path->nodes[0], ii);
	if (gid)
		*gid = btrfs_inode_gid(path->nodes[0], ii);
	if (rdev)
		*rdev = btrfs_inode_rdev(path->nodes[0], ii);

	return ret;
}

static int get_inode_info(struct btrfs_root *root,
			  u64 ino, u64 *size, u64 *gen,
			  u64 *mode, u64 *uid, u64 *gid,
			  u64 *rdev)
{
	struct btrfs_path *path;
	int ret;

	path = alloc_path_for_send();
	if (!path)
		return -ENOMEM;
	ret = __get_inode_info(root, path, ino, size, gen, mode, uid, gid,
			       rdev);
	btrfs_free_path(path);
	return ret;
}

typedef int (*iterate_inode_ref_t)(int num, u64 dir, int index,
				   struct fs_path *p,
				   void *ctx);

/*
 * Helper function to iterate the entries in ONE btrfs_inode_ref or
 * btrfs_inode_extref.
 * The iterate callback may return a non zero value to stop iteration. This can
 * be a negative value for error codes or 1 to simply stop it.
 *
 * path must point to the INODE_REF or INODE_EXTREF when called.
 */
static int iterate_inode_ref(struct btrfs_root *root, struct btrfs_path *path,
			     struct btrfs_key *found_key, int resolve,
			     iterate_inode_ref_t iterate, void *ctx)
{
	struct extent_buffer *eb = path->nodes[0];
	struct btrfs_item *item;
	struct btrfs_inode_ref *iref;
	struct btrfs_inode_extref *extref;
	struct btrfs_path *tmp_path;
	struct fs_path *p;
	u32 cur = 0;
	u32 total;
	int slot = path->slots[0];
	u32 name_len;
	char *start;
	int ret = 0;
	int num = 0;
	int index;
	u64 dir;
	unsigned long name_off;
	unsigned long elem_size;
	unsigned long ptr;

	p = fs_path_alloc_reversed();
	if (!p)
		return -ENOMEM;

	tmp_path = alloc_path_for_send();
	if (!tmp_path) {
		fs_path_free(p);
		return -ENOMEM;
	}


	if (found_key->type == BTRFS_INODE_REF_KEY) {
		ptr = (unsigned long)btrfs_item_ptr(eb, slot,
						    struct btrfs_inode_ref);
		item = btrfs_item_nr(slot);
		total = btrfs_item_size(eb, item);
		elem_size = sizeof(*iref);
	} else {
		ptr = btrfs_item_ptr_offset(eb, slot);
		total = btrfs_item_size_nr(eb, slot);
		elem_size = sizeof(*extref);
	}

	while (cur < total) {
		fs_path_reset(p);

		if (found_key->type == BTRFS_INODE_REF_KEY) {
			iref = (struct btrfs_inode_ref *)(ptr + cur);
			name_len = btrfs_inode_ref_name_len(eb, iref);
			name_off = (unsigned long)(iref + 1);
			index = btrfs_inode_ref_index(eb, iref);
			dir = found_key->offset;
		} else {
			extref = (struct btrfs_inode_extref *)(ptr + cur);
			name_len = btrfs_inode_extref_name_len(eb, extref);
			name_off = (unsigned long)&extref->name;
			index = btrfs_inode_extref_index(eb, extref);
			dir = btrfs_inode_extref_parent(eb, extref);
		}

		if (resolve) {
			start = btrfs_ref_to_path(root, tmp_path, name_len,
						  name_off, eb, dir,
						  p->buf, p->buf_len);
			if (IS_ERR(start)) {
				ret = PTR_ERR(start);
				goto out;
			}
			if (start < p->buf) {
				/* overflow , try again with larger buffer */
				ret = fs_path_ensure_buf(p,
						p->buf_len + p->buf - start);
				if (ret < 0)
					goto out;
				start = btrfs_ref_to_path(root, tmp_path,
							  name_len, name_off,
							  eb, dir,
							  p->buf, p->buf_len);
				if (IS_ERR(start)) {
					ret = PTR_ERR(start);
					goto out;
				}
				BUG_ON(start < p->buf);
			}
			p->start = start;
		} else {
			ret = fs_path_add_from_extent_buffer(p, eb, name_off,
							     name_len);
			if (ret < 0)
				goto out;
		}

		cur += elem_size + name_len;
		ret = iterate(num, dir, index, p, ctx);
		if (ret)
			goto out;
		num++;
	}

out:
	btrfs_free_path(tmp_path);
	fs_path_free(p);
	return ret;
}

typedef int (*iterate_dir_item_t)(int num, struct btrfs_key *di_key,
				  const char *name, int name_len,
				  const char *data, int data_len,
				  u8 type, void *ctx);

/*
 * Helper function to iterate the entries in ONE btrfs_dir_item.
 * The iterate callback may return a non zero value to stop iteration. This can
 * be a negative value for error codes or 1 to simply stop it.
 *
 * path must point to the dir item when called.
 */
static int iterate_dir_item(struct btrfs_root *root, struct btrfs_path *path,
			    iterate_dir_item_t iterate, void *ctx)
{
	int ret = 0;
	struct extent_buffer *eb;
	struct btrfs_item *item;
	struct btrfs_dir_item *di;
	struct btrfs_key di_key;
	char *buf = NULL;
	int buf_len;
	u32 name_len;
	u32 data_len;
	u32 cur;
	u32 len;
	u32 total;
	int slot;
	int num;
	u8 type;

	/*
	 * Start with a small buffer (1 page). If later we end up needing more
	 * space, which can happen for xattrs on a fs with a leaf size greater
	 * then the page size, attempt to increase the buffer. Typically xattr
	 * values are small.
	 */
	buf_len = PATH_MAX;
	buf = kmalloc(buf_len, GFP_KERNEL);
	if (!buf) {
		ret = -ENOMEM;
		goto out;
	}

	eb = path->nodes[0];
	slot = path->slots[0];
	item = btrfs_item_nr(slot);
	di = btrfs_item_ptr(eb, slot, struct btrfs_dir_item);
	cur = 0;
	len = 0;
	total = btrfs_item_size(eb, item);

	num = 0;
	while (cur < total) {
		name_len = btrfs_dir_name_len(eb, di);
		data_len = btrfs_dir_data_len(eb, di);
		type = btrfs_dir_type(eb, di);
		btrfs_dir_item_key_to_cpu(eb, di, &di_key);

		if (type == BTRFS_FT_XATTR) {
			if (name_len > XATTR_NAME_MAX) {
				ret = -ENAMETOOLONG;
				goto out;
			}
			if (name_len + data_len >
					BTRFS_MAX_XATTR_SIZE(root->fs_info)) {
				ret = -E2BIG;
				goto out;
			}
		} else {
			/*
			 * Path too long
			 */
			if (name_len + data_len > PATH_MAX) {
				ret = -ENAMETOOLONG;
				goto out;
			}
		}

		if (name_len + data_len > buf_len) {
			buf_len = name_len + data_len;
			if (is_vmalloc_addr(buf)) {
				vfree(buf);
				buf = NULL;
			} else {
				char *tmp = krealloc(buf, buf_len,
						GFP_KERNEL | __GFP_NOWARN);

				if (!tmp)
					kfree(buf);
				buf = tmp;
			}
			if (!buf) {
				buf = kvmalloc(buf_len, GFP_KERNEL);
				if (!buf) {
					ret = -ENOMEM;
					goto out;
				}
			}
		}

		read_extent_buffer(eb, buf, (unsigned long)(di + 1),
				name_len + data_len);

		len = sizeof(*di) + name_len + data_len;
		di = (struct btrfs_dir_item *)((char *)di + len);
		cur += len;

		ret = iterate(num, &di_key, buf, name_len, buf + name_len,
				data_len, type, ctx);
		if (ret < 0)
			goto out;
		if (ret) {
			ret = 0;
			goto out;
		}

		num++;
	}

out:
	kvfree(buf);
	return ret;
}

static int __copy_first_ref(int num, u64 dir, int index,
			    struct fs_path *p, void *ctx)
{
	int ret;
	struct fs_path *pt = ctx;

	ret = fs_path_copy(pt, p);
	if (ret < 0)
		return ret;

	/* we want the first only */
	return 1;
}

/*
 * Retrieve the first path of an inode. If an inode has more then one
 * ref/hardlink, this is ignored.
 */
static int get_inode_path(struct btrfs_root *root,
			  u64 ino, struct fs_path *path)
{
	int ret;
	struct btrfs_key key, found_key;
	struct btrfs_path *p;

	p = alloc_path_for_send();
	if (!p)
		return -ENOMEM;

	fs_path_reset(path);

	key.objectid = ino;
	key.type = BTRFS_INODE_REF_KEY;
	key.offset = 0;

	ret = btrfs_search_slot_for_read(root, &key, p, 1, 0);
	if (ret < 0)
		goto out;
	if (ret) {
		ret = 1;
		goto out;
	}
	btrfs_item_key_to_cpu(p->nodes[0], &found_key, p->slots[0]);
	if (found_key.objectid != ino ||
	    (found_key.type != BTRFS_INODE_REF_KEY &&
	     found_key.type != BTRFS_INODE_EXTREF_KEY)) {
		ret = -ENOENT;
		goto out;
	}

	ret = iterate_inode_ref(root, p, &found_key, 1,
				__copy_first_ref, path);
	if (ret < 0)
		goto out;
	ret = 0;

out:
	btrfs_free_path(p);
	return ret;
}

struct backref_ctx {
	struct send_ctx *sctx;

	/* number of total found references */
	u64 found;

	/*
	 * used for clones found in send_root. clones found behind cur_objectid
	 * and cur_offset are not considered as allowed clones.
	 */
	u64 cur_objectid;
	u64 cur_offset;

	/* may be truncated in case it's the last extent in a file */
	u64 extent_len;

	/* data offset in the file extent item */
	u64 data_offset;

	/* Just to check for bugs in backref resolving */
	int found_itself;
};

static int __clone_root_cmp_bsearch(const void *key, const void *elt)
{
	u64 root = (u64)(uintptr_t)key;
	struct clone_root *cr = (struct clone_root *)elt;

	if (root < cr->root->root_key.objectid)
		return -1;
	if (root > cr->root->root_key.objectid)
		return 1;
	return 0;
}

static int __clone_root_cmp_sort(const void *e1, const void *e2)
{
	struct clone_root *cr1 = (struct clone_root *)e1;
	struct clone_root *cr2 = (struct clone_root *)e2;

	if (cr1->root->root_key.objectid < cr2->root->root_key.objectid)
		return -1;
	if (cr1->root->root_key.objectid > cr2->root->root_key.objectid)
		return 1;
	return 0;
}

/*
 * Called for every backref that is found for the current extent.
 * Results are collected in sctx->clone_roots->ino/offset/found_refs
 */
static int __iterate_backrefs(u64 ino, u64 offset, u64 root, void *ctx_)
{
	struct backref_ctx *bctx = ctx_;
	struct clone_root *found;

	/* First check if the root is in the list of accepted clone sources */
	found = bsearch((void *)(uintptr_t)root, bctx->sctx->clone_roots,
			bctx->sctx->clone_roots_cnt,
			sizeof(struct clone_root),
			__clone_root_cmp_bsearch);
	if (!found)
		return 0;

	if (found->root == bctx->sctx->send_root &&
	    ino == bctx->cur_objectid &&
	    offset == bctx->cur_offset) {
		bctx->found_itself = 1;
	}

	/*
	 * Make sure we don't consider clones from send_root that are
	 * behind the current inode/offset.
	 */
	if (found->root == bctx->sctx->send_root) {
		/*
		 * If the source inode was not yet processed we can't issue a
		 * clone operation, as the source extent does not exist yet at
		 * the destination of the stream.
<<<<<<< HEAD
		 */
		if (ino > bctx->cur_objectid)
			return 0;
		/*
		 * We clone from the inode currently being sent as long as the
		 * source extent is already processed, otherwise we could try
		 * to clone from an extent that does not exist yet at the
		 * destination of the stream.
		 */
=======
		 */
		if (ino > bctx->cur_objectid)
			return 0;
		/*
		 * We clone from the inode currently being sent as long as the
		 * source extent is already processed, otherwise we could try
		 * to clone from an extent that does not exist yet at the
		 * destination of the stream.
		 */
>>>>>>> d1988041
		if (ino == bctx->cur_objectid &&
		    offset + bctx->extent_len >
		    bctx->sctx->cur_inode_next_write_offset)
			return 0;
	}

	bctx->found++;
	found->found_refs++;
	if (ino < found->ino) {
		found->ino = ino;
		found->offset = offset;
	} else if (found->ino == ino) {
		/*
		 * same extent found more then once in the same file.
		 */
		if (found->offset > offset + bctx->extent_len)
			found->offset = offset;
	}

	return 0;
}

/*
 * Given an inode, offset and extent item, it finds a good clone for a clone
 * instruction. Returns -ENOENT when none could be found. The function makes
 * sure that the returned clone is usable at the point where sending is at the
 * moment. This means, that no clones are accepted which lie behind the current
 * inode+offset.
 *
 * path must point to the extent item when called.
 */
static int find_extent_clone(struct send_ctx *sctx,
			     struct btrfs_path *path,
			     u64 ino, u64 data_offset,
			     u64 ino_size,
			     struct clone_root **found)
{
	struct btrfs_fs_info *fs_info = sctx->send_root->fs_info;
	int ret;
	int extent_type;
	u64 logical;
	u64 disk_byte;
	u64 num_bytes;
	u64 extent_item_pos;
	u64 flags = 0;
	struct btrfs_file_extent_item *fi;
	struct extent_buffer *eb = path->nodes[0];
	struct backref_ctx *backref_ctx = NULL;
	struct clone_root *cur_clone_root;
	struct btrfs_key found_key;
	struct btrfs_path *tmp_path;
	struct btrfs_extent_item *ei;
	int compressed;
	u32 i;

	tmp_path = alloc_path_for_send();
	if (!tmp_path)
		return -ENOMEM;

	/* We only use this path under the commit sem */
	tmp_path->need_commit_sem = 0;

	backref_ctx = kmalloc(sizeof(*backref_ctx), GFP_KERNEL);
	if (!backref_ctx) {
		ret = -ENOMEM;
		goto out;
	}

	if (data_offset >= ino_size) {
		/*
		 * There may be extents that lie behind the file's size.
		 * I at least had this in combination with snapshotting while
		 * writing large files.
		 */
		ret = 0;
		goto out;
	}

	fi = btrfs_item_ptr(eb, path->slots[0],
			struct btrfs_file_extent_item);
	extent_type = btrfs_file_extent_type(eb, fi);
	if (extent_type == BTRFS_FILE_EXTENT_INLINE) {
		ret = -ENOENT;
		goto out;
	}
	compressed = btrfs_file_extent_compression(eb, fi);

	num_bytes = btrfs_file_extent_num_bytes(eb, fi);
	disk_byte = btrfs_file_extent_disk_bytenr(eb, fi);
	if (disk_byte == 0) {
		ret = -ENOENT;
		goto out;
	}
	logical = disk_byte + btrfs_file_extent_offset(eb, fi);

	down_read(&fs_info->commit_root_sem);
	ret = extent_from_logical(fs_info, disk_byte, tmp_path,
				  &found_key, &flags);
	up_read(&fs_info->commit_root_sem);

	if (ret < 0)
		goto out;
	if (flags & BTRFS_EXTENT_FLAG_TREE_BLOCK) {
		ret = -EIO;
		goto out;
	}

	ei = btrfs_item_ptr(tmp_path->nodes[0], tmp_path->slots[0],
			    struct btrfs_extent_item);
	/*
	 * Backreference walking (iterate_extent_inodes() below) is currently
	 * too expensive when an extent has a large number of references, both
	 * in time spent and used memory. So for now just fallback to write
	 * operations instead of clone operations when an extent has more than
	 * a certain amount of references.
	 */
	if (btrfs_extent_refs(tmp_path->nodes[0], ei) > SEND_MAX_EXTENT_REFS) {
		ret = -ENOENT;
		goto out;
	}
	btrfs_release_path(tmp_path);

	/*
	 * Setup the clone roots.
	 */
	for (i = 0; i < sctx->clone_roots_cnt; i++) {
		cur_clone_root = sctx->clone_roots + i;
		cur_clone_root->ino = (u64)-1;
		cur_clone_root->offset = 0;
		cur_clone_root->found_refs = 0;
	}

	backref_ctx->sctx = sctx;
	backref_ctx->found = 0;
	backref_ctx->cur_objectid = ino;
	backref_ctx->cur_offset = data_offset;
	backref_ctx->found_itself = 0;
	backref_ctx->extent_len = num_bytes;
	/*
	 * For non-compressed extents iterate_extent_inodes() gives us extent
	 * offsets that already take into account the data offset, but not for
	 * compressed extents, since the offset is logical and not relative to
	 * the physical extent locations. We must take this into account to
	 * avoid sending clone offsets that go beyond the source file's size,
	 * which would result in the clone ioctl failing with -EINVAL on the
	 * receiving end.
	 */
	if (compressed == BTRFS_COMPRESS_NONE)
		backref_ctx->data_offset = 0;
	else
		backref_ctx->data_offset = btrfs_file_extent_offset(eb, fi);

	/*
	 * The last extent of a file may be too large due to page alignment.
	 * We need to adjust extent_len in this case so that the checks in
	 * __iterate_backrefs work.
	 */
	if (data_offset + num_bytes >= ino_size)
		backref_ctx->extent_len = ino_size - data_offset;

	/*
	 * Now collect all backrefs.
	 */
	if (compressed == BTRFS_COMPRESS_NONE)
		extent_item_pos = logical - found_key.objectid;
	else
		extent_item_pos = 0;
	ret = iterate_extent_inodes(fs_info, found_key.objectid,
				    extent_item_pos, 1, __iterate_backrefs,
				    backref_ctx, false);

	if (ret < 0)
		goto out;

	if (!backref_ctx->found_itself) {
		/* found a bug in backref code? */
		ret = -EIO;
		btrfs_err(fs_info,
			  "did not find backref in send_root. inode=%llu, offset=%llu, disk_byte=%llu found extent=%llu",
			  ino, data_offset, disk_byte, found_key.objectid);
		goto out;
	}

	btrfs_debug(fs_info,
		    "find_extent_clone: data_offset=%llu, ino=%llu, num_bytes=%llu, logical=%llu",
		    data_offset, ino, num_bytes, logical);

	if (!backref_ctx->found)
		btrfs_debug(fs_info, "no clones found");

	cur_clone_root = NULL;
	for (i = 0; i < sctx->clone_roots_cnt; i++) {
		if (sctx->clone_roots[i].found_refs) {
			if (!cur_clone_root)
				cur_clone_root = sctx->clone_roots + i;
			else if (sctx->clone_roots[i].root == sctx->send_root)
				/* prefer clones from send_root over others */
				cur_clone_root = sctx->clone_roots + i;
		}

	}

	if (cur_clone_root) {
		*found = cur_clone_root;
		ret = 0;
	} else {
		ret = -ENOENT;
	}

out:
	btrfs_free_path(tmp_path);
	kfree(backref_ctx);
	return ret;
}

static int read_symlink(struct btrfs_root *root,
			u64 ino,
			struct fs_path *dest)
{
	int ret;
	struct btrfs_path *path;
	struct btrfs_key key;
	struct btrfs_file_extent_item *ei;
	u8 type;
	u8 compression;
	unsigned long off;
	int len;

	path = alloc_path_for_send();
	if (!path)
		return -ENOMEM;

	key.objectid = ino;
	key.type = BTRFS_EXTENT_DATA_KEY;
	key.offset = 0;
	ret = btrfs_search_slot(NULL, root, &key, path, 0, 0);
	if (ret < 0)
		goto out;
	if (ret) {
		/*
		 * An empty symlink inode. Can happen in rare error paths when
		 * creating a symlink (transaction committed before the inode
		 * eviction handler removed the symlink inode items and a crash
		 * happened in between or the subvol was snapshoted in between).
		 * Print an informative message to dmesg/syslog so that the user
		 * can delete the symlink.
		 */
		btrfs_err(root->fs_info,
			  "Found empty symlink inode %llu at root %llu",
			  ino, root->root_key.objectid);
		ret = -EIO;
		goto out;
	}

	ei = btrfs_item_ptr(path->nodes[0], path->slots[0],
			struct btrfs_file_extent_item);
	type = btrfs_file_extent_type(path->nodes[0], ei);
	compression = btrfs_file_extent_compression(path->nodes[0], ei);
	BUG_ON(type != BTRFS_FILE_EXTENT_INLINE);
	BUG_ON(compression);

	off = btrfs_file_extent_inline_start(ei);
	len = btrfs_file_extent_ram_bytes(path->nodes[0], ei);

	ret = fs_path_add_from_extent_buffer(dest, path->nodes[0], off, len);

out:
	btrfs_free_path(path);
	return ret;
}

/*
 * Helper function to generate a file name that is unique in the root of
 * send_root and parent_root. This is used to generate names for orphan inodes.
 */
static int gen_unique_name(struct send_ctx *sctx,
			   u64 ino, u64 gen,
			   struct fs_path *dest)
{
	int ret = 0;
	struct btrfs_path *path;
	struct btrfs_dir_item *di;
	char tmp[64];
	int len;
	u64 idx = 0;

	path = alloc_path_for_send();
	if (!path)
		return -ENOMEM;

	while (1) {
		len = snprintf(tmp, sizeof(tmp), "o%llu-%llu-%llu",
				ino, gen, idx);
		ASSERT(len < sizeof(tmp));

		di = btrfs_lookup_dir_item(NULL, sctx->send_root,
				path, BTRFS_FIRST_FREE_OBJECTID,
				tmp, strlen(tmp), 0);
		btrfs_release_path(path);
		if (IS_ERR(di)) {
			ret = PTR_ERR(di);
			goto out;
		}
		if (di) {
			/* not unique, try again */
			idx++;
			continue;
		}

		if (!sctx->parent_root) {
			/* unique */
			ret = 0;
			break;
		}

		di = btrfs_lookup_dir_item(NULL, sctx->parent_root,
				path, BTRFS_FIRST_FREE_OBJECTID,
				tmp, strlen(tmp), 0);
		btrfs_release_path(path);
		if (IS_ERR(di)) {
			ret = PTR_ERR(di);
			goto out;
		}
		if (di) {
			/* not unique, try again */
			idx++;
			continue;
		}
		/* unique */
		break;
	}

	ret = fs_path_add(dest, tmp, strlen(tmp));

out:
	btrfs_free_path(path);
	return ret;
}

enum inode_state {
	inode_state_no_change,
	inode_state_will_create,
	inode_state_did_create,
	inode_state_will_delete,
	inode_state_did_delete,
};

static int get_cur_inode_state(struct send_ctx *sctx, u64 ino, u64 gen)
{
	int ret;
	int left_ret;
	int right_ret;
	u64 left_gen;
	u64 right_gen;

	ret = get_inode_info(sctx->send_root, ino, NULL, &left_gen, NULL, NULL,
			NULL, NULL);
	if (ret < 0 && ret != -ENOENT)
		goto out;
	left_ret = ret;

	if (!sctx->parent_root) {
		right_ret = -ENOENT;
	} else {
		ret = get_inode_info(sctx->parent_root, ino, NULL, &right_gen,
				NULL, NULL, NULL, NULL);
		if (ret < 0 && ret != -ENOENT)
			goto out;
		right_ret = ret;
	}

	if (!left_ret && !right_ret) {
		if (left_gen == gen && right_gen == gen) {
			ret = inode_state_no_change;
		} else if (left_gen == gen) {
			if (ino < sctx->send_progress)
				ret = inode_state_did_create;
			else
				ret = inode_state_will_create;
		} else if (right_gen == gen) {
			if (ino < sctx->send_progress)
				ret = inode_state_did_delete;
			else
				ret = inode_state_will_delete;
		} else  {
			ret = -ENOENT;
		}
	} else if (!left_ret) {
		if (left_gen == gen) {
			if (ino < sctx->send_progress)
				ret = inode_state_did_create;
			else
				ret = inode_state_will_create;
		} else {
			ret = -ENOENT;
		}
	} else if (!right_ret) {
		if (right_gen == gen) {
			if (ino < sctx->send_progress)
				ret = inode_state_did_delete;
			else
				ret = inode_state_will_delete;
		} else {
			ret = -ENOENT;
		}
	} else {
		ret = -ENOENT;
	}

out:
	return ret;
}

static int is_inode_existent(struct send_ctx *sctx, u64 ino, u64 gen)
{
	int ret;

	if (ino == BTRFS_FIRST_FREE_OBJECTID)
		return 1;

	ret = get_cur_inode_state(sctx, ino, gen);
	if (ret < 0)
		goto out;

	if (ret == inode_state_no_change ||
	    ret == inode_state_did_create ||
	    ret == inode_state_will_delete)
		ret = 1;
	else
		ret = 0;

out:
	return ret;
}

/*
 * Helper function to lookup a dir item in a dir.
 */
static int lookup_dir_item_inode(struct btrfs_root *root,
				 u64 dir, const char *name, int name_len,
				 u64 *found_inode,
				 u8 *found_type)
{
	int ret = 0;
	struct btrfs_dir_item *di;
	struct btrfs_key key;
	struct btrfs_path *path;

	path = alloc_path_for_send();
	if (!path)
		return -ENOMEM;

	di = btrfs_lookup_dir_item(NULL, root, path,
			dir, name, name_len, 0);
	if (IS_ERR_OR_NULL(di)) {
		ret = di ? PTR_ERR(di) : -ENOENT;
		goto out;
	}
	btrfs_dir_item_key_to_cpu(path->nodes[0], di, &key);
	if (key.type == BTRFS_ROOT_ITEM_KEY) {
		ret = -ENOENT;
		goto out;
	}
	*found_inode = key.objectid;
	*found_type = btrfs_dir_type(path->nodes[0], di);

out:
	btrfs_free_path(path);
	return ret;
}

/*
 * Looks up the first btrfs_inode_ref of a given ino. It returns the parent dir,
 * generation of the parent dir and the name of the dir entry.
 */
static int get_first_ref(struct btrfs_root *root, u64 ino,
			 u64 *dir, u64 *dir_gen, struct fs_path *name)
{
	int ret;
	struct btrfs_key key;
	struct btrfs_key found_key;
	struct btrfs_path *path;
	int len;
	u64 parent_dir;

	path = alloc_path_for_send();
	if (!path)
		return -ENOMEM;

	key.objectid = ino;
	key.type = BTRFS_INODE_REF_KEY;
	key.offset = 0;

	ret = btrfs_search_slot_for_read(root, &key, path, 1, 0);
	if (ret < 0)
		goto out;
	if (!ret)
		btrfs_item_key_to_cpu(path->nodes[0], &found_key,
				path->slots[0]);
	if (ret || found_key.objectid != ino ||
	    (found_key.type != BTRFS_INODE_REF_KEY &&
	     found_key.type != BTRFS_INODE_EXTREF_KEY)) {
		ret = -ENOENT;
		goto out;
	}

	if (found_key.type == BTRFS_INODE_REF_KEY) {
		struct btrfs_inode_ref *iref;
		iref = btrfs_item_ptr(path->nodes[0], path->slots[0],
				      struct btrfs_inode_ref);
		len = btrfs_inode_ref_name_len(path->nodes[0], iref);
		ret = fs_path_add_from_extent_buffer(name, path->nodes[0],
						     (unsigned long)(iref + 1),
						     len);
		parent_dir = found_key.offset;
	} else {
		struct btrfs_inode_extref *extref;
		extref = btrfs_item_ptr(path->nodes[0], path->slots[0],
					struct btrfs_inode_extref);
		len = btrfs_inode_extref_name_len(path->nodes[0], extref);
		ret = fs_path_add_from_extent_buffer(name, path->nodes[0],
					(unsigned long)&extref->name, len);
		parent_dir = btrfs_inode_extref_parent(path->nodes[0], extref);
	}
	if (ret < 0)
		goto out;
	btrfs_release_path(path);

	if (dir_gen) {
		ret = get_inode_info(root, parent_dir, NULL, dir_gen, NULL,
				     NULL, NULL, NULL);
		if (ret < 0)
			goto out;
	}

	*dir = parent_dir;

out:
	btrfs_free_path(path);
	return ret;
}

static int is_first_ref(struct btrfs_root *root,
			u64 ino, u64 dir,
			const char *name, int name_len)
{
	int ret;
	struct fs_path *tmp_name;
	u64 tmp_dir;

	tmp_name = fs_path_alloc();
	if (!tmp_name)
		return -ENOMEM;

	ret = get_first_ref(root, ino, &tmp_dir, NULL, tmp_name);
	if (ret < 0)
		goto out;

	if (dir != tmp_dir || name_len != fs_path_len(tmp_name)) {
		ret = 0;
		goto out;
	}

	ret = !memcmp(tmp_name->start, name, name_len);

out:
	fs_path_free(tmp_name);
	return ret;
}

/*
 * Used by process_recorded_refs to determine if a new ref would overwrite an
 * already existing ref. In case it detects an overwrite, it returns the
 * inode/gen in who_ino/who_gen.
 * When an overwrite is detected, process_recorded_refs does proper orphanizing
 * to make sure later references to the overwritten inode are possible.
 * Orphanizing is however only required for the first ref of an inode.
 * process_recorded_refs does an additional is_first_ref check to see if
 * orphanizing is really required.
 */
static int will_overwrite_ref(struct send_ctx *sctx, u64 dir, u64 dir_gen,
			      const char *name, int name_len,
			      u64 *who_ino, u64 *who_gen, u64 *who_mode)
{
	int ret = 0;
	u64 gen;
	u64 other_inode = 0;
	u8 other_type = 0;

	if (!sctx->parent_root)
		goto out;

	ret = is_inode_existent(sctx, dir, dir_gen);
	if (ret <= 0)
		goto out;

	/*
	 * If we have a parent root we need to verify that the parent dir was
	 * not deleted and then re-created, if it was then we have no overwrite
	 * and we can just unlink this entry.
	 */
	if (sctx->parent_root && dir != BTRFS_FIRST_FREE_OBJECTID) {
		ret = get_inode_info(sctx->parent_root, dir, NULL, &gen, NULL,
				     NULL, NULL, NULL);
		if (ret < 0 && ret != -ENOENT)
			goto out;
		if (ret) {
			ret = 0;
			goto out;
		}
		if (gen != dir_gen)
			goto out;
	}

	ret = lookup_dir_item_inode(sctx->parent_root, dir, name, name_len,
			&other_inode, &other_type);
	if (ret < 0 && ret != -ENOENT)
		goto out;
	if (ret) {
		ret = 0;
		goto out;
	}

	/*
	 * Check if the overwritten ref was already processed. If yes, the ref
	 * was already unlinked/moved, so we can safely assume that we will not
	 * overwrite anything at this point in time.
	 */
	if (other_inode > sctx->send_progress ||
	    is_waiting_for_move(sctx, other_inode)) {
		ret = get_inode_info(sctx->parent_root, other_inode, NULL,
				who_gen, who_mode, NULL, NULL, NULL);
		if (ret < 0)
			goto out;

		ret = 1;
		*who_ino = other_inode;
	} else {
		ret = 0;
	}

out:
	return ret;
}

/*
 * Checks if the ref was overwritten by an already processed inode. This is
 * used by __get_cur_name_and_parent to find out if the ref was orphanized and
 * thus the orphan name needs be used.
 * process_recorded_refs also uses it to avoid unlinking of refs that were
 * overwritten.
 */
static int did_overwrite_ref(struct send_ctx *sctx,
			    u64 dir, u64 dir_gen,
			    u64 ino, u64 ino_gen,
			    const char *name, int name_len)
{
	int ret = 0;
	u64 gen;
	u64 ow_inode;
	u8 other_type;

	if (!sctx->parent_root)
		goto out;

	ret = is_inode_existent(sctx, dir, dir_gen);
	if (ret <= 0)
		goto out;

	if (dir != BTRFS_FIRST_FREE_OBJECTID) {
		ret = get_inode_info(sctx->send_root, dir, NULL, &gen, NULL,
				     NULL, NULL, NULL);
		if (ret < 0 && ret != -ENOENT)
			goto out;
		if (ret) {
			ret = 0;
			goto out;
		}
		if (gen != dir_gen)
			goto out;
	}

	/* check if the ref was overwritten by another ref */
	ret = lookup_dir_item_inode(sctx->send_root, dir, name, name_len,
			&ow_inode, &other_type);
	if (ret < 0 && ret != -ENOENT)
		goto out;
	if (ret) {
		/* was never and will never be overwritten */
		ret = 0;
		goto out;
	}

	ret = get_inode_info(sctx->send_root, ow_inode, NULL, &gen, NULL, NULL,
			NULL, NULL);
	if (ret < 0)
		goto out;

	if (ow_inode == ino && gen == ino_gen) {
		ret = 0;
		goto out;
	}

	/*
	 * We know that it is or will be overwritten. Check this now.
	 * The current inode being processed might have been the one that caused
	 * inode 'ino' to be orphanized, therefore check if ow_inode matches
	 * the current inode being processed.
	 */
	if ((ow_inode < sctx->send_progress) ||
	    (ino != sctx->cur_ino && ow_inode == sctx->cur_ino &&
	     gen == sctx->cur_inode_gen))
		ret = 1;
	else
		ret = 0;

out:
	return ret;
}

/*
 * Same as did_overwrite_ref, but also checks if it is the first ref of an inode
 * that got overwritten. This is used by process_recorded_refs to determine
 * if it has to use the path as returned by get_cur_path or the orphan name.
 */
static int did_overwrite_first_ref(struct send_ctx *sctx, u64 ino, u64 gen)
{
	int ret = 0;
	struct fs_path *name = NULL;
	u64 dir;
	u64 dir_gen;

	if (!sctx->parent_root)
		goto out;

	name = fs_path_alloc();
	if (!name)
		return -ENOMEM;

	ret = get_first_ref(sctx->parent_root, ino, &dir, &dir_gen, name);
	if (ret < 0)
		goto out;

	ret = did_overwrite_ref(sctx, dir, dir_gen, ino, gen,
			name->start, fs_path_len(name));

out:
	fs_path_free(name);
	return ret;
}

/*
 * Insert a name cache entry. On 32bit kernels the radix tree index is 32bit,
 * so we need to do some special handling in case we have clashes. This function
 * takes care of this with the help of name_cache_entry::radix_list.
 * In case of error, nce is kfreed.
 */
static int name_cache_insert(struct send_ctx *sctx,
			     struct name_cache_entry *nce)
{
	int ret = 0;
	struct list_head *nce_head;

	nce_head = radix_tree_lookup(&sctx->name_cache,
			(unsigned long)nce->ino);
	if (!nce_head) {
		nce_head = kmalloc(sizeof(*nce_head), GFP_KERNEL);
		if (!nce_head) {
			kfree(nce);
			return -ENOMEM;
		}
		INIT_LIST_HEAD(nce_head);

		ret = radix_tree_insert(&sctx->name_cache, nce->ino, nce_head);
		if (ret < 0) {
			kfree(nce_head);
			kfree(nce);
			return ret;
		}
	}
	list_add_tail(&nce->radix_list, nce_head);
	list_add_tail(&nce->list, &sctx->name_cache_list);
	sctx->name_cache_size++;

	return ret;
}

static void name_cache_delete(struct send_ctx *sctx,
			      struct name_cache_entry *nce)
{
	struct list_head *nce_head;

	nce_head = radix_tree_lookup(&sctx->name_cache,
			(unsigned long)nce->ino);
	if (!nce_head) {
		btrfs_err(sctx->send_root->fs_info,
	      "name_cache_delete lookup failed ino %llu cache size %d, leaking memory",
			nce->ino, sctx->name_cache_size);
	}

	list_del(&nce->radix_list);
	list_del(&nce->list);
	sctx->name_cache_size--;

	/*
	 * We may not get to the final release of nce_head if the lookup fails
	 */
	if (nce_head && list_empty(nce_head)) {
		radix_tree_delete(&sctx->name_cache, (unsigned long)nce->ino);
		kfree(nce_head);
	}
}

static struct name_cache_entry *name_cache_search(struct send_ctx *sctx,
						    u64 ino, u64 gen)
{
	struct list_head *nce_head;
	struct name_cache_entry *cur;

	nce_head = radix_tree_lookup(&sctx->name_cache, (unsigned long)ino);
	if (!nce_head)
		return NULL;

	list_for_each_entry(cur, nce_head, radix_list) {
		if (cur->ino == ino && cur->gen == gen)
			return cur;
	}
	return NULL;
}

/*
 * Removes the entry from the list and adds it back to the end. This marks the
 * entry as recently used so that name_cache_clean_unused does not remove it.
 */
static void name_cache_used(struct send_ctx *sctx, struct name_cache_entry *nce)
{
	list_del(&nce->list);
	list_add_tail(&nce->list, &sctx->name_cache_list);
}

/*
 * Remove some entries from the beginning of name_cache_list.
 */
static void name_cache_clean_unused(struct send_ctx *sctx)
{
	struct name_cache_entry *nce;

	if (sctx->name_cache_size < SEND_CTX_NAME_CACHE_CLEAN_SIZE)
		return;

	while (sctx->name_cache_size > SEND_CTX_MAX_NAME_CACHE_SIZE) {
		nce = list_entry(sctx->name_cache_list.next,
				struct name_cache_entry, list);
		name_cache_delete(sctx, nce);
		kfree(nce);
	}
}

static void name_cache_free(struct send_ctx *sctx)
{
	struct name_cache_entry *nce;

	while (!list_empty(&sctx->name_cache_list)) {
		nce = list_entry(sctx->name_cache_list.next,
				struct name_cache_entry, list);
		name_cache_delete(sctx, nce);
		kfree(nce);
	}
}

/*
 * Used by get_cur_path for each ref up to the root.
 * Returns 0 if it succeeded.
 * Returns 1 if the inode is not existent or got overwritten. In that case, the
 * name is an orphan name. This instructs get_cur_path to stop iterating. If 1
 * is returned, parent_ino/parent_gen are not guaranteed to be valid.
 * Returns <0 in case of error.
 */
static int __get_cur_name_and_parent(struct send_ctx *sctx,
				     u64 ino, u64 gen,
				     u64 *parent_ino,
				     u64 *parent_gen,
				     struct fs_path *dest)
{
	int ret;
	int nce_ret;
	struct name_cache_entry *nce = NULL;

	/*
	 * First check if we already did a call to this function with the same
	 * ino/gen. If yes, check if the cache entry is still up-to-date. If yes
	 * return the cached result.
	 */
	nce = name_cache_search(sctx, ino, gen);
	if (nce) {
		if (ino < sctx->send_progress && nce->need_later_update) {
			name_cache_delete(sctx, nce);
			kfree(nce);
			nce = NULL;
		} else {
			name_cache_used(sctx, nce);
			*parent_ino = nce->parent_ino;
			*parent_gen = nce->parent_gen;
			ret = fs_path_add(dest, nce->name, nce->name_len);
			if (ret < 0)
				goto out;
			ret = nce->ret;
			goto out;
		}
	}

	/*
	 * If the inode is not existent yet, add the orphan name and return 1.
	 * This should only happen for the parent dir that we determine in
	 * __record_new_ref
	 */
	ret = is_inode_existent(sctx, ino, gen);
	if (ret < 0)
		goto out;

	if (!ret) {
		ret = gen_unique_name(sctx, ino, gen, dest);
		if (ret < 0)
			goto out;
		ret = 1;
		goto out_cache;
	}

	/*
	 * Depending on whether the inode was already processed or not, use
	 * send_root or parent_root for ref lookup.
	 */
	if (ino < sctx->send_progress)
		ret = get_first_ref(sctx->send_root, ino,
				    parent_ino, parent_gen, dest);
	else
		ret = get_first_ref(sctx->parent_root, ino,
				    parent_ino, parent_gen, dest);
	if (ret < 0)
		goto out;

	/*
	 * Check if the ref was overwritten by an inode's ref that was processed
	 * earlier. If yes, treat as orphan and return 1.
	 */
	ret = did_overwrite_ref(sctx, *parent_ino, *parent_gen, ino, gen,
			dest->start, dest->end - dest->start);
	if (ret < 0)
		goto out;
	if (ret) {
		fs_path_reset(dest);
		ret = gen_unique_name(sctx, ino, gen, dest);
		if (ret < 0)
			goto out;
		ret = 1;
	}

out_cache:
	/*
	 * Store the result of the lookup in the name cache.
	 */
	nce = kmalloc(sizeof(*nce) + fs_path_len(dest) + 1, GFP_KERNEL);
	if (!nce) {
		ret = -ENOMEM;
		goto out;
	}

	nce->ino = ino;
	nce->gen = gen;
	nce->parent_ino = *parent_ino;
	nce->parent_gen = *parent_gen;
	nce->name_len = fs_path_len(dest);
	nce->ret = ret;
	strcpy(nce->name, dest->start);

	if (ino < sctx->send_progress)
		nce->need_later_update = 0;
	else
		nce->need_later_update = 1;

	nce_ret = name_cache_insert(sctx, nce);
	if (nce_ret < 0)
		ret = nce_ret;
	name_cache_clean_unused(sctx);

out:
	return ret;
}

/*
 * Magic happens here. This function returns the first ref to an inode as it
 * would look like while receiving the stream at this point in time.
 * We walk the path up to the root. For every inode in between, we check if it
 * was already processed/sent. If yes, we continue with the parent as found
 * in send_root. If not, we continue with the parent as found in parent_root.
 * If we encounter an inode that was deleted at this point in time, we use the
 * inodes "orphan" name instead of the real name and stop. Same with new inodes
 * that were not created yet and overwritten inodes/refs.
 *
 * When do we have orphan inodes:
 * 1. When an inode is freshly created and thus no valid refs are available yet
 * 2. When a directory lost all it's refs (deleted) but still has dir items
 *    inside which were not processed yet (pending for move/delete). If anyone
 *    tried to get the path to the dir items, it would get a path inside that
 *    orphan directory.
 * 3. When an inode is moved around or gets new links, it may overwrite the ref
 *    of an unprocessed inode. If in that case the first ref would be
 *    overwritten, the overwritten inode gets "orphanized". Later when we
 *    process this overwritten inode, it is restored at a new place by moving
 *    the orphan inode.
 *
 * sctx->send_progress tells this function at which point in time receiving
 * would be.
 */
static int get_cur_path(struct send_ctx *sctx, u64 ino, u64 gen,
			struct fs_path *dest)
{
	int ret = 0;
	struct fs_path *name = NULL;
	u64 parent_inode = 0;
	u64 parent_gen = 0;
	int stop = 0;

	name = fs_path_alloc();
	if (!name) {
		ret = -ENOMEM;
		goto out;
	}

	dest->reversed = 1;
	fs_path_reset(dest);

	while (!stop && ino != BTRFS_FIRST_FREE_OBJECTID) {
		struct waiting_dir_move *wdm;

		fs_path_reset(name);

		if (is_waiting_for_rm(sctx, ino)) {
			ret = gen_unique_name(sctx, ino, gen, name);
			if (ret < 0)
				goto out;
			ret = fs_path_add_path(dest, name);
			break;
		}

		wdm = get_waiting_dir_move(sctx, ino);
		if (wdm && wdm->orphanized) {
			ret = gen_unique_name(sctx, ino, gen, name);
			stop = 1;
		} else if (wdm) {
			ret = get_first_ref(sctx->parent_root, ino,
					    &parent_inode, &parent_gen, name);
		} else {
			ret = __get_cur_name_and_parent(sctx, ino, gen,
							&parent_inode,
							&parent_gen, name);
			if (ret)
				stop = 1;
		}

		if (ret < 0)
			goto out;

		ret = fs_path_add_path(dest, name);
		if (ret < 0)
			goto out;

		ino = parent_inode;
		gen = parent_gen;
	}

out:
	fs_path_free(name);
	if (!ret)
		fs_path_unreverse(dest);
	return ret;
}

/*
 * Sends a BTRFS_SEND_C_SUBVOL command/item to userspace
 */
static int send_subvol_begin(struct send_ctx *sctx)
{
	int ret;
	struct btrfs_root *send_root = sctx->send_root;
	struct btrfs_root *parent_root = sctx->parent_root;
	struct btrfs_path *path;
	struct btrfs_key key;
	struct btrfs_root_ref *ref;
	struct extent_buffer *leaf;
	char *name = NULL;
	int namelen;

	path = btrfs_alloc_path();
	if (!path)
		return -ENOMEM;

	name = kmalloc(BTRFS_PATH_NAME_MAX, GFP_KERNEL);
	if (!name) {
		btrfs_free_path(path);
		return -ENOMEM;
	}

	key.objectid = send_root->root_key.objectid;
	key.type = BTRFS_ROOT_BACKREF_KEY;
	key.offset = 0;

	ret = btrfs_search_slot_for_read(send_root->fs_info->tree_root,
				&key, path, 1, 0);
	if (ret < 0)
		goto out;
	if (ret) {
		ret = -ENOENT;
		goto out;
	}

	leaf = path->nodes[0];
	btrfs_item_key_to_cpu(leaf, &key, path->slots[0]);
	if (key.type != BTRFS_ROOT_BACKREF_KEY ||
	    key.objectid != send_root->root_key.objectid) {
		ret = -ENOENT;
		goto out;
	}
	ref = btrfs_item_ptr(leaf, path->slots[0], struct btrfs_root_ref);
	namelen = btrfs_root_ref_name_len(leaf, ref);
	read_extent_buffer(leaf, name, (unsigned long)(ref + 1), namelen);
	btrfs_release_path(path);

	if (parent_root) {
		ret = begin_cmd(sctx, BTRFS_SEND_C_SNAPSHOT);
		if (ret < 0)
			goto out;
	} else {
		ret = begin_cmd(sctx, BTRFS_SEND_C_SUBVOL);
		if (ret < 0)
			goto out;
	}

	TLV_PUT_STRING(sctx, BTRFS_SEND_A_PATH, name, namelen);

	if (!btrfs_is_empty_uuid(sctx->send_root->root_item.received_uuid))
		TLV_PUT_UUID(sctx, BTRFS_SEND_A_UUID,
			    sctx->send_root->root_item.received_uuid);
	else
		TLV_PUT_UUID(sctx, BTRFS_SEND_A_UUID,
			    sctx->send_root->root_item.uuid);

	TLV_PUT_U64(sctx, BTRFS_SEND_A_CTRANSID,
		    le64_to_cpu(sctx->send_root->root_item.ctransid));
	if (parent_root) {
		if (!btrfs_is_empty_uuid(parent_root->root_item.received_uuid))
			TLV_PUT_UUID(sctx, BTRFS_SEND_A_CLONE_UUID,
				     parent_root->root_item.received_uuid);
		else
			TLV_PUT_UUID(sctx, BTRFS_SEND_A_CLONE_UUID,
				     parent_root->root_item.uuid);
		TLV_PUT_U64(sctx, BTRFS_SEND_A_CLONE_CTRANSID,
			    le64_to_cpu(sctx->parent_root->root_item.ctransid));
	}

	ret = send_cmd(sctx);

tlv_put_failure:
out:
	btrfs_free_path(path);
	kfree(name);
	return ret;
}

static int send_truncate(struct send_ctx *sctx, u64 ino, u64 gen, u64 size)
{
	struct btrfs_fs_info *fs_info = sctx->send_root->fs_info;
	int ret = 0;
	struct fs_path *p;

	btrfs_debug(fs_info, "send_truncate %llu size=%llu", ino, size);

	p = fs_path_alloc();
	if (!p)
		return -ENOMEM;

	ret = begin_cmd(sctx, BTRFS_SEND_C_TRUNCATE);
	if (ret < 0)
		goto out;

	ret = get_cur_path(sctx, ino, gen, p);
	if (ret < 0)
		goto out;
	TLV_PUT_PATH(sctx, BTRFS_SEND_A_PATH, p);
	TLV_PUT_U64(sctx, BTRFS_SEND_A_SIZE, size);

	ret = send_cmd(sctx);

tlv_put_failure:
out:
	fs_path_free(p);
	return ret;
}

static int send_chmod(struct send_ctx *sctx, u64 ino, u64 gen, u64 mode)
{
	struct btrfs_fs_info *fs_info = sctx->send_root->fs_info;
	int ret = 0;
	struct fs_path *p;

	btrfs_debug(fs_info, "send_chmod %llu mode=%llu", ino, mode);

	p = fs_path_alloc();
	if (!p)
		return -ENOMEM;

	ret = begin_cmd(sctx, BTRFS_SEND_C_CHMOD);
	if (ret < 0)
		goto out;

	ret = get_cur_path(sctx, ino, gen, p);
	if (ret < 0)
		goto out;
	TLV_PUT_PATH(sctx, BTRFS_SEND_A_PATH, p);
	TLV_PUT_U64(sctx, BTRFS_SEND_A_MODE, mode & 07777);

	ret = send_cmd(sctx);

tlv_put_failure:
out:
	fs_path_free(p);
	return ret;
}

static int send_chown(struct send_ctx *sctx, u64 ino, u64 gen, u64 uid, u64 gid)
{
	struct btrfs_fs_info *fs_info = sctx->send_root->fs_info;
	int ret = 0;
	struct fs_path *p;

	btrfs_debug(fs_info, "send_chown %llu uid=%llu, gid=%llu",
		    ino, uid, gid);

	p = fs_path_alloc();
	if (!p)
		return -ENOMEM;

	ret = begin_cmd(sctx, BTRFS_SEND_C_CHOWN);
	if (ret < 0)
		goto out;

	ret = get_cur_path(sctx, ino, gen, p);
	if (ret < 0)
		goto out;
	TLV_PUT_PATH(sctx, BTRFS_SEND_A_PATH, p);
	TLV_PUT_U64(sctx, BTRFS_SEND_A_UID, uid);
	TLV_PUT_U64(sctx, BTRFS_SEND_A_GID, gid);

	ret = send_cmd(sctx);

tlv_put_failure:
out:
	fs_path_free(p);
	return ret;
}

static int send_utimes(struct send_ctx *sctx, u64 ino, u64 gen)
{
	struct btrfs_fs_info *fs_info = sctx->send_root->fs_info;
	int ret = 0;
	struct fs_path *p = NULL;
	struct btrfs_inode_item *ii;
	struct btrfs_path *path = NULL;
	struct extent_buffer *eb;
	struct btrfs_key key;
	int slot;

	btrfs_debug(fs_info, "send_utimes %llu", ino);

	p = fs_path_alloc();
	if (!p)
		return -ENOMEM;

	path = alloc_path_for_send();
	if (!path) {
		ret = -ENOMEM;
		goto out;
	}

	key.objectid = ino;
	key.type = BTRFS_INODE_ITEM_KEY;
	key.offset = 0;
	ret = btrfs_search_slot(NULL, sctx->send_root, &key, path, 0, 0);
	if (ret > 0)
		ret = -ENOENT;
	if (ret < 0)
		goto out;

	eb = path->nodes[0];
	slot = path->slots[0];
	ii = btrfs_item_ptr(eb, slot, struct btrfs_inode_item);

	ret = begin_cmd(sctx, BTRFS_SEND_C_UTIMES);
	if (ret < 0)
		goto out;

	ret = get_cur_path(sctx, ino, gen, p);
	if (ret < 0)
		goto out;
	TLV_PUT_PATH(sctx, BTRFS_SEND_A_PATH, p);
	TLV_PUT_BTRFS_TIMESPEC(sctx, BTRFS_SEND_A_ATIME, eb, &ii->atime);
	TLV_PUT_BTRFS_TIMESPEC(sctx, BTRFS_SEND_A_MTIME, eb, &ii->mtime);
	TLV_PUT_BTRFS_TIMESPEC(sctx, BTRFS_SEND_A_CTIME, eb, &ii->ctime);
	/* TODO Add otime support when the otime patches get into upstream */

	ret = send_cmd(sctx);

tlv_put_failure:
out:
	fs_path_free(p);
	btrfs_free_path(path);
	return ret;
}

/*
 * Sends a BTRFS_SEND_C_MKXXX or SYMLINK command to user space. We don't have
 * a valid path yet because we did not process the refs yet. So, the inode
 * is created as orphan.
 */
static int send_create_inode(struct send_ctx *sctx, u64 ino)
{
	struct btrfs_fs_info *fs_info = sctx->send_root->fs_info;
	int ret = 0;
	struct fs_path *p;
	int cmd;
	u64 gen;
	u64 mode;
	u64 rdev;

	btrfs_debug(fs_info, "send_create_inode %llu", ino);

	p = fs_path_alloc();
	if (!p)
		return -ENOMEM;

	if (ino != sctx->cur_ino) {
		ret = get_inode_info(sctx->send_root, ino, NULL, &gen, &mode,
				     NULL, NULL, &rdev);
		if (ret < 0)
			goto out;
	} else {
		gen = sctx->cur_inode_gen;
		mode = sctx->cur_inode_mode;
		rdev = sctx->cur_inode_rdev;
	}

	if (S_ISREG(mode)) {
		cmd = BTRFS_SEND_C_MKFILE;
	} else if (S_ISDIR(mode)) {
		cmd = BTRFS_SEND_C_MKDIR;
	} else if (S_ISLNK(mode)) {
		cmd = BTRFS_SEND_C_SYMLINK;
	} else if (S_ISCHR(mode) || S_ISBLK(mode)) {
		cmd = BTRFS_SEND_C_MKNOD;
	} else if (S_ISFIFO(mode)) {
		cmd = BTRFS_SEND_C_MKFIFO;
	} else if (S_ISSOCK(mode)) {
		cmd = BTRFS_SEND_C_MKSOCK;
	} else {
		btrfs_warn(sctx->send_root->fs_info, "unexpected inode type %o",
				(int)(mode & S_IFMT));
		ret = -EOPNOTSUPP;
		goto out;
	}

	ret = begin_cmd(sctx, cmd);
	if (ret < 0)
		goto out;

	ret = gen_unique_name(sctx, ino, gen, p);
	if (ret < 0)
		goto out;

	TLV_PUT_PATH(sctx, BTRFS_SEND_A_PATH, p);
	TLV_PUT_U64(sctx, BTRFS_SEND_A_INO, ino);

	if (S_ISLNK(mode)) {
		fs_path_reset(p);
		ret = read_symlink(sctx->send_root, ino, p);
		if (ret < 0)
			goto out;
		TLV_PUT_PATH(sctx, BTRFS_SEND_A_PATH_LINK, p);
	} else if (S_ISCHR(mode) || S_ISBLK(mode) ||
		   S_ISFIFO(mode) || S_ISSOCK(mode)) {
		TLV_PUT_U64(sctx, BTRFS_SEND_A_RDEV, new_encode_dev(rdev));
		TLV_PUT_U64(sctx, BTRFS_SEND_A_MODE, mode);
	}

	ret = send_cmd(sctx);
	if (ret < 0)
		goto out;


tlv_put_failure:
out:
	fs_path_free(p);
	return ret;
}

/*
 * We need some special handling for inodes that get processed before the parent
 * directory got created. See process_recorded_refs for details.
 * This function does the check if we already created the dir out of order.
 */
static int did_create_dir(struct send_ctx *sctx, u64 dir)
{
	int ret = 0;
	struct btrfs_path *path = NULL;
	struct btrfs_key key;
	struct btrfs_key found_key;
	struct btrfs_key di_key;
	struct extent_buffer *eb;
	struct btrfs_dir_item *di;
	int slot;

	path = alloc_path_for_send();
	if (!path) {
		ret = -ENOMEM;
		goto out;
	}

	key.objectid = dir;
	key.type = BTRFS_DIR_INDEX_KEY;
	key.offset = 0;
	ret = btrfs_search_slot(NULL, sctx->send_root, &key, path, 0, 0);
	if (ret < 0)
		goto out;

	while (1) {
		eb = path->nodes[0];
		slot = path->slots[0];
		if (slot >= btrfs_header_nritems(eb)) {
			ret = btrfs_next_leaf(sctx->send_root, path);
			if (ret < 0) {
				goto out;
			} else if (ret > 0) {
				ret = 0;
				break;
			}
			continue;
		}

		btrfs_item_key_to_cpu(eb, &found_key, slot);
		if (found_key.objectid != key.objectid ||
		    found_key.type != key.type) {
			ret = 0;
			goto out;
		}

		di = btrfs_item_ptr(eb, slot, struct btrfs_dir_item);
		btrfs_dir_item_key_to_cpu(eb, di, &di_key);

		if (di_key.type != BTRFS_ROOT_ITEM_KEY &&
		    di_key.objectid < sctx->send_progress) {
			ret = 1;
			goto out;
		}

		path->slots[0]++;
	}

out:
	btrfs_free_path(path);
	return ret;
}

/*
 * Only creates the inode if it is:
 * 1. Not a directory
 * 2. Or a directory which was not created already due to out of order
 *    directories. See did_create_dir and process_recorded_refs for details.
 */
static int send_create_inode_if_needed(struct send_ctx *sctx)
{
	int ret;

	if (S_ISDIR(sctx->cur_inode_mode)) {
		ret = did_create_dir(sctx, sctx->cur_ino);
		if (ret < 0)
			goto out;
		if (ret) {
			ret = 0;
			goto out;
		}
	}

	ret = send_create_inode(sctx, sctx->cur_ino);
	if (ret < 0)
		goto out;

out:
	return ret;
}

struct recorded_ref {
	struct list_head list;
	char *name;
	struct fs_path *full_path;
	u64 dir;
	u64 dir_gen;
	int name_len;
};

static void set_ref_path(struct recorded_ref *ref, struct fs_path *path)
{
	ref->full_path = path;
	ref->name = (char *)kbasename(ref->full_path->start);
	ref->name_len = ref->full_path->end - ref->name;
}

/*
 * We need to process new refs before deleted refs, but compare_tree gives us
 * everything mixed. So we first record all refs and later process them.
 * This function is a helper to record one ref.
 */
static int __record_ref(struct list_head *head, u64 dir,
		      u64 dir_gen, struct fs_path *path)
{
	struct recorded_ref *ref;

	ref = kmalloc(sizeof(*ref), GFP_KERNEL);
	if (!ref)
		return -ENOMEM;

	ref->dir = dir;
	ref->dir_gen = dir_gen;
	set_ref_path(ref, path);
	list_add_tail(&ref->list, head);
	return 0;
}

static int dup_ref(struct recorded_ref *ref, struct list_head *list)
{
	struct recorded_ref *new;

	new = kmalloc(sizeof(*ref), GFP_KERNEL);
	if (!new)
		return -ENOMEM;

	new->dir = ref->dir;
	new->dir_gen = ref->dir_gen;
	new->full_path = NULL;
	INIT_LIST_HEAD(&new->list);
	list_add_tail(&new->list, list);
	return 0;
}

static void __free_recorded_refs(struct list_head *head)
{
	struct recorded_ref *cur;

	while (!list_empty(head)) {
		cur = list_entry(head->next, struct recorded_ref, list);
		fs_path_free(cur->full_path);
		list_del(&cur->list);
		kfree(cur);
	}
}

static void free_recorded_refs(struct send_ctx *sctx)
{
	__free_recorded_refs(&sctx->new_refs);
	__free_recorded_refs(&sctx->deleted_refs);
}

/*
 * Renames/moves a file/dir to its orphan name. Used when the first
 * ref of an unprocessed inode gets overwritten and for all non empty
 * directories.
 */
static int orphanize_inode(struct send_ctx *sctx, u64 ino, u64 gen,
			  struct fs_path *path)
{
	int ret;
	struct fs_path *orphan;

	orphan = fs_path_alloc();
	if (!orphan)
		return -ENOMEM;

	ret = gen_unique_name(sctx, ino, gen, orphan);
	if (ret < 0)
		goto out;

	ret = send_rename(sctx, path, orphan);

out:
	fs_path_free(orphan);
	return ret;
}

static struct orphan_dir_info *
add_orphan_dir_info(struct send_ctx *sctx, u64 dir_ino)
{
	struct rb_node **p = &sctx->orphan_dirs.rb_node;
	struct rb_node *parent = NULL;
	struct orphan_dir_info *entry, *odi;

	while (*p) {
		parent = *p;
		entry = rb_entry(parent, struct orphan_dir_info, node);
		if (dir_ino < entry->ino) {
			p = &(*p)->rb_left;
		} else if (dir_ino > entry->ino) {
			p = &(*p)->rb_right;
		} else {
			return entry;
		}
	}

	odi = kmalloc(sizeof(*odi), GFP_KERNEL);
	if (!odi)
		return ERR_PTR(-ENOMEM);
	odi->ino = dir_ino;
	odi->gen = 0;
	odi->last_dir_index_offset = 0;

	rb_link_node(&odi->node, parent, p);
	rb_insert_color(&odi->node, &sctx->orphan_dirs);
	return odi;
}

static struct orphan_dir_info *
get_orphan_dir_info(struct send_ctx *sctx, u64 dir_ino)
{
	struct rb_node *n = sctx->orphan_dirs.rb_node;
	struct orphan_dir_info *entry;

	while (n) {
		entry = rb_entry(n, struct orphan_dir_info, node);
		if (dir_ino < entry->ino)
			n = n->rb_left;
		else if (dir_ino > entry->ino)
			n = n->rb_right;
		else
			return entry;
	}
	return NULL;
}

static int is_waiting_for_rm(struct send_ctx *sctx, u64 dir_ino)
{
	struct orphan_dir_info *odi = get_orphan_dir_info(sctx, dir_ino);

	return odi != NULL;
}

static void free_orphan_dir_info(struct send_ctx *sctx,
				 struct orphan_dir_info *odi)
{
	if (!odi)
		return;
	rb_erase(&odi->node, &sctx->orphan_dirs);
	kfree(odi);
}

/*
 * Returns 1 if a directory can be removed at this point in time.
 * We check this by iterating all dir items and checking if the inode behind
 * the dir item was already processed.
 */
static int can_rmdir(struct send_ctx *sctx, u64 dir, u64 dir_gen,
		     u64 send_progress)
{
	int ret = 0;
	struct btrfs_root *root = sctx->parent_root;
	struct btrfs_path *path;
	struct btrfs_key key;
	struct btrfs_key found_key;
	struct btrfs_key loc;
	struct btrfs_dir_item *di;
	struct orphan_dir_info *odi = NULL;

	/*
	 * Don't try to rmdir the top/root subvolume dir.
	 */
	if (dir == BTRFS_FIRST_FREE_OBJECTID)
		return 0;

	path = alloc_path_for_send();
	if (!path)
		return -ENOMEM;

	key.objectid = dir;
	key.type = BTRFS_DIR_INDEX_KEY;
	key.offset = 0;

	odi = get_orphan_dir_info(sctx, dir);
	if (odi)
		key.offset = odi->last_dir_index_offset;

	ret = btrfs_search_slot(NULL, root, &key, path, 0, 0);
	if (ret < 0)
		goto out;

	while (1) {
		struct waiting_dir_move *dm;

		if (path->slots[0] >= btrfs_header_nritems(path->nodes[0])) {
			ret = btrfs_next_leaf(root, path);
			if (ret < 0)
				goto out;
			else if (ret > 0)
				break;
			continue;
		}
		btrfs_item_key_to_cpu(path->nodes[0], &found_key,
				      path->slots[0]);
		if (found_key.objectid != key.objectid ||
		    found_key.type != key.type)
			break;

		di = btrfs_item_ptr(path->nodes[0], path->slots[0],
				struct btrfs_dir_item);
		btrfs_dir_item_key_to_cpu(path->nodes[0], di, &loc);

		dm = get_waiting_dir_move(sctx, loc.objectid);
		if (dm) {
			odi = add_orphan_dir_info(sctx, dir);
			if (IS_ERR(odi)) {
				ret = PTR_ERR(odi);
				goto out;
			}
			odi->gen = dir_gen;
			odi->last_dir_index_offset = found_key.offset;
			dm->rmdir_ino = dir;
			ret = 0;
			goto out;
		}

		if (loc.objectid > send_progress) {
			odi = add_orphan_dir_info(sctx, dir);
			if (IS_ERR(odi)) {
				ret = PTR_ERR(odi);
				goto out;
			}
			odi->gen = dir_gen;
			odi->last_dir_index_offset = found_key.offset;
			ret = 0;
			goto out;
		}

		path->slots[0]++;
	}
	free_orphan_dir_info(sctx, odi);

	ret = 1;

out:
	btrfs_free_path(path);
	return ret;
}

static int is_waiting_for_move(struct send_ctx *sctx, u64 ino)
{
	struct waiting_dir_move *entry = get_waiting_dir_move(sctx, ino);

	return entry != NULL;
}

static int add_waiting_dir_move(struct send_ctx *sctx, u64 ino, bool orphanized)
{
	struct rb_node **p = &sctx->waiting_dir_moves.rb_node;
	struct rb_node *parent = NULL;
	struct waiting_dir_move *entry, *dm;

	dm = kmalloc(sizeof(*dm), GFP_KERNEL);
	if (!dm)
		return -ENOMEM;
	dm->ino = ino;
	dm->rmdir_ino = 0;
	dm->orphanized = orphanized;

	while (*p) {
		parent = *p;
		entry = rb_entry(parent, struct waiting_dir_move, node);
		if (ino < entry->ino) {
			p = &(*p)->rb_left;
		} else if (ino > entry->ino) {
			p = &(*p)->rb_right;
		} else {
			kfree(dm);
			return -EEXIST;
		}
	}

	rb_link_node(&dm->node, parent, p);
	rb_insert_color(&dm->node, &sctx->waiting_dir_moves);
	return 0;
}

static struct waiting_dir_move *
get_waiting_dir_move(struct send_ctx *sctx, u64 ino)
{
	struct rb_node *n = sctx->waiting_dir_moves.rb_node;
	struct waiting_dir_move *entry;

	while (n) {
		entry = rb_entry(n, struct waiting_dir_move, node);
		if (ino < entry->ino)
			n = n->rb_left;
		else if (ino > entry->ino)
			n = n->rb_right;
		else
			return entry;
	}
	return NULL;
}

static void free_waiting_dir_move(struct send_ctx *sctx,
				  struct waiting_dir_move *dm)
{
	if (!dm)
		return;
	rb_erase(&dm->node, &sctx->waiting_dir_moves);
	kfree(dm);
}

static int add_pending_dir_move(struct send_ctx *sctx,
				u64 ino,
				u64 ino_gen,
				u64 parent_ino,
				struct list_head *new_refs,
				struct list_head *deleted_refs,
				const bool is_orphan)
{
	struct rb_node **p = &sctx->pending_dir_moves.rb_node;
	struct rb_node *parent = NULL;
	struct pending_dir_move *entry = NULL, *pm;
	struct recorded_ref *cur;
	int exists = 0;
	int ret;

	pm = kmalloc(sizeof(*pm), GFP_KERNEL);
	if (!pm)
		return -ENOMEM;
	pm->parent_ino = parent_ino;
	pm->ino = ino;
	pm->gen = ino_gen;
	INIT_LIST_HEAD(&pm->list);
	INIT_LIST_HEAD(&pm->update_refs);
	RB_CLEAR_NODE(&pm->node);

	while (*p) {
		parent = *p;
		entry = rb_entry(parent, struct pending_dir_move, node);
		if (parent_ino < entry->parent_ino) {
			p = &(*p)->rb_left;
		} else if (parent_ino > entry->parent_ino) {
			p = &(*p)->rb_right;
		} else {
			exists = 1;
			break;
		}
	}

	list_for_each_entry(cur, deleted_refs, list) {
		ret = dup_ref(cur, &pm->update_refs);
		if (ret < 0)
			goto out;
	}
	list_for_each_entry(cur, new_refs, list) {
		ret = dup_ref(cur, &pm->update_refs);
		if (ret < 0)
			goto out;
	}

	ret = add_waiting_dir_move(sctx, pm->ino, is_orphan);
	if (ret)
		goto out;

	if (exists) {
		list_add_tail(&pm->list, &entry->list);
	} else {
		rb_link_node(&pm->node, parent, p);
		rb_insert_color(&pm->node, &sctx->pending_dir_moves);
	}
	ret = 0;
out:
	if (ret) {
		__free_recorded_refs(&pm->update_refs);
		kfree(pm);
	}
	return ret;
}

static struct pending_dir_move *get_pending_dir_moves(struct send_ctx *sctx,
						      u64 parent_ino)
{
	struct rb_node *n = sctx->pending_dir_moves.rb_node;
	struct pending_dir_move *entry;

	while (n) {
		entry = rb_entry(n, struct pending_dir_move, node);
		if (parent_ino < entry->parent_ino)
			n = n->rb_left;
		else if (parent_ino > entry->parent_ino)
			n = n->rb_right;
		else
			return entry;
	}
	return NULL;
}

static int path_loop(struct send_ctx *sctx, struct fs_path *name,
		     u64 ino, u64 gen, u64 *ancestor_ino)
{
	int ret = 0;
	u64 parent_inode = 0;
	u64 parent_gen = 0;
	u64 start_ino = ino;

	*ancestor_ino = 0;
	while (ino != BTRFS_FIRST_FREE_OBJECTID) {
		fs_path_reset(name);

		if (is_waiting_for_rm(sctx, ino))
			break;
		if (is_waiting_for_move(sctx, ino)) {
			if (*ancestor_ino == 0)
				*ancestor_ino = ino;
			ret = get_first_ref(sctx->parent_root, ino,
					    &parent_inode, &parent_gen, name);
		} else {
			ret = __get_cur_name_and_parent(sctx, ino, gen,
							&parent_inode,
							&parent_gen, name);
			if (ret > 0) {
				ret = 0;
				break;
			}
		}
		if (ret < 0)
			break;
		if (parent_inode == start_ino) {
			ret = 1;
			if (*ancestor_ino == 0)
				*ancestor_ino = ino;
			break;
		}
		ino = parent_inode;
		gen = parent_gen;
	}
	return ret;
}

static int apply_dir_move(struct send_ctx *sctx, struct pending_dir_move *pm)
{
	struct fs_path *from_path = NULL;
	struct fs_path *to_path = NULL;
	struct fs_path *name = NULL;
	u64 orig_progress = sctx->send_progress;
	struct recorded_ref *cur;
	u64 parent_ino, parent_gen;
	struct waiting_dir_move *dm = NULL;
	u64 rmdir_ino = 0;
	u64 ancestor;
	bool is_orphan;
	int ret;

	name = fs_path_alloc();
	from_path = fs_path_alloc();
	if (!name || !from_path) {
		ret = -ENOMEM;
		goto out;
	}

	dm = get_waiting_dir_move(sctx, pm->ino);
	ASSERT(dm);
	rmdir_ino = dm->rmdir_ino;
	is_orphan = dm->orphanized;
	free_waiting_dir_move(sctx, dm);

	if (is_orphan) {
		ret = gen_unique_name(sctx, pm->ino,
				      pm->gen, from_path);
	} else {
		ret = get_first_ref(sctx->parent_root, pm->ino,
				    &parent_ino, &parent_gen, name);
		if (ret < 0)
			goto out;
		ret = get_cur_path(sctx, parent_ino, parent_gen,
				   from_path);
		if (ret < 0)
			goto out;
		ret = fs_path_add_path(from_path, name);
	}
	if (ret < 0)
		goto out;

	sctx->send_progress = sctx->cur_ino + 1;
	ret = path_loop(sctx, name, pm->ino, pm->gen, &ancestor);
	if (ret < 0)
		goto out;
	if (ret) {
		LIST_HEAD(deleted_refs);
		ASSERT(ancestor > BTRFS_FIRST_FREE_OBJECTID);
		ret = add_pending_dir_move(sctx, pm->ino, pm->gen, ancestor,
					   &pm->update_refs, &deleted_refs,
					   is_orphan);
		if (ret < 0)
			goto out;
		if (rmdir_ino) {
			dm = get_waiting_dir_move(sctx, pm->ino);
			ASSERT(dm);
			dm->rmdir_ino = rmdir_ino;
		}
		goto out;
	}
	fs_path_reset(name);
	to_path = name;
	name = NULL;
	ret = get_cur_path(sctx, pm->ino, pm->gen, to_path);
	if (ret < 0)
		goto out;

	ret = send_rename(sctx, from_path, to_path);
	if (ret < 0)
		goto out;

	if (rmdir_ino) {
		struct orphan_dir_info *odi;
		u64 gen;

		odi = get_orphan_dir_info(sctx, rmdir_ino);
		if (!odi) {
			/* already deleted */
			goto finish;
		}
		gen = odi->gen;

		ret = can_rmdir(sctx, rmdir_ino, gen, sctx->cur_ino);
		if (ret < 0)
			goto out;
		if (!ret)
			goto finish;

		name = fs_path_alloc();
		if (!name) {
			ret = -ENOMEM;
			goto out;
		}
		ret = get_cur_path(sctx, rmdir_ino, gen, name);
		if (ret < 0)
			goto out;
		ret = send_rmdir(sctx, name);
		if (ret < 0)
			goto out;
	}

finish:
	ret = send_utimes(sctx, pm->ino, pm->gen);
	if (ret < 0)
		goto out;

	/*
	 * After rename/move, need to update the utimes of both new parent(s)
	 * and old parent(s).
	 */
	list_for_each_entry(cur, &pm->update_refs, list) {
		/*
		 * The parent inode might have been deleted in the send snapshot
		 */
		ret = get_inode_info(sctx->send_root, cur->dir, NULL,
				     NULL, NULL, NULL, NULL, NULL);
		if (ret == -ENOENT) {
			ret = 0;
			continue;
		}
		if (ret < 0)
			goto out;

		ret = send_utimes(sctx, cur->dir, cur->dir_gen);
		if (ret < 0)
			goto out;
	}

out:
	fs_path_free(name);
	fs_path_free(from_path);
	fs_path_free(to_path);
	sctx->send_progress = orig_progress;

	return ret;
}

static void free_pending_move(struct send_ctx *sctx, struct pending_dir_move *m)
{
	if (!list_empty(&m->list))
		list_del(&m->list);
	if (!RB_EMPTY_NODE(&m->node))
		rb_erase(&m->node, &sctx->pending_dir_moves);
	__free_recorded_refs(&m->update_refs);
	kfree(m);
}

static void tail_append_pending_moves(struct send_ctx *sctx,
				      struct pending_dir_move *moves,
				      struct list_head *stack)
{
	if (list_empty(&moves->list)) {
		list_add_tail(&moves->list, stack);
	} else {
		LIST_HEAD(list);
		list_splice_init(&moves->list, &list);
		list_add_tail(&moves->list, stack);
		list_splice_tail(&list, stack);
	}
	if (!RB_EMPTY_NODE(&moves->node)) {
		rb_erase(&moves->node, &sctx->pending_dir_moves);
		RB_CLEAR_NODE(&moves->node);
	}
}

static int apply_children_dir_moves(struct send_ctx *sctx)
{
	struct pending_dir_move *pm;
	struct list_head stack;
	u64 parent_ino = sctx->cur_ino;
	int ret = 0;

	pm = get_pending_dir_moves(sctx, parent_ino);
	if (!pm)
		return 0;

	INIT_LIST_HEAD(&stack);
	tail_append_pending_moves(sctx, pm, &stack);

	while (!list_empty(&stack)) {
		pm = list_first_entry(&stack, struct pending_dir_move, list);
		parent_ino = pm->ino;
		ret = apply_dir_move(sctx, pm);
		free_pending_move(sctx, pm);
		if (ret)
			goto out;
		pm = get_pending_dir_moves(sctx, parent_ino);
		if (pm)
			tail_append_pending_moves(sctx, pm, &stack);
	}
	return 0;

out:
	while (!list_empty(&stack)) {
		pm = list_first_entry(&stack, struct pending_dir_move, list);
		free_pending_move(sctx, pm);
	}
	return ret;
}

/*
 * We might need to delay a directory rename even when no ancestor directory
 * (in the send root) with a higher inode number than ours (sctx->cur_ino) was
 * renamed. This happens when we rename a directory to the old name (the name
 * in the parent root) of some other unrelated directory that got its rename
 * delayed due to some ancestor with higher number that got renamed.
 *
 * Example:
 *
 * Parent snapshot:
 * .                                       (ino 256)
 * |---- a/                                (ino 257)
 * |     |---- file                        (ino 260)
 * |
 * |---- b/                                (ino 258)
 * |---- c/                                (ino 259)
 *
 * Send snapshot:
 * .                                       (ino 256)
 * |---- a/                                (ino 258)
 * |---- x/                                (ino 259)
 *       |---- y/                          (ino 257)
 *             |----- file                 (ino 260)
 *
 * Here we can not rename 258 from 'b' to 'a' without the rename of inode 257
 * from 'a' to 'x/y' happening first, which in turn depends on the rename of
 * inode 259 from 'c' to 'x'. So the order of rename commands the send stream
 * must issue is:
 *
 * 1 - rename 259 from 'c' to 'x'
 * 2 - rename 257 from 'a' to 'x/y'
 * 3 - rename 258 from 'b' to 'a'
 *
 * Returns 1 if the rename of sctx->cur_ino needs to be delayed, 0 if it can
 * be done right away and < 0 on error.
 */
static int wait_for_dest_dir_move(struct send_ctx *sctx,
				  struct recorded_ref *parent_ref,
				  const bool is_orphan)
{
	struct btrfs_fs_info *fs_info = sctx->parent_root->fs_info;
	struct btrfs_path *path;
	struct btrfs_key key;
	struct btrfs_key di_key;
	struct btrfs_dir_item *di;
	u64 left_gen;
	u64 right_gen;
	int ret = 0;
	struct waiting_dir_move *wdm;

	if (RB_EMPTY_ROOT(&sctx->waiting_dir_moves))
		return 0;

	path = alloc_path_for_send();
	if (!path)
		return -ENOMEM;

	key.objectid = parent_ref->dir;
	key.type = BTRFS_DIR_ITEM_KEY;
	key.offset = btrfs_name_hash(parent_ref->name, parent_ref->name_len);

	ret = btrfs_search_slot(NULL, sctx->parent_root, &key, path, 0, 0);
	if (ret < 0) {
		goto out;
	} else if (ret > 0) {
		ret = 0;
		goto out;
	}

	di = btrfs_match_dir_item_name(fs_info, path, parent_ref->name,
				       parent_ref->name_len);
	if (!di) {
		ret = 0;
		goto out;
	}
	/*
	 * di_key.objectid has the number of the inode that has a dentry in the
	 * parent directory with the same name that sctx->cur_ino is being
	 * renamed to. We need to check if that inode is in the send root as
	 * well and if it is currently marked as an inode with a pending rename,
	 * if it is, we need to delay the rename of sctx->cur_ino as well, so
	 * that it happens after that other inode is renamed.
	 */
	btrfs_dir_item_key_to_cpu(path->nodes[0], di, &di_key);
	if (di_key.type != BTRFS_INODE_ITEM_KEY) {
		ret = 0;
		goto out;
	}

	ret = get_inode_info(sctx->parent_root, di_key.objectid, NULL,
			     &left_gen, NULL, NULL, NULL, NULL);
	if (ret < 0)
		goto out;
	ret = get_inode_info(sctx->send_root, di_key.objectid, NULL,
			     &right_gen, NULL, NULL, NULL, NULL);
	if (ret < 0) {
		if (ret == -ENOENT)
			ret = 0;
		goto out;
	}

	/* Different inode, no need to delay the rename of sctx->cur_ino */
	if (right_gen != left_gen) {
		ret = 0;
		goto out;
	}

	wdm = get_waiting_dir_move(sctx, di_key.objectid);
	if (wdm && !wdm->orphanized) {
		ret = add_pending_dir_move(sctx,
					   sctx->cur_ino,
					   sctx->cur_inode_gen,
					   di_key.objectid,
					   &sctx->new_refs,
					   &sctx->deleted_refs,
					   is_orphan);
		if (!ret)
			ret = 1;
	}
out:
	btrfs_free_path(path);
	return ret;
}

/*
 * Check if inode ino2, or any of its ancestors, is inode ino1.
 * Return 1 if true, 0 if false and < 0 on error.
 */
static int check_ino_in_path(struct btrfs_root *root,
			     const u64 ino1,
			     const u64 ino1_gen,
			     const u64 ino2,
			     const u64 ino2_gen,
			     struct fs_path *fs_path)
{
	u64 ino = ino2;

	if (ino1 == ino2)
		return ino1_gen == ino2_gen;

	while (ino > BTRFS_FIRST_FREE_OBJECTID) {
		u64 parent;
		u64 parent_gen;
		int ret;

		fs_path_reset(fs_path);
		ret = get_first_ref(root, ino, &parent, &parent_gen, fs_path);
		if (ret < 0)
			return ret;
		if (parent == ino1)
			return parent_gen == ino1_gen;
		ino = parent;
	}
	return 0;
}

/*
 * Check if ino ino1 is an ancestor of inode ino2 in the given root for any
 * possible path (in case ino2 is not a directory and has multiple hard links).
 * Return 1 if true, 0 if false and < 0 on error.
 */
static int is_ancestor(struct btrfs_root *root,
		       const u64 ino1,
		       const u64 ino1_gen,
		       const u64 ino2,
		       struct fs_path *fs_path)
{
	bool free_fs_path = false;
	int ret = 0;
	struct btrfs_path *path = NULL;
	struct btrfs_key key;

	if (!fs_path) {
		fs_path = fs_path_alloc();
		if (!fs_path)
			return -ENOMEM;
		free_fs_path = true;
	}

	path = alloc_path_for_send();
	if (!path) {
		ret = -ENOMEM;
		goto out;
	}

	key.objectid = ino2;
	key.type = BTRFS_INODE_REF_KEY;
	key.offset = 0;

	ret = btrfs_search_slot(NULL, root, &key, path, 0, 0);
	if (ret < 0)
		goto out;

	while (true) {
		struct extent_buffer *leaf = path->nodes[0];
		int slot = path->slots[0];
		u32 cur_offset = 0;
		u32 item_size;

		if (slot >= btrfs_header_nritems(leaf)) {
			ret = btrfs_next_leaf(root, path);
			if (ret < 0)
				goto out;
			if (ret > 0)
				break;
			continue;
		}

		btrfs_item_key_to_cpu(leaf, &key, slot);
		if (key.objectid != ino2)
			break;
		if (key.type != BTRFS_INODE_REF_KEY &&
		    key.type != BTRFS_INODE_EXTREF_KEY)
			break;

		item_size = btrfs_item_size_nr(leaf, slot);
		while (cur_offset < item_size) {
			u64 parent;
			u64 parent_gen;

			if (key.type == BTRFS_INODE_EXTREF_KEY) {
				unsigned long ptr;
				struct btrfs_inode_extref *extref;

				ptr = btrfs_item_ptr_offset(leaf, slot);
				extref = (struct btrfs_inode_extref *)
					(ptr + cur_offset);
				parent = btrfs_inode_extref_parent(leaf,
								   extref);
				cur_offset += sizeof(*extref);
				cur_offset += btrfs_inode_extref_name_len(leaf,
								  extref);
			} else {
				parent = key.offset;
				cur_offset = item_size;
			}

			ret = get_inode_info(root, parent, NULL, &parent_gen,
					     NULL, NULL, NULL, NULL);
			if (ret < 0)
				goto out;
			ret = check_ino_in_path(root, ino1, ino1_gen,
						parent, parent_gen, fs_path);
			if (ret)
				goto out;
		}
		path->slots[0]++;
	}
	ret = 0;
 out:
	btrfs_free_path(path);
	if (free_fs_path)
		fs_path_free(fs_path);
	return ret;
}

static int wait_for_parent_move(struct send_ctx *sctx,
				struct recorded_ref *parent_ref,
				const bool is_orphan)
{
	int ret = 0;
	u64 ino = parent_ref->dir;
	u64 ino_gen = parent_ref->dir_gen;
	u64 parent_ino_before, parent_ino_after;
	struct fs_path *path_before = NULL;
	struct fs_path *path_after = NULL;
	int len1, len2;

	path_after = fs_path_alloc();
	path_before = fs_path_alloc();
	if (!path_after || !path_before) {
		ret = -ENOMEM;
		goto out;
	}

	/*
	 * Our current directory inode may not yet be renamed/moved because some
	 * ancestor (immediate or not) has to be renamed/moved first. So find if
	 * such ancestor exists and make sure our own rename/move happens after
	 * that ancestor is processed to avoid path build infinite loops (done
	 * at get_cur_path()).
	 */
	while (ino > BTRFS_FIRST_FREE_OBJECTID) {
		u64 parent_ino_after_gen;

		if (is_waiting_for_move(sctx, ino)) {
			/*
			 * If the current inode is an ancestor of ino in the
			 * parent root, we need to delay the rename of the
			 * current inode, otherwise don't delayed the rename
			 * because we can end up with a circular dependency
			 * of renames, resulting in some directories never
			 * getting the respective rename operations issued in
			 * the send stream or getting into infinite path build
			 * loops.
			 */
			ret = is_ancestor(sctx->parent_root,
					  sctx->cur_ino, sctx->cur_inode_gen,
					  ino, path_before);
			if (ret)
				break;
		}

		fs_path_reset(path_before);
		fs_path_reset(path_after);

		ret = get_first_ref(sctx->send_root, ino, &parent_ino_after,
				    &parent_ino_after_gen, path_after);
		if (ret < 0)
			goto out;
		ret = get_first_ref(sctx->parent_root, ino, &parent_ino_before,
				    NULL, path_before);
		if (ret < 0 && ret != -ENOENT) {
			goto out;
		} else if (ret == -ENOENT) {
			ret = 0;
			break;
		}

		len1 = fs_path_len(path_before);
		len2 = fs_path_len(path_after);
		if (ino > sctx->cur_ino &&
		    (parent_ino_before != parent_ino_after || len1 != len2 ||
		     memcmp(path_before->start, path_after->start, len1))) {
			u64 parent_ino_gen;

			ret = get_inode_info(sctx->parent_root, ino, NULL,
					     &parent_ino_gen, NULL, NULL, NULL,
					     NULL);
			if (ret < 0)
				goto out;
			if (ino_gen == parent_ino_gen) {
				ret = 1;
				break;
			}
		}
		ino = parent_ino_after;
		ino_gen = parent_ino_after_gen;
	}

out:
	fs_path_free(path_before);
	fs_path_free(path_after);

	if (ret == 1) {
		ret = add_pending_dir_move(sctx,
					   sctx->cur_ino,
					   sctx->cur_inode_gen,
					   ino,
					   &sctx->new_refs,
					   &sctx->deleted_refs,
					   is_orphan);
		if (!ret)
			ret = 1;
	}

	return ret;
}

static int update_ref_path(struct send_ctx *sctx, struct recorded_ref *ref)
{
	int ret;
	struct fs_path *new_path;

	/*
	 * Our reference's name member points to its full_path member string, so
	 * we use here a new path.
	 */
	new_path = fs_path_alloc();
	if (!new_path)
		return -ENOMEM;

	ret = get_cur_path(sctx, ref->dir, ref->dir_gen, new_path);
	if (ret < 0) {
		fs_path_free(new_path);
		return ret;
	}
	ret = fs_path_add(new_path, ref->name, ref->name_len);
	if (ret < 0) {
		fs_path_free(new_path);
		return ret;
	}

	fs_path_free(ref->full_path);
	set_ref_path(ref, new_path);

	return 0;
}

/*
 * When processing the new references for an inode we may orphanize an existing
 * directory inode because its old name conflicts with one of the new references
 * of the current inode. Later, when processing another new reference of our
 * inode, we might need to orphanize another inode, but the path we have in the
 * reference reflects the pre-orphanization name of the directory we previously
 * orphanized. For example:
 *
 * parent snapshot looks like:
 *
 * .                                     (ino 256)
 * |----- f1                             (ino 257)
 * |----- f2                             (ino 258)
 * |----- d1/                            (ino 259)
 *        |----- d2/                     (ino 260)
 *
 * send snapshot looks like:
 *
 * .                                     (ino 256)
 * |----- d1                             (ino 258)
 * |----- f2/                            (ino 259)
 *        |----- f2_link/                (ino 260)
 *        |       |----- f1              (ino 257)
 *        |
 *        |----- d2                      (ino 258)
 *
 * When processing inode 257 we compute the name for inode 259 as "d1", and we
 * cache it in the name cache. Later when we start processing inode 258, when
 * collecting all its new references we set a full path of "d1/d2" for its new
 * reference with name "d2". When we start processing the new references we
 * start by processing the new reference with name "d1", and this results in
 * orphanizing inode 259, since its old reference causes a conflict. Then we
 * move on the next new reference, with name "d2", and we find out we must
 * orphanize inode 260, as its old reference conflicts with ours - but for the
 * orphanization we use a source path corresponding to the path we stored in the
 * new reference, which is "d1/d2" and not "o259-6-0/d2" - this makes the
 * receiver fail since the path component "d1/" no longer exists, it was renamed
 * to "o259-6-0/" when processing the previous new reference. So in this case we
 * must recompute the path in the new reference and use it for the new
 * orphanization operation.
 */
static int refresh_ref_path(struct send_ctx *sctx, struct recorded_ref *ref)
{
	char *name;
	int ret;

	name = kmemdup(ref->name, ref->name_len, GFP_KERNEL);
	if (!name)
		return -ENOMEM;

	fs_path_reset(ref->full_path);
	ret = get_cur_path(sctx, ref->dir, ref->dir_gen, ref->full_path);
	if (ret < 0)
		goto out;

	ret = fs_path_add(ref->full_path, name, ref->name_len);
	if (ret < 0)
		goto out;

	/* Update the reference's base name pointer. */
	set_ref_path(ref, ref->full_path);
out:
	kfree(name);
	return ret;
}

/*
 * This does all the move/link/unlink/rmdir magic.
 */
static int process_recorded_refs(struct send_ctx *sctx, int *pending_move)
{
	struct btrfs_fs_info *fs_info = sctx->send_root->fs_info;
	int ret = 0;
	struct recorded_ref *cur;
	struct recorded_ref *cur2;
	struct list_head check_dirs;
	struct fs_path *valid_path = NULL;
	u64 ow_inode = 0;
	u64 ow_gen;
	u64 ow_mode;
	int did_overwrite = 0;
	int is_orphan = 0;
	u64 last_dir_ino_rm = 0;
	bool can_rename = true;
	bool orphanized_dir = false;
	bool orphanized_ancestor = false;

	btrfs_debug(fs_info, "process_recorded_refs %llu", sctx->cur_ino);

	/*
	 * This should never happen as the root dir always has the same ref
	 * which is always '..'
	 */
	BUG_ON(sctx->cur_ino <= BTRFS_FIRST_FREE_OBJECTID);
	INIT_LIST_HEAD(&check_dirs);

	valid_path = fs_path_alloc();
	if (!valid_path) {
		ret = -ENOMEM;
		goto out;
	}

	/*
	 * First, check if the first ref of the current inode was overwritten
	 * before. If yes, we know that the current inode was already orphanized
	 * and thus use the orphan name. If not, we can use get_cur_path to
	 * get the path of the first ref as it would like while receiving at
	 * this point in time.
	 * New inodes are always orphan at the beginning, so force to use the
	 * orphan name in this case.
	 * The first ref is stored in valid_path and will be updated if it
	 * gets moved around.
	 */
	if (!sctx->cur_inode_new) {
		ret = did_overwrite_first_ref(sctx, sctx->cur_ino,
				sctx->cur_inode_gen);
		if (ret < 0)
			goto out;
		if (ret)
			did_overwrite = 1;
	}
	if (sctx->cur_inode_new || did_overwrite) {
		ret = gen_unique_name(sctx, sctx->cur_ino,
				sctx->cur_inode_gen, valid_path);
		if (ret < 0)
			goto out;
		is_orphan = 1;
	} else {
		ret = get_cur_path(sctx, sctx->cur_ino, sctx->cur_inode_gen,
				valid_path);
		if (ret < 0)
			goto out;
	}

	/*
	 * Before doing any rename and link operations, do a first pass on the
	 * new references to orphanize any unprocessed inodes that may have a
	 * reference that conflicts with one of the new references of the current
	 * inode. This needs to happen first because a new reference may conflict
	 * with the old reference of a parent directory, so we must make sure
	 * that the path used for link and rename commands don't use an
	 * orphanized name when an ancestor was not yet orphanized.
	 *
	 * Example:
	 *
	 * Parent snapshot:
	 *
	 * .                                                      (ino 256)
	 * |----- testdir/                                        (ino 259)
	 * |          |----- a                                    (ino 257)
	 * |
	 * |----- b                                               (ino 258)
	 *
	 * Send snapshot:
	 *
	 * .                                                      (ino 256)
	 * |----- testdir_2/                                      (ino 259)
	 * |          |----- a                                    (ino 260)
	 * |
	 * |----- testdir                                         (ino 257)
	 * |----- b                                               (ino 257)
	 * |----- b2                                              (ino 258)
	 *
	 * Processing the new reference for inode 257 with name "b" may happen
	 * before processing the new reference with name "testdir". If so, we
	 * must make sure that by the time we send a link command to create the
	 * hard link "b", inode 259 was already orphanized, since the generated
	 * path in "valid_path" already contains the orphanized name for 259.
	 * We are processing inode 257, so only later when processing 259 we do
	 * the rename operation to change its temporary (orphanized) name to
	 * "testdir_2".
	 */
	list_for_each_entry(cur, &sctx->new_refs, list) {
		ret = get_cur_inode_state(sctx, cur->dir, cur->dir_gen);
		if (ret < 0)
			goto out;
		if (ret == inode_state_will_create)
			continue;

		/*
		 * Check if this new ref would overwrite the first ref of another
		 * unprocessed inode. If yes, orphanize the overwritten inode.
		 * If we find an overwritten ref that is not the first ref,
		 * simply unlink it.
		 */
		ret = will_overwrite_ref(sctx, cur->dir, cur->dir_gen,
				cur->name, cur->name_len,
				&ow_inode, &ow_gen, &ow_mode);
		if (ret < 0)
			goto out;
		if (ret) {
			ret = is_first_ref(sctx->parent_root,
					   ow_inode, cur->dir, cur->name,
					   cur->name_len);
			if (ret < 0)
				goto out;
			if (ret) {
				struct name_cache_entry *nce;
				struct waiting_dir_move *wdm;

				if (orphanized_dir) {
					ret = refresh_ref_path(sctx, cur);
					if (ret < 0)
						goto out;
				}

				ret = orphanize_inode(sctx, ow_inode, ow_gen,
						cur->full_path);
				if (ret < 0)
					goto out;
				if (S_ISDIR(ow_mode))
					orphanized_dir = true;

				/*
				 * If ow_inode has its rename operation delayed
				 * make sure that its orphanized name is used in
				 * the source path when performing its rename
				 * operation.
				 */
				if (is_waiting_for_move(sctx, ow_inode)) {
					wdm = get_waiting_dir_move(sctx,
								   ow_inode);
					ASSERT(wdm);
					wdm->orphanized = true;
				}

				/*
				 * Make sure we clear our orphanized inode's
				 * name from the name cache. This is because the
				 * inode ow_inode might be an ancestor of some
				 * other inode that will be orphanized as well
				 * later and has an inode number greater than
				 * sctx->send_progress. We need to prevent
				 * future name lookups from using the old name
				 * and get instead the orphan name.
				 */
				nce = name_cache_search(sctx, ow_inode, ow_gen);
				if (nce) {
					name_cache_delete(sctx, nce);
					kfree(nce);
				}

				/*
				 * ow_inode might currently be an ancestor of
				 * cur_ino, therefore compute valid_path (the
				 * current path of cur_ino) again because it
				 * might contain the pre-orphanization name of
				 * ow_inode, which is no longer valid.
				 */
				ret = is_ancestor(sctx->parent_root,
						  ow_inode, ow_gen,
						  sctx->cur_ino, NULL);
				if (ret > 0) {
					orphanized_ancestor = true;
					fs_path_reset(valid_path);
					ret = get_cur_path(sctx, sctx->cur_ino,
							   sctx->cur_inode_gen,
							   valid_path);
				}
				if (ret < 0)
					goto out;
			} else {
				ret = send_unlink(sctx, cur->full_path);
				if (ret < 0)
					goto out;
			}
		}

	}

	list_for_each_entry(cur, &sctx->new_refs, list) {
		/*
		 * We may have refs where the parent directory does not exist
		 * yet. This happens if the parent directories inum is higher
		 * than the current inum. To handle this case, we create the
		 * parent directory out of order. But we need to check if this
		 * did already happen before due to other refs in the same dir.
		 */
		ret = get_cur_inode_state(sctx, cur->dir, cur->dir_gen);
		if (ret < 0)
			goto out;
		if (ret == inode_state_will_create) {
			ret = 0;
			/*
			 * First check if any of the current inodes refs did
			 * already create the dir.
			 */
			list_for_each_entry(cur2, &sctx->new_refs, list) {
				if (cur == cur2)
					break;
				if (cur2->dir == cur->dir) {
					ret = 1;
					break;
				}
			}

			/*
			 * If that did not happen, check if a previous inode
			 * did already create the dir.
			 */
			if (!ret)
				ret = did_create_dir(sctx, cur->dir);
			if (ret < 0)
				goto out;
			if (!ret) {
				ret = send_create_inode(sctx, cur->dir);
				if (ret < 0)
					goto out;
			}
		}

		if (S_ISDIR(sctx->cur_inode_mode) && sctx->parent_root) {
			ret = wait_for_dest_dir_move(sctx, cur, is_orphan);
			if (ret < 0)
				goto out;
			if (ret == 1) {
				can_rename = false;
				*pending_move = 1;
			}
		}

		if (S_ISDIR(sctx->cur_inode_mode) && sctx->parent_root &&
		    can_rename) {
			ret = wait_for_parent_move(sctx, cur, is_orphan);
			if (ret < 0)
				goto out;
			if (ret == 1) {
				can_rename = false;
				*pending_move = 1;
			}
		}

		/*
		 * link/move the ref to the new place. If we have an orphan
		 * inode, move it and update valid_path. If not, link or move
		 * it depending on the inode mode.
		 */
		if (is_orphan && can_rename) {
			ret = send_rename(sctx, valid_path, cur->full_path);
			if (ret < 0)
				goto out;
			is_orphan = 0;
			ret = fs_path_copy(valid_path, cur->full_path);
			if (ret < 0)
				goto out;
		} else if (can_rename) {
			if (S_ISDIR(sctx->cur_inode_mode)) {
				/*
				 * Dirs can't be linked, so move it. For moved
				 * dirs, we always have one new and one deleted
				 * ref. The deleted ref is ignored later.
				 */
				ret = send_rename(sctx, valid_path,
						  cur->full_path);
				if (!ret)
					ret = fs_path_copy(valid_path,
							   cur->full_path);
				if (ret < 0)
					goto out;
			} else {
				/*
				 * We might have previously orphanized an inode
				 * which is an ancestor of our current inode,
				 * so our reference's full path, which was
				 * computed before any such orphanizations, must
				 * be updated.
				 */
				if (orphanized_dir) {
					ret = update_ref_path(sctx, cur);
					if (ret < 0)
						goto out;
				}
				ret = send_link(sctx, cur->full_path,
						valid_path);
				if (ret < 0)
					goto out;
			}
		}
		ret = dup_ref(cur, &check_dirs);
		if (ret < 0)
			goto out;
	}

	if (S_ISDIR(sctx->cur_inode_mode) && sctx->cur_inode_deleted) {
		/*
		 * Check if we can already rmdir the directory. If not,
		 * orphanize it. For every dir item inside that gets deleted
		 * later, we do this check again and rmdir it then if possible.
		 * See the use of check_dirs for more details.
		 */
		ret = can_rmdir(sctx, sctx->cur_ino, sctx->cur_inode_gen,
				sctx->cur_ino);
		if (ret < 0)
			goto out;
		if (ret) {
			ret = send_rmdir(sctx, valid_path);
			if (ret < 0)
				goto out;
		} else if (!is_orphan) {
			ret = orphanize_inode(sctx, sctx->cur_ino,
					sctx->cur_inode_gen, valid_path);
			if (ret < 0)
				goto out;
			is_orphan = 1;
		}

		list_for_each_entry(cur, &sctx->deleted_refs, list) {
			ret = dup_ref(cur, &check_dirs);
			if (ret < 0)
				goto out;
		}
	} else if (S_ISDIR(sctx->cur_inode_mode) &&
		   !list_empty(&sctx->deleted_refs)) {
		/*
		 * We have a moved dir. Add the old parent to check_dirs
		 */
		cur = list_entry(sctx->deleted_refs.next, struct recorded_ref,
				list);
		ret = dup_ref(cur, &check_dirs);
		if (ret < 0)
			goto out;
	} else if (!S_ISDIR(sctx->cur_inode_mode)) {
		/*
		 * We have a non dir inode. Go through all deleted refs and
		 * unlink them if they were not already overwritten by other
		 * inodes.
		 */
		list_for_each_entry(cur, &sctx->deleted_refs, list) {
			ret = did_overwrite_ref(sctx, cur->dir, cur->dir_gen,
					sctx->cur_ino, sctx->cur_inode_gen,
					cur->name, cur->name_len);
			if (ret < 0)
				goto out;
			if (!ret) {
				/*
				 * If we orphanized any ancestor before, we need
				 * to recompute the full path for deleted names,
				 * since any such path was computed before we
				 * processed any references and orphanized any
				 * ancestor inode.
				 */
				if (orphanized_ancestor) {
					ret = update_ref_path(sctx, cur);
					if (ret < 0)
						goto out;
				}
				ret = send_unlink(sctx, cur->full_path);
				if (ret < 0)
					goto out;
			}
			ret = dup_ref(cur, &check_dirs);
			if (ret < 0)
				goto out;
		}
		/*
		 * If the inode is still orphan, unlink the orphan. This may
		 * happen when a previous inode did overwrite the first ref
		 * of this inode and no new refs were added for the current
		 * inode. Unlinking does not mean that the inode is deleted in
		 * all cases. There may still be links to this inode in other
		 * places.
		 */
		if (is_orphan) {
			ret = send_unlink(sctx, valid_path);
			if (ret < 0)
				goto out;
		}
	}

	/*
	 * We did collect all parent dirs where cur_inode was once located. We
	 * now go through all these dirs and check if they are pending for
	 * deletion and if it's finally possible to perform the rmdir now.
	 * We also update the inode stats of the parent dirs here.
	 */
	list_for_each_entry(cur, &check_dirs, list) {
		/*
		 * In case we had refs into dirs that were not processed yet,
		 * we don't need to do the utime and rmdir logic for these dirs.
		 * The dir will be processed later.
		 */
		if (cur->dir > sctx->cur_ino)
			continue;

		ret = get_cur_inode_state(sctx, cur->dir, cur->dir_gen);
		if (ret < 0)
			goto out;

		if (ret == inode_state_did_create ||
		    ret == inode_state_no_change) {
			/* TODO delayed utimes */
			ret = send_utimes(sctx, cur->dir, cur->dir_gen);
			if (ret < 0)
				goto out;
		} else if (ret == inode_state_did_delete &&
			   cur->dir != last_dir_ino_rm) {
			ret = can_rmdir(sctx, cur->dir, cur->dir_gen,
					sctx->cur_ino);
			if (ret < 0)
				goto out;
			if (ret) {
				ret = get_cur_path(sctx, cur->dir,
						   cur->dir_gen, valid_path);
				if (ret < 0)
					goto out;
				ret = send_rmdir(sctx, valid_path);
				if (ret < 0)
					goto out;
				last_dir_ino_rm = cur->dir;
			}
		}
	}

	ret = 0;

out:
	__free_recorded_refs(&check_dirs);
	free_recorded_refs(sctx);
	fs_path_free(valid_path);
	return ret;
}

static int record_ref(struct btrfs_root *root, u64 dir, struct fs_path *name,
		      void *ctx, struct list_head *refs)
{
	int ret = 0;
	struct send_ctx *sctx = ctx;
	struct fs_path *p;
	u64 gen;

	p = fs_path_alloc();
	if (!p)
		return -ENOMEM;

	ret = get_inode_info(root, dir, NULL, &gen, NULL, NULL,
			NULL, NULL);
	if (ret < 0)
		goto out;

	ret = get_cur_path(sctx, dir, gen, p);
	if (ret < 0)
		goto out;
	ret = fs_path_add_path(p, name);
	if (ret < 0)
		goto out;

	ret = __record_ref(refs, dir, gen, p);

out:
	if (ret)
		fs_path_free(p);
	return ret;
}

static int __record_new_ref(int num, u64 dir, int index,
			    struct fs_path *name,
			    void *ctx)
{
	struct send_ctx *sctx = ctx;
	return record_ref(sctx->send_root, dir, name, ctx, &sctx->new_refs);
}


static int __record_deleted_ref(int num, u64 dir, int index,
				struct fs_path *name,
				void *ctx)
{
	struct send_ctx *sctx = ctx;
	return record_ref(sctx->parent_root, dir, name, ctx,
			  &sctx->deleted_refs);
}

static int record_new_ref(struct send_ctx *sctx)
{
	int ret;

	ret = iterate_inode_ref(sctx->send_root, sctx->left_path,
				sctx->cmp_key, 0, __record_new_ref, sctx);
	if (ret < 0)
		goto out;
	ret = 0;

out:
	return ret;
}

static int record_deleted_ref(struct send_ctx *sctx)
{
	int ret;

	ret = iterate_inode_ref(sctx->parent_root, sctx->right_path,
				sctx->cmp_key, 0, __record_deleted_ref, sctx);
	if (ret < 0)
		goto out;
	ret = 0;

out:
	return ret;
}

struct find_ref_ctx {
	u64 dir;
	u64 dir_gen;
	struct btrfs_root *root;
	struct fs_path *name;
	int found_idx;
};

static int __find_iref(int num, u64 dir, int index,
		       struct fs_path *name,
		       void *ctx_)
{
	struct find_ref_ctx *ctx = ctx_;
	u64 dir_gen;
	int ret;

	if (dir == ctx->dir && fs_path_len(name) == fs_path_len(ctx->name) &&
	    strncmp(name->start, ctx->name->start, fs_path_len(name)) == 0) {
		/*
		 * To avoid doing extra lookups we'll only do this if everything
		 * else matches.
		 */
		ret = get_inode_info(ctx->root, dir, NULL, &dir_gen, NULL,
				     NULL, NULL, NULL);
		if (ret)
			return ret;
		if (dir_gen != ctx->dir_gen)
			return 0;
		ctx->found_idx = num;
		return 1;
	}
	return 0;
}

static int find_iref(struct btrfs_root *root,
		     struct btrfs_path *path,
		     struct btrfs_key *key,
		     u64 dir, u64 dir_gen, struct fs_path *name)
{
	int ret;
	struct find_ref_ctx ctx;

	ctx.dir = dir;
	ctx.name = name;
	ctx.dir_gen = dir_gen;
	ctx.found_idx = -1;
	ctx.root = root;

	ret = iterate_inode_ref(root, path, key, 0, __find_iref, &ctx);
	if (ret < 0)
		return ret;

	if (ctx.found_idx == -1)
		return -ENOENT;

	return ctx.found_idx;
}

static int __record_changed_new_ref(int num, u64 dir, int index,
				    struct fs_path *name,
				    void *ctx)
{
	u64 dir_gen;
	int ret;
	struct send_ctx *sctx = ctx;

	ret = get_inode_info(sctx->send_root, dir, NULL, &dir_gen, NULL,
			     NULL, NULL, NULL);
	if (ret)
		return ret;

	ret = find_iref(sctx->parent_root, sctx->right_path,
			sctx->cmp_key, dir, dir_gen, name);
	if (ret == -ENOENT)
		ret = __record_new_ref(num, dir, index, name, sctx);
	else if (ret > 0)
		ret = 0;

	return ret;
}

static int __record_changed_deleted_ref(int num, u64 dir, int index,
					struct fs_path *name,
					void *ctx)
{
	u64 dir_gen;
	int ret;
	struct send_ctx *sctx = ctx;

	ret = get_inode_info(sctx->parent_root, dir, NULL, &dir_gen, NULL,
			     NULL, NULL, NULL);
	if (ret)
		return ret;

	ret = find_iref(sctx->send_root, sctx->left_path, sctx->cmp_key,
			dir, dir_gen, name);
	if (ret == -ENOENT)
		ret = __record_deleted_ref(num, dir, index, name, sctx);
	else if (ret > 0)
		ret = 0;

	return ret;
}

static int record_changed_ref(struct send_ctx *sctx)
{
	int ret = 0;

	ret = iterate_inode_ref(sctx->send_root, sctx->left_path,
			sctx->cmp_key, 0, __record_changed_new_ref, sctx);
	if (ret < 0)
		goto out;
	ret = iterate_inode_ref(sctx->parent_root, sctx->right_path,
			sctx->cmp_key, 0, __record_changed_deleted_ref, sctx);
	if (ret < 0)
		goto out;
	ret = 0;

out:
	return ret;
}

/*
 * Record and process all refs at once. Needed when an inode changes the
 * generation number, which means that it was deleted and recreated.
 */
static int process_all_refs(struct send_ctx *sctx,
			    enum btrfs_compare_tree_result cmd)
{
	int ret;
	struct btrfs_root *root;
	struct btrfs_path *path;
	struct btrfs_key key;
	struct btrfs_key found_key;
	struct extent_buffer *eb;
	int slot;
	iterate_inode_ref_t cb;
	int pending_move = 0;

	path = alloc_path_for_send();
	if (!path)
		return -ENOMEM;

	if (cmd == BTRFS_COMPARE_TREE_NEW) {
		root = sctx->send_root;
		cb = __record_new_ref;
	} else if (cmd == BTRFS_COMPARE_TREE_DELETED) {
		root = sctx->parent_root;
		cb = __record_deleted_ref;
	} else {
		btrfs_err(sctx->send_root->fs_info,
				"Wrong command %d in process_all_refs", cmd);
		ret = -EINVAL;
		goto out;
	}

	key.objectid = sctx->cmp_key->objectid;
	key.type = BTRFS_INODE_REF_KEY;
	key.offset = 0;
	ret = btrfs_search_slot(NULL, root, &key, path, 0, 0);
	if (ret < 0)
		goto out;

	while (1) {
		eb = path->nodes[0];
		slot = path->slots[0];
		if (slot >= btrfs_header_nritems(eb)) {
			ret = btrfs_next_leaf(root, path);
			if (ret < 0)
				goto out;
			else if (ret > 0)
				break;
			continue;
		}

		btrfs_item_key_to_cpu(eb, &found_key, slot);

		if (found_key.objectid != key.objectid ||
		    (found_key.type != BTRFS_INODE_REF_KEY &&
		     found_key.type != BTRFS_INODE_EXTREF_KEY))
			break;

		ret = iterate_inode_ref(root, path, &found_key, 0, cb, sctx);
		if (ret < 0)
			goto out;

		path->slots[0]++;
	}
	btrfs_release_path(path);

	/*
	 * We don't actually care about pending_move as we are simply
	 * re-creating this inode and will be rename'ing it into place once we
	 * rename the parent directory.
	 */
	ret = process_recorded_refs(sctx, &pending_move);
out:
	btrfs_free_path(path);
	return ret;
}

static int send_set_xattr(struct send_ctx *sctx,
			  struct fs_path *path,
			  const char *name, int name_len,
			  const char *data, int data_len)
{
	int ret = 0;

	ret = begin_cmd(sctx, BTRFS_SEND_C_SET_XATTR);
	if (ret < 0)
		goto out;

	TLV_PUT_PATH(sctx, BTRFS_SEND_A_PATH, path);
	TLV_PUT_STRING(sctx, BTRFS_SEND_A_XATTR_NAME, name, name_len);
	TLV_PUT(sctx, BTRFS_SEND_A_XATTR_DATA, data, data_len);

	ret = send_cmd(sctx);

tlv_put_failure:
out:
	return ret;
}

static int send_remove_xattr(struct send_ctx *sctx,
			  struct fs_path *path,
			  const char *name, int name_len)
{
	int ret = 0;

	ret = begin_cmd(sctx, BTRFS_SEND_C_REMOVE_XATTR);
	if (ret < 0)
		goto out;

	TLV_PUT_PATH(sctx, BTRFS_SEND_A_PATH, path);
	TLV_PUT_STRING(sctx, BTRFS_SEND_A_XATTR_NAME, name, name_len);

	ret = send_cmd(sctx);

tlv_put_failure:
out:
	return ret;
}

static int __process_new_xattr(int num, struct btrfs_key *di_key,
			       const char *name, int name_len,
			       const char *data, int data_len,
			       u8 type, void *ctx)
{
	int ret;
	struct send_ctx *sctx = ctx;
	struct fs_path *p;
	struct posix_acl_xattr_header dummy_acl;

	/* Capabilities are emitted by finish_inode_if_needed */
	if (!strncmp(name, XATTR_NAME_CAPS, name_len))
		return 0;

	p = fs_path_alloc();
	if (!p)
		return -ENOMEM;

	/*
	 * This hack is needed because empty acls are stored as zero byte
	 * data in xattrs. Problem with that is, that receiving these zero byte
	 * acls will fail later. To fix this, we send a dummy acl list that
	 * only contains the version number and no entries.
	 */
	if (!strncmp(name, XATTR_NAME_POSIX_ACL_ACCESS, name_len) ||
	    !strncmp(name, XATTR_NAME_POSIX_ACL_DEFAULT, name_len)) {
		if (data_len == 0) {
			dummy_acl.a_version =
					cpu_to_le32(POSIX_ACL_XATTR_VERSION);
			data = (char *)&dummy_acl;
			data_len = sizeof(dummy_acl);
		}
	}

	ret = get_cur_path(sctx, sctx->cur_ino, sctx->cur_inode_gen, p);
	if (ret < 0)
		goto out;

	ret = send_set_xattr(sctx, p, name, name_len, data, data_len);

out:
	fs_path_free(p);
	return ret;
}

static int __process_deleted_xattr(int num, struct btrfs_key *di_key,
				   const char *name, int name_len,
				   const char *data, int data_len,
				   u8 type, void *ctx)
{
	int ret;
	struct send_ctx *sctx = ctx;
	struct fs_path *p;

	p = fs_path_alloc();
	if (!p)
		return -ENOMEM;

	ret = get_cur_path(sctx, sctx->cur_ino, sctx->cur_inode_gen, p);
	if (ret < 0)
		goto out;

	ret = send_remove_xattr(sctx, p, name, name_len);

out:
	fs_path_free(p);
	return ret;
}

static int process_new_xattr(struct send_ctx *sctx)
{
	int ret = 0;

	ret = iterate_dir_item(sctx->send_root, sctx->left_path,
			       __process_new_xattr, sctx);

	return ret;
}

static int process_deleted_xattr(struct send_ctx *sctx)
{
	return iterate_dir_item(sctx->parent_root, sctx->right_path,
				__process_deleted_xattr, sctx);
}

struct find_xattr_ctx {
	const char *name;
	int name_len;
	int found_idx;
	char *found_data;
	int found_data_len;
};

static int __find_xattr(int num, struct btrfs_key *di_key,
			const char *name, int name_len,
			const char *data, int data_len,
			u8 type, void *vctx)
{
	struct find_xattr_ctx *ctx = vctx;

	if (name_len == ctx->name_len &&
	    strncmp(name, ctx->name, name_len) == 0) {
		ctx->found_idx = num;
		ctx->found_data_len = data_len;
		ctx->found_data = kmemdup(data, data_len, GFP_KERNEL);
		if (!ctx->found_data)
			return -ENOMEM;
		return 1;
	}
	return 0;
}

static int find_xattr(struct btrfs_root *root,
		      struct btrfs_path *path,
		      struct btrfs_key *key,
		      const char *name, int name_len,
		      char **data, int *data_len)
{
	int ret;
	struct find_xattr_ctx ctx;

	ctx.name = name;
	ctx.name_len = name_len;
	ctx.found_idx = -1;
	ctx.found_data = NULL;
	ctx.found_data_len = 0;

	ret = iterate_dir_item(root, path, __find_xattr, &ctx);
	if (ret < 0)
		return ret;

	if (ctx.found_idx == -1)
		return -ENOENT;
	if (data) {
		*data = ctx.found_data;
		*data_len = ctx.found_data_len;
	} else {
		kfree(ctx.found_data);
	}
	return ctx.found_idx;
}


static int __process_changed_new_xattr(int num, struct btrfs_key *di_key,
				       const char *name, int name_len,
				       const char *data, int data_len,
				       u8 type, void *ctx)
{
	int ret;
	struct send_ctx *sctx = ctx;
	char *found_data = NULL;
	int found_data_len  = 0;

	ret = find_xattr(sctx->parent_root, sctx->right_path,
			 sctx->cmp_key, name, name_len, &found_data,
			 &found_data_len);
	if (ret == -ENOENT) {
		ret = __process_new_xattr(num, di_key, name, name_len, data,
				data_len, type, ctx);
	} else if (ret >= 0) {
		if (data_len != found_data_len ||
		    memcmp(data, found_data, data_len)) {
			ret = __process_new_xattr(num, di_key, name, name_len,
					data, data_len, type, ctx);
		} else {
			ret = 0;
		}
	}

	kfree(found_data);
	return ret;
}

static int __process_changed_deleted_xattr(int num, struct btrfs_key *di_key,
					   const char *name, int name_len,
					   const char *data, int data_len,
					   u8 type, void *ctx)
{
	int ret;
	struct send_ctx *sctx = ctx;

	ret = find_xattr(sctx->send_root, sctx->left_path, sctx->cmp_key,
			 name, name_len, NULL, NULL);
	if (ret == -ENOENT)
		ret = __process_deleted_xattr(num, di_key, name, name_len, data,
				data_len, type, ctx);
	else if (ret >= 0)
		ret = 0;

	return ret;
}

static int process_changed_xattr(struct send_ctx *sctx)
{
	int ret = 0;

	ret = iterate_dir_item(sctx->send_root, sctx->left_path,
			__process_changed_new_xattr, sctx);
	if (ret < 0)
		goto out;
	ret = iterate_dir_item(sctx->parent_root, sctx->right_path,
			__process_changed_deleted_xattr, sctx);

out:
	return ret;
}

static int process_all_new_xattrs(struct send_ctx *sctx)
{
	int ret;
	struct btrfs_root *root;
	struct btrfs_path *path;
	struct btrfs_key key;
	struct btrfs_key found_key;
	struct extent_buffer *eb;
	int slot;

	path = alloc_path_for_send();
	if (!path)
		return -ENOMEM;

	root = sctx->send_root;

	key.objectid = sctx->cmp_key->objectid;
	key.type = BTRFS_XATTR_ITEM_KEY;
	key.offset = 0;
	ret = btrfs_search_slot(NULL, root, &key, path, 0, 0);
	if (ret < 0)
		goto out;

	while (1) {
		eb = path->nodes[0];
		slot = path->slots[0];
		if (slot >= btrfs_header_nritems(eb)) {
			ret = btrfs_next_leaf(root, path);
			if (ret < 0) {
				goto out;
			} else if (ret > 0) {
				ret = 0;
				break;
			}
			continue;
		}

		btrfs_item_key_to_cpu(eb, &found_key, slot);
		if (found_key.objectid != key.objectid ||
		    found_key.type != key.type) {
			ret = 0;
			goto out;
		}

		ret = iterate_dir_item(root, path, __process_new_xattr, sctx);
		if (ret < 0)
			goto out;

		path->slots[0]++;
	}

out:
	btrfs_free_path(path);
	return ret;
}

static inline u64 max_send_read_size(const struct send_ctx *sctx)
{
	return sctx->send_max_size - SZ_16K;
}

static int put_data_header(struct send_ctx *sctx, u32 len)
{
	struct btrfs_tlv_header *hdr;

	if (sctx->send_max_size - sctx->send_size < sizeof(*hdr) + len)
		return -EOVERFLOW;
	hdr = (struct btrfs_tlv_header *)(sctx->send_buf + sctx->send_size);
	put_unaligned_le16(BTRFS_SEND_A_DATA, &hdr->tlv_type);
	put_unaligned_le16(len, &hdr->tlv_len);
	sctx->send_size += sizeof(*hdr);
	return 0;
}

static int put_file_data(struct send_ctx *sctx, u64 offset, u32 len)
{
	struct btrfs_root *root = sctx->send_root;
	struct btrfs_fs_info *fs_info = root->fs_info;
	struct inode *inode;
	struct page *page;
	char *addr;
	pgoff_t index = offset >> PAGE_SHIFT;
	pgoff_t last_index;
	unsigned pg_offset = offset_in_page(offset);
	int ret;

	ret = put_data_header(sctx, len);
	if (ret)
		return ret;

	inode = btrfs_iget(fs_info->sb, sctx->cur_ino, root);
	if (IS_ERR(inode))
		return PTR_ERR(inode);

	last_index = (offset + len - 1) >> PAGE_SHIFT;

	/* initial readahead */
	memset(&sctx->ra, 0, sizeof(struct file_ra_state));
	file_ra_state_init(&sctx->ra, inode->i_mapping);

	while (index <= last_index) {
		unsigned cur_len = min_t(unsigned, len,
					 PAGE_SIZE - pg_offset);

		page = find_lock_page(inode->i_mapping, index);
		if (!page) {
			page_cache_sync_readahead(inode->i_mapping, &sctx->ra,
				NULL, index, last_index + 1 - index);

			page = find_or_create_page(inode->i_mapping, index,
					GFP_KERNEL);
			if (!page) {
				ret = -ENOMEM;
				break;
			}
		}

		if (PageReadahead(page)) {
			page_cache_async_readahead(inode->i_mapping, &sctx->ra,
				NULL, page, index, last_index + 1 - index);
		}

		if (!PageUptodate(page)) {
			btrfs_readpage(NULL, page);
			lock_page(page);
			if (!PageUptodate(page)) {
				unlock_page(page);
				put_page(page);
				ret = -EIO;
				break;
			}
		}

		addr = kmap(page);
		memcpy(sctx->send_buf + sctx->send_size, addr + pg_offset,
		       cur_len);
		kunmap(page);
		unlock_page(page);
		put_page(page);
		index++;
		pg_offset = 0;
		len -= cur_len;
		sctx->send_size += cur_len;
	}
	iput(inode);
	return ret;
}

/*
 * Read some bytes from the current inode/file and send a write command to
 * user space.
 */
static int send_write(struct send_ctx *sctx, u64 offset, u32 len)
{
	struct btrfs_fs_info *fs_info = sctx->send_root->fs_info;
	int ret = 0;
	struct fs_path *p;

	p = fs_path_alloc();
	if (!p)
		return -ENOMEM;

	btrfs_debug(fs_info, "send_write offset=%llu, len=%d", offset, len);

	ret = begin_cmd(sctx, BTRFS_SEND_C_WRITE);
	if (ret < 0)
		goto out;

	ret = get_cur_path(sctx, sctx->cur_ino, sctx->cur_inode_gen, p);
	if (ret < 0)
		goto out;

	TLV_PUT_PATH(sctx, BTRFS_SEND_A_PATH, p);
	TLV_PUT_U64(sctx, BTRFS_SEND_A_FILE_OFFSET, offset);
	ret = put_file_data(sctx, offset, len);
	if (ret < 0)
		goto out;

	ret = send_cmd(sctx);

tlv_put_failure:
out:
	fs_path_free(p);
	return ret;
}

/*
 * Send a clone command to user space.
 */
static int send_clone(struct send_ctx *sctx,
		      u64 offset, u32 len,
		      struct clone_root *clone_root)
{
	int ret = 0;
	struct fs_path *p;
	u64 gen;

	btrfs_debug(sctx->send_root->fs_info,
		    "send_clone offset=%llu, len=%d, clone_root=%llu, clone_inode=%llu, clone_offset=%llu",
		    offset, len, clone_root->root->root_key.objectid,
		    clone_root->ino, clone_root->offset);

	p = fs_path_alloc();
	if (!p)
		return -ENOMEM;

	ret = begin_cmd(sctx, BTRFS_SEND_C_CLONE);
	if (ret < 0)
		goto out;

	ret = get_cur_path(sctx, sctx->cur_ino, sctx->cur_inode_gen, p);
	if (ret < 0)
		goto out;

	TLV_PUT_U64(sctx, BTRFS_SEND_A_FILE_OFFSET, offset);
	TLV_PUT_U64(sctx, BTRFS_SEND_A_CLONE_LEN, len);
	TLV_PUT_PATH(sctx, BTRFS_SEND_A_PATH, p);

	if (clone_root->root == sctx->send_root) {
		ret = get_inode_info(sctx->send_root, clone_root->ino, NULL,
				&gen, NULL, NULL, NULL, NULL);
		if (ret < 0)
			goto out;
		ret = get_cur_path(sctx, clone_root->ino, gen, p);
	} else {
		ret = get_inode_path(clone_root->root, clone_root->ino, p);
	}
	if (ret < 0)
		goto out;

	/*
	 * If the parent we're using has a received_uuid set then use that as
	 * our clone source as that is what we will look for when doing a
	 * receive.
	 *
	 * This covers the case that we create a snapshot off of a received
	 * subvolume and then use that as the parent and try to receive on a
	 * different host.
	 */
	if (!btrfs_is_empty_uuid(clone_root->root->root_item.received_uuid))
		TLV_PUT_UUID(sctx, BTRFS_SEND_A_CLONE_UUID,
			     clone_root->root->root_item.received_uuid);
	else
		TLV_PUT_UUID(sctx, BTRFS_SEND_A_CLONE_UUID,
			     clone_root->root->root_item.uuid);
	TLV_PUT_U64(sctx, BTRFS_SEND_A_CLONE_CTRANSID,
		    le64_to_cpu(clone_root->root->root_item.ctransid));
	TLV_PUT_PATH(sctx, BTRFS_SEND_A_CLONE_PATH, p);
	TLV_PUT_U64(sctx, BTRFS_SEND_A_CLONE_OFFSET,
			clone_root->offset);

	ret = send_cmd(sctx);

tlv_put_failure:
out:
	fs_path_free(p);
	return ret;
}

/*
 * Send an update extent command to user space.
 */
static int send_update_extent(struct send_ctx *sctx,
			      u64 offset, u32 len)
{
	int ret = 0;
	struct fs_path *p;

	p = fs_path_alloc();
	if (!p)
		return -ENOMEM;

	ret = begin_cmd(sctx, BTRFS_SEND_C_UPDATE_EXTENT);
	if (ret < 0)
		goto out;

	ret = get_cur_path(sctx, sctx->cur_ino, sctx->cur_inode_gen, p);
	if (ret < 0)
		goto out;

	TLV_PUT_PATH(sctx, BTRFS_SEND_A_PATH, p);
	TLV_PUT_U64(sctx, BTRFS_SEND_A_FILE_OFFSET, offset);
	TLV_PUT_U64(sctx, BTRFS_SEND_A_SIZE, len);

	ret = send_cmd(sctx);

tlv_put_failure:
out:
	fs_path_free(p);
	return ret;
}

static int send_hole(struct send_ctx *sctx, u64 end)
{
	struct fs_path *p = NULL;
	u64 read_size = max_send_read_size(sctx);
	u64 offset = sctx->cur_inode_last_extent;
	int ret = 0;

	/*
	 * A hole that starts at EOF or beyond it. Since we do not yet support
	 * fallocate (for extent preallocation and hole punching), sending a
	 * write of zeroes starting at EOF or beyond would later require issuing
	 * a truncate operation which would undo the write and achieve nothing.
	 */
	if (offset >= sctx->cur_inode_size)
		return 0;

	/*
	 * Don't go beyond the inode's i_size due to prealloc extents that start
	 * after the i_size.
	 */
	end = min_t(u64, end, sctx->cur_inode_size);

	if (sctx->flags & BTRFS_SEND_FLAG_NO_FILE_DATA)
		return send_update_extent(sctx, offset, end - offset);

	p = fs_path_alloc();
	if (!p)
		return -ENOMEM;
	ret = get_cur_path(sctx, sctx->cur_ino, sctx->cur_inode_gen, p);
	if (ret < 0)
		goto tlv_put_failure;
	while (offset < end) {
		u64 len = min(end - offset, read_size);

		ret = begin_cmd(sctx, BTRFS_SEND_C_WRITE);
		if (ret < 0)
			break;
		TLV_PUT_PATH(sctx, BTRFS_SEND_A_PATH, p);
		TLV_PUT_U64(sctx, BTRFS_SEND_A_FILE_OFFSET, offset);
		ret = put_data_header(sctx, len);
		if (ret < 0)
			break;
		memset(sctx->send_buf + sctx->send_size, 0, len);
		sctx->send_size += len;
		ret = send_cmd(sctx);
		if (ret < 0)
			break;
		offset += len;
	}
	sctx->cur_inode_next_write_offset = offset;
tlv_put_failure:
	fs_path_free(p);
	return ret;
}

static int send_extent_data(struct send_ctx *sctx,
			    const u64 offset,
			    const u64 len)
{
	u64 read_size = max_send_read_size(sctx);
	u64 sent = 0;

	if (sctx->flags & BTRFS_SEND_FLAG_NO_FILE_DATA)
		return send_update_extent(sctx, offset, len);

	while (sent < len) {
		u64 size = min(len - sent, read_size);
		int ret;

		ret = send_write(sctx, offset + sent, size);
		if (ret < 0)
			return ret;
		sent += size;
	}
	return 0;
}

/*
 * Search for a capability xattr related to sctx->cur_ino. If the capability is
 * found, call send_set_xattr function to emit it.
 *
 * Return 0 if there isn't a capability, or when the capability was emitted
 * successfully, or < 0 if an error occurred.
 */
static int send_capabilities(struct send_ctx *sctx)
{
	struct fs_path *fspath = NULL;
	struct btrfs_path *path;
	struct btrfs_dir_item *di;
	struct extent_buffer *leaf;
	unsigned long data_ptr;
	char *buf = NULL;
	int buf_len;
	int ret = 0;

	path = alloc_path_for_send();
	if (!path)
		return -ENOMEM;

	di = btrfs_lookup_xattr(NULL, sctx->send_root, path, sctx->cur_ino,
				XATTR_NAME_CAPS, strlen(XATTR_NAME_CAPS), 0);
	if (!di) {
		/* There is no xattr for this inode */
		goto out;
	} else if (IS_ERR(di)) {
		ret = PTR_ERR(di);
		goto out;
	}

	leaf = path->nodes[0];
	buf_len = btrfs_dir_data_len(leaf, di);

	fspath = fs_path_alloc();
	buf = kmalloc(buf_len, GFP_KERNEL);
	if (!fspath || !buf) {
		ret = -ENOMEM;
		goto out;
	}

	ret = get_cur_path(sctx, sctx->cur_ino, sctx->cur_inode_gen, fspath);
	if (ret < 0)
		goto out;

	data_ptr = (unsigned long)(di + 1) + btrfs_dir_name_len(leaf, di);
	read_extent_buffer(leaf, buf, data_ptr, buf_len);

	ret = send_set_xattr(sctx, fspath, XATTR_NAME_CAPS,
			strlen(XATTR_NAME_CAPS), buf, buf_len);
out:
	kfree(buf);
	fs_path_free(fspath);
	btrfs_free_path(path);
	return ret;
}

static int clone_range(struct send_ctx *sctx,
		       struct clone_root *clone_root,
		       const u64 disk_byte,
		       u64 data_offset,
		       u64 offset,
		       u64 len)
{
	struct btrfs_path *path;
	struct btrfs_key key;
	int ret;
	u64 clone_src_i_size = 0;

	/*
	 * Prevent cloning from a zero offset with a length matching the sector
	 * size because in some scenarios this will make the receiver fail.
	 *
	 * For example, if in the source filesystem the extent at offset 0
	 * has a length of sectorsize and it was written using direct IO, then
	 * it can never be an inline extent (even if compression is enabled).
	 * Then this extent can be cloned in the original filesystem to a non
	 * zero file offset, but it may not be possible to clone in the
	 * destination filesystem because it can be inlined due to compression
	 * on the destination filesystem (as the receiver's write operations are
	 * always done using buffered IO). The same happens when the original
	 * filesystem does not have compression enabled but the destination
	 * filesystem has.
	 */
	if (clone_root->offset == 0 &&
	    len == sctx->send_root->fs_info->sectorsize)
		return send_extent_data(sctx, offset, len);

	path = alloc_path_for_send();
	if (!path)
		return -ENOMEM;

	/*
	 * There are inodes that have extents that lie behind its i_size. Don't
	 * accept clones from these extents.
	 */
	ret = __get_inode_info(clone_root->root, path, clone_root->ino,
			       &clone_src_i_size, NULL, NULL, NULL, NULL, NULL);
	btrfs_release_path(path);
	if (ret < 0)
		goto out;

	/*
	 * We can't send a clone operation for the entire range if we find
	 * extent items in the respective range in the source file that
	 * refer to different extents or if we find holes.
	 * So check for that and do a mix of clone and regular write/copy
	 * operations if needed.
	 *
	 * Example:
	 *
	 * mkfs.btrfs -f /dev/sda
	 * mount /dev/sda /mnt
	 * xfs_io -f -c "pwrite -S 0xaa 0K 100K" /mnt/foo
	 * cp --reflink=always /mnt/foo /mnt/bar
	 * xfs_io -c "pwrite -S 0xbb 50K 50K" /mnt/foo
	 * btrfs subvolume snapshot -r /mnt /mnt/snap
	 *
	 * If when we send the snapshot and we are processing file bar (which
	 * has a higher inode number than foo) we blindly send a clone operation
	 * for the [0, 100K[ range from foo to bar, the receiver ends up getting
	 * a file bar that matches the content of file foo - iow, doesn't match
	 * the content from bar in the original filesystem.
	 */
	key.objectid = clone_root->ino;
	key.type = BTRFS_EXTENT_DATA_KEY;
	key.offset = clone_root->offset;
	ret = btrfs_search_slot(NULL, clone_root->root, &key, path, 0, 0);
	if (ret < 0)
		goto out;
	if (ret > 0 && path->slots[0] > 0) {
		btrfs_item_key_to_cpu(path->nodes[0], &key, path->slots[0] - 1);
		if (key.objectid == clone_root->ino &&
		    key.type == BTRFS_EXTENT_DATA_KEY)
			path->slots[0]--;
	}

	while (true) {
		struct extent_buffer *leaf = path->nodes[0];
		int slot = path->slots[0];
		struct btrfs_file_extent_item *ei;
		u8 type;
		u64 ext_len;
		u64 clone_len;
		u64 clone_data_offset;

		if (slot >= btrfs_header_nritems(leaf)) {
			ret = btrfs_next_leaf(clone_root->root, path);
			if (ret < 0)
				goto out;
			else if (ret > 0)
				break;
			continue;
		}

		btrfs_item_key_to_cpu(leaf, &key, slot);

		/*
		 * We might have an implicit trailing hole (NO_HOLES feature
		 * enabled). We deal with it after leaving this loop.
		 */
		if (key.objectid != clone_root->ino ||
		    key.type != BTRFS_EXTENT_DATA_KEY)
			break;

		ei = btrfs_item_ptr(leaf, slot, struct btrfs_file_extent_item);
		type = btrfs_file_extent_type(leaf, ei);
		if (type == BTRFS_FILE_EXTENT_INLINE) {
			ext_len = btrfs_file_extent_ram_bytes(leaf, ei);
			ext_len = PAGE_ALIGN(ext_len);
		} else {
			ext_len = btrfs_file_extent_num_bytes(leaf, ei);
		}

		if (key.offset + ext_len <= clone_root->offset)
			goto next;

		if (key.offset > clone_root->offset) {
			/* Implicit hole, NO_HOLES feature enabled. */
			u64 hole_len = key.offset - clone_root->offset;

			if (hole_len > len)
				hole_len = len;
			ret = send_extent_data(sctx, offset, hole_len);
			if (ret < 0)
				goto out;

			len -= hole_len;
			if (len == 0)
				break;
			offset += hole_len;
			clone_root->offset += hole_len;
			data_offset += hole_len;
		}

		if (key.offset >= clone_root->offset + len)
			break;

		if (key.offset >= clone_src_i_size)
			break;

		if (key.offset + ext_len > clone_src_i_size)
			ext_len = clone_src_i_size - key.offset;

		clone_data_offset = btrfs_file_extent_offset(leaf, ei);
		if (btrfs_file_extent_disk_bytenr(leaf, ei) == disk_byte) {
			clone_root->offset = key.offset;
			if (clone_data_offset < data_offset &&
				clone_data_offset + ext_len > data_offset) {
				u64 extent_offset;

				extent_offset = data_offset - clone_data_offset;
				ext_len -= extent_offset;
				clone_data_offset += extent_offset;
				clone_root->offset += extent_offset;
			}
		}

		clone_len = min_t(u64, ext_len, len);

		if (btrfs_file_extent_disk_bytenr(leaf, ei) == disk_byte &&
		    clone_data_offset == data_offset) {
			const u64 src_end = clone_root->offset + clone_len;
			const u64 sectorsize = SZ_64K;

			/*
			 * We can't clone the last block, when its size is not
			 * sector size aligned, into the middle of a file. If we
			 * do so, the receiver will get a failure (-EINVAL) when
			 * trying to clone or will silently corrupt the data in
			 * the destination file if it's on a kernel without the
			 * fix introduced by commit ac765f83f1397646
			 * ("Btrfs: fix data corruption due to cloning of eof
			 * block).
			 *
			 * So issue a clone of the aligned down range plus a
			 * regular write for the eof block, if we hit that case.
			 *
			 * Also, we use the maximum possible sector size, 64K,
			 * because we don't know what's the sector size of the
			 * filesystem that receives the stream, so we have to
			 * assume the largest possible sector size.
			 */
			if (src_end == clone_src_i_size &&
			    !IS_ALIGNED(src_end, sectorsize) &&
			    offset + clone_len < sctx->cur_inode_size) {
				u64 slen;

				slen = ALIGN_DOWN(src_end - clone_root->offset,
						  sectorsize);
				if (slen > 0) {
					ret = send_clone(sctx, offset, slen,
							 clone_root);
					if (ret < 0)
						goto out;
				}
				ret = send_extent_data(sctx, offset + slen,
						       clone_len - slen);
			} else {
				ret = send_clone(sctx, offset, clone_len,
						 clone_root);
			}
		} else {
			ret = send_extent_data(sctx, offset, clone_len);
		}

		if (ret < 0)
			goto out;

		len -= clone_len;
		if (len == 0)
			break;
		offset += clone_len;
		clone_root->offset += clone_len;
		data_offset += clone_len;
next:
		path->slots[0]++;
	}

	if (len > 0)
		ret = send_extent_data(sctx, offset, len);
	else
		ret = 0;
out:
	btrfs_free_path(path);
	return ret;
}

static int send_write_or_clone(struct send_ctx *sctx,
			       struct btrfs_path *path,
			       struct btrfs_key *key,
			       struct clone_root *clone_root)
{
	int ret = 0;
	u64 offset = key->offset;
	u64 end;
	u64 bs = sctx->send_root->fs_info->sb->s_blocksize;

	end = min_t(u64, btrfs_file_extent_end(path), sctx->cur_inode_size);
	if (offset >= end)
		return 0;

	if (clone_root && IS_ALIGNED(end, bs)) {
		struct btrfs_file_extent_item *ei;
		u64 disk_byte;
		u64 data_offset;

		ei = btrfs_item_ptr(path->nodes[0], path->slots[0],
				    struct btrfs_file_extent_item);
		disk_byte = btrfs_file_extent_disk_bytenr(path->nodes[0], ei);
		data_offset = btrfs_file_extent_offset(path->nodes[0], ei);
		ret = clone_range(sctx, clone_root, disk_byte, data_offset,
				  offset, end - offset);
	} else {
		ret = send_extent_data(sctx, offset, end - offset);
	}
	sctx->cur_inode_next_write_offset = end;
	return ret;
}

static int is_extent_unchanged(struct send_ctx *sctx,
			       struct btrfs_path *left_path,
			       struct btrfs_key *ekey)
{
	int ret = 0;
	struct btrfs_key key;
	struct btrfs_path *path = NULL;
	struct extent_buffer *eb;
	int slot;
	struct btrfs_key found_key;
	struct btrfs_file_extent_item *ei;
	u64 left_disknr;
	u64 right_disknr;
	u64 left_offset;
	u64 right_offset;
	u64 left_offset_fixed;
	u64 left_len;
	u64 right_len;
	u64 left_gen;
	u64 right_gen;
	u8 left_type;
	u8 right_type;

	path = alloc_path_for_send();
	if (!path)
		return -ENOMEM;

	eb = left_path->nodes[0];
	slot = left_path->slots[0];
	ei = btrfs_item_ptr(eb, slot, struct btrfs_file_extent_item);
	left_type = btrfs_file_extent_type(eb, ei);

	if (left_type != BTRFS_FILE_EXTENT_REG) {
		ret = 0;
		goto out;
	}
	left_disknr = btrfs_file_extent_disk_bytenr(eb, ei);
	left_len = btrfs_file_extent_num_bytes(eb, ei);
	left_offset = btrfs_file_extent_offset(eb, ei);
	left_gen = btrfs_file_extent_generation(eb, ei);

	/*
	 * Following comments will refer to these graphics. L is the left
	 * extents which we are checking at the moment. 1-8 are the right
	 * extents that we iterate.
	 *
	 *       |-----L-----|
	 * |-1-|-2a-|-3-|-4-|-5-|-6-|
	 *
	 *       |-----L-----|
	 * |--1--|-2b-|...(same as above)
	 *
	 * Alternative situation. Happens on files where extents got split.
	 *       |-----L-----|
	 * |-----------7-----------|-6-|
	 *
	 * Alternative situation. Happens on files which got larger.
	 *       |-----L-----|
	 * |-8-|
	 * Nothing follows after 8.
	 */

	key.objectid = ekey->objectid;
	key.type = BTRFS_EXTENT_DATA_KEY;
	key.offset = ekey->offset;
	ret = btrfs_search_slot_for_read(sctx->parent_root, &key, path, 0, 0);
	if (ret < 0)
		goto out;
	if (ret) {
		ret = 0;
		goto out;
	}

	/*
	 * Handle special case where the right side has no extents at all.
	 */
	eb = path->nodes[0];
	slot = path->slots[0];
	btrfs_item_key_to_cpu(eb, &found_key, slot);
	if (found_key.objectid != key.objectid ||
	    found_key.type != key.type) {
		/* If we're a hole then just pretend nothing changed */
		ret = (left_disknr) ? 0 : 1;
		goto out;
	}

	/*
	 * We're now on 2a, 2b or 7.
	 */
	key = found_key;
	while (key.offset < ekey->offset + left_len) {
		ei = btrfs_item_ptr(eb, slot, struct btrfs_file_extent_item);
		right_type = btrfs_file_extent_type(eb, ei);
		if (right_type != BTRFS_FILE_EXTENT_REG &&
		    right_type != BTRFS_FILE_EXTENT_INLINE) {
			ret = 0;
			goto out;
		}

		if (right_type == BTRFS_FILE_EXTENT_INLINE) {
			right_len = btrfs_file_extent_ram_bytes(eb, ei);
			right_len = PAGE_ALIGN(right_len);
		} else {
			right_len = btrfs_file_extent_num_bytes(eb, ei);
		}

		/*
		 * Are we at extent 8? If yes, we know the extent is changed.
		 * This may only happen on the first iteration.
		 */
		if (found_key.offset + right_len <= ekey->offset) {
			/* If we're a hole just pretend nothing changed */
			ret = (left_disknr) ? 0 : 1;
			goto out;
		}

		/*
		 * We just wanted to see if when we have an inline extent, what
		 * follows it is a regular extent (wanted to check the above
		 * condition for inline extents too). This should normally not
		 * happen but it's possible for example when we have an inline
		 * compressed extent representing data with a size matching
		 * the page size (currently the same as sector size).
		 */
		if (right_type == BTRFS_FILE_EXTENT_INLINE) {
			ret = 0;
			goto out;
		}

		right_disknr = btrfs_file_extent_disk_bytenr(eb, ei);
		right_offset = btrfs_file_extent_offset(eb, ei);
		right_gen = btrfs_file_extent_generation(eb, ei);

		left_offset_fixed = left_offset;
		if (key.offset < ekey->offset) {
			/* Fix the right offset for 2a and 7. */
			right_offset += ekey->offset - key.offset;
		} else {
			/* Fix the left offset for all behind 2a and 2b */
			left_offset_fixed += key.offset - ekey->offset;
		}

		/*
		 * Check if we have the same extent.
		 */
		if (left_disknr != right_disknr ||
		    left_offset_fixed != right_offset ||
		    left_gen != right_gen) {
			ret = 0;
			goto out;
		}

		/*
		 * Go to the next extent.
		 */
		ret = btrfs_next_item(sctx->parent_root, path);
		if (ret < 0)
			goto out;
		if (!ret) {
			eb = path->nodes[0];
			slot = path->slots[0];
			btrfs_item_key_to_cpu(eb, &found_key, slot);
		}
		if (ret || found_key.objectid != key.objectid ||
		    found_key.type != key.type) {
			key.offset += right_len;
			break;
		}
		if (found_key.offset != key.offset + right_len) {
			ret = 0;
			goto out;
		}
		key = found_key;
	}

	/*
	 * We're now behind the left extent (treat as unchanged) or at the end
	 * of the right side (treat as changed).
	 */
	if (key.offset >= ekey->offset + left_len)
		ret = 1;
	else
		ret = 0;


out:
	btrfs_free_path(path);
	return ret;
}

static int get_last_extent(struct send_ctx *sctx, u64 offset)
{
	struct btrfs_path *path;
	struct btrfs_root *root = sctx->send_root;
	struct btrfs_key key;
	int ret;

	path = alloc_path_for_send();
	if (!path)
		return -ENOMEM;

	sctx->cur_inode_last_extent = 0;

	key.objectid = sctx->cur_ino;
	key.type = BTRFS_EXTENT_DATA_KEY;
	key.offset = offset;
	ret = btrfs_search_slot_for_read(root, &key, path, 0, 1);
	if (ret < 0)
		goto out;
	ret = 0;
	btrfs_item_key_to_cpu(path->nodes[0], &key, path->slots[0]);
	if (key.objectid != sctx->cur_ino || key.type != BTRFS_EXTENT_DATA_KEY)
		goto out;

	sctx->cur_inode_last_extent = btrfs_file_extent_end(path);
out:
	btrfs_free_path(path);
	return ret;
}

static int range_is_hole_in_parent(struct send_ctx *sctx,
				   const u64 start,
				   const u64 end)
{
	struct btrfs_path *path;
	struct btrfs_key key;
	struct btrfs_root *root = sctx->parent_root;
	u64 search_start = start;
	int ret;

	path = alloc_path_for_send();
	if (!path)
		return -ENOMEM;

	key.objectid = sctx->cur_ino;
	key.type = BTRFS_EXTENT_DATA_KEY;
	key.offset = search_start;
	ret = btrfs_search_slot(NULL, root, &key, path, 0, 0);
	if (ret < 0)
		goto out;
	if (ret > 0 && path->slots[0] > 0)
		path->slots[0]--;

	while (search_start < end) {
		struct extent_buffer *leaf = path->nodes[0];
		int slot = path->slots[0];
		struct btrfs_file_extent_item *fi;
		u64 extent_end;

		if (slot >= btrfs_header_nritems(leaf)) {
			ret = btrfs_next_leaf(root, path);
			if (ret < 0)
				goto out;
			else if (ret > 0)
				break;
			continue;
		}

		btrfs_item_key_to_cpu(leaf, &key, slot);
		if (key.objectid < sctx->cur_ino ||
		    key.type < BTRFS_EXTENT_DATA_KEY)
			goto next;
		if (key.objectid > sctx->cur_ino ||
		    key.type > BTRFS_EXTENT_DATA_KEY ||
		    key.offset >= end)
			break;

		fi = btrfs_item_ptr(leaf, slot, struct btrfs_file_extent_item);
		extent_end = btrfs_file_extent_end(path);
		if (extent_end <= start)
			goto next;
		if (btrfs_file_extent_disk_bytenr(leaf, fi) == 0) {
			search_start = extent_end;
			goto next;
		}
		ret = 0;
		goto out;
next:
		path->slots[0]++;
	}
	ret = 1;
out:
	btrfs_free_path(path);
	return ret;
}

static int maybe_send_hole(struct send_ctx *sctx, struct btrfs_path *path,
			   struct btrfs_key *key)
{
	int ret = 0;

	if (sctx->cur_ino != key->objectid || !need_send_hole(sctx))
		return 0;

	if (sctx->cur_inode_last_extent == (u64)-1) {
		ret = get_last_extent(sctx, key->offset - 1);
		if (ret)
			return ret;
	}

	if (path->slots[0] == 0 &&
	    sctx->cur_inode_last_extent < key->offset) {
		/*
		 * We might have skipped entire leafs that contained only
		 * file extent items for our current inode. These leafs have
		 * a generation number smaller (older) than the one in the
		 * current leaf and the leaf our last extent came from, and
		 * are located between these 2 leafs.
		 */
		ret = get_last_extent(sctx, key->offset - 1);
		if (ret)
			return ret;
	}

	if (sctx->cur_inode_last_extent < key->offset) {
		ret = range_is_hole_in_parent(sctx,
					      sctx->cur_inode_last_extent,
					      key->offset);
		if (ret < 0)
			return ret;
		else if (ret == 0)
			ret = send_hole(sctx, key->offset);
		else
			ret = 0;
	}
	sctx->cur_inode_last_extent = btrfs_file_extent_end(path);
	return ret;
}

static int process_extent(struct send_ctx *sctx,
			  struct btrfs_path *path,
			  struct btrfs_key *key)
{
	struct clone_root *found_clone = NULL;
	int ret = 0;

	if (S_ISLNK(sctx->cur_inode_mode))
		return 0;

	if (sctx->parent_root && !sctx->cur_inode_new) {
		ret = is_extent_unchanged(sctx, path, key);
		if (ret < 0)
			goto out;
		if (ret) {
			ret = 0;
			goto out_hole;
		}
	} else {
		struct btrfs_file_extent_item *ei;
		u8 type;

		ei = btrfs_item_ptr(path->nodes[0], path->slots[0],
				    struct btrfs_file_extent_item);
		type = btrfs_file_extent_type(path->nodes[0], ei);
		if (type == BTRFS_FILE_EXTENT_PREALLOC ||
		    type == BTRFS_FILE_EXTENT_REG) {
			/*
			 * The send spec does not have a prealloc command yet,
			 * so just leave a hole for prealloc'ed extents until
			 * we have enough commands queued up to justify rev'ing
			 * the send spec.
			 */
			if (type == BTRFS_FILE_EXTENT_PREALLOC) {
				ret = 0;
				goto out;
			}

			/* Have a hole, just skip it. */
			if (btrfs_file_extent_disk_bytenr(path->nodes[0], ei) == 0) {
				ret = 0;
				goto out;
			}
		}
	}

	ret = find_extent_clone(sctx, path, key->objectid, key->offset,
			sctx->cur_inode_size, &found_clone);
	if (ret != -ENOENT && ret < 0)
		goto out;

	ret = send_write_or_clone(sctx, path, key, found_clone);
	if (ret)
		goto out;
out_hole:
	ret = maybe_send_hole(sctx, path, key);
out:
	return ret;
}

static int process_all_extents(struct send_ctx *sctx)
{
	int ret;
	struct btrfs_root *root;
	struct btrfs_path *path;
	struct btrfs_key key;
	struct btrfs_key found_key;
	struct extent_buffer *eb;
	int slot;

	root = sctx->send_root;
	path = alloc_path_for_send();
	if (!path)
		return -ENOMEM;

	key.objectid = sctx->cmp_key->objectid;
	key.type = BTRFS_EXTENT_DATA_KEY;
	key.offset = 0;
	ret = btrfs_search_slot(NULL, root, &key, path, 0, 0);
	if (ret < 0)
		goto out;

	while (1) {
		eb = path->nodes[0];
		slot = path->slots[0];

		if (slot >= btrfs_header_nritems(eb)) {
			ret = btrfs_next_leaf(root, path);
			if (ret < 0) {
				goto out;
			} else if (ret > 0) {
				ret = 0;
				break;
			}
			continue;
		}

		btrfs_item_key_to_cpu(eb, &found_key, slot);

		if (found_key.objectid != key.objectid ||
		    found_key.type != key.type) {
			ret = 0;
			goto out;
		}

		ret = process_extent(sctx, path, &found_key);
		if (ret < 0)
			goto out;

		path->slots[0]++;
	}

out:
	btrfs_free_path(path);
	return ret;
}

static int process_recorded_refs_if_needed(struct send_ctx *sctx, int at_end,
					   int *pending_move,
					   int *refs_processed)
{
	int ret = 0;

	if (sctx->cur_ino == 0)
		goto out;
	if (!at_end && sctx->cur_ino == sctx->cmp_key->objectid &&
	    sctx->cmp_key->type <= BTRFS_INODE_EXTREF_KEY)
		goto out;
	if (list_empty(&sctx->new_refs) && list_empty(&sctx->deleted_refs))
		goto out;

	ret = process_recorded_refs(sctx, pending_move);
	if (ret < 0)
		goto out;

	*refs_processed = 1;
out:
	return ret;
}

static int finish_inode_if_needed(struct send_ctx *sctx, int at_end)
{
	int ret = 0;
	u64 left_mode;
	u64 left_uid;
	u64 left_gid;
	u64 right_mode;
	u64 right_uid;
	u64 right_gid;
	int need_chmod = 0;
	int need_chown = 0;
	int need_truncate = 1;
	int pending_move = 0;
	int refs_processed = 0;

	if (sctx->ignore_cur_inode)
		return 0;

	ret = process_recorded_refs_if_needed(sctx, at_end, &pending_move,
					      &refs_processed);
	if (ret < 0)
		goto out;

	/*
	 * We have processed the refs and thus need to advance send_progress.
	 * Now, calls to get_cur_xxx will take the updated refs of the current
	 * inode into account.
	 *
	 * On the other hand, if our current inode is a directory and couldn't
	 * be moved/renamed because its parent was renamed/moved too and it has
	 * a higher inode number, we can only move/rename our current inode
	 * after we moved/renamed its parent. Therefore in this case operate on
	 * the old path (pre move/rename) of our current inode, and the
	 * move/rename will be performed later.
	 */
	if (refs_processed && !pending_move)
		sctx->send_progress = sctx->cur_ino + 1;

	if (sctx->cur_ino == 0 || sctx->cur_inode_deleted)
		goto out;
	if (!at_end && sctx->cmp_key->objectid == sctx->cur_ino)
		goto out;

	ret = get_inode_info(sctx->send_root, sctx->cur_ino, NULL, NULL,
			&left_mode, &left_uid, &left_gid, NULL);
	if (ret < 0)
		goto out;

	if (!sctx->parent_root || sctx->cur_inode_new) {
		need_chown = 1;
		if (!S_ISLNK(sctx->cur_inode_mode))
			need_chmod = 1;
		if (sctx->cur_inode_next_write_offset == sctx->cur_inode_size)
			need_truncate = 0;
	} else {
		u64 old_size;

		ret = get_inode_info(sctx->parent_root, sctx->cur_ino,
				&old_size, NULL, &right_mode, &right_uid,
				&right_gid, NULL);
		if (ret < 0)
			goto out;

		if (left_uid != right_uid || left_gid != right_gid)
			need_chown = 1;
		if (!S_ISLNK(sctx->cur_inode_mode) && left_mode != right_mode)
			need_chmod = 1;
		if ((old_size == sctx->cur_inode_size) ||
		    (sctx->cur_inode_size > old_size &&
		     sctx->cur_inode_next_write_offset == sctx->cur_inode_size))
			need_truncate = 0;
	}

	if (S_ISREG(sctx->cur_inode_mode)) {
		if (need_send_hole(sctx)) {
			if (sctx->cur_inode_last_extent == (u64)-1 ||
			    sctx->cur_inode_last_extent <
			    sctx->cur_inode_size) {
				ret = get_last_extent(sctx, (u64)-1);
				if (ret)
					goto out;
			}
			if (sctx->cur_inode_last_extent <
			    sctx->cur_inode_size) {
				ret = send_hole(sctx, sctx->cur_inode_size);
				if (ret)
					goto out;
			}
		}
		if (need_truncate) {
			ret = send_truncate(sctx, sctx->cur_ino,
					    sctx->cur_inode_gen,
					    sctx->cur_inode_size);
			if (ret < 0)
				goto out;
		}
	}

	if (need_chown) {
		ret = send_chown(sctx, sctx->cur_ino, sctx->cur_inode_gen,
				left_uid, left_gid);
		if (ret < 0)
			goto out;
	}
	if (need_chmod) {
		ret = send_chmod(sctx, sctx->cur_ino, sctx->cur_inode_gen,
				left_mode);
		if (ret < 0)
			goto out;
	}

	ret = send_capabilities(sctx);
	if (ret < 0)
		goto out;

	/*
	 * If other directory inodes depended on our current directory
	 * inode's move/rename, now do their move/rename operations.
	 */
	if (!is_waiting_for_move(sctx, sctx->cur_ino)) {
		ret = apply_children_dir_moves(sctx);
		if (ret)
			goto out;
		/*
		 * Need to send that every time, no matter if it actually
		 * changed between the two trees as we have done changes to
		 * the inode before. If our inode is a directory and it's
		 * waiting to be moved/renamed, we will send its utimes when
		 * it's moved/renamed, therefore we don't need to do it here.
		 */
		sctx->send_progress = sctx->cur_ino + 1;
		ret = send_utimes(sctx, sctx->cur_ino, sctx->cur_inode_gen);
		if (ret < 0)
			goto out;
	}

out:
	return ret;
}

struct parent_paths_ctx {
	struct list_head *refs;
	struct send_ctx *sctx;
};

static int record_parent_ref(int num, u64 dir, int index, struct fs_path *name,
			     void *ctx)
{
	struct parent_paths_ctx *ppctx = ctx;

	return record_ref(ppctx->sctx->parent_root, dir, name, ppctx->sctx,
			  ppctx->refs);
}

/*
 * Issue unlink operations for all paths of the current inode found in the
 * parent snapshot.
 */
static int btrfs_unlink_all_paths(struct send_ctx *sctx)
{
	LIST_HEAD(deleted_refs);
	struct btrfs_path *path;
	struct btrfs_key key;
	struct parent_paths_ctx ctx;
	int ret;

	path = alloc_path_for_send();
	if (!path)
		return -ENOMEM;

	key.objectid = sctx->cur_ino;
	key.type = BTRFS_INODE_REF_KEY;
	key.offset = 0;
	ret = btrfs_search_slot(NULL, sctx->parent_root, &key, path, 0, 0);
	if (ret < 0)
		goto out;

	ctx.refs = &deleted_refs;
	ctx.sctx = sctx;

	while (true) {
		struct extent_buffer *eb = path->nodes[0];
		int slot = path->slots[0];

		if (slot >= btrfs_header_nritems(eb)) {
			ret = btrfs_next_leaf(sctx->parent_root, path);
			if (ret < 0)
				goto out;
			else if (ret > 0)
				break;
			continue;
		}

		btrfs_item_key_to_cpu(eb, &key, slot);
		if (key.objectid != sctx->cur_ino)
			break;
		if (key.type != BTRFS_INODE_REF_KEY &&
		    key.type != BTRFS_INODE_EXTREF_KEY)
			break;

		ret = iterate_inode_ref(sctx->parent_root, path, &key, 1,
					record_parent_ref, &ctx);
		if (ret < 0)
			goto out;

		path->slots[0]++;
	}

	while (!list_empty(&deleted_refs)) {
		struct recorded_ref *ref;

		ref = list_first_entry(&deleted_refs, struct recorded_ref, list);
		ret = send_unlink(sctx, ref->full_path);
		if (ret < 0)
			goto out;
		fs_path_free(ref->full_path);
		list_del(&ref->list);
		kfree(ref);
	}
	ret = 0;
out:
	btrfs_free_path(path);
	if (ret)
		__free_recorded_refs(&deleted_refs);
	return ret;
}

static int changed_inode(struct send_ctx *sctx,
			 enum btrfs_compare_tree_result result)
{
	int ret = 0;
	struct btrfs_key *key = sctx->cmp_key;
	struct btrfs_inode_item *left_ii = NULL;
	struct btrfs_inode_item *right_ii = NULL;
	u64 left_gen = 0;
	u64 right_gen = 0;

	sctx->cur_ino = key->objectid;
	sctx->cur_inode_new_gen = 0;
	sctx->cur_inode_last_extent = (u64)-1;
	sctx->cur_inode_next_write_offset = 0;
	sctx->ignore_cur_inode = false;

	/*
	 * Set send_progress to current inode. This will tell all get_cur_xxx
	 * functions that the current inode's refs are not updated yet. Later,
	 * when process_recorded_refs is finished, it is set to cur_ino + 1.
	 */
	sctx->send_progress = sctx->cur_ino;

	if (result == BTRFS_COMPARE_TREE_NEW ||
	    result == BTRFS_COMPARE_TREE_CHANGED) {
		left_ii = btrfs_item_ptr(sctx->left_path->nodes[0],
				sctx->left_path->slots[0],
				struct btrfs_inode_item);
		left_gen = btrfs_inode_generation(sctx->left_path->nodes[0],
				left_ii);
	} else {
		right_ii = btrfs_item_ptr(sctx->right_path->nodes[0],
				sctx->right_path->slots[0],
				struct btrfs_inode_item);
		right_gen = btrfs_inode_generation(sctx->right_path->nodes[0],
				right_ii);
	}
	if (result == BTRFS_COMPARE_TREE_CHANGED) {
		right_ii = btrfs_item_ptr(sctx->right_path->nodes[0],
				sctx->right_path->slots[0],
				struct btrfs_inode_item);

		right_gen = btrfs_inode_generation(sctx->right_path->nodes[0],
				right_ii);

		/*
		 * The cur_ino = root dir case is special here. We can't treat
		 * the inode as deleted+reused because it would generate a
		 * stream that tries to delete/mkdir the root dir.
		 */
		if (left_gen != right_gen &&
		    sctx->cur_ino != BTRFS_FIRST_FREE_OBJECTID)
			sctx->cur_inode_new_gen = 1;
	}

	/*
	 * Normally we do not find inodes with a link count of zero (orphans)
	 * because the most common case is to create a snapshot and use it
	 * for a send operation. However other less common use cases involve
	 * using a subvolume and send it after turning it to RO mode just
	 * after deleting all hard links of a file while holding an open
	 * file descriptor against it or turning a RO snapshot into RW mode,
	 * keep an open file descriptor against a file, delete it and then
	 * turn the snapshot back to RO mode before using it for a send
	 * operation. So if we find such cases, ignore the inode and all its
	 * items completely if it's a new inode, or if it's a changed inode
	 * make sure all its previous paths (from the parent snapshot) are all
	 * unlinked and all other the inode items are ignored.
	 */
	if (result == BTRFS_COMPARE_TREE_NEW ||
	    result == BTRFS_COMPARE_TREE_CHANGED) {
		u32 nlinks;

		nlinks = btrfs_inode_nlink(sctx->left_path->nodes[0], left_ii);
		if (nlinks == 0) {
			sctx->ignore_cur_inode = true;
			if (result == BTRFS_COMPARE_TREE_CHANGED)
				ret = btrfs_unlink_all_paths(sctx);
			goto out;
		}
	}

	if (result == BTRFS_COMPARE_TREE_NEW) {
		sctx->cur_inode_gen = left_gen;
		sctx->cur_inode_new = 1;
		sctx->cur_inode_deleted = 0;
		sctx->cur_inode_size = btrfs_inode_size(
				sctx->left_path->nodes[0], left_ii);
		sctx->cur_inode_mode = btrfs_inode_mode(
				sctx->left_path->nodes[0], left_ii);
		sctx->cur_inode_rdev = btrfs_inode_rdev(
				sctx->left_path->nodes[0], left_ii);
		if (sctx->cur_ino != BTRFS_FIRST_FREE_OBJECTID)
			ret = send_create_inode_if_needed(sctx);
	} else if (result == BTRFS_COMPARE_TREE_DELETED) {
		sctx->cur_inode_gen = right_gen;
		sctx->cur_inode_new = 0;
		sctx->cur_inode_deleted = 1;
		sctx->cur_inode_size = btrfs_inode_size(
				sctx->right_path->nodes[0], right_ii);
		sctx->cur_inode_mode = btrfs_inode_mode(
				sctx->right_path->nodes[0], right_ii);
	} else if (result == BTRFS_COMPARE_TREE_CHANGED) {
		/*
		 * We need to do some special handling in case the inode was
		 * reported as changed with a changed generation number. This
		 * means that the original inode was deleted and new inode
		 * reused the same inum. So we have to treat the old inode as
		 * deleted and the new one as new.
		 */
		if (sctx->cur_inode_new_gen) {
			/*
			 * First, process the inode as if it was deleted.
			 */
			sctx->cur_inode_gen = right_gen;
			sctx->cur_inode_new = 0;
			sctx->cur_inode_deleted = 1;
			sctx->cur_inode_size = btrfs_inode_size(
					sctx->right_path->nodes[0], right_ii);
			sctx->cur_inode_mode = btrfs_inode_mode(
					sctx->right_path->nodes[0], right_ii);
			ret = process_all_refs(sctx,
					BTRFS_COMPARE_TREE_DELETED);
			if (ret < 0)
				goto out;

			/*
			 * Now process the inode as if it was new.
			 */
			sctx->cur_inode_gen = left_gen;
			sctx->cur_inode_new = 1;
			sctx->cur_inode_deleted = 0;
			sctx->cur_inode_size = btrfs_inode_size(
					sctx->left_path->nodes[0], left_ii);
			sctx->cur_inode_mode = btrfs_inode_mode(
					sctx->left_path->nodes[0], left_ii);
			sctx->cur_inode_rdev = btrfs_inode_rdev(
					sctx->left_path->nodes[0], left_ii);
			ret = send_create_inode_if_needed(sctx);
			if (ret < 0)
				goto out;

			ret = process_all_refs(sctx, BTRFS_COMPARE_TREE_NEW);
			if (ret < 0)
				goto out;
			/*
			 * Advance send_progress now as we did not get into
			 * process_recorded_refs_if_needed in the new_gen case.
			 */
			sctx->send_progress = sctx->cur_ino + 1;

			/*
			 * Now process all extents and xattrs of the inode as if
			 * they were all new.
			 */
			ret = process_all_extents(sctx);
			if (ret < 0)
				goto out;
			ret = process_all_new_xattrs(sctx);
			if (ret < 0)
				goto out;
		} else {
			sctx->cur_inode_gen = left_gen;
			sctx->cur_inode_new = 0;
			sctx->cur_inode_new_gen = 0;
			sctx->cur_inode_deleted = 0;
			sctx->cur_inode_size = btrfs_inode_size(
					sctx->left_path->nodes[0], left_ii);
			sctx->cur_inode_mode = btrfs_inode_mode(
					sctx->left_path->nodes[0], left_ii);
		}
	}

out:
	return ret;
}

/*
 * We have to process new refs before deleted refs, but compare_trees gives us
 * the new and deleted refs mixed. To fix this, we record the new/deleted refs
 * first and later process them in process_recorded_refs.
 * For the cur_inode_new_gen case, we skip recording completely because
 * changed_inode did already initiate processing of refs. The reason for this is
 * that in this case, compare_tree actually compares the refs of 2 different
 * inodes. To fix this, process_all_refs is used in changed_inode to handle all
 * refs of the right tree as deleted and all refs of the left tree as new.
 */
static int changed_ref(struct send_ctx *sctx,
		       enum btrfs_compare_tree_result result)
{
	int ret = 0;

	if (sctx->cur_ino != sctx->cmp_key->objectid) {
		inconsistent_snapshot_error(sctx, result, "reference");
		return -EIO;
	}

	if (!sctx->cur_inode_new_gen &&
	    sctx->cur_ino != BTRFS_FIRST_FREE_OBJECTID) {
		if (result == BTRFS_COMPARE_TREE_NEW)
			ret = record_new_ref(sctx);
		else if (result == BTRFS_COMPARE_TREE_DELETED)
			ret = record_deleted_ref(sctx);
		else if (result == BTRFS_COMPARE_TREE_CHANGED)
			ret = record_changed_ref(sctx);
	}

	return ret;
}

/*
 * Process new/deleted/changed xattrs. We skip processing in the
 * cur_inode_new_gen case because changed_inode did already initiate processing
 * of xattrs. The reason is the same as in changed_ref
 */
static int changed_xattr(struct send_ctx *sctx,
			 enum btrfs_compare_tree_result result)
{
	int ret = 0;

	if (sctx->cur_ino != sctx->cmp_key->objectid) {
		inconsistent_snapshot_error(sctx, result, "xattr");
		return -EIO;
	}

	if (!sctx->cur_inode_new_gen && !sctx->cur_inode_deleted) {
		if (result == BTRFS_COMPARE_TREE_NEW)
			ret = process_new_xattr(sctx);
		else if (result == BTRFS_COMPARE_TREE_DELETED)
			ret = process_deleted_xattr(sctx);
		else if (result == BTRFS_COMPARE_TREE_CHANGED)
			ret = process_changed_xattr(sctx);
	}

	return ret;
}

/*
 * Process new/deleted/changed extents. We skip processing in the
 * cur_inode_new_gen case because changed_inode did already initiate processing
 * of extents. The reason is the same as in changed_ref
 */
static int changed_extent(struct send_ctx *sctx,
			  enum btrfs_compare_tree_result result)
{
	int ret = 0;

	/*
	 * We have found an extent item that changed without the inode item
	 * having changed. This can happen either after relocation (where the
	 * disk_bytenr of an extent item is replaced at
	 * relocation.c:replace_file_extents()) or after deduplication into a
	 * file in both the parent and send snapshots (where an extent item can
	 * get modified or replaced with a new one). Note that deduplication
	 * updates the inode item, but it only changes the iversion (sequence
	 * field in the inode item) of the inode, so if a file is deduplicated
	 * the same amount of times in both the parent and send snapshots, its
	 * iversion becames the same in both snapshots, whence the inode item is
	 * the same on both snapshots.
	 */
	if (sctx->cur_ino != sctx->cmp_key->objectid)
		return 0;

	if (!sctx->cur_inode_new_gen && !sctx->cur_inode_deleted) {
		if (result != BTRFS_COMPARE_TREE_DELETED)
			ret = process_extent(sctx, sctx->left_path,
					sctx->cmp_key);
	}

	return ret;
}

static int dir_changed(struct send_ctx *sctx, u64 dir)
{
	u64 orig_gen, new_gen;
	int ret;

	ret = get_inode_info(sctx->send_root, dir, NULL, &new_gen, NULL, NULL,
			     NULL, NULL);
	if (ret)
		return ret;

	ret = get_inode_info(sctx->parent_root, dir, NULL, &orig_gen, NULL,
			     NULL, NULL, NULL);
	if (ret)
		return ret;

	return (orig_gen != new_gen) ? 1 : 0;
}

static int compare_refs(struct send_ctx *sctx, struct btrfs_path *path,
			struct btrfs_key *key)
{
	struct btrfs_inode_extref *extref;
	struct extent_buffer *leaf;
	u64 dirid = 0, last_dirid = 0;
	unsigned long ptr;
	u32 item_size;
	u32 cur_offset = 0;
	int ref_name_len;
	int ret = 0;

	/* Easy case, just check this one dirid */
	if (key->type == BTRFS_INODE_REF_KEY) {
		dirid = key->offset;

		ret = dir_changed(sctx, dirid);
		goto out;
	}

	leaf = path->nodes[0];
	item_size = btrfs_item_size_nr(leaf, path->slots[0]);
	ptr = btrfs_item_ptr_offset(leaf, path->slots[0]);
	while (cur_offset < item_size) {
		extref = (struct btrfs_inode_extref *)(ptr +
						       cur_offset);
		dirid = btrfs_inode_extref_parent(leaf, extref);
		ref_name_len = btrfs_inode_extref_name_len(leaf, extref);
		cur_offset += ref_name_len + sizeof(*extref);
		if (dirid == last_dirid)
			continue;
		ret = dir_changed(sctx, dirid);
		if (ret)
			break;
		last_dirid = dirid;
	}
out:
	return ret;
}

/*
 * Updates compare related fields in sctx and simply forwards to the actual
 * changed_xxx functions.
 */
static int changed_cb(struct btrfs_path *left_path,
		      struct btrfs_path *right_path,
		      struct btrfs_key *key,
		      enum btrfs_compare_tree_result result,
		      void *ctx)
{
	int ret = 0;
	struct send_ctx *sctx = ctx;

	if (result == BTRFS_COMPARE_TREE_SAME) {
		if (key->type == BTRFS_INODE_REF_KEY ||
		    key->type == BTRFS_INODE_EXTREF_KEY) {
			ret = compare_refs(sctx, left_path, key);
			if (!ret)
				return 0;
			if (ret < 0)
				return ret;
		} else if (key->type == BTRFS_EXTENT_DATA_KEY) {
			return maybe_send_hole(sctx, left_path, key);
		} else {
			return 0;
		}
		result = BTRFS_COMPARE_TREE_CHANGED;
		ret = 0;
	}

	sctx->left_path = left_path;
	sctx->right_path = right_path;
	sctx->cmp_key = key;

	ret = finish_inode_if_needed(sctx, 0);
	if (ret < 0)
		goto out;

	/* Ignore non-FS objects */
	if (key->objectid == BTRFS_FREE_INO_OBJECTID ||
	    key->objectid == BTRFS_FREE_SPACE_OBJECTID)
		goto out;

	if (key->type == BTRFS_INODE_ITEM_KEY) {
		ret = changed_inode(sctx, result);
	} else if (!sctx->ignore_cur_inode) {
		if (key->type == BTRFS_INODE_REF_KEY ||
		    key->type == BTRFS_INODE_EXTREF_KEY)
			ret = changed_ref(sctx, result);
		else if (key->type == BTRFS_XATTR_ITEM_KEY)
			ret = changed_xattr(sctx, result);
		else if (key->type == BTRFS_EXTENT_DATA_KEY)
			ret = changed_extent(sctx, result);
	}

out:
	return ret;
}

static int full_send_tree(struct send_ctx *sctx)
{
	int ret;
	struct btrfs_root *send_root = sctx->send_root;
	struct btrfs_key key;
	struct btrfs_path *path;
	struct extent_buffer *eb;
	int slot;

	path = alloc_path_for_send();
	if (!path)
		return -ENOMEM;

	key.objectid = BTRFS_FIRST_FREE_OBJECTID;
	key.type = BTRFS_INODE_ITEM_KEY;
	key.offset = 0;

	ret = btrfs_search_slot_for_read(send_root, &key, path, 1, 0);
	if (ret < 0)
		goto out;
	if (ret)
		goto out_finish;

	while (1) {
		eb = path->nodes[0];
		slot = path->slots[0];
		btrfs_item_key_to_cpu(eb, &key, slot);

		ret = changed_cb(path, NULL, &key,
				 BTRFS_COMPARE_TREE_NEW, sctx);
		if (ret < 0)
			goto out;

		ret = btrfs_next_item(send_root, path);
		if (ret < 0)
			goto out;
		if (ret) {
			ret  = 0;
			break;
		}
	}

out_finish:
	ret = finish_inode_if_needed(sctx, 1);

out:
	btrfs_free_path(path);
	return ret;
}

static int tree_move_down(struct btrfs_path *path, int *level)
{
	struct extent_buffer *eb;

	BUG_ON(*level == 0);
	eb = btrfs_read_node_slot(path->nodes[*level], path->slots[*level]);
	if (IS_ERR(eb))
		return PTR_ERR(eb);

	path->nodes[*level - 1] = eb;
	path->slots[*level - 1] = 0;
	(*level)--;
	return 0;
}

static int tree_move_next_or_upnext(struct btrfs_path *path,
				    int *level, int root_level)
{
	int ret = 0;
	int nritems;
	nritems = btrfs_header_nritems(path->nodes[*level]);

	path->slots[*level]++;

	while (path->slots[*level] >= nritems) {
		if (*level == root_level)
			return -1;

		/* move upnext */
		path->slots[*level] = 0;
		free_extent_buffer(path->nodes[*level]);
		path->nodes[*level] = NULL;
		(*level)++;
		path->slots[*level]++;

		nritems = btrfs_header_nritems(path->nodes[*level]);
		ret = 1;
	}
	return ret;
}

/*
 * Returns 1 if it had to move up and next. 0 is returned if it moved only next
 * or down.
 */
static int tree_advance(struct btrfs_path *path,
			int *level, int root_level,
			int allow_down,
			struct btrfs_key *key)
{
	int ret;

	if (*level == 0 || !allow_down) {
		ret = tree_move_next_or_upnext(path, level, root_level);
	} else {
		ret = tree_move_down(path, level);
	}
	if (ret >= 0) {
		if (*level == 0)
			btrfs_item_key_to_cpu(path->nodes[*level], key,
					path->slots[*level]);
		else
			btrfs_node_key_to_cpu(path->nodes[*level], key,
					path->slots[*level]);
	}
	return ret;
}

static int tree_compare_item(struct btrfs_path *left_path,
			     struct btrfs_path *right_path,
			     char *tmp_buf)
{
	int cmp;
	int len1, len2;
	unsigned long off1, off2;

	len1 = btrfs_item_size_nr(left_path->nodes[0], left_path->slots[0]);
	len2 = btrfs_item_size_nr(right_path->nodes[0], right_path->slots[0]);
	if (len1 != len2)
		return 1;

	off1 = btrfs_item_ptr_offset(left_path->nodes[0], left_path->slots[0]);
	off2 = btrfs_item_ptr_offset(right_path->nodes[0],
				right_path->slots[0]);

	read_extent_buffer(left_path->nodes[0], tmp_buf, off1, len1);

	cmp = memcmp_extent_buffer(right_path->nodes[0], tmp_buf, off2, len1);
	if (cmp)
		return 1;
	return 0;
}

/*
 * This function compares two trees and calls the provided callback for
 * every changed/new/deleted item it finds.
 * If shared tree blocks are encountered, whole subtrees are skipped, making
 * the compare pretty fast on snapshotted subvolumes.
 *
 * This currently works on commit roots only. As commit roots are read only,
 * we don't do any locking. The commit roots are protected with transactions.
 * Transactions are ended and rejoined when a commit is tried in between.
 *
 * This function checks for modifications done to the trees while comparing.
 * If it detects a change, it aborts immediately.
 */
static int btrfs_compare_trees(struct btrfs_root *left_root,
			struct btrfs_root *right_root, void *ctx)
{
	struct btrfs_fs_info *fs_info = left_root->fs_info;
	int ret;
	int cmp;
	struct btrfs_path *left_path = NULL;
	struct btrfs_path *right_path = NULL;
	struct btrfs_key left_key;
	struct btrfs_key right_key;
	char *tmp_buf = NULL;
	int left_root_level;
	int right_root_level;
	int left_level;
	int right_level;
	int left_end_reached;
	int right_end_reached;
	int advance_left;
	int advance_right;
	u64 left_blockptr;
	u64 right_blockptr;
	u64 left_gen;
	u64 right_gen;

	left_path = btrfs_alloc_path();
	if (!left_path) {
		ret = -ENOMEM;
		goto out;
	}
	right_path = btrfs_alloc_path();
	if (!right_path) {
		ret = -ENOMEM;
		goto out;
	}

	tmp_buf = kvmalloc(fs_info->nodesize, GFP_KERNEL);
	if (!tmp_buf) {
		ret = -ENOMEM;
		goto out;
	}

	left_path->search_commit_root = 1;
	left_path->skip_locking = 1;
	right_path->search_commit_root = 1;
	right_path->skip_locking = 1;

	/*
	 * Strategy: Go to the first items of both trees. Then do
	 *
	 * If both trees are at level 0
	 *   Compare keys of current items
	 *     If left < right treat left item as new, advance left tree
	 *       and repeat
	 *     If left > right treat right item as deleted, advance right tree
	 *       and repeat
	 *     If left == right do deep compare of items, treat as changed if
	 *       needed, advance both trees and repeat
	 * If both trees are at the same level but not at level 0
	 *   Compare keys of current nodes/leafs
	 *     If left < right advance left tree and repeat
	 *     If left > right advance right tree and repeat
	 *     If left == right compare blockptrs of the next nodes/leafs
	 *       If they match advance both trees but stay at the same level
	 *         and repeat
	 *       If they don't match advance both trees while allowing to go
	 *         deeper and repeat
	 * If tree levels are different
	 *   Advance the tree that needs it and repeat
	 *
	 * Advancing a tree means:
	 *   If we are at level 0, try to go to the next slot. If that's not
	 *   possible, go one level up and repeat. Stop when we found a level
	 *   where we could go to the next slot. We may at this point be on a
	 *   node or a leaf.
	 *
	 *   If we are not at level 0 and not on shared tree blocks, go one
	 *   level deeper.
	 *
	 *   If we are not at level 0 and on shared tree blocks, go one slot to
	 *   the right if possible or go up and right.
	 */

	down_read(&fs_info->commit_root_sem);
	left_level = btrfs_header_level(left_root->commit_root);
	left_root_level = left_level;
	left_path->nodes[left_level] =
			btrfs_clone_extent_buffer(left_root->commit_root);
	if (!left_path->nodes[left_level]) {
		up_read(&fs_info->commit_root_sem);
		ret = -ENOMEM;
		goto out;
	}

	right_level = btrfs_header_level(right_root->commit_root);
	right_root_level = right_level;
	right_path->nodes[right_level] =
			btrfs_clone_extent_buffer(right_root->commit_root);
	if (!right_path->nodes[right_level]) {
		up_read(&fs_info->commit_root_sem);
		ret = -ENOMEM;
		goto out;
	}
	up_read(&fs_info->commit_root_sem);

	if (left_level == 0)
		btrfs_item_key_to_cpu(left_path->nodes[left_level],
				&left_key, left_path->slots[left_level]);
	else
		btrfs_node_key_to_cpu(left_path->nodes[left_level],
				&left_key, left_path->slots[left_level]);
	if (right_level == 0)
		btrfs_item_key_to_cpu(right_path->nodes[right_level],
				&right_key, right_path->slots[right_level]);
	else
		btrfs_node_key_to_cpu(right_path->nodes[right_level],
				&right_key, right_path->slots[right_level]);

	left_end_reached = right_end_reached = 0;
	advance_left = advance_right = 0;

	while (1) {
		cond_resched();
		if (advance_left && !left_end_reached) {
			ret = tree_advance(left_path, &left_level,
					left_root_level,
					advance_left != ADVANCE_ONLY_NEXT,
					&left_key);
			if (ret == -1)
				left_end_reached = ADVANCE;
			else if (ret < 0)
				goto out;
			advance_left = 0;
		}
		if (advance_right && !right_end_reached) {
			ret = tree_advance(right_path, &right_level,
					right_root_level,
					advance_right != ADVANCE_ONLY_NEXT,
					&right_key);
			if (ret == -1)
				right_end_reached = ADVANCE;
			else if (ret < 0)
				goto out;
			advance_right = 0;
		}

		if (left_end_reached && right_end_reached) {
			ret = 0;
			goto out;
		} else if (left_end_reached) {
			if (right_level == 0) {
				ret = changed_cb(left_path, right_path,
						&right_key,
						BTRFS_COMPARE_TREE_DELETED,
						ctx);
				if (ret < 0)
					goto out;
			}
			advance_right = ADVANCE;
			continue;
		} else if (right_end_reached) {
			if (left_level == 0) {
				ret = changed_cb(left_path, right_path,
						&left_key,
						BTRFS_COMPARE_TREE_NEW,
						ctx);
				if (ret < 0)
					goto out;
			}
			advance_left = ADVANCE;
			continue;
		}

		if (left_level == 0 && right_level == 0) {
			cmp = btrfs_comp_cpu_keys(&left_key, &right_key);
			if (cmp < 0) {
				ret = changed_cb(left_path, right_path,
						&left_key,
						BTRFS_COMPARE_TREE_NEW,
						ctx);
				if (ret < 0)
					goto out;
				advance_left = ADVANCE;
			} else if (cmp > 0) {
				ret = changed_cb(left_path, right_path,
						&right_key,
						BTRFS_COMPARE_TREE_DELETED,
						ctx);
				if (ret < 0)
					goto out;
				advance_right = ADVANCE;
			} else {
				enum btrfs_compare_tree_result result;

				WARN_ON(!extent_buffer_uptodate(left_path->nodes[0]));
				ret = tree_compare_item(left_path, right_path,
							tmp_buf);
				if (ret)
					result = BTRFS_COMPARE_TREE_CHANGED;
				else
					result = BTRFS_COMPARE_TREE_SAME;
				ret = changed_cb(left_path, right_path,
						 &left_key, result, ctx);
				if (ret < 0)
					goto out;
				advance_left = ADVANCE;
				advance_right = ADVANCE;
			}
		} else if (left_level == right_level) {
			cmp = btrfs_comp_cpu_keys(&left_key, &right_key);
			if (cmp < 0) {
				advance_left = ADVANCE;
			} else if (cmp > 0) {
				advance_right = ADVANCE;
			} else {
				left_blockptr = btrfs_node_blockptr(
						left_path->nodes[left_level],
						left_path->slots[left_level]);
				right_blockptr = btrfs_node_blockptr(
						right_path->nodes[right_level],
						right_path->slots[right_level]);
				left_gen = btrfs_node_ptr_generation(
						left_path->nodes[left_level],
						left_path->slots[left_level]);
				right_gen = btrfs_node_ptr_generation(
						right_path->nodes[right_level],
						right_path->slots[right_level]);
				if (left_blockptr == right_blockptr &&
				    left_gen == right_gen) {
					/*
					 * As we're on a shared block, don't
					 * allow to go deeper.
					 */
					advance_left = ADVANCE_ONLY_NEXT;
					advance_right = ADVANCE_ONLY_NEXT;
				} else {
					advance_left = ADVANCE;
					advance_right = ADVANCE;
				}
			}
		} else if (left_level < right_level) {
			advance_right = ADVANCE;
		} else {
			advance_left = ADVANCE;
		}
	}

out:
	btrfs_free_path(left_path);
	btrfs_free_path(right_path);
	kvfree(tmp_buf);
	return ret;
}

static int send_subvol(struct send_ctx *sctx)
{
	int ret;

	if (!(sctx->flags & BTRFS_SEND_FLAG_OMIT_STREAM_HEADER)) {
		ret = send_header(sctx);
		if (ret < 0)
			goto out;
	}

	ret = send_subvol_begin(sctx);
	if (ret < 0)
		goto out;

	if (sctx->parent_root) {
		ret = btrfs_compare_trees(sctx->send_root, sctx->parent_root, sctx);
		if (ret < 0)
			goto out;
		ret = finish_inode_if_needed(sctx, 1);
		if (ret < 0)
			goto out;
	} else {
		ret = full_send_tree(sctx);
		if (ret < 0)
			goto out;
	}

out:
	free_recorded_refs(sctx);
	return ret;
}

/*
 * If orphan cleanup did remove any orphans from a root, it means the tree
 * was modified and therefore the commit root is not the same as the current
 * root anymore. This is a problem, because send uses the commit root and
 * therefore can see inode items that don't exist in the current root anymore,
 * and for example make calls to btrfs_iget, which will do tree lookups based
 * on the current root and not on the commit root. Those lookups will fail,
 * returning a -ESTALE error, and making send fail with that error. So make
 * sure a send does not see any orphans we have just removed, and that it will
 * see the same inodes regardless of whether a transaction commit happened
 * before it started (meaning that the commit root will be the same as the
 * current root) or not.
 */
static int ensure_commit_roots_uptodate(struct send_ctx *sctx)
{
	int i;
	struct btrfs_trans_handle *trans = NULL;

again:
	if (sctx->parent_root &&
	    sctx->parent_root->node != sctx->parent_root->commit_root)
		goto commit_trans;

	for (i = 0; i < sctx->clone_roots_cnt; i++)
		if (sctx->clone_roots[i].root->node !=
		    sctx->clone_roots[i].root->commit_root)
			goto commit_trans;

	if (trans)
		return btrfs_end_transaction(trans);

	return 0;

commit_trans:
	/* Use any root, all fs roots will get their commit roots updated. */
	if (!trans) {
		trans = btrfs_join_transaction(sctx->send_root);
		if (IS_ERR(trans))
			return PTR_ERR(trans);
		goto again;
	}

	return btrfs_commit_transaction(trans);
}

/*
 * Make sure any existing dellaloc is flushed for any root used by a send
 * operation so that we do not miss any data and we do not race with writeback
 * finishing and changing a tree while send is using the tree. This could
 * happen if a subvolume is in RW mode, has delalloc, is turned to RO mode and
 * a send operation then uses the subvolume.
 * After flushing delalloc ensure_commit_roots_uptodate() must be called.
 */
static int flush_delalloc_roots(struct send_ctx *sctx)
{
	struct btrfs_root *root = sctx->parent_root;
	int ret;
	int i;

	if (root) {
		ret = btrfs_start_delalloc_snapshot(root);
		if (ret)
			return ret;
		btrfs_wait_ordered_extents(root, U64_MAX, 0, U64_MAX);
	}

	for (i = 0; i < sctx->clone_roots_cnt; i++) {
		root = sctx->clone_roots[i].root;
		ret = btrfs_start_delalloc_snapshot(root);
		if (ret)
			return ret;
		btrfs_wait_ordered_extents(root, U64_MAX, 0, U64_MAX);
	}

	return 0;
}

static void btrfs_root_dec_send_in_progress(struct btrfs_root* root)
{
	spin_lock(&root->root_item_lock);
	root->send_in_progress--;
	/*
	 * Not much left to do, we don't know why it's unbalanced and
	 * can't blindly reset it to 0.
	 */
	if (root->send_in_progress < 0)
		btrfs_err(root->fs_info,
			  "send_in_progress unbalanced %d root %llu",
			  root->send_in_progress, root->root_key.objectid);
	spin_unlock(&root->root_item_lock);
}

static void dedupe_in_progress_warn(const struct btrfs_root *root)
{
	btrfs_warn_rl(root->fs_info,
"cannot use root %llu for send while deduplications on it are in progress (%d in progress)",
		      root->root_key.objectid, root->dedupe_in_progress);
}

long btrfs_ioctl_send(struct file *mnt_file, struct btrfs_ioctl_send_args *arg)
{
	int ret = 0;
	struct btrfs_root *send_root = BTRFS_I(file_inode(mnt_file))->root;
	struct btrfs_fs_info *fs_info = send_root->fs_info;
	struct btrfs_root *clone_root;
	struct send_ctx *sctx = NULL;
	u32 i;
	u64 *clone_sources_tmp = NULL;
	int clone_sources_to_rollback = 0;
	size_t alloc_size;
	int sort_clone_roots = 0;

	if (!capable(CAP_SYS_ADMIN))
		return -EPERM;

	/*
	 * The subvolume must remain read-only during send, protect against
	 * making it RW. This also protects against deletion.
	 */
	spin_lock(&send_root->root_item_lock);
	if (btrfs_root_readonly(send_root) && send_root->dedupe_in_progress) {
		dedupe_in_progress_warn(send_root);
		spin_unlock(&send_root->root_item_lock);
		return -EAGAIN;
	}
	send_root->send_in_progress++;
	spin_unlock(&send_root->root_item_lock);

	/*
	 * Userspace tools do the checks and warn the user if it's
	 * not RO.
	 */
	if (!btrfs_root_readonly(send_root)) {
		ret = -EPERM;
		goto out;
	}

	/*
	 * Check that we don't overflow at later allocations, we request
	 * clone_sources_count + 1 items, and compare to unsigned long inside
	 * access_ok.
	 */
	if (arg->clone_sources_count >
	    ULONG_MAX / sizeof(struct clone_root) - 1) {
		ret = -EINVAL;
		goto out;
	}

	if (arg->flags & ~BTRFS_SEND_FLAG_MASK) {
		ret = -EINVAL;
		goto out;
	}

	sctx = kzalloc(sizeof(struct send_ctx), GFP_KERNEL);
	if (!sctx) {
		ret = -ENOMEM;
		goto out;
	}

	INIT_LIST_HEAD(&sctx->new_refs);
	INIT_LIST_HEAD(&sctx->deleted_refs);
	INIT_RADIX_TREE(&sctx->name_cache, GFP_KERNEL);
	INIT_LIST_HEAD(&sctx->name_cache_list);

	sctx->flags = arg->flags;

	sctx->send_filp = fget(arg->send_fd);
	if (!sctx->send_filp) {
		ret = -EBADF;
		goto out;
	}

	sctx->send_root = send_root;
	/*
	 * Unlikely but possible, if the subvolume is marked for deletion but
	 * is slow to remove the directory entry, send can still be started
	 */
	if (btrfs_root_dead(sctx->send_root)) {
		ret = -EPERM;
		goto out;
	}

	sctx->clone_roots_cnt = arg->clone_sources_count;

	sctx->send_max_size = BTRFS_SEND_BUF_SIZE;
	sctx->send_buf = kvmalloc(sctx->send_max_size, GFP_KERNEL);
	if (!sctx->send_buf) {
		ret = -ENOMEM;
		goto out;
	}

	sctx->pending_dir_moves = RB_ROOT;
	sctx->waiting_dir_moves = RB_ROOT;
	sctx->orphan_dirs = RB_ROOT;

<<<<<<< HEAD
	alloc_size = sizeof(struct clone_root) * (arg->clone_sources_count + 1);

	sctx->clone_roots = kvzalloc(alloc_size, GFP_KERNEL);
=======
	sctx->clone_roots = kvcalloc(sizeof(*sctx->clone_roots),
				     arg->clone_sources_count + 1,
				     GFP_KERNEL);
>>>>>>> d1988041
	if (!sctx->clone_roots) {
		ret = -ENOMEM;
		goto out;
	}

	alloc_size = array_size(sizeof(*arg->clone_sources),
				arg->clone_sources_count);

	if (arg->clone_sources_count) {
		clone_sources_tmp = kvmalloc(alloc_size, GFP_KERNEL);
		if (!clone_sources_tmp) {
			ret = -ENOMEM;
			goto out;
		}

		ret = copy_from_user(clone_sources_tmp, arg->clone_sources,
				alloc_size);
		if (ret) {
			ret = -EFAULT;
			goto out;
		}

		for (i = 0; i < arg->clone_sources_count; i++) {
			clone_root = btrfs_get_fs_root(fs_info,
						clone_sources_tmp[i], true);
			if (IS_ERR(clone_root)) {
				ret = PTR_ERR(clone_root);
				goto out;
			}
			spin_lock(&clone_root->root_item_lock);
			if (!btrfs_root_readonly(clone_root) ||
			    btrfs_root_dead(clone_root)) {
				spin_unlock(&clone_root->root_item_lock);
				btrfs_put_root(clone_root);
				ret = -EPERM;
				goto out;
			}
			if (clone_root->dedupe_in_progress) {
				dedupe_in_progress_warn(clone_root);
				spin_unlock(&clone_root->root_item_lock);
				btrfs_put_root(clone_root);
				ret = -EAGAIN;
				goto out;
			}
			clone_root->send_in_progress++;
			spin_unlock(&clone_root->root_item_lock);

			sctx->clone_roots[i].root = clone_root;
			clone_sources_to_rollback = i + 1;
		}
		kvfree(clone_sources_tmp);
		clone_sources_tmp = NULL;
	}

	if (arg->parent_root) {
		sctx->parent_root = btrfs_get_fs_root(fs_info, arg->parent_root,
						      true);
		if (IS_ERR(sctx->parent_root)) {
			ret = PTR_ERR(sctx->parent_root);
			goto out;
		}

		spin_lock(&sctx->parent_root->root_item_lock);
		sctx->parent_root->send_in_progress++;
		if (!btrfs_root_readonly(sctx->parent_root) ||
				btrfs_root_dead(sctx->parent_root)) {
			spin_unlock(&sctx->parent_root->root_item_lock);
			ret = -EPERM;
			goto out;
		}
		if (sctx->parent_root->dedupe_in_progress) {
			dedupe_in_progress_warn(sctx->parent_root);
			spin_unlock(&sctx->parent_root->root_item_lock);
			ret = -EAGAIN;
			goto out;
		}
		spin_unlock(&sctx->parent_root->root_item_lock);
	}

	/*
	 * Clones from send_root are allowed, but only if the clone source
	 * is behind the current send position. This is checked while searching
	 * for possible clone sources.
	 */
	sctx->clone_roots[sctx->clone_roots_cnt++].root =
		btrfs_grab_root(sctx->send_root);

	/* We do a bsearch later */
	sort(sctx->clone_roots, sctx->clone_roots_cnt,
			sizeof(*sctx->clone_roots), __clone_root_cmp_sort,
			NULL);
	sort_clone_roots = 1;

	ret = flush_delalloc_roots(sctx);
	if (ret)
		goto out;

	ret = ensure_commit_roots_uptodate(sctx);
	if (ret)
		goto out;

	mutex_lock(&fs_info->balance_mutex);
	if (test_bit(BTRFS_FS_BALANCE_RUNNING, &fs_info->flags)) {
		mutex_unlock(&fs_info->balance_mutex);
		btrfs_warn_rl(fs_info,
		"cannot run send because a balance operation is in progress");
		ret = -EAGAIN;
		goto out;
	}
	fs_info->send_in_progress++;
	mutex_unlock(&fs_info->balance_mutex);

	current->journal_info = BTRFS_SEND_TRANS_STUB;
	ret = send_subvol(sctx);
	current->journal_info = NULL;
	mutex_lock(&fs_info->balance_mutex);
	fs_info->send_in_progress--;
	mutex_unlock(&fs_info->balance_mutex);
	if (ret < 0)
		goto out;

	if (!(sctx->flags & BTRFS_SEND_FLAG_OMIT_END_CMD)) {
		ret = begin_cmd(sctx, BTRFS_SEND_C_END);
		if (ret < 0)
			goto out;
		ret = send_cmd(sctx);
		if (ret < 0)
			goto out;
	}

out:
	WARN_ON(sctx && !ret && !RB_EMPTY_ROOT(&sctx->pending_dir_moves));
	while (sctx && !RB_EMPTY_ROOT(&sctx->pending_dir_moves)) {
		struct rb_node *n;
		struct pending_dir_move *pm;

		n = rb_first(&sctx->pending_dir_moves);
		pm = rb_entry(n, struct pending_dir_move, node);
		while (!list_empty(&pm->list)) {
			struct pending_dir_move *pm2;

			pm2 = list_first_entry(&pm->list,
					       struct pending_dir_move, list);
			free_pending_move(sctx, pm2);
		}
		free_pending_move(sctx, pm);
	}

	WARN_ON(sctx && !ret && !RB_EMPTY_ROOT(&sctx->waiting_dir_moves));
	while (sctx && !RB_EMPTY_ROOT(&sctx->waiting_dir_moves)) {
		struct rb_node *n;
		struct waiting_dir_move *dm;

		n = rb_first(&sctx->waiting_dir_moves);
		dm = rb_entry(n, struct waiting_dir_move, node);
		rb_erase(&dm->node, &sctx->waiting_dir_moves);
		kfree(dm);
	}

	WARN_ON(sctx && !ret && !RB_EMPTY_ROOT(&sctx->orphan_dirs));
	while (sctx && !RB_EMPTY_ROOT(&sctx->orphan_dirs)) {
		struct rb_node *n;
		struct orphan_dir_info *odi;

		n = rb_first(&sctx->orphan_dirs);
		odi = rb_entry(n, struct orphan_dir_info, node);
		free_orphan_dir_info(sctx, odi);
	}

	if (sort_clone_roots) {
		for (i = 0; i < sctx->clone_roots_cnt; i++) {
			btrfs_root_dec_send_in_progress(
					sctx->clone_roots[i].root);
			btrfs_put_root(sctx->clone_roots[i].root);
		}
	} else {
		for (i = 0; sctx && i < clone_sources_to_rollback; i++) {
			btrfs_root_dec_send_in_progress(
					sctx->clone_roots[i].root);
			btrfs_put_root(sctx->clone_roots[i].root);
		}

		btrfs_root_dec_send_in_progress(send_root);
	}
	if (sctx && !IS_ERR_OR_NULL(sctx->parent_root)) {
		btrfs_root_dec_send_in_progress(sctx->parent_root);
		btrfs_put_root(sctx->parent_root);
	}

	kvfree(clone_sources_tmp);

	if (sctx) {
		if (sctx->send_filp)
			fput(sctx->send_filp);

		kvfree(sctx->clone_roots);
		kvfree(sctx->send_buf);

		name_cache_free(sctx);

		kfree(sctx);
	}

	return ret;
}<|MERGE_RESOLUTION|>--- conflicted
+++ resolved
@@ -1253,7 +1253,6 @@
 		 * If the source inode was not yet processed we can't issue a
 		 * clone operation, as the source extent does not exist yet at
 		 * the destination of the stream.
-<<<<<<< HEAD
 		 */
 		if (ino > bctx->cur_objectid)
 			return 0;
@@ -1263,17 +1262,6 @@
 		 * to clone from an extent that does not exist yet at the
 		 * destination of the stream.
 		 */
-=======
-		 */
-		if (ino > bctx->cur_objectid)
-			return 0;
-		/*
-		 * We clone from the inode currently being sent as long as the
-		 * source extent is already processed, otherwise we could try
-		 * to clone from an extent that does not exist yet at the
-		 * destination of the stream.
-		 */
->>>>>>> d1988041
 		if (ino == bctx->cur_objectid &&
 		    offset + bctx->extent_len >
 		    bctx->sctx->cur_inode_next_write_offset)
@@ -7278,15 +7266,9 @@
 	sctx->waiting_dir_moves = RB_ROOT;
 	sctx->orphan_dirs = RB_ROOT;
 
-<<<<<<< HEAD
-	alloc_size = sizeof(struct clone_root) * (arg->clone_sources_count + 1);
-
-	sctx->clone_roots = kvzalloc(alloc_size, GFP_KERNEL);
-=======
 	sctx->clone_roots = kvcalloc(sizeof(*sctx->clone_roots),
 				     arg->clone_sources_count + 1,
 				     GFP_KERNEL);
->>>>>>> d1988041
 	if (!sctx->clone_roots) {
 		ret = -ENOMEM;
 		goto out;
