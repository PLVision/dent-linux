--- conflicted
+++ resolved
@@ -711,10 +711,7 @@
 	if (!server->ops->new_lease_key)
 		return -EIO;
 
-<<<<<<< HEAD
-=======
 	pfid = tcon->crfid.fid;
->>>>>>> d1988041
 	server->ops->new_lease_key(pfid);
 
 	memset(rqst, 0, sizeof(rqst));
@@ -4400,10 +4397,6 @@
 	    server->ops->is_session_expired(buf)) {
 		if (!is_offloaded)
 			cifs_reconnect(server);
-<<<<<<< HEAD
-		wake_up(&server->response_q);
-=======
->>>>>>> d1988041
 		return -1;
 	}
 
