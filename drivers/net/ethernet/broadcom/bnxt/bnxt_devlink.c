--- conflicted
+++ resolved
@@ -151,28 +151,6 @@
 			    PTR_ERR(health->fw_reset_reporter));
 		health->fw_reset_reporter = NULL;
 		bp->fw_cap &= ~BNXT_FW_CAP_HOT_RESET;
-<<<<<<< HEAD
-	}
-
-err_recovery:
-	if (!(bp->fw_cap & BNXT_FW_CAP_ERROR_RECOVERY))
-		return;
-
-	if (!health->fw_reporter) {
-		health->fw_reporter =
-			devlink_health_reporter_create(bp->dl,
-						       &bnxt_dl_fw_reporter_ops,
-						       0, false, bp);
-		if (IS_ERR(health->fw_reporter)) {
-			netdev_warn(bp->dev, "Failed to create FW health reporter, rc = %ld\n",
-				    PTR_ERR(health->fw_reporter));
-			health->fw_reporter = NULL;
-			bp->fw_cap &= ~BNXT_FW_CAP_ERROR_RECOVERY;
-			return;
-		}
-	}
-
-=======
 	}
 
 err_recovery:
@@ -193,7 +171,6 @@
 		}
 	}
 
->>>>>>> d1988041
 	if (health->fw_fatal_reporter)
 		return;
 
@@ -767,15 +744,12 @@
 				       ARRAY_SIZE(bnxt_dl_port_params));
 }
 
-<<<<<<< HEAD
-=======
 int bnxt_dl_register(struct bnxt *bp)
 {
 	struct devlink_port_attrs attrs = {};
 	struct devlink *dl;
 	int rc;
 
->>>>>>> d1988041
 	if (BNXT_PF(bp))
 		dl = devlink_alloc(&bnxt_dl_ops, sizeof(struct bnxt_dl));
 	else
@@ -800,17 +774,6 @@
 
 	if (!BNXT_PF(bp))
 		return 0;
-<<<<<<< HEAD
-
-	rc = devlink_params_register(dl, bnxt_dl_params,
-				     ARRAY_SIZE(bnxt_dl_params));
-	if (rc) {
-		netdev_warn(bp->dev, "devlink_params_register failed. rc=%d",
-			    rc);
-		goto err_dl_unreg;
-	}
-=======
->>>>>>> d1988041
 
 	attrs.flavour = DEVLINK_PORT_FLAVOUR_PHYSICAL;
 	attrs.phys.port_number = bp->pf.port_id;
@@ -826,12 +789,6 @@
 	rc = bnxt_dl_params_register(bp);
 	if (rc)
 		goto err_dl_port_unreg;
-<<<<<<< HEAD
-	}
-
-	devlink_params_publish(dl);
-=======
->>>>>>> d1988041
 
 	return 0;
 
@@ -853,17 +810,8 @@
 		return;
 
 	if (BNXT_PF(bp)) {
-<<<<<<< HEAD
-		devlink_port_params_unregister(&bp->dl_port,
-					       bnxt_dl_port_params,
-					       ARRAY_SIZE(bnxt_dl_port_params));
-		devlink_port_unregister(&bp->dl_port);
-		devlink_params_unregister(dl, bnxt_dl_params,
-					  ARRAY_SIZE(bnxt_dl_params));
-=======
 		bnxt_dl_params_unregister(bp);
 		devlink_port_unregister(&bp->dl_port);
->>>>>>> d1988041
 	}
 	devlink_unregister(dl);
 	devlink_free(dl);
