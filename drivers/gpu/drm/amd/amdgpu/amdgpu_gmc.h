--- conflicted
+++ resolved
@@ -215,10 +215,6 @@
 	uint8_t			vram_vendor;
 	uint32_t                srbm_soft_reset;
 	bool			prt_warning;
-<<<<<<< HEAD
-	uint64_t		stolen_size;
-=======
->>>>>>> d1988041
 	uint32_t		sdpif_register;
 	/* apertures */
 	u64			shared_aperture_start;
