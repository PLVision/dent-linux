// SPDX-License-Identifier: GPL-2.0-only
/*
 * Copyright (c) 2012, NVIDIA CORPORATION.  All rights reserved.
 */

#include <linux/io.h>
#include <linux/clk-provider.h>
#include <linux/clkdev.h>
#include <linux/of.h>
#include <linux/of_address.h>
#include <linux/clk/tegra.h>
#include <linux/delay.h>
#include <dt-bindings/clock/tegra20-car.h>

#include "clk.h"
#include "clk-id.h"

#define MISC_CLK_ENB 0x48

#define OSC_CTRL 0x50
#define OSC_CTRL_OSC_FREQ_MASK (3<<30)
#define OSC_CTRL_OSC_FREQ_13MHZ (0<<30)
#define OSC_CTRL_OSC_FREQ_19_2MHZ (1<<30)
#define OSC_CTRL_OSC_FREQ_12MHZ (2<<30)
#define OSC_CTRL_OSC_FREQ_26MHZ (3<<30)
#define OSC_CTRL_MASK (0x3f2 | OSC_CTRL_OSC_FREQ_MASK)

#define OSC_CTRL_PLL_REF_DIV_MASK (3<<28)
#define OSC_CTRL_PLL_REF_DIV_1		(0<<28)
#define OSC_CTRL_PLL_REF_DIV_2		(1<<28)
#define OSC_CTRL_PLL_REF_DIV_4		(2<<28)

#define OSC_FREQ_DET 0x58
#define OSC_FREQ_DET_TRIG (1<<31)

#define OSC_FREQ_DET_STATUS 0x5c
#define OSC_FREQ_DET_BUSY (1<<31)
#define OSC_FREQ_DET_CNT_MASK 0xFFFF

#define TEGRA20_CLK_PERIPH_BANKS	3

#define PLLS_BASE 0xf0
#define PLLS_MISC 0xf4
#define PLLC_BASE 0x80
#define PLLC_MISC 0x8c
#define PLLM_BASE 0x90
#define PLLM_MISC 0x9c
#define PLLP_BASE 0xa0
#define PLLP_MISC 0xac
#define PLLA_BASE 0xb0
#define PLLA_MISC 0xbc
#define PLLU_BASE 0xc0
#define PLLU_MISC 0xcc
#define PLLD_BASE 0xd0
#define PLLD_MISC 0xdc
#define PLLX_BASE 0xe0
#define PLLX_MISC 0xe4
#define PLLE_BASE 0xe8
#define PLLE_MISC 0xec

#define PLL_BASE_LOCK BIT(27)
#define PLLE_MISC_LOCK BIT(11)

#define PLL_MISC_LOCK_ENABLE 18
#define PLLDU_MISC_LOCK_ENABLE 22
#define PLLE_MISC_LOCK_ENABLE 9

#define PLLC_OUT 0x84
#define PLLM_OUT 0x94
#define PLLP_OUTA 0xa4
#define PLLP_OUTB 0xa8
#define PLLA_OUT 0xb4

#define CCLK_BURST_POLICY 0x20
#define SUPER_CCLK_DIVIDER 0x24
#define SCLK_BURST_POLICY 0x28
#define SUPER_SCLK_DIVIDER 0x2c
#define CLK_SYSTEM_RATE 0x30

#define CCLK_BURST_POLICY_SHIFT	28
#define CCLK_RUN_POLICY_SHIFT	4
#define CCLK_IDLE_POLICY_SHIFT	0
#define CCLK_IDLE_POLICY	1
#define CCLK_RUN_POLICY		2
#define CCLK_BURST_POLICY_PLLX	8

#define CLK_SOURCE_I2S1 0x100
#define CLK_SOURCE_I2S2 0x104
#define CLK_SOURCE_PWM 0x110
#define CLK_SOURCE_SPI 0x114
#define CLK_SOURCE_XIO 0x120
#define CLK_SOURCE_TWC 0x12c
#define CLK_SOURCE_IDE 0x144
#define CLK_SOURCE_HDMI 0x18c
#define CLK_SOURCE_DISP1 0x138
#define CLK_SOURCE_DISP2 0x13c
#define CLK_SOURCE_CSITE 0x1d4
#define CLK_SOURCE_I2C1 0x124
#define CLK_SOURCE_I2C2 0x198
#define CLK_SOURCE_I2C3 0x1b8
#define CLK_SOURCE_DVC 0x128
#define CLK_SOURCE_UARTA 0x178
#define CLK_SOURCE_UARTB 0x17c
#define CLK_SOURCE_UARTC 0x1a0
#define CLK_SOURCE_UARTD 0x1c0
#define CLK_SOURCE_UARTE 0x1c4
#define CLK_SOURCE_EMC 0x19c

#define AUDIO_SYNC_CLK 0x38

/* Tegra CPU clock and reset control regs */
#define TEGRA_CLK_RST_CONTROLLER_CLK_CPU_CMPLX		0x4c
#define TEGRA_CLK_RST_CONTROLLER_RST_CPU_CMPLX_SET	0x340
#define TEGRA_CLK_RST_CONTROLLER_RST_CPU_CMPLX_CLR	0x344

#define CPU_CLOCK(cpu)	(0x1 << (8 + cpu))
#define CPU_RESET(cpu)	(0x1111ul << (cpu))

#ifdef CONFIG_PM_SLEEP
static struct cpu_clk_suspend_context {
	u32 pllx_misc;
	u32 pllx_base;

	u32 cpu_burst;
	u32 clk_csite_src;
	u32 cclk_divider;
} tegra20_cpu_clk_sctx;
#endif

static void __iomem *clk_base;
static void __iomem *pmc_base;

static DEFINE_SPINLOCK(emc_lock);

#define TEGRA_INIT_DATA_MUX(_name, _parents, _offset,	\
			    _clk_num, _gate_flags, _clk_id)	\
	TEGRA_INIT_DATA(_name, NULL, NULL, _parents, _offset,	\
			30, 2, 0, 0, 8, 1, TEGRA_DIVIDER_ROUND_UP,	\
			_clk_num, \
			_gate_flags, _clk_id)

#define TEGRA_INIT_DATA_DIV16(_name, _parents, _offset, \
			      _clk_num, _gate_flags, _clk_id)	\
	TEGRA_INIT_DATA(_name, NULL, NULL, _parents, _offset,	\
			30, 2, 0, 0, 16, 0, TEGRA_DIVIDER_ROUND_UP, \
			_clk_num, _gate_flags,	\
			_clk_id)

#define TEGRA_INIT_DATA_NODIV(_name, _parents, _offset, \
			      _mux_shift, _mux_width, _clk_num, \
			      _gate_flags, _clk_id)			\
	TEGRA_INIT_DATA(_name, NULL, NULL, _parents, _offset,	\
			_mux_shift, _mux_width, 0, 0, 0, 0, 0, \
			_clk_num, _gate_flags,	\
			_clk_id)

static struct clk **clks;

static struct tegra_clk_pll_freq_table pll_c_freq_table[] = {
	{ 12000000, 600000000, 600, 12, 1, 8 },
	{ 13000000, 600000000, 600, 13, 1, 8 },
	{ 19200000, 600000000, 500, 16, 1, 6 },
	{ 26000000, 600000000, 600, 26, 1, 8 },
	{        0,         0,   0,  0, 0, 0 },
};

static struct tegra_clk_pll_freq_table pll_m_freq_table[] = {
	{ 12000000, 666000000, 666, 12, 1, 8 },
	{ 13000000, 666000000, 666, 13, 1, 8 },
	{ 19200000, 666000000, 555, 16, 1, 8 },
	{ 26000000, 666000000, 666, 26, 1, 8 },
	{ 12000000, 600000000, 600, 12, 1, 8 },
	{ 13000000, 600000000, 600, 13, 1, 8 },
	{ 19200000, 600000000, 375, 12, 1, 6 },
	{ 26000000, 600000000, 600, 26, 1, 8 },
	{        0,         0,   0,  0, 0, 0 },
};

static struct tegra_clk_pll_freq_table pll_p_freq_table[] = {
	{ 12000000, 216000000, 432, 12, 2, 8 },
	{ 13000000, 216000000, 432, 13, 2, 8 },
	{ 19200000, 216000000,  90,  4, 2, 1 },
	{ 26000000, 216000000, 432, 26, 2, 8 },
	{ 12000000, 432000000, 432, 12, 1, 8 },
	{ 13000000, 432000000, 432, 13, 1, 8 },
	{ 19200000, 432000000,  90,  4, 1, 1 },
	{ 26000000, 432000000, 432, 26, 1, 8 },
	{        0,         0,   0,  0, 0, 0 },
};

static struct tegra_clk_pll_freq_table pll_a_freq_table[] = {
	{ 28800000, 56448000, 49, 25, 1, 1 },
	{ 28800000, 73728000, 64, 25, 1, 1 },
	{ 28800000, 24000000,  5,  6, 1, 1 },
	{        0,        0,  0,  0, 0, 0 },
};

static struct tegra_clk_pll_freq_table pll_d_freq_table[] = {
	{ 12000000,  216000000,  216, 12, 1,  4 },
	{ 13000000,  216000000,  216, 13, 1,  4 },
	{ 19200000,  216000000,  135, 12, 1,  3 },
	{ 26000000,  216000000,  216, 26, 1,  4 },
	{ 12000000,  594000000,  594, 12, 1,  8 },
	{ 13000000,  594000000,  594, 13, 1,  8 },
	{ 19200000,  594000000,  495, 16, 1,  8 },
	{ 26000000,  594000000,  594, 26, 1,  8 },
	{ 12000000, 1000000000, 1000, 12, 1, 12 },
	{ 13000000, 1000000000, 1000, 13, 1, 12 },
	{ 19200000, 1000000000,  625, 12, 1,  8 },
	{ 26000000, 1000000000, 1000, 26, 1, 12 },
	{        0,          0,    0,  0, 0,  0 },
};

static struct tegra_clk_pll_freq_table pll_u_freq_table[] = {
	{ 12000000, 480000000, 960, 12, 1, 0 },
	{ 13000000, 480000000, 960, 13, 1, 0 },
	{ 19200000, 480000000, 200,  4, 1, 0 },
	{ 26000000, 480000000, 960, 26, 1, 0 },
	{        0,         0,   0,  0, 0, 0 },
};

static struct tegra_clk_pll_freq_table pll_x_freq_table[] = {
	/* 1 GHz */
	{ 12000000, 1000000000, 1000, 12, 1, 12 },
	{ 13000000, 1000000000, 1000, 13, 1, 12 },
	{ 19200000, 1000000000,  625, 12, 1,  8 },
	{ 26000000, 1000000000, 1000, 26, 1, 12 },
	/* 912 MHz */
	{ 12000000,  912000000,  912, 12, 1, 12 },
	{ 13000000,  912000000,  912, 13, 1, 12 },
	{ 19200000,  912000000,  760, 16, 1,  8 },
	{ 26000000,  912000000,  912, 26, 1, 12 },
	/* 816 MHz */
	{ 12000000,  816000000,  816, 12, 1, 12 },
	{ 13000000,  816000000,  816, 13, 1, 12 },
	{ 19200000,  816000000,  680, 16, 1,  8 },
	{ 26000000,  816000000,  816, 26, 1, 12 },
	/* 760 MHz */
	{ 12000000,  760000000,  760, 12, 1, 12 },
	{ 13000000,  760000000,  760, 13, 1, 12 },
	{ 19200000,  760000000,  950, 24, 1,  8 },
	{ 26000000,  760000000,  760, 26, 1, 12 },
	/* 750 MHz */
	{ 12000000,  750000000,  750, 12, 1, 12 },
	{ 13000000,  750000000,  750, 13, 1, 12 },
	{ 19200000,  750000000,  625, 16, 1,  8 },
	{ 26000000,  750000000,  750, 26, 1, 12 },
	/* 608 MHz */
	{ 12000000,  608000000,  608, 12, 1, 12 },
	{ 13000000,  608000000,  608, 13, 1, 12 },
	{ 19200000,  608000000,  380, 12, 1,  8 },
	{ 26000000,  608000000,  608, 26, 1, 12 },
	/* 456 MHz */
	{ 12000000,  456000000,  456, 12, 1, 12 },
	{ 13000000,  456000000,  456, 13, 1, 12 },
	{ 19200000,  456000000,  380, 16, 1,  8 },
	{ 26000000,  456000000,  456, 26, 1, 12 },
	/* 312 MHz */
	{ 12000000,  312000000,  312, 12, 1, 12 },
	{ 13000000,  312000000,  312, 13, 1, 12 },
	{ 19200000,  312000000,  260, 16, 1,  8 },
	{ 26000000,  312000000,  312, 26, 1, 12 },
	{        0,          0,    0,  0, 0,  0 },
};

static const struct pdiv_map plle_p[] = {
	{ .pdiv = 1, .hw_val = 1 },
	{ .pdiv = 0, .hw_val = 0 },
};

static struct tegra_clk_pll_freq_table pll_e_freq_table[] = {
	{ 12000000, 100000000, 200, 24, 1, 0 },
	{        0,         0,   0,  0, 0, 0 },
};

/* PLL parameters */
static struct tegra_clk_pll_params pll_c_params = {
	.input_min = 2000000,
	.input_max = 31000000,
	.cf_min = 1000000,
	.cf_max = 6000000,
	.vco_min = 20000000,
	.vco_max = 1400000000,
	.base_reg = PLLC_BASE,
	.misc_reg = PLLC_MISC,
	.lock_mask = PLL_BASE_LOCK,
	.lock_enable_bit_idx = PLL_MISC_LOCK_ENABLE,
	.lock_delay = 300,
	.freq_table = pll_c_freq_table,
	.flags = TEGRA_PLL_HAS_CPCON | TEGRA_PLL_HAS_LOCK_ENABLE,
};

static struct tegra_clk_pll_params pll_m_params = {
	.input_min = 2000000,
	.input_max = 31000000,
	.cf_min = 1000000,
	.cf_max = 6000000,
	.vco_min = 20000000,
	.vco_max = 1200000000,
	.base_reg = PLLM_BASE,
	.misc_reg = PLLM_MISC,
	.lock_mask = PLL_BASE_LOCK,
	.lock_enable_bit_idx = PLL_MISC_LOCK_ENABLE,
	.lock_delay = 300,
	.freq_table = pll_m_freq_table,
	.flags = TEGRA_PLL_HAS_CPCON | TEGRA_PLL_HAS_LOCK_ENABLE,
};

static struct tegra_clk_pll_params pll_p_params = {
	.input_min = 2000000,
	.input_max = 31000000,
	.cf_min = 1000000,
	.cf_max = 6000000,
	.vco_min = 20000000,
	.vco_max = 1400000000,
	.base_reg = PLLP_BASE,
	.misc_reg = PLLP_MISC,
	.lock_mask = PLL_BASE_LOCK,
	.lock_enable_bit_idx = PLL_MISC_LOCK_ENABLE,
	.lock_delay = 300,
	.freq_table = pll_p_freq_table,
	.flags = TEGRA_PLL_FIXED | TEGRA_PLL_HAS_CPCON |
		 TEGRA_PLL_HAS_LOCK_ENABLE,
	.fixed_rate =  216000000,
};

static struct tegra_clk_pll_params pll_a_params = {
	.input_min = 2000000,
	.input_max = 31000000,
	.cf_min = 1000000,
	.cf_max = 6000000,
	.vco_min = 20000000,
	.vco_max = 1400000000,
	.base_reg = PLLA_BASE,
	.misc_reg = PLLA_MISC,
	.lock_mask = PLL_BASE_LOCK,
	.lock_enable_bit_idx = PLL_MISC_LOCK_ENABLE,
	.lock_delay = 300,
	.freq_table = pll_a_freq_table,
	.flags = TEGRA_PLL_HAS_CPCON | TEGRA_PLL_HAS_LOCK_ENABLE,
};

static struct tegra_clk_pll_params pll_d_params = {
	.input_min = 2000000,
	.input_max = 40000000,
	.cf_min = 1000000,
	.cf_max = 6000000,
	.vco_min = 40000000,
	.vco_max = 1000000000,
	.base_reg = PLLD_BASE,
	.misc_reg = PLLD_MISC,
	.lock_mask = PLL_BASE_LOCK,
	.lock_enable_bit_idx = PLLDU_MISC_LOCK_ENABLE,
	.lock_delay = 1000,
	.freq_table = pll_d_freq_table,
	.flags = TEGRA_PLL_HAS_CPCON | TEGRA_PLL_HAS_LOCK_ENABLE,
};

static const struct pdiv_map pllu_p[] = {
	{ .pdiv = 1, .hw_val = 1 },
	{ .pdiv = 2, .hw_val = 0 },
	{ .pdiv = 0, .hw_val = 0 },
};

static struct tegra_clk_pll_params pll_u_params = {
	.input_min = 2000000,
	.input_max = 40000000,
	.cf_min = 1000000,
	.cf_max = 6000000,
	.vco_min = 48000000,
	.vco_max = 960000000,
	.base_reg = PLLU_BASE,
	.misc_reg = PLLU_MISC,
	.lock_mask = PLL_BASE_LOCK,
	.lock_enable_bit_idx = PLLDU_MISC_LOCK_ENABLE,
	.lock_delay = 1000,
	.pdiv_tohw = pllu_p,
	.freq_table = pll_u_freq_table,
	.flags = TEGRA_PLLU | TEGRA_PLL_HAS_CPCON | TEGRA_PLL_HAS_LOCK_ENABLE,
};

static struct tegra_clk_pll_params pll_x_params = {
	.input_min = 2000000,
	.input_max = 31000000,
	.cf_min = 1000000,
	.cf_max = 6000000,
	.vco_min = 20000000,
	.vco_max = 1200000000,
	.base_reg = PLLX_BASE,
	.misc_reg = PLLX_MISC,
	.lock_mask = PLL_BASE_LOCK,
	.lock_enable_bit_idx = PLL_MISC_LOCK_ENABLE,
	.lock_delay = 300,
	.freq_table = pll_x_freq_table,
	.flags = TEGRA_PLL_HAS_CPCON | TEGRA_PLL_HAS_LOCK_ENABLE,
};

static struct tegra_clk_pll_params pll_e_params = {
	.input_min = 12000000,
	.input_max = 12000000,
	.cf_min = 0,
	.cf_max = 0,
	.vco_min = 0,
	.vco_max = 0,
	.base_reg = PLLE_BASE,
	.misc_reg = PLLE_MISC,
	.lock_mask = PLLE_MISC_LOCK,
	.lock_enable_bit_idx = PLLE_MISC_LOCK_ENABLE,
	.lock_delay = 0,
	.pdiv_tohw = plle_p,
	.freq_table = pll_e_freq_table,
	.flags = TEGRA_PLL_FIXED | TEGRA_PLL_LOCK_MISC |
		 TEGRA_PLL_HAS_LOCK_ENABLE,
	.fixed_rate = 100000000,
};

static struct tegra_devclk devclks[] __initdata = {
	{ .con_id = "pll_c", .dt_id = TEGRA20_CLK_PLL_C },
	{ .con_id = "pll_c_out1", .dt_id = TEGRA20_CLK_PLL_C_OUT1 },
	{ .con_id = "pll_p", .dt_id = TEGRA20_CLK_PLL_P },
	{ .con_id = "pll_p_out1", .dt_id = TEGRA20_CLK_PLL_P_OUT1 },
	{ .con_id = "pll_p_out2", .dt_id = TEGRA20_CLK_PLL_P_OUT2 },
	{ .con_id = "pll_p_out3", .dt_id = TEGRA20_CLK_PLL_P_OUT3 },
	{ .con_id = "pll_p_out4", .dt_id = TEGRA20_CLK_PLL_P_OUT4 },
	{ .con_id = "pll_m", .dt_id = TEGRA20_CLK_PLL_M },
	{ .con_id = "pll_m_out1", .dt_id = TEGRA20_CLK_PLL_M_OUT1 },
	{ .con_id = "pll_x", .dt_id = TEGRA20_CLK_PLL_X },
	{ .con_id = "pll_u", .dt_id = TEGRA20_CLK_PLL_U },
	{ .con_id = "pll_d", .dt_id = TEGRA20_CLK_PLL_D },
	{ .con_id = "pll_d_out0", .dt_id = TEGRA20_CLK_PLL_D_OUT0 },
	{ .con_id = "pll_a", .dt_id = TEGRA20_CLK_PLL_A },
	{ .con_id = "pll_a_out0", .dt_id = TEGRA20_CLK_PLL_A_OUT0 },
	{ .con_id = "pll_e", .dt_id = TEGRA20_CLK_PLL_E },
	{ .con_id = "cclk", .dt_id = TEGRA20_CLK_CCLK },
	{ .con_id = "sclk", .dt_id = TEGRA20_CLK_SCLK },
	{ .con_id = "hclk", .dt_id = TEGRA20_CLK_HCLK },
	{ .con_id = "pclk", .dt_id = TEGRA20_CLK_PCLK },
	{ .con_id = "fuse", .dt_id = TEGRA20_CLK_FUSE },
	{ .con_id = "twd", .dt_id = TEGRA20_CLK_TWD },
	{ .con_id = "audio", .dt_id = TEGRA20_CLK_AUDIO },
	{ .con_id = "audio_2x", .dt_id = TEGRA20_CLK_AUDIO_2X },
	{ .dev_id = "tegra20-ac97", .dt_id = TEGRA20_CLK_AC97 },
	{ .dev_id = "tegra-apbdma", .dt_id = TEGRA20_CLK_APBDMA },
	{ .dev_id = "rtc-tegra", .dt_id = TEGRA20_CLK_RTC },
	{ .dev_id = "timer", .dt_id = TEGRA20_CLK_TIMER },
	{ .dev_id = "tegra-kbc", .dt_id = TEGRA20_CLK_KBC },
	{ .con_id = "csus", .dev_id =  "tegra_camera", .dt_id = TEGRA20_CLK_CSUS },
	{ .con_id = "vcp", .dev_id = "tegra-avp", .dt_id = TEGRA20_CLK_VCP },
	{ .con_id = "bsea", .dev_id = "tegra-avp", .dt_id = TEGRA20_CLK_BSEA },
	{ .con_id = "bsev", .dev_id = "tegra-aes", .dt_id = TEGRA20_CLK_BSEV },
	{ .con_id = "emc", .dt_id = TEGRA20_CLK_EMC },
	{ .dev_id = "fsl-tegra-udc", .dt_id = TEGRA20_CLK_USBD },
	{ .dev_id = "tegra-ehci.1", .dt_id = TEGRA20_CLK_USB2 },
	{ .dev_id = "tegra-ehci.2", .dt_id = TEGRA20_CLK_USB3 },
	{ .dev_id = "dsi", .dt_id = TEGRA20_CLK_DSI },
	{ .con_id = "csi", .dev_id = "tegra_camera", .dt_id = TEGRA20_CLK_CSI },
	{ .con_id = "isp", .dev_id = "tegra_camera", .dt_id = TEGRA20_CLK_ISP },
	{ .con_id = "pex", .dt_id = TEGRA20_CLK_PEX },
	{ .con_id = "afi", .dt_id = TEGRA20_CLK_AFI },
	{ .con_id = "cdev1", .dt_id = TEGRA20_CLK_CDEV1 },
	{ .con_id = "cdev2", .dt_id = TEGRA20_CLK_CDEV2 },
	{ .con_id = "clk_32k", .dt_id = TEGRA20_CLK_CLK_32K },
	{ .con_id = "blink", .dt_id = TEGRA20_CLK_BLINK },
	{ .con_id = "clk_m", .dt_id = TEGRA20_CLK_CLK_M },
	{ .con_id = "pll_ref", .dt_id = TEGRA20_CLK_PLL_REF },
	{ .dev_id = "tegra20-i2s.0", .dt_id = TEGRA20_CLK_I2S1 },
	{ .dev_id = "tegra20-i2s.1", .dt_id = TEGRA20_CLK_I2S2 },
	{ .con_id = "spdif_out", .dev_id = "tegra20-spdif", .dt_id = TEGRA20_CLK_SPDIF_OUT },
	{ .con_id = "spdif_in", .dev_id = "tegra20-spdif", .dt_id = TEGRA20_CLK_SPDIF_IN },
	{ .dev_id = "spi_tegra.0", .dt_id = TEGRA20_CLK_SBC1 },
	{ .dev_id = "spi_tegra.1", .dt_id = TEGRA20_CLK_SBC2 },
	{ .dev_id = "spi_tegra.2", .dt_id = TEGRA20_CLK_SBC3 },
	{ .dev_id = "spi_tegra.3", .dt_id = TEGRA20_CLK_SBC4 },
	{ .dev_id = "spi", .dt_id = TEGRA20_CLK_SPI },
	{ .dev_id = "xio", .dt_id = TEGRA20_CLK_XIO },
	{ .dev_id = "twc", .dt_id = TEGRA20_CLK_TWC },
	{ .dev_id = "ide", .dt_id = TEGRA20_CLK_IDE },
	{ .dev_id = "tegra_nand", .dt_id = TEGRA20_CLK_NDFLASH },
	{ .dev_id = "vfir", .dt_id = TEGRA20_CLK_VFIR },
	{ .dev_id = "csite", .dt_id = TEGRA20_CLK_CSITE },
	{ .dev_id = "la", .dt_id = TEGRA20_CLK_LA },
	{ .dev_id = "tegra_w1", .dt_id = TEGRA20_CLK_OWR },
	{ .dev_id = "mipi", .dt_id = TEGRA20_CLK_MIPI },
	{ .dev_id = "vde", .dt_id = TEGRA20_CLK_VDE },
	{ .con_id = "vi", .dev_id =  "tegra_camera", .dt_id = TEGRA20_CLK_VI },
	{ .dev_id = "epp", .dt_id = TEGRA20_CLK_EPP },
	{ .dev_id = "mpe", .dt_id = TEGRA20_CLK_MPE },
	{ .dev_id = "host1x", .dt_id = TEGRA20_CLK_HOST1X },
	{ .dev_id = "3d", .dt_id = TEGRA20_CLK_GR3D },
	{ .dev_id = "2d", .dt_id = TEGRA20_CLK_GR2D },
	{ .dev_id = "tegra-nor", .dt_id = TEGRA20_CLK_NOR },
	{ .dev_id = "sdhci-tegra.0", .dt_id = TEGRA20_CLK_SDMMC1 },
	{ .dev_id = "sdhci-tegra.1", .dt_id = TEGRA20_CLK_SDMMC2 },
	{ .dev_id = "sdhci-tegra.2", .dt_id = TEGRA20_CLK_SDMMC3 },
	{ .dev_id = "sdhci-tegra.3", .dt_id = TEGRA20_CLK_SDMMC4 },
	{ .dev_id = "cve", .dt_id = TEGRA20_CLK_CVE },
	{ .dev_id = "tvo", .dt_id = TEGRA20_CLK_TVO },
	{ .dev_id = "tvdac", .dt_id = TEGRA20_CLK_TVDAC },
	{ .con_id = "vi_sensor", .dev_id = "tegra_camera", .dt_id = TEGRA20_CLK_VI_SENSOR },
	{ .dev_id = "hdmi", .dt_id = TEGRA20_CLK_HDMI },
	{ .con_id = "div-clk", .dev_id = "tegra-i2c.0", .dt_id = TEGRA20_CLK_I2C1 },
	{ .con_id = "div-clk", .dev_id = "tegra-i2c.1", .dt_id = TEGRA20_CLK_I2C2 },
	{ .con_id = "div-clk", .dev_id = "tegra-i2c.2", .dt_id = TEGRA20_CLK_I2C3 },
	{ .con_id = "div-clk", .dev_id = "tegra-i2c.3", .dt_id = TEGRA20_CLK_DVC },
	{ .dev_id = "tegra-pwm", .dt_id = TEGRA20_CLK_PWM },
	{ .dev_id = "tegra_uart.0", .dt_id = TEGRA20_CLK_UARTA },
	{ .dev_id = "tegra_uart.1", .dt_id = TEGRA20_CLK_UARTB },
	{ .dev_id = "tegra_uart.2", .dt_id = TEGRA20_CLK_UARTC },
	{ .dev_id = "tegra_uart.3", .dt_id = TEGRA20_CLK_UARTD },
	{ .dev_id = "tegra_uart.4", .dt_id = TEGRA20_CLK_UARTE },
	{ .dev_id = "tegradc.0", .dt_id = TEGRA20_CLK_DISP1 },
	{ .dev_id = "tegradc.1", .dt_id = TEGRA20_CLK_DISP2 },
};

static struct tegra_clk tegra20_clks[tegra_clk_max] __initdata = {
	[tegra_clk_ahbdma] = { .dt_id = TEGRA20_CLK_AHBDMA, .present = true },
	[tegra_clk_apbdma] = { .dt_id = TEGRA20_CLK_APBDMA, .present = true },
	[tegra_clk_spdif_out] = { .dt_id = TEGRA20_CLK_SPDIF_OUT, .present = true },
	[tegra_clk_spdif_in] = { .dt_id = TEGRA20_CLK_SPDIF_IN, .present = true },
	[tegra_clk_sdmmc1] = { .dt_id = TEGRA20_CLK_SDMMC1, .present = true },
	[tegra_clk_sdmmc2] = { .dt_id = TEGRA20_CLK_SDMMC2, .present = true },
	[tegra_clk_sdmmc3] = { .dt_id = TEGRA20_CLK_SDMMC3, .present = true },
	[tegra_clk_sdmmc4] = { .dt_id = TEGRA20_CLK_SDMMC4, .present = true },
	[tegra_clk_la] = { .dt_id = TEGRA20_CLK_LA, .present = true },
	[tegra_clk_csite] = { .dt_id = TEGRA20_CLK_CSITE, .present = true },
	[tegra_clk_vfir] = { .dt_id = TEGRA20_CLK_VFIR, .present = true },
	[tegra_clk_mipi] = { .dt_id = TEGRA20_CLK_MIPI, .present = true },
	[tegra_clk_nor] = { .dt_id = TEGRA20_CLK_NOR, .present = true },
	[tegra_clk_rtc] = { .dt_id = TEGRA20_CLK_RTC, .present = true },
	[tegra_clk_timer] = { .dt_id = TEGRA20_CLK_TIMER, .present = true },
	[tegra_clk_kbc] = { .dt_id = TEGRA20_CLK_KBC, .present = true },
	[tegra_clk_csus] = { .dt_id = TEGRA20_CLK_CSUS, .present = true },
	[tegra_clk_vcp] = { .dt_id = TEGRA20_CLK_VCP, .present = true },
	[tegra_clk_bsea] = { .dt_id = TEGRA20_CLK_BSEA, .present = true },
	[tegra_clk_bsev] = { .dt_id = TEGRA20_CLK_BSEV, .present = true },
	[tegra_clk_usbd] = { .dt_id = TEGRA20_CLK_USBD, .present = true },
	[tegra_clk_usb2] = { .dt_id = TEGRA20_CLK_USB2, .present = true },
	[tegra_clk_usb3] = { .dt_id = TEGRA20_CLK_USB3, .present = true },
	[tegra_clk_csi] = { .dt_id = TEGRA20_CLK_CSI, .present = true },
	[tegra_clk_isp] = { .dt_id = TEGRA20_CLK_ISP, .present = true },
	[tegra_clk_clk_32k] = { .dt_id = TEGRA20_CLK_CLK_32K, .present = true },
	[tegra_clk_blink] = { .dt_id = TEGRA20_CLK_BLINK, .present = true },
	[tegra_clk_hclk] = { .dt_id = TEGRA20_CLK_HCLK, .present = true },
	[tegra_clk_pclk] = { .dt_id = TEGRA20_CLK_PCLK, .present = true },
	[tegra_clk_pll_p_out1] = { .dt_id = TEGRA20_CLK_PLL_P_OUT1, .present = true },
	[tegra_clk_pll_p_out2] = { .dt_id = TEGRA20_CLK_PLL_P_OUT2, .present = true },
	[tegra_clk_pll_p_out3] = { .dt_id = TEGRA20_CLK_PLL_P_OUT3, .present = true },
	[tegra_clk_pll_p_out4] = { .dt_id = TEGRA20_CLK_PLL_P_OUT4, .present = true },
	[tegra_clk_pll_p] = { .dt_id = TEGRA20_CLK_PLL_P, .present = true },
	[tegra_clk_owr] = { .dt_id = TEGRA20_CLK_OWR, .present = true },
	[tegra_clk_sbc1] = { .dt_id = TEGRA20_CLK_SBC1, .present = true },
	[tegra_clk_sbc2] = { .dt_id = TEGRA20_CLK_SBC2, .present = true },
	[tegra_clk_sbc3] = { .dt_id = TEGRA20_CLK_SBC3, .present = true },
	[tegra_clk_sbc4] = { .dt_id = TEGRA20_CLK_SBC4, .present = true },
	[tegra_clk_vde] = { .dt_id = TEGRA20_CLK_VDE, .present = true },
	[tegra_clk_vi] = { .dt_id = TEGRA20_CLK_VI, .present = true },
	[tegra_clk_epp] = { .dt_id = TEGRA20_CLK_EPP, .present = true },
	[tegra_clk_mpe] = { .dt_id = TEGRA20_CLK_MPE, .present = true },
	[tegra_clk_host1x] = { .dt_id = TEGRA20_CLK_HOST1X, .present = true },
	[tegra_clk_gr2d] = { .dt_id = TEGRA20_CLK_GR2D, .present = true },
	[tegra_clk_gr3d] = { .dt_id = TEGRA20_CLK_GR3D, .present = true },
	[tegra_clk_ndflash] = { .dt_id = TEGRA20_CLK_NDFLASH, .present = true },
	[tegra_clk_cve] = { .dt_id = TEGRA20_CLK_CVE, .present = true },
	[tegra_clk_tvo] = { .dt_id = TEGRA20_CLK_TVO, .present = true },
	[tegra_clk_tvdac] = { .dt_id = TEGRA20_CLK_TVDAC, .present = true },
	[tegra_clk_vi_sensor] = { .dt_id = TEGRA20_CLK_VI_SENSOR, .present = true },
	[tegra_clk_afi] = { .dt_id = TEGRA20_CLK_AFI, .present = true },
	[tegra_clk_fuse] = { .dt_id = TEGRA20_CLK_FUSE, .present = true },
	[tegra_clk_kfuse] = { .dt_id = TEGRA20_CLK_KFUSE, .present = true },
};

static unsigned long tegra20_clk_measure_input_freq(void)
{
	u32 osc_ctrl = readl_relaxed(clk_base + OSC_CTRL);
	u32 auto_clk_control = osc_ctrl & OSC_CTRL_OSC_FREQ_MASK;
	u32 pll_ref_div = osc_ctrl & OSC_CTRL_PLL_REF_DIV_MASK;
	unsigned long input_freq;

	switch (auto_clk_control) {
	case OSC_CTRL_OSC_FREQ_12MHZ:
		BUG_ON(pll_ref_div != OSC_CTRL_PLL_REF_DIV_1);
		input_freq = 12000000;
		break;
	case OSC_CTRL_OSC_FREQ_13MHZ:
		BUG_ON(pll_ref_div != OSC_CTRL_PLL_REF_DIV_1);
		input_freq = 13000000;
		break;
	case OSC_CTRL_OSC_FREQ_19_2MHZ:
		BUG_ON(pll_ref_div != OSC_CTRL_PLL_REF_DIV_1);
		input_freq = 19200000;
		break;
	case OSC_CTRL_OSC_FREQ_26MHZ:
		BUG_ON(pll_ref_div != OSC_CTRL_PLL_REF_DIV_1);
		input_freq = 26000000;
		break;
	default:
		pr_err("Unexpected clock autodetect value %d",
		       auto_clk_control);
		BUG();
		return 0;
	}

	return input_freq;
}

static unsigned int tegra20_get_pll_ref_div(void)
{
	u32 pll_ref_div = readl_relaxed(clk_base + OSC_CTRL) &
		OSC_CTRL_PLL_REF_DIV_MASK;

	switch (pll_ref_div) {
	case OSC_CTRL_PLL_REF_DIV_1:
		return 1;
	case OSC_CTRL_PLL_REF_DIV_2:
		return 2;
	case OSC_CTRL_PLL_REF_DIV_4:
		return 4;
	default:
		pr_err("Invalid pll ref divider %d\n", pll_ref_div);
		BUG();
	}
	return 0;
}

static void tegra20_pll_init(void)
{
	struct clk *clk;

	/* PLLC */
	clk = tegra_clk_register_pll("pll_c", "pll_ref", clk_base, NULL, 0,
			    &pll_c_params, NULL);
	clks[TEGRA20_CLK_PLL_C] = clk;

	/* PLLC_OUT1 */
	clk = tegra_clk_register_divider("pll_c_out1_div", "pll_c",
				clk_base + PLLC_OUT, 0, TEGRA_DIVIDER_ROUND_UP,
				8, 8, 1, NULL);
	clk = tegra_clk_register_pll_out("pll_c_out1", "pll_c_out1_div",
				clk_base + PLLC_OUT, 1, 0, CLK_SET_RATE_PARENT,
				0, NULL);
	clks[TEGRA20_CLK_PLL_C_OUT1] = clk;

	/* PLLM */
	clk = tegra_clk_register_pll("pll_m", "pll_ref", clk_base, NULL,
			    CLK_SET_RATE_GATE, &pll_m_params, NULL);
	clks[TEGRA20_CLK_PLL_M] = clk;

	/* PLLM_OUT1 */
	clk = tegra_clk_register_divider("pll_m_out1_div", "pll_m",
				clk_base + PLLM_OUT, 0, TEGRA_DIVIDER_ROUND_UP,
				8, 8, 1, NULL);
	clk = tegra_clk_register_pll_out("pll_m_out1", "pll_m_out1_div",
				clk_base + PLLM_OUT, 1, 0,
				CLK_SET_RATE_PARENT, 0, NULL);
	clks[TEGRA20_CLK_PLL_M_OUT1] = clk;

	/* PLLX */
	clk = tegra_clk_register_pll("pll_x", "pll_ref", clk_base, NULL, 0,
			    &pll_x_params, NULL);
	clks[TEGRA20_CLK_PLL_X] = clk;

	/* PLLU */
	clk = tegra_clk_register_pll("pll_u", "pll_ref", clk_base, NULL, 0,
			    &pll_u_params, NULL);
	clks[TEGRA20_CLK_PLL_U] = clk;

	/* PLLD */
	clk = tegra_clk_register_pll("pll_d", "pll_ref", clk_base, NULL, 0,
			    &pll_d_params, NULL);
	clks[TEGRA20_CLK_PLL_D] = clk;

	/* PLLD_OUT0 */
	clk = clk_register_fixed_factor(NULL, "pll_d_out0", "pll_d",
					CLK_SET_RATE_PARENT, 1, 2);
	clks[TEGRA20_CLK_PLL_D_OUT0] = clk;

	/* PLLA */
	clk = tegra_clk_register_pll("pll_a", "pll_p_out1", clk_base, NULL, 0,
			    &pll_a_params, NULL);
	clks[TEGRA20_CLK_PLL_A] = clk;

	/* PLLA_OUT0 */
	clk = tegra_clk_register_divider("pll_a_out0_div", "pll_a",
				clk_base + PLLA_OUT, 0, TEGRA_DIVIDER_ROUND_UP,
				8, 8, 1, NULL);
	clk = tegra_clk_register_pll_out("pll_a_out0", "pll_a_out0_div",
				clk_base + PLLA_OUT, 1, 0, CLK_IGNORE_UNUSED |
				CLK_SET_RATE_PARENT, 0, NULL);
	clks[TEGRA20_CLK_PLL_A_OUT0] = clk;

	/* PLLE */
	clk = tegra_clk_register_plle("pll_e", "pll_ref", clk_base, pmc_base,
			     0, &pll_e_params, NULL);
	clks[TEGRA20_CLK_PLL_E] = clk;
}

static const char *cclk_parents[] = { "clk_m", "pll_c", "clk_32k", "pll_m",
				      "pll_p", "pll_p_out4",
				      "pll_p_out3", "clk_d", "pll_x" };
static const char *sclk_parents[] = { "clk_m", "pll_c_out1", "pll_p_out4",
				      "pll_p_out3", "pll_p_out2", "clk_d",
				      "clk_32k", "pll_m_out1" };

static void tegra20_super_clk_init(void)
{
	struct clk *clk;

	/* CCLK */
	clk = tegra_clk_register_super_mux("cclk", cclk_parents,
			      ARRAY_SIZE(cclk_parents), CLK_SET_RATE_PARENT,
			      clk_base + CCLK_BURST_POLICY, 0, 4, 0, 0, NULL);
	clks[TEGRA20_CLK_CCLK] = clk;

	/* SCLK */
	clk = tegra_clk_register_super_mux("sclk", sclk_parents,
			      ARRAY_SIZE(sclk_parents),
			      CLK_SET_RATE_PARENT | CLK_IS_CRITICAL,
			      clk_base + SCLK_BURST_POLICY, 0, 4, 0, 0, NULL);
	clks[TEGRA20_CLK_SCLK] = clk;

	/* twd */
	clk = clk_register_fixed_factor(NULL, "twd", "cclk", 0, 1, 4);
	clks[TEGRA20_CLK_TWD] = clk;
}

static const char *audio_parents[] = { "spdif_in", "i2s1", "i2s2", "unused",
				       "pll_a_out0", "unused", "unused",
				       "unused" };

static void __init tegra20_audio_clk_init(void)
{
	struct clk *clk;

	/* audio */
	clk = clk_register_mux(NULL, "audio_mux", audio_parents,
				ARRAY_SIZE(audio_parents),
				CLK_SET_RATE_NO_REPARENT,
				clk_base + AUDIO_SYNC_CLK, 0, 3, 0, NULL);
	clk = clk_register_gate(NULL, "audio", "audio_mux", 0,
				clk_base + AUDIO_SYNC_CLK, 4,
				CLK_GATE_SET_TO_DISABLE, NULL);
	clks[TEGRA20_CLK_AUDIO] = clk;

	/* audio_2x */
	clk = clk_register_fixed_factor(NULL, "audio_doubler", "audio",
					CLK_SET_RATE_PARENT, 2, 1);
	clk = tegra_clk_register_periph_gate("audio_2x", "audio_doubler",
				    TEGRA_PERIPH_NO_RESET, clk_base,
				    CLK_SET_RATE_PARENT, 89,
				    periph_clk_enb_refcnt);
	clks[TEGRA20_CLK_AUDIO_2X] = clk;
}

static const char *i2s1_parents[] = { "pll_a_out0", "audio_2x", "pll_p",
				      "clk_m" };
static const char *i2s2_parents[] = { "pll_a_out0", "audio_2x", "pll_p",
				      "clk_m" };
static const char *pwm_parents[] = { "pll_p", "pll_c", "audio", "clk_m",
				     "clk_32k" };
static const char *mux_pllpcm_clkm[] = { "pll_p", "pll_c", "pll_m", "clk_m" };
static const char *mux_pllpdc_clkm[] = { "pll_p", "pll_d_out0", "pll_c",
					 "clk_m" };
static const char *mux_pllmcp_clkm[] = { "pll_m", "pll_c", "pll_p", "clk_m" };

static struct tegra_periph_init_data tegra_periph_clk_list[] = {
	TEGRA_INIT_DATA_MUX("i2s1", i2s1_parents,     CLK_SOURCE_I2S1,   11, TEGRA_PERIPH_ON_APB, TEGRA20_CLK_I2S1),
	TEGRA_INIT_DATA_MUX("i2s2", i2s2_parents,     CLK_SOURCE_I2S2,   18, TEGRA_PERIPH_ON_APB, TEGRA20_CLK_I2S2),
	TEGRA_INIT_DATA_MUX("spi",   mux_pllpcm_clkm,   CLK_SOURCE_SPI,   43, TEGRA_PERIPH_ON_APB, TEGRA20_CLK_SPI),
	TEGRA_INIT_DATA_MUX("xio",   mux_pllpcm_clkm,   CLK_SOURCE_XIO,   45, 0, TEGRA20_CLK_XIO),
	TEGRA_INIT_DATA_MUX("twc",   mux_pllpcm_clkm,   CLK_SOURCE_TWC,   16, TEGRA_PERIPH_ON_APB, TEGRA20_CLK_TWC),
	TEGRA_INIT_DATA_MUX("ide",   mux_pllpcm_clkm,   CLK_SOURCE_XIO,   25, 0, TEGRA20_CLK_IDE),
	TEGRA_INIT_DATA_DIV16("dvc", mux_pllpcm_clkm,   CLK_SOURCE_DVC,   47, TEGRA_PERIPH_ON_APB, TEGRA20_CLK_DVC),
	TEGRA_INIT_DATA_DIV16("i2c1", mux_pllpcm_clkm,   CLK_SOURCE_I2C1,   12, TEGRA_PERIPH_ON_APB, TEGRA20_CLK_I2C1),
	TEGRA_INIT_DATA_DIV16("i2c2", mux_pllpcm_clkm,   CLK_SOURCE_I2C2,   54, TEGRA_PERIPH_ON_APB, TEGRA20_CLK_I2C2),
	TEGRA_INIT_DATA_DIV16("i2c3", mux_pllpcm_clkm,   CLK_SOURCE_I2C3,   67, TEGRA_PERIPH_ON_APB, TEGRA20_CLK_I2C3),
	TEGRA_INIT_DATA_MUX("hdmi", mux_pllpdc_clkm,   CLK_SOURCE_HDMI,   51, 0, TEGRA20_CLK_HDMI),
	TEGRA_INIT_DATA("pwm", NULL, NULL, pwm_parents,     CLK_SOURCE_PWM,   28, 3, 0, 0, 8, 1, 0, 17, TEGRA_PERIPH_ON_APB, TEGRA20_CLK_PWM),
};

static struct tegra_periph_init_data tegra_periph_nodiv_clk_list[] = {
	TEGRA_INIT_DATA_NODIV("uarta",	mux_pllpcm_clkm, CLK_SOURCE_UARTA, 30, 2, 6,   TEGRA_PERIPH_ON_APB, TEGRA20_CLK_UARTA),
	TEGRA_INIT_DATA_NODIV("uartb",	mux_pllpcm_clkm, CLK_SOURCE_UARTB, 30, 2, 7,   TEGRA_PERIPH_ON_APB, TEGRA20_CLK_UARTB),
	TEGRA_INIT_DATA_NODIV("uartc",	mux_pllpcm_clkm, CLK_SOURCE_UARTC, 30, 2, 55,  TEGRA_PERIPH_ON_APB, TEGRA20_CLK_UARTC),
	TEGRA_INIT_DATA_NODIV("uartd",	mux_pllpcm_clkm, CLK_SOURCE_UARTD, 30, 2, 65,  TEGRA_PERIPH_ON_APB, TEGRA20_CLK_UARTD),
	TEGRA_INIT_DATA_NODIV("uarte",	mux_pllpcm_clkm, CLK_SOURCE_UARTE, 30, 2, 66,  TEGRA_PERIPH_ON_APB, TEGRA20_CLK_UARTE),
	TEGRA_INIT_DATA_NODIV("disp1",	mux_pllpdc_clkm, CLK_SOURCE_DISP1, 30, 2, 27,  0, TEGRA20_CLK_DISP1),
	TEGRA_INIT_DATA_NODIV("disp2",	mux_pllpdc_clkm, CLK_SOURCE_DISP2, 30, 2, 26,  0, TEGRA20_CLK_DISP2),
};

static void __init tegra20_emc_clk_init(void)
{
<<<<<<< HEAD
	struct clk *clk;
=======
	const u32 use_pllm_ud = BIT(29);
	struct clk *clk;
	u32 emc_reg;
>>>>>>> f7688b48

	clk = clk_register_mux(NULL, "emc_mux", mux_pllmcp_clkm,
			       ARRAY_SIZE(mux_pllmcp_clkm),
			       CLK_SET_RATE_NO_REPARENT,
			       clk_base + CLK_SOURCE_EMC,
			       30, 2, 0, &emc_lock);

	clk = tegra_clk_register_mc("mc", "emc_mux", clk_base + CLK_SOURCE_EMC,
				    &emc_lock);
	clks[TEGRA20_CLK_MC] = clk;

<<<<<<< HEAD
=======
	/* un-divided pll_m_out0 is currently unsupported */
	emc_reg = readl_relaxed(clk_base + CLK_SOURCE_EMC);
	if (emc_reg & use_pllm_ud) {
		pr_err("%s: un-divided PllM_out0 used as clock source\n",
		       __func__);
		return;
	}

>>>>>>> f7688b48
	/*
	 * Note that 'emc_mux' source and 'emc' rate shouldn't be changed at
	 * the same time due to a HW bug, this won't happen because we're
	 * defining 'emc_mux' and 'emc' as distinct clocks.
	 */
	clk = tegra_clk_register_divider("emc", "emc_mux",
				clk_base + CLK_SOURCE_EMC, CLK_IS_CRITICAL,
				TEGRA_DIVIDER_INT, 0, 8, 1, &emc_lock);
	clks[TEGRA20_CLK_EMC] = clk;
}

static void __init tegra20_periph_clk_init(void)
{
	struct tegra_periph_init_data *data;
	struct clk *clk;
	unsigned int i;

	/* ac97 */
	clk = tegra_clk_register_periph_gate("ac97", "pll_a_out0",
				    TEGRA_PERIPH_ON_APB,
				    clk_base, 0, 3, periph_clk_enb_refcnt);
	clks[TEGRA20_CLK_AC97] = clk;

	/* emc */
	tegra20_emc_clk_init();

	/* dsi */
	clk = tegra_clk_register_periph_gate("dsi", "pll_d", 0, clk_base, 0,
				    48, periph_clk_enb_refcnt);
	clk_register_clkdev(clk, NULL, "dsi");
	clks[TEGRA20_CLK_DSI] = clk;

	/* pex */
	clk = tegra_clk_register_periph_gate("pex", "clk_m", 0, clk_base, 0, 70,
				    periph_clk_enb_refcnt);
	clks[TEGRA20_CLK_PEX] = clk;

	/* dev1 OSC divider */
	clk_register_divider(NULL, "dev1_osc_div", "clk_m",
			     0, clk_base + MISC_CLK_ENB, 22, 2,
			     CLK_DIVIDER_POWER_OF_TWO | CLK_DIVIDER_READ_ONLY,
			     NULL);

	/* dev2 OSC divider */
	clk_register_divider(NULL, "dev2_osc_div", "clk_m",
			     0, clk_base + MISC_CLK_ENB, 20, 2,
			     CLK_DIVIDER_POWER_OF_TWO | CLK_DIVIDER_READ_ONLY,
			     NULL);

	/* cdev1 */
	clk = tegra_clk_register_periph_gate("cdev1", "cdev1_mux", 0,
				    clk_base, 0, 94, periph_clk_enb_refcnt);
	clks[TEGRA20_CLK_CDEV1] = clk;

	/* cdev2 */
	clk = tegra_clk_register_periph_gate("cdev2", "cdev2_mux", 0,
				    clk_base, 0, 93, periph_clk_enb_refcnt);
	clks[TEGRA20_CLK_CDEV2] = clk;

	for (i = 0; i < ARRAY_SIZE(tegra_periph_clk_list); i++) {
		data = &tegra_periph_clk_list[i];
		clk = tegra_clk_register_periph_data(clk_base, data);
		clks[data->clk_id] = clk;
	}

	for (i = 0; i < ARRAY_SIZE(tegra_periph_nodiv_clk_list); i++) {
		data = &tegra_periph_nodiv_clk_list[i];
		clk = tegra_clk_register_periph_nodiv(data->name,
					data->p.parent_names,
					data->num_parents, &data->periph,
					clk_base, data->offset);
		clks[data->clk_id] = clk;
	}

	tegra_periph_clk_init(clk_base, pmc_base, tegra20_clks, &pll_p_params);
}

static void __init tegra20_osc_clk_init(void)
{
	struct clk *clk;
	unsigned long input_freq;
	unsigned int pll_ref_div;

	input_freq = tegra20_clk_measure_input_freq();

	/* clk_m */
	clk = clk_register_fixed_rate(NULL, "clk_m", NULL, CLK_IGNORE_UNUSED,
				      input_freq);
	clks[TEGRA20_CLK_CLK_M] = clk;

	/* pll_ref */
	pll_ref_div = tegra20_get_pll_ref_div();
	clk = clk_register_fixed_factor(NULL, "pll_ref", "clk_m",
					CLK_SET_RATE_PARENT, 1, pll_ref_div);
	clks[TEGRA20_CLK_PLL_REF] = clk;
}

/* Tegra20 CPU clock and reset control functions */
static void tegra20_wait_cpu_in_reset(u32 cpu)
{
	unsigned int reg;

	do {
		reg = readl(clk_base +
			    TEGRA_CLK_RST_CONTROLLER_RST_CPU_CMPLX_SET);
		cpu_relax();
	} while (!(reg & (1 << cpu)));	/* check CPU been reset or not */

	return;
}

static void tegra20_put_cpu_in_reset(u32 cpu)
{
	writel(CPU_RESET(cpu),
	       clk_base + TEGRA_CLK_RST_CONTROLLER_RST_CPU_CMPLX_SET);
	dmb();
}

static void tegra20_cpu_out_of_reset(u32 cpu)
{
	writel(CPU_RESET(cpu),
	       clk_base + TEGRA_CLK_RST_CONTROLLER_RST_CPU_CMPLX_CLR);
	wmb();
}

static void tegra20_enable_cpu_clock(u32 cpu)
{
	unsigned int reg;

	reg = readl(clk_base + TEGRA_CLK_RST_CONTROLLER_CLK_CPU_CMPLX);
	writel(reg & ~CPU_CLOCK(cpu),
	       clk_base + TEGRA_CLK_RST_CONTROLLER_CLK_CPU_CMPLX);
	barrier();
	reg = readl(clk_base + TEGRA_CLK_RST_CONTROLLER_CLK_CPU_CMPLX);
}

static void tegra20_disable_cpu_clock(u32 cpu)
{
	unsigned int reg;

	reg = readl(clk_base + TEGRA_CLK_RST_CONTROLLER_CLK_CPU_CMPLX);
	writel(reg | CPU_CLOCK(cpu),
	       clk_base + TEGRA_CLK_RST_CONTROLLER_CLK_CPU_CMPLX);
}

#ifdef CONFIG_PM_SLEEP
static bool tegra20_cpu_rail_off_ready(void)
{
	unsigned int cpu_rst_status;

	cpu_rst_status = readl(clk_base +
			       TEGRA_CLK_RST_CONTROLLER_RST_CPU_CMPLX_SET);

	return !!(cpu_rst_status & 0x2);
}

static void tegra20_cpu_clock_suspend(void)
{
	/* switch coresite to clk_m, save off original source */
	tegra20_cpu_clk_sctx.clk_csite_src =
				readl(clk_base + CLK_SOURCE_CSITE);
	writel(3<<30, clk_base + CLK_SOURCE_CSITE);

	tegra20_cpu_clk_sctx.cpu_burst =
				readl(clk_base + CCLK_BURST_POLICY);
	tegra20_cpu_clk_sctx.pllx_base =
				readl(clk_base + PLLX_BASE);
	tegra20_cpu_clk_sctx.pllx_misc =
				readl(clk_base + PLLX_MISC);
	tegra20_cpu_clk_sctx.cclk_divider =
				readl(clk_base + SUPER_CCLK_DIVIDER);
}

static void tegra20_cpu_clock_resume(void)
{
	unsigned int reg, policy;

	/* Is CPU complex already running on PLLX? */
	reg = readl(clk_base + CCLK_BURST_POLICY);
	policy = (reg >> CCLK_BURST_POLICY_SHIFT) & 0xF;

	if (policy == CCLK_IDLE_POLICY)
		reg = (reg >> CCLK_IDLE_POLICY_SHIFT) & 0xF;
	else if (policy == CCLK_RUN_POLICY)
		reg = (reg >> CCLK_RUN_POLICY_SHIFT) & 0xF;
	else
		BUG();

	if (reg != CCLK_BURST_POLICY_PLLX) {
		/* restore PLLX settings if CPU is on different PLL */
		writel(tegra20_cpu_clk_sctx.pllx_misc,
					clk_base + PLLX_MISC);
		writel(tegra20_cpu_clk_sctx.pllx_base,
					clk_base + PLLX_BASE);

		/* wait for PLL stabilization if PLLX was enabled */
		if (tegra20_cpu_clk_sctx.pllx_base & (1 << 30))
			udelay(300);
	}

	/*
	 * Restore original burst policy setting for calls resulting from CPU
	 * LP2 in idle or system suspend.
	 */
	writel(tegra20_cpu_clk_sctx.cclk_divider,
					clk_base + SUPER_CCLK_DIVIDER);
	writel(tegra20_cpu_clk_sctx.cpu_burst,
					clk_base + CCLK_BURST_POLICY);

	writel(tegra20_cpu_clk_sctx.clk_csite_src,
					clk_base + CLK_SOURCE_CSITE);
}
#endif

static struct tegra_cpu_car_ops tegra20_cpu_car_ops = {
	.wait_for_reset	= tegra20_wait_cpu_in_reset,
	.put_in_reset	= tegra20_put_cpu_in_reset,
	.out_of_reset	= tegra20_cpu_out_of_reset,
	.enable_clock	= tegra20_enable_cpu_clock,
	.disable_clock	= tegra20_disable_cpu_clock,
#ifdef CONFIG_PM_SLEEP
	.rail_off_ready = tegra20_cpu_rail_off_ready,
	.suspend	= tegra20_cpu_clock_suspend,
	.resume		= tegra20_cpu_clock_resume,
#endif
};

static struct tegra_clk_init_table init_table[] __initdata = {
	{ TEGRA20_CLK_PLL_P, TEGRA20_CLK_CLK_MAX, 216000000, 1 },
	{ TEGRA20_CLK_PLL_P_OUT1, TEGRA20_CLK_CLK_MAX, 28800000, 1 },
	{ TEGRA20_CLK_PLL_P_OUT2, TEGRA20_CLK_CLK_MAX, 48000000, 1 },
	{ TEGRA20_CLK_PLL_P_OUT3, TEGRA20_CLK_CLK_MAX, 72000000, 1 },
	{ TEGRA20_CLK_PLL_P_OUT4, TEGRA20_CLK_CLK_MAX, 24000000, 1 },
	{ TEGRA20_CLK_PLL_C, TEGRA20_CLK_CLK_MAX, 600000000, 0 },
	{ TEGRA20_CLK_PLL_C_OUT1, TEGRA20_CLK_CLK_MAX, 240000000, 0 },
	{ TEGRA20_CLK_SCLK, TEGRA20_CLK_PLL_C_OUT1, 240000000, 0 },
	{ TEGRA20_CLK_HCLK, TEGRA20_CLK_CLK_MAX, 240000000, 0 },
	{ TEGRA20_CLK_PCLK, TEGRA20_CLK_CLK_MAX, 60000000, 0 },
	{ TEGRA20_CLK_CSITE, TEGRA20_CLK_CLK_MAX, 0, 1 },
	{ TEGRA20_CLK_CCLK, TEGRA20_CLK_CLK_MAX, 0, 1 },
	{ TEGRA20_CLK_UARTA, TEGRA20_CLK_PLL_P, 0, 0 },
	{ TEGRA20_CLK_UARTB, TEGRA20_CLK_PLL_P, 0, 0 },
	{ TEGRA20_CLK_UARTC, TEGRA20_CLK_PLL_P, 0, 0 },
	{ TEGRA20_CLK_UARTD, TEGRA20_CLK_PLL_P, 0, 0 },
	{ TEGRA20_CLK_UARTE, TEGRA20_CLK_PLL_P, 0, 0 },
	{ TEGRA20_CLK_PLL_A, TEGRA20_CLK_CLK_MAX, 56448000, 1 },
	{ TEGRA20_CLK_PLL_A_OUT0, TEGRA20_CLK_CLK_MAX, 11289600, 1 },
	{ TEGRA20_CLK_CDEV1, TEGRA20_CLK_CLK_MAX, 0, 1 },
	{ TEGRA20_CLK_BLINK, TEGRA20_CLK_CLK_MAX, 32768, 1 },
	{ TEGRA20_CLK_I2S1, TEGRA20_CLK_PLL_A_OUT0, 11289600, 0 },
	{ TEGRA20_CLK_I2S2, TEGRA20_CLK_PLL_A_OUT0, 11289600, 0 },
	{ TEGRA20_CLK_SDMMC1, TEGRA20_CLK_PLL_P, 48000000, 0 },
	{ TEGRA20_CLK_SDMMC3, TEGRA20_CLK_PLL_P, 48000000, 0 },
	{ TEGRA20_CLK_SDMMC4, TEGRA20_CLK_PLL_P, 48000000, 0 },
	{ TEGRA20_CLK_SPI, TEGRA20_CLK_PLL_P, 20000000, 0 },
	{ TEGRA20_CLK_SBC1, TEGRA20_CLK_PLL_P, 100000000, 0 },
	{ TEGRA20_CLK_SBC2, TEGRA20_CLK_PLL_P, 100000000, 0 },
	{ TEGRA20_CLK_SBC3, TEGRA20_CLK_PLL_P, 100000000, 0 },
	{ TEGRA20_CLK_SBC4, TEGRA20_CLK_PLL_P, 100000000, 0 },
	{ TEGRA20_CLK_HOST1X, TEGRA20_CLK_PLL_C, 150000000, 0 },
	{ TEGRA20_CLK_DISP1, TEGRA20_CLK_PLL_P, 600000000, 0 },
	{ TEGRA20_CLK_DISP2, TEGRA20_CLK_PLL_P, 600000000, 0 },
	{ TEGRA20_CLK_GR2D, TEGRA20_CLK_PLL_C, 300000000, 0 },
	{ TEGRA20_CLK_GR3D, TEGRA20_CLK_PLL_C, 300000000, 0 },
	{ TEGRA20_CLK_VDE, TEGRA20_CLK_CLK_MAX, 300000000, 0 },
	/* must be the last entry */
	{ TEGRA20_CLK_CLK_MAX, TEGRA20_CLK_CLK_MAX, 0, 0 },
};

static void __init tegra20_clock_apply_init_table(void)
{
	tegra_init_from_table(init_table, clks, TEGRA20_CLK_CLK_MAX);
}

/*
 * Some clocks may be used by different drivers depending on the board
 * configuration.  List those here to register them twice in the clock lookup
 * table under two names.
 */
static struct tegra_clk_duplicate tegra_clk_duplicates[] = {
	TEGRA_CLK_DUPLICATE(TEGRA20_CLK_USBD,    "utmip-pad",     NULL),
	TEGRA_CLK_DUPLICATE(TEGRA20_CLK_USBD,    "tegra-ehci.0",  NULL),
	TEGRA_CLK_DUPLICATE(TEGRA20_CLK_USBD,    "tegra-otg",     NULL),
	TEGRA_CLK_DUPLICATE(TEGRA20_CLK_CCLK,    NULL,           "cpu"),
	/* must be the last entry */
	TEGRA_CLK_DUPLICATE(TEGRA20_CLK_CLK_MAX, NULL,            NULL),
};

static const struct of_device_id pmc_match[] __initconst = {
	{ .compatible = "nvidia,tegra20-pmc" },
	{ },
};

static struct clk *tegra20_clk_src_onecell_get(struct of_phandle_args *clkspec,
					       void *data)
{
	struct clk_hw *parent_hw;
	struct clk_hw *hw;
	struct clk *clk;

	clk = of_clk_src_onecell_get(clkspec, data);
	if (IS_ERR(clk))
		return clk;

	/*
	 * Tegra20 CDEV1 and CDEV2 clocks are a bit special case, their parent
	 * clock is created by the pinctrl driver. It is possible for clk user
	 * to request these clocks before pinctrl driver got probed and hence
	 * user will get an orphaned clock. That might be undesirable because
	 * user may expect parent clock to be enabled by the child.
	 */
	if (clkspec->args[0] == TEGRA20_CLK_CDEV1 ||
	    clkspec->args[0] == TEGRA20_CLK_CDEV2) {
		hw = __clk_get_hw(clk);

		parent_hw = clk_hw_get_parent(hw);
		if (!parent_hw)
			return ERR_PTR(-EPROBE_DEFER);
	}

	return clk;
}

static void __init tegra20_clock_init(struct device_node *np)
{
	struct device_node *node;

	clk_base = of_iomap(np, 0);
	if (!clk_base) {
		pr_err("Can't map CAR registers\n");
		BUG();
	}

	node = of_find_matching_node(NULL, pmc_match);
	if (!node) {
		pr_err("Failed to find pmc node\n");
		BUG();
	}

	pmc_base = of_iomap(node, 0);
	if (!pmc_base) {
		pr_err("Can't map pmc registers\n");
		BUG();
	}

	clks = tegra_clk_init(clk_base, TEGRA20_CLK_CLK_MAX,
				TEGRA20_CLK_PERIPH_BANKS);
	if (!clks)
		return;

	tegra20_osc_clk_init();
	tegra_fixed_clk_init(tegra20_clks);
	tegra20_pll_init();
	tegra20_super_clk_init();
	tegra_super_clk_gen4_init(clk_base, pmc_base, tegra20_clks, NULL);
	tegra20_periph_clk_init();
	tegra20_audio_clk_init();
	tegra_pmc_clk_init(pmc_base, tegra20_clks);

	tegra_init_dup_clks(tegra_clk_duplicates, clks, TEGRA20_CLK_CLK_MAX);

	tegra_add_of_provider(np, tegra20_clk_src_onecell_get);
	tegra_register_devclks(devclks, ARRAY_SIZE(devclks));

	tegra_clk_apply_init_table = tegra20_clock_apply_init_table;

	tegra_cpu_car_ops = &tegra20_cpu_car_ops;
}
CLK_OF_DECLARE(tegra20, "nvidia,tegra20-car", tegra20_clock_init);<|MERGE_RESOLUTION|>--- conflicted
+++ resolved
@@ -789,13 +789,9 @@
 
 static void __init tegra20_emc_clk_init(void)
 {
-<<<<<<< HEAD
-	struct clk *clk;
-=======
 	const u32 use_pllm_ud = BIT(29);
 	struct clk *clk;
 	u32 emc_reg;
->>>>>>> f7688b48
 
 	clk = clk_register_mux(NULL, "emc_mux", mux_pllmcp_clkm,
 			       ARRAY_SIZE(mux_pllmcp_clkm),
@@ -807,8 +803,6 @@
 				    &emc_lock);
 	clks[TEGRA20_CLK_MC] = clk;
 
-<<<<<<< HEAD
-=======
 	/* un-divided pll_m_out0 is currently unsupported */
 	emc_reg = readl_relaxed(clk_base + CLK_SOURCE_EMC);
 	if (emc_reg & use_pllm_ud) {
@@ -817,7 +811,6 @@
 		return;
 	}
 
->>>>>>> f7688b48
 	/*
 	 * Note that 'emc_mux' source and 'emc' rate shouldn't be changed at
 	 * the same time due to a HW bug, this won't happen because we're
