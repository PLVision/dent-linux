--- conflicted
+++ resolved
@@ -1049,34 +1049,6 @@
 	return true;
 }
 
-<<<<<<< HEAD
-static void fill_gap(unsigned to, void **kbuf, unsigned *pos, unsigned *count)
-{
-	if (*pos < to) {
-		unsigned size = to - *pos;
-
-		if (size > *count)
-			size = *count;
-		memcpy(*kbuf, (void *)&init_fpstate.xsave + *pos, size);
-		*kbuf += size;
-		*pos += size;
-		*count -= size;
-	}
-}
-
-static void copy_part(unsigned offset, unsigned size, void *from,
-			void **kbuf, unsigned *pos, unsigned *count)
-{
-	fill_gap(offset, kbuf, pos, count);
-	if (size > *count)
-		size = *count;
-	if (size) {
-		memcpy(*kbuf, from, size);
-		*kbuf += size;
-		*pos += size;
-		*count -= size;
-	}
-=======
 static void fill_gap(struct membuf *to, unsigned *last, unsigned offset)
 {
 	if (*last >= offset)
@@ -1091,7 +1063,6 @@
 	fill_gap(to, last, offset);
 	membuf_write(to, from, size);
 	*last = offset + size;
->>>>>>> d1988041
 }
 
 /*
@@ -1105,12 +1076,8 @@
 {
 	struct xstate_header header;
 	const unsigned off_mxcsr = offsetof(struct fxregs_state, mxcsr);
-<<<<<<< HEAD
-	unsigned count = size_total;
-=======
 	unsigned size = to.left;
 	unsigned last = 0;
->>>>>>> d1988041
 	int i;
 
 	/*
@@ -1118,90 +1085,6 @@
 	 */
 	memset(&header, 0, sizeof(header));
 	header.xfeatures = xsave->header.xfeatures;
-<<<<<<< HEAD
-	header.xfeatures &= ~XFEATURE_MASK_SUPERVISOR;
-
-	if (header.xfeatures & XFEATURE_MASK_FP)
-		copy_part(0, off_mxcsr,
-			  &xsave->i387, &kbuf, &offset_start, &count);
-	if (header.xfeatures & (XFEATURE_MASK_SSE | XFEATURE_MASK_YMM))
-		copy_part(off_mxcsr, MXCSR_AND_FLAGS_SIZE,
-			  &xsave->i387.mxcsr, &kbuf, &offset_start, &count);
-	if (header.xfeatures & XFEATURE_MASK_FP)
-		copy_part(offsetof(struct fxregs_state, st_space), 128,
-			  &xsave->i387.st_space, &kbuf, &offset_start, &count);
-	if (header.xfeatures & XFEATURE_MASK_SSE)
-		copy_part(xstate_offsets[XFEATURE_SSE], 256,
-			  &xsave->i387.xmm_space, &kbuf, &offset_start, &count);
-	/*
-	 * Fill xsave->i387.sw_reserved value for ptrace frame:
-	 */
-	copy_part(offsetof(struct fxregs_state, sw_reserved), 48,
-		  xstate_fx_sw_bytes, &kbuf, &offset_start, &count);
-	/*
-	 * Copy xregs_state->header:
-	 */
-	copy_part(offsetof(struct xregs_state, header), sizeof(header),
-		  &header, &kbuf, &offset_start, &count);
-
-	for (i = FIRST_EXTENDED_XFEATURE; i < XFEATURE_MAX; i++) {
-		/*
-		 * Copy only in-use xstates:
-		 */
-		if ((header.xfeatures >> i) & 1) {
-			void *src = __raw_xsave_addr(xsave, i);
-
-			copy_part(xstate_offsets[i], xstate_sizes[i],
-				  src, &kbuf, &offset_start, &count);
-		}
-
-	}
-	fill_gap(size_total, &kbuf, &offset_start, &count);
-
-	return 0;
-}
-
-static inline int
-__copy_xstate_to_user(void __user *ubuf, const void *data, unsigned int offset, unsigned int size, unsigned int size_total)
-{
-	if (!size)
-		return 0;
-
-	if (offset < size_total) {
-		unsigned int copy = min(size, size_total - offset);
-
-		if (__copy_to_user(ubuf + offset, data, copy))
-			return -EFAULT;
-	}
-	return 0;
-}
-
-/*
- * Convert from kernel XSAVES compacted format to standard format and copy
- * to a user-space buffer. It supports partial copy but pos always starts from
- * zero. This is called from xstateregs_get() and there we check the CPU
- * has XSAVES.
- */
-int copy_xstate_to_user(void __user *ubuf, struct xregs_state *xsave, unsigned int offset_start, unsigned int size_total)
-{
-	unsigned int offset, size;
-	int ret, i;
-	struct xstate_header header;
-
-	/*
-	 * Currently copy_regset_to_user() starts from pos 0:
-	 */
-	if (unlikely(offset_start != 0))
-		return -EFAULT;
-
-	/*
-	 * The destination is a ptrace buffer; we put in only user xstates:
-	 */
-	memset(&header, 0, sizeof(header));
-	header.xfeatures = xsave->header.xfeatures;
-	header.xfeatures &= ~XFEATURE_MASK_SUPERVISOR;
-
-=======
 	header.xfeatures &= xfeatures_mask_user();
 
 	if (header.xfeatures & XFEATURE_MASK_FP)
@@ -1220,7 +1103,6 @@
 	 */
 	copy_part(&to, &last, offsetof(struct fxregs_state, sw_reserved),
 		  48, xstate_fx_sw_bytes);
->>>>>>> d1988041
 	/*
 	 * Copy xregs_state->header:
 	 */
