--- conflicted
+++ resolved
@@ -854,11 +854,7 @@
 /**
  * call_srcu() - Queue a callback for invocation after an SRCU grace period
  * @sp: srcu_struct in queue the callback
-<<<<<<< HEAD
- * @head: structure to be used for queueing the SRCU callback.
-=======
  * @rhp: structure to be used for queueing the SRCU callback.
->>>>>>> bb176f67
  * @func: function to be invoked after the SRCU grace period
  *
  * The callback function will be invoked some time after a full SRCU
@@ -1230,8 +1226,6 @@
 }
 EXPORT_SYMBOL_GPL(srcutorture_get_gp_data);
 
-<<<<<<< HEAD
-=======
 void srcu_torture_stats_print(struct srcu_struct *sp, char *tt, char *tf)
 {
 	int cpu;
@@ -1269,7 +1263,6 @@
 }
 EXPORT_SYMBOL_GPL(srcu_torture_stats_print);
 
->>>>>>> bb176f67
 static int __init srcu_bootup_announce(void)
 {
 	pr_info("Hierarchical SRCU implementation.\n");
