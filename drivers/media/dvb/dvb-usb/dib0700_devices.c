/* Linux driver for devices based on the DiBcom DiB0700 USB bridge
 *
 *	This program is free software; you can redistribute it and/or modify it
 *	under the terms of the GNU General Public License as published by the Free
 *	Software Foundation, version 2.
 *
 *  Copyright (C) 2005-9 DiBcom, SA et al
 */
#include "dib0700.h"

#include "dib3000mc.h"
#include "dib7000m.h"
#include "dib7000p.h"
#include "dib8000.h"
#include "mt2060.h"
#include "mt2266.h"
#include "tuner-xc2028.h"
#include "xc5000.h"
#include "s5h1411.h"
#include "dib0070.h"
#include "dib0090.h"
#include "lgdt3305.h"
#include "mxl5007t.h"

static int force_lna_activation;
module_param(force_lna_activation, int, 0644);
MODULE_PARM_DESC(force_lna_activation, "force the activation of Low-Noise-Amplifyer(s) (LNA), "
		"if applicable for the device (default: 0=automatic/off).");

struct dib0700_adapter_state {
	int (*set_param_save) (struct dvb_frontend *, struct dvb_frontend_parameters *);
};

/* Hauppauge Nova-T 500 (aka Bristol)
 *  has a LNA on GPIO0 which is enabled by setting 1 */
static struct mt2060_config bristol_mt2060_config[2] = {
	{
		.i2c_address = 0x60,
		.clock_out   = 3,
	}, {
		.i2c_address = 0x61,
	}
};


static struct dibx000_agc_config bristol_dib3000p_mt2060_agc_config = {
	.band_caps = BAND_VHF | BAND_UHF,
	.setup     = (1 << 8) | (5 << 5) | (0 << 4) | (0 << 3) | (0 << 2) | (2 << 0),

	.agc1_max = 42598,
	.agc1_min = 17694,
	.agc2_max = 45875,
	.agc2_min = 0,

	.agc1_pt1 = 0,
	.agc1_pt2 = 59,

	.agc1_slope1 = 0,
	.agc1_slope2 = 69,

	.agc2_pt1 = 0,
	.agc2_pt2 = 59,

	.agc2_slope1 = 111,
	.agc2_slope2 = 28,
};

static struct dib3000mc_config bristol_dib3000mc_config[2] = {
	{	.agc          = &bristol_dib3000p_mt2060_agc_config,
		.max_time     = 0x196,
		.ln_adc_level = 0x1cc7,
		.output_mpeg2_in_188_bytes = 1,
	},
	{	.agc          = &bristol_dib3000p_mt2060_agc_config,
		.max_time     = 0x196,
		.ln_adc_level = 0x1cc7,
		.output_mpeg2_in_188_bytes = 1,
	}
};

static int bristol_frontend_attach(struct dvb_usb_adapter *adap)
{
	struct dib0700_state *st = adap->dev->priv;
	if (adap->id == 0) {
		dib0700_set_gpio(adap->dev, GPIO6,  GPIO_OUT, 0); msleep(10);
		dib0700_set_gpio(adap->dev, GPIO6,  GPIO_OUT, 1); msleep(10);
		dib0700_set_gpio(adap->dev, GPIO10, GPIO_OUT, 0); msleep(10);
		dib0700_set_gpio(adap->dev, GPIO10, GPIO_OUT, 1); msleep(10);

		if (force_lna_activation)
			dib0700_set_gpio(adap->dev, GPIO0, GPIO_OUT, 1);
		else
			dib0700_set_gpio(adap->dev, GPIO0, GPIO_OUT, 0);

		if (dib3000mc_i2c_enumeration(&adap->dev->i2c_adap, 2, DEFAULT_DIB3000P_I2C_ADDRESS, bristol_dib3000mc_config) != 0) {
			dib0700_set_gpio(adap->dev, GPIO6, GPIO_OUT, 0); msleep(10);
			return -ENODEV;
		}
	}
	st->mt2060_if1[adap->id] = 1220;
	return (adap->fe = dvb_attach(dib3000mc_attach, &adap->dev->i2c_adap,
		(10 + adap->id) << 1, &bristol_dib3000mc_config[adap->id])) == NULL ? -ENODEV : 0;
}

static int eeprom_read(struct i2c_adapter *adap,u8 adrs,u8 *pval)
{
	struct i2c_msg msg[2] = {
		{ .addr = 0x50, .flags = 0,        .buf = &adrs, .len = 1 },
		{ .addr = 0x50, .flags = I2C_M_RD, .buf = pval,  .len = 1 },
	};
	if (i2c_transfer(adap, msg, 2) != 2) return -EREMOTEIO;
	return 0;
}

static int bristol_tuner_attach(struct dvb_usb_adapter *adap)
{
	struct i2c_adapter *prim_i2c = &adap->dev->i2c_adap;
	struct i2c_adapter *tun_i2c = dib3000mc_get_tuner_i2c_master(adap->fe, 1);
	s8 a;
	int if1=1220;
	if (adap->dev->udev->descriptor.idVendor  == cpu_to_le16(USB_VID_HAUPPAUGE) &&
		adap->dev->udev->descriptor.idProduct == cpu_to_le16(USB_PID_HAUPPAUGE_NOVA_T_500_2)) {
		if (!eeprom_read(prim_i2c,0x59 + adap->id,&a)) if1=1220+a;
	}
	return dvb_attach(mt2060_attach,adap->fe, tun_i2c,&bristol_mt2060_config[adap->id],
		if1) == NULL ? -ENODEV : 0;
}

/* STK7700D: Pinnacle/Terratec/Hauppauge Dual DVB-T Diversity */

/* MT226x */
static struct dibx000_agc_config stk7700d_7000p_mt2266_agc_config[2] = {
	{
		BAND_UHF,

		/* P_agc_use_sd_mod1=0, P_agc_use_sd_mod2=0, P_agc_freq_pwm_div=1, P_agc_inv_pwm1=1, P_agc_inv_pwm2=1,
		* P_agc_inh_dc_rv_est=0, P_agc_time_est=3, P_agc_freeze=0, P_agc_nb_est=2, P_agc_write=0 */
		(0 << 15) | (0 << 14) | (1 << 11) | (1 << 10) | (1 << 9) | (0 << 8)
	    | (3 << 5) | (0 << 4) | (5 << 1) | (0 << 0),

		1130,
		21,

		0,
		118,

		0,
		3530,
		1,
		0,

		65535,
		33770,
		65535,
		23592,

		0,
		62,
		255,
		64,
		64,
		132,
		192,
		80,
		80,

		17,
		27,
		23,
		51,

		1,
	}, {
		BAND_VHF | BAND_LBAND,

		/* P_agc_use_sd_mod1=0, P_agc_use_sd_mod2=0, P_agc_freq_pwm_div=1, P_agc_inv_pwm1=1, P_agc_inv_pwm2=1,
		* P_agc_inh_dc_rv_est=0, P_agc_time_est=3, P_agc_freeze=0, P_agc_nb_est=2, P_agc_write=0 */
		(0 << 15) | (0 << 14) | (1 << 11) | (1 << 10) | (1 << 9) | (0 << 8)
	    | (3 << 5) | (0 << 4) | (2 << 1) | (0 << 0),

		2372,
		21,

		0,
		118,

		0,
		3530,
		1,
		0,

		65535,
		0,
		65535,
		23592,

		0,
		128,
		128,
		128,
		0,
		128,
		253,
		81,
		0,

		17,
		27,
		23,
		51,

		1,
	}
};

static struct dibx000_bandwidth_config stk7700d_mt2266_pll_config = {
	60000, 30000,
	1, 8, 3, 1, 0,
	0, 0, 1, 1, 2,
	(3 << 14) | (1 << 12) | (524 << 0),
	0,
	20452225,
};

static struct dib7000p_config stk7700d_dib7000p_mt2266_config[] = {
	{	.output_mpeg2_in_188_bytes = 1,
		.hostbus_diversity = 1,
		.tuner_is_baseband = 1,

		.agc_config_count = 2,
		.agc = stk7700d_7000p_mt2266_agc_config,
		.bw  = &stk7700d_mt2266_pll_config,

		.gpio_dir = DIB7000P_GPIO_DEFAULT_DIRECTIONS,
		.gpio_val = DIB7000P_GPIO_DEFAULT_VALUES,
		.gpio_pwm_pos = DIB7000P_GPIO_DEFAULT_PWM_POS,
	},
	{	.output_mpeg2_in_188_bytes = 1,
		.hostbus_diversity = 1,
		.tuner_is_baseband = 1,

		.agc_config_count = 2,
		.agc = stk7700d_7000p_mt2266_agc_config,
		.bw  = &stk7700d_mt2266_pll_config,

		.gpio_dir = DIB7000P_GPIO_DEFAULT_DIRECTIONS,
		.gpio_val = DIB7000P_GPIO_DEFAULT_VALUES,
		.gpio_pwm_pos = DIB7000P_GPIO_DEFAULT_PWM_POS,
	}
};

static struct mt2266_config stk7700d_mt2266_config[2] = {
	{	.i2c_address = 0x60
	},
	{	.i2c_address = 0x60
	}
};

static int stk7700P2_frontend_attach(struct dvb_usb_adapter *adap)
{
	if (adap->id == 0) {
		dib0700_set_gpio(adap->dev, GPIO6, GPIO_OUT, 1);
		msleep(10);
		dib0700_set_gpio(adap->dev, GPIO9, GPIO_OUT, 1);
		dib0700_set_gpio(adap->dev, GPIO4, GPIO_OUT, 1);
		dib0700_set_gpio(adap->dev, GPIO7, GPIO_OUT, 1);
		dib0700_set_gpio(adap->dev, GPIO10, GPIO_OUT, 0);
		msleep(10);
		dib0700_set_gpio(adap->dev, GPIO10, GPIO_OUT, 1);
		msleep(10);
		if (dib7000p_i2c_enumeration(&adap->dev->i2c_adap, 1, 18,
					     stk7700d_dib7000p_mt2266_config)
		    != 0) {
			err("%s: dib7000p_i2c_enumeration failed.  Cannot continue\n", __func__);
			return -ENODEV;
		}
	}

	adap->fe = dvb_attach(dib7000p_attach, &adap->dev->i2c_adap,0x80+(adap->id << 1),
				&stk7700d_dib7000p_mt2266_config[adap->id]);

	return adap->fe == NULL ? -ENODEV : 0;
}

static int stk7700d_frontend_attach(struct dvb_usb_adapter *adap)
{
	if (adap->id == 0) {
		dib0700_set_gpio(adap->dev, GPIO6, GPIO_OUT, 1);
		msleep(10);
		dib0700_set_gpio(adap->dev, GPIO9, GPIO_OUT, 1);
		dib0700_set_gpio(adap->dev, GPIO4, GPIO_OUT, 1);
		dib0700_set_gpio(adap->dev, GPIO7, GPIO_OUT, 1);
		dib0700_set_gpio(adap->dev, GPIO10, GPIO_OUT, 0);
		msleep(10);
		dib0700_set_gpio(adap->dev, GPIO10, GPIO_OUT, 1);
		msleep(10);
		dib0700_set_gpio(adap->dev, GPIO0, GPIO_OUT, 1);
		if (dib7000p_i2c_enumeration(&adap->dev->i2c_adap, 2, 18,
					     stk7700d_dib7000p_mt2266_config)
		    != 0) {
			err("%s: dib7000p_i2c_enumeration failed.  Cannot continue\n", __func__);
			return -ENODEV;
		}
	}

	adap->fe = dvb_attach(dib7000p_attach, &adap->dev->i2c_adap,0x80+(adap->id << 1),
				&stk7700d_dib7000p_mt2266_config[adap->id]);

	return adap->fe == NULL ? -ENODEV : 0;
}

static int stk7700d_tuner_attach(struct dvb_usb_adapter *adap)
{
	struct i2c_adapter *tun_i2c;
	tun_i2c = dib7000p_get_i2c_master(adap->fe, DIBX000_I2C_INTERFACE_TUNER, 1);
	return dvb_attach(mt2266_attach, adap->fe, tun_i2c,
		&stk7700d_mt2266_config[adap->id]) == NULL ? -ENODEV : 0;
}

/* STK7700-PH: Digital/Analog Hybrid Tuner, e.h. Cinergy HT USB HE */
static struct dibx000_agc_config xc3028_agc_config = {
	BAND_VHF | BAND_UHF,       /* band_caps */

	/* P_agc_use_sd_mod1=0, P_agc_use_sd_mod2=0, P_agc_freq_pwm_div=0,
	 * P_agc_inv_pwm1=0, P_agc_inv_pwm2=0, P_agc_inh_dc_rv_est=0,
	 * P_agc_time_est=3, P_agc_freeze=0, P_agc_nb_est=2, P_agc_write=0 */
	(0 << 15) | (0 << 14) | (0 << 11) | (0 << 10) | (0 << 9) | (0 << 8) |
	(3 << 5) | (0 << 4) | (2 << 1) | (0 << 0), /* setup */

	712,	/* inv_gain */
	21,	/* time_stabiliz */

	0,	/* alpha_level */
	118,	/* thlock */

	0,	/* wbd_inv */
	2867,	/* wbd_ref */
	0,	/* wbd_sel */
	2,	/* wbd_alpha */

	0,	/* agc1_max */
	0,	/* agc1_min */
	39718,	/* agc2_max */
	9930,	/* agc2_min */
	0,	/* agc1_pt1 */
	0,	/* agc1_pt2 */
	0,	/* agc1_pt3 */
	0,	/* agc1_slope1 */
	0,	/* agc1_slope2 */
	0,	/* agc2_pt1 */
	128,	/* agc2_pt2 */
	29,	/* agc2_slope1 */
	29,	/* agc2_slope2 */

	17,	/* alpha_mant */
	27,	/* alpha_exp */
	23,	/* beta_mant */
	51,	/* beta_exp */

	1,	/* perform_agc_softsplit */
};

/* PLL Configuration for COFDM BW_MHz = 8.00 with external clock = 30.00 */
static struct dibx000_bandwidth_config xc3028_bw_config = {
	60000, 30000, /* internal, sampling */
	1, 8, 3, 1, 0, /* pll_cfg: prediv, ratio, range, reset, bypass */
	0, 0, 1, 1, 0, /* misc: refdiv, bypclk_div, IO_CLK_en_core, ADClkSrc,
			  modulo */
	(3 << 14) | (1 << 12) | (524 << 0), /* sad_cfg: refsel, sel, freq_15k */
	(1 << 25) | 5816102, /* ifreq = 5.200000 MHz */
	20452225, /* timf */
	30000000, /* xtal_hz */
};

static struct dib7000p_config stk7700ph_dib7700_xc3028_config = {
	.output_mpeg2_in_188_bytes = 1,
	.tuner_is_baseband = 1,

	.agc_config_count = 1,
	.agc = &xc3028_agc_config,
	.bw  = &xc3028_bw_config,

	.gpio_dir = DIB7000P_GPIO_DEFAULT_DIRECTIONS,
	.gpio_val = DIB7000P_GPIO_DEFAULT_VALUES,
	.gpio_pwm_pos = DIB7000P_GPIO_DEFAULT_PWM_POS,
};

static int stk7700ph_xc3028_callback(void *ptr, int component,
				     int command, int arg)
{
	struct dvb_usb_adapter *adap = ptr;

	switch (command) {
	case XC2028_TUNER_RESET:
		/* Send the tuner in then out of reset */
		dib7000p_set_gpio(adap->fe, 8, 0, 0); msleep(10);
		dib7000p_set_gpio(adap->fe, 8, 0, 1);
		break;
	case XC2028_RESET_CLK:
		break;
	default:
		err("%s: unknown command %d, arg %d\n", __func__,
			command, arg);
		return -EINVAL;
	}
	return 0;
}

static struct xc2028_ctrl stk7700ph_xc3028_ctrl = {
	.fname = XC2028_DEFAULT_FIRMWARE,
	.max_len = 64,
	.demod = XC3028_FE_DIBCOM52,
};

static struct xc2028_config stk7700ph_xc3028_config = {
	.i2c_addr = 0x61,
	.ctrl = &stk7700ph_xc3028_ctrl,
};

static int stk7700ph_frontend_attach(struct dvb_usb_adapter *adap)
{
	struct usb_device_descriptor *desc = &adap->dev->udev->descriptor;

	if (desc->idVendor  == cpu_to_le16(USB_VID_PINNACLE) &&
	    desc->idProduct == cpu_to_le16(USB_PID_PINNACLE_EXPRESSCARD_320CX))
	dib0700_set_gpio(adap->dev, GPIO6, GPIO_OUT, 0);
	else
	dib0700_set_gpio(adap->dev, GPIO6, GPIO_OUT, 1);
	msleep(20);
	dib0700_set_gpio(adap->dev, GPIO9, GPIO_OUT, 1);
	dib0700_set_gpio(adap->dev, GPIO4, GPIO_OUT, 1);
	dib0700_set_gpio(adap->dev, GPIO7, GPIO_OUT, 1);
	dib0700_set_gpio(adap->dev, GPIO10, GPIO_OUT, 0);
	msleep(10);
	dib0700_set_gpio(adap->dev, GPIO10, GPIO_OUT, 1);
	msleep(20);
	dib0700_set_gpio(adap->dev, GPIO0, GPIO_OUT, 1);
	msleep(10);

	if (dib7000p_i2c_enumeration(&adap->dev->i2c_adap, 1, 18,
				     &stk7700ph_dib7700_xc3028_config) != 0) {
		err("%s: dib7000p_i2c_enumeration failed.  Cannot continue\n",
		    __func__);
		return -ENODEV;
	}

	adap->fe = dvb_attach(dib7000p_attach, &adap->dev->i2c_adap, 0x80,
		&stk7700ph_dib7700_xc3028_config);

	return adap->fe == NULL ? -ENODEV : 0;
}

static int stk7700ph_tuner_attach(struct dvb_usb_adapter *adap)
{
	struct i2c_adapter *tun_i2c;

	tun_i2c = dib7000p_get_i2c_master(adap->fe,
		DIBX000_I2C_INTERFACE_TUNER, 1);

	stk7700ph_xc3028_config.i2c_adap = tun_i2c;

	/* FIXME: generalize & move to common area */
	adap->fe->callback = stk7700ph_xc3028_callback;

	return dvb_attach(xc2028_attach, adap->fe, &stk7700ph_xc3028_config)
		== NULL ? -ENODEV : 0;
}

#define DEFAULT_RC_INTERVAL 50

static u8 rc_request[] = { REQUEST_POLL_RC, 0 };

/* Number of keypresses to ignore before start repeating */
#define RC_REPEAT_DELAY 6
#define RC_REPEAT_DELAY_V1_20 10



/* Used by firmware versions < 1.20 (deprecated) */
static int dib0700_rc_query_legacy(struct dvb_usb_device *d, u32 *event,
				   int *state)
{
	u8 key[4];
	int i;
	struct dvb_usb_rc_key *keymap = d->props.rc_key_map;
	struct dib0700_state *st = d->priv;
	*event = 0;
	*state = REMOTE_NO_KEY_PRESSED;
	i=dib0700_ctrl_rd(d,rc_request,2,key,4);
	if (i<=0) {
		err("RC Query Failed");
		return -1;
	}

	/* losing half of KEY_0 events from Philipps rc5 remotes.. */
	if (key[0]==0 && key[1]==0 && key[2]==0 && key[3]==0) return 0;

	/* info("%d: %2X %2X %2X %2X",dvb_usb_dib0700_ir_proto,(int)key[3-2],(int)key[3-3],(int)key[3-1],(int)key[3]);  */

	dib0700_rc_setup(d); /* reset ir sensor data to prevent false events */

	switch (dvb_usb_dib0700_ir_proto) {
	case 0: {
		/* NEC protocol sends repeat code as 0 0 0 FF */
		if ((key[3-2] == 0x00) && (key[3-3] == 0x00) &&
		    (key[3] == 0xFF)) {
			st->rc_counter++;
			if (st->rc_counter > RC_REPEAT_DELAY) {
				*event = d->last_event;
				*state = REMOTE_KEY_PRESSED;
				st->rc_counter = RC_REPEAT_DELAY;
			}
			return 0;
		}
		for (i=0;i<d->props.rc_key_map_size; i++) {
			if (rc5_custom(&keymap[i]) == key[3-2] &&
			    rc5_data(&keymap[i]) == key[3-3]) {
				st->rc_counter = 0;
				*event = keymap[i].event;
				*state = REMOTE_KEY_PRESSED;
				d->last_event = keymap[i].event;
				return 0;
			}
		}
		break;
	}
	default: {
		/* RC-5 protocol changes toggle bit on new keypress */
		for (i = 0; i < d->props.rc_key_map_size; i++) {
			if (rc5_custom(&keymap[i]) == key[3-2] &&
			    rc5_data(&keymap[i]) == key[3-3]) {
				if (d->last_event == keymap[i].event &&
					key[3-1] == st->rc_toggle) {
					st->rc_counter++;
					/* prevents unwanted double hits */
					if (st->rc_counter > RC_REPEAT_DELAY) {
						*event = d->last_event;
						*state = REMOTE_KEY_PRESSED;
						st->rc_counter = RC_REPEAT_DELAY;
					}

					return 0;
				}
				st->rc_counter = 0;
				*event = keymap[i].event;
				*state = REMOTE_KEY_PRESSED;
				st->rc_toggle = key[3-1];
				d->last_event = keymap[i].event;
				return 0;
			}
		}
		break;
	}
	}
	err("Unknown remote controller key: %2X %2X %2X %2X", (int) key[3-2], (int) key[3-3], (int) key[3-1], (int) key[3]);
	d->last_event = 0;
	return 0;
}

/* This is the structure of the RC response packet starting in firmware 1.20 */
struct dib0700_rc_response {
	u8 report_id;
	u8 data_state;
	u16 system;
	u8 data;
	u8 not_data;
};

/* This supports the new IR response format for firmware v1.20 */
static int dib0700_rc_query_v1_20(struct dvb_usb_device *d, u32 *event,
				  int *state)
{
	struct dvb_usb_rc_key *keymap = d->props.rc_key_map;
	struct dib0700_state *st = d->priv;
	struct dib0700_rc_response poll_reply;
	u8 buf[6];
	int i;
	int status;
	int actlen;
	int found = 0;

	/* Set initial results in case we exit the function early */
	*event = 0;
	*state = REMOTE_NO_KEY_PRESSED;

	/* Firmware v1.20 provides RC data via bulk endpoint 1 */
	status = usb_bulk_msg(d->udev, usb_rcvbulkpipe(d->udev, 1), buf,
			      sizeof(buf), &actlen, 50);
	if (status < 0) {
		/* No data available (meaning no key press) */
		return 0;
	}

<<<<<<< HEAD

	switch (dvb_usb_dib0700_ir_proto) {
	case 0:
		poll_reply.report_id  = 0;
		poll_reply.data_state = 1;
		poll_reply.system     = buf[2];
		poll_reply.data       = buf[4];
		poll_reply.not_data   = buf[5];

		/* NEC protocol sends repeat code as 0 0 0 FF */
		if ((poll_reply.system == 0x00) && (poll_reply.data == 0x00)
		    && (poll_reply.not_data == 0xff)) {
			poll_reply.data_state = 2;
			break;
		}
		break;
	default:
		if (actlen != sizeof(buf)) {
			/* We didn't get back the 6 byte message we expected */
			err("Unexpected RC response size [%d]", actlen);
			return -1;
		}

		poll_reply.report_id  = buf[0];
		poll_reply.data_state = buf[1];
		poll_reply.system     = (buf[2] << 8) | buf[3];
		poll_reply.data       = buf[4];
		poll_reply.not_data   = buf[5];
=======

	switch (dvb_usb_dib0700_ir_proto) {
	case 0:
		poll_reply.report_id  = 0;
		poll_reply.data_state = 1;
		poll_reply.system     = buf[2];
		poll_reply.data       = buf[4];
		poll_reply.not_data   = buf[5];

		/* NEC protocol sends repeat code as 0 0 0 FF */
		if ((poll_reply.system == 0x00) && (poll_reply.data == 0x00)
		    && (poll_reply.not_data == 0xff)) {
			poll_reply.data_state = 2;
			break;
		}
		break;
	default:
	if (actlen != sizeof(buf)) {
		/* We didn't get back the 6 byte message we expected */
		err("Unexpected RC response size [%d]", actlen);
		return -1;
	}

	poll_reply.report_id  = buf[0];
	poll_reply.data_state = buf[1];
		poll_reply.system     = (buf[2] << 8) | buf[3];
	poll_reply.data       = buf[4];
	poll_reply.not_data   = buf[5];
>>>>>>> 2fbe74b9

		break;
	}

	if ((poll_reply.data + poll_reply.not_data) != 0xff) {
		/* Key failed integrity check */
		err("key failed integrity check: %04x %02x %02x",
		    poll_reply.system,
		    poll_reply.data, poll_reply.not_data);
		return -1;
	}


	/* Find the key in the map */
	for (i = 0; i < d->props.rc_key_map_size; i++) {
		if (rc5_custom(&keymap[i]) == (poll_reply.system & 0xff) &&
<<<<<<< HEAD
		    rc5_data(&keymap[i]) == poll_reply.data) {
=======
			rc5_data(&keymap[i]) == poll_reply.data) {
>>>>>>> 2fbe74b9
			*event = keymap[i].event;
			found = 1;
			break;
		}
	}

	if (found == 0) {
		err("Unknown remote controller key: %04x %02x %02x",
<<<<<<< HEAD
		    poll_reply.system,
		    poll_reply.data, poll_reply.not_data);
=======
			poll_reply.system,
			poll_reply.data, poll_reply.not_data);
>>>>>>> 2fbe74b9
		d->last_event = 0;
		return 0;
	}

	if (poll_reply.data_state == 1) {
		/* New key hit */
		st->rc_counter = 0;
		*event = keymap[i].event;
		*state = REMOTE_KEY_PRESSED;
		d->last_event = keymap[i].event;
	} else if (poll_reply.data_state == 2) {
		/* Key repeated */
		st->rc_counter++;

		/* prevents unwanted double hits */
		if (st->rc_counter > RC_REPEAT_DELAY_V1_20) {
			*event = d->last_event;
			*state = REMOTE_KEY_PRESSED;
			st->rc_counter = RC_REPEAT_DELAY_V1_20;
		}
	} else {
		err("Unknown data state [%d]", poll_reply.data_state);
	}

	return 0;
}

static int dib0700_rc_query(struct dvb_usb_device *d, u32 *event, int *state)
{
	struct dib0700_state *st = d->priv;

	/* Because some people may have improperly named firmware files,
	   let's figure out whether to use the new firmware call or the legacy
	   call based on the firmware version embedded in the file */
	if (st->rc_func_version == 0) {
		u32 hwver, romver, ramver, fwtype;
		int ret = dib0700_get_version(d, &hwver, &romver, &ramver,
					      &fwtype);
		if (ret < 0) {
			err("Could not determine version info");
			return -1;
		}
		if (ramver < 0x10200)
			st->rc_func_version = 1;
		else
			st->rc_func_version = 2;
	}

	if (st->rc_func_version == 2)
		return dib0700_rc_query_v1_20(d, event, state);
	else
		return dib0700_rc_query_legacy(d, event, state);
}

static struct dvb_usb_rc_key dib0700_rc_keys[] = {
	/* Key codes for the tiny Pinnacle remote*/
	{ 0x0700, KEY_MUTE },
	{ 0x0701, KEY_MENU }, /* Pinnacle logo */
	{ 0x0739, KEY_POWER },
	{ 0x0703, KEY_VOLUMEUP },
	{ 0x0709, KEY_VOLUMEDOWN },
	{ 0x0706, KEY_CHANNELUP },
	{ 0x070c, KEY_CHANNELDOWN },
	{ 0x070f, KEY_1 },
	{ 0x0715, KEY_2 },
	{ 0x0710, KEY_3 },
	{ 0x0718, KEY_4 },
	{ 0x071b, KEY_5 },
	{ 0x071e, KEY_6 },
	{ 0x0711, KEY_7 },
	{ 0x0721, KEY_8 },
	{ 0x0712, KEY_9 },
	{ 0x0727, KEY_0 },
	{ 0x0724, KEY_SCREEN }, /* 'Square' key */
	{ 0x072a, KEY_TEXT },   /* 'T' key */
	{ 0x072d, KEY_REWIND },
	{ 0x0730, KEY_PLAY },
	{ 0x0733, KEY_FASTFORWARD },
	{ 0x0736, KEY_RECORD },
	{ 0x073c, KEY_STOP },
	{ 0x073f, KEY_CANCEL }, /* '?' key */
	/* Key codes for the Terratec Cinergy DT XS Diversity, similar to cinergyT2.c */
	{ 0xeb01, KEY_POWER },
	{ 0xeb02, KEY_1 },
	{ 0xeb03, KEY_2 },
	{ 0xeb04, KEY_3 },
	{ 0xeb05, KEY_4 },
	{ 0xeb06, KEY_5 },
	{ 0xeb07, KEY_6 },
	{ 0xeb08, KEY_7 },
	{ 0xeb09, KEY_8 },
	{ 0xeb0a, KEY_9 },
	{ 0xeb0b, KEY_VIDEO },
	{ 0xeb0c, KEY_0 },
	{ 0xeb0d, KEY_REFRESH },
	{ 0xeb0f, KEY_EPG },
	{ 0xeb10, KEY_UP },
	{ 0xeb11, KEY_LEFT },
	{ 0xeb12, KEY_OK },
	{ 0xeb13, KEY_RIGHT },
	{ 0xeb14, KEY_DOWN },
	{ 0xeb16, KEY_INFO },
	{ 0xeb17, KEY_RED },
	{ 0xeb18, KEY_GREEN },
	{ 0xeb19, KEY_YELLOW },
	{ 0xeb1a, KEY_BLUE },
	{ 0xeb1b, KEY_CHANNELUP },
	{ 0xeb1c, KEY_VOLUMEUP },
	{ 0xeb1d, KEY_MUTE },
	{ 0xeb1e, KEY_VOLUMEDOWN },
	{ 0xeb1f, KEY_CHANNELDOWN },
	{ 0xeb40, KEY_PAUSE },
	{ 0xeb41, KEY_HOME },
	{ 0xeb42, KEY_MENU }, /* DVD Menu */
	{ 0xeb43, KEY_SUBTITLE },
	{ 0xeb44, KEY_TEXT }, /* Teletext */
	{ 0xeb45, KEY_DELETE },
	{ 0xeb46, KEY_TV },
	{ 0xeb47, KEY_DVD },
	{ 0xeb48, KEY_STOP },
	{ 0xeb49, KEY_VIDEO },
	{ 0xeb4a, KEY_AUDIO }, /* Music */
	{ 0xeb4b, KEY_SCREEN }, /* Pic */
	{ 0xeb4c, KEY_PLAY },
	{ 0xeb4d, KEY_BACK },
	{ 0xeb4e, KEY_REWIND },
	{ 0xeb4f, KEY_FASTFORWARD },
	{ 0xeb54, KEY_PREVIOUS },
	{ 0xeb58, KEY_RECORD },
	{ 0xeb5c, KEY_NEXT },

	/* Key codes for the Haupauge WinTV Nova-TD, copied from nova-t-usb2.c (Nova-T USB2) */
	{ 0x1e00, KEY_0 },
	{ 0x1e01, KEY_1 },
	{ 0x1e02, KEY_2 },
	{ 0x1e03, KEY_3 },
	{ 0x1e04, KEY_4 },
	{ 0x1e05, KEY_5 },
	{ 0x1e06, KEY_6 },
	{ 0x1e07, KEY_7 },
	{ 0x1e08, KEY_8 },
	{ 0x1e09, KEY_9 },
	{ 0x1e0a, KEY_KPASTERISK },
	{ 0x1e0b, KEY_RED },
	{ 0x1e0c, KEY_RADIO },
	{ 0x1e0d, KEY_MENU },
	{ 0x1e0e, KEY_GRAVE }, /* # */
	{ 0x1e0f, KEY_MUTE },
	{ 0x1e10, KEY_VOLUMEUP },
	{ 0x1e11, KEY_VOLUMEDOWN },
	{ 0x1e12, KEY_CHANNEL },
	{ 0x1e14, KEY_UP },
	{ 0x1e15, KEY_DOWN },
	{ 0x1e16, KEY_LEFT },
	{ 0x1e17, KEY_RIGHT },
	{ 0x1e18, KEY_VIDEO },
	{ 0x1e19, KEY_AUDIO },
	{ 0x1e1a, KEY_MEDIA },
	{ 0x1e1b, KEY_EPG },
	{ 0x1e1c, KEY_TV },
	{ 0x1e1e, KEY_NEXT },
	{ 0x1e1f, KEY_BACK },
	{ 0x1e20, KEY_CHANNELUP },
	{ 0x1e21, KEY_CHANNELDOWN },
	{ 0x1e24, KEY_LAST }, /* Skip backwards */
	{ 0x1e25, KEY_OK },
	{ 0x1e29, KEY_BLUE},
	{ 0x1e2e, KEY_GREEN },
	{ 0x1e30, KEY_PAUSE },
	{ 0x1e32, KEY_REWIND },
	{ 0x1e34, KEY_FASTFORWARD },
	{ 0x1e35, KEY_PLAY },
	{ 0x1e36, KEY_STOP },
	{ 0x1e37, KEY_RECORD },
	{ 0x1e38, KEY_YELLOW },
	{ 0x1e3b, KEY_GOTO },
	{ 0x1e3d, KEY_POWER },

	/* Key codes for the Leadtek Winfast DTV Dongle */
	{ 0x0042, KEY_POWER },
	{ 0x077c, KEY_TUNER },
	{ 0x0f4e, KEY_PRINT }, /* PREVIEW */
	{ 0x0840, KEY_SCREEN }, /* full screen toggle*/
	{ 0x0f71, KEY_DOT }, /* frequency */
	{ 0x0743, KEY_0 },
	{ 0x0c41, KEY_1 },
	{ 0x0443, KEY_2 },
	{ 0x0b7f, KEY_3 },
	{ 0x0e41, KEY_4 },
	{ 0x0643, KEY_5 },
	{ 0x097f, KEY_6 },
	{ 0x0d7e, KEY_7 },
	{ 0x057c, KEY_8 },
	{ 0x0a40, KEY_9 },
	{ 0x0e4e, KEY_CLEAR },
	{ 0x047c, KEY_CHANNEL }, /* show channel number */
	{ 0x0f41, KEY_LAST }, /* recall */
	{ 0x0342, KEY_MUTE },
	{ 0x064c, KEY_RESERVED }, /* PIP button*/
	{ 0x0172, KEY_SHUFFLE }, /* SNAPSHOT */
	{ 0x0c4e, KEY_PLAYPAUSE }, /* TIMESHIFT */
	{ 0x0b70, KEY_RECORD },
	{ 0x037d, KEY_VOLUMEUP },
	{ 0x017d, KEY_VOLUMEDOWN },
	{ 0x0242, KEY_CHANNELUP },
	{ 0x007d, KEY_CHANNELDOWN },

	/* Key codes for Nova-TD "credit card" remote control. */
	{ 0x1d00, KEY_0 },
	{ 0x1d01, KEY_1 },
	{ 0x1d02, KEY_2 },
	{ 0x1d03, KEY_3 },
	{ 0x1d04, KEY_4 },
	{ 0x1d05, KEY_5 },
	{ 0x1d06, KEY_6 },
	{ 0x1d07, KEY_7 },
	{ 0x1d08, KEY_8 },
	{ 0x1d09, KEY_9 },
	{ 0x1d0a, KEY_TEXT },
	{ 0x1d0d, KEY_MENU },
	{ 0x1d0f, KEY_MUTE },
	{ 0x1d10, KEY_VOLUMEUP },
	{ 0x1d11, KEY_VOLUMEDOWN },
	{ 0x1d12, KEY_CHANNEL },
	{ 0x1d14, KEY_UP },
	{ 0x1d15, KEY_DOWN },
	{ 0x1d16, KEY_LEFT },
	{ 0x1d17, KEY_RIGHT },
	{ 0x1d1c, KEY_TV },
	{ 0x1d1e, KEY_NEXT },
	{ 0x1d1f, KEY_BACK },
	{ 0x1d20, KEY_CHANNELUP },
	{ 0x1d21, KEY_CHANNELDOWN },
	{ 0x1d24, KEY_LAST },
	{ 0x1d25, KEY_OK },
	{ 0x1d30, KEY_PAUSE },
	{ 0x1d32, KEY_REWIND },
	{ 0x1d34, KEY_FASTFORWARD },
	{ 0x1d35, KEY_PLAY },
	{ 0x1d36, KEY_STOP },
	{ 0x1d37, KEY_RECORD },
	{ 0x1d3b, KEY_GOTO },
	{ 0x1d3d, KEY_POWER },

	/* Key codes for the Pixelview SBTVD remote (proto NEC) */
	{ 0x8613, KEY_MUTE },
	{ 0x8612, KEY_POWER },
	{ 0x8601, KEY_1 },
	{ 0x8602, KEY_2 },
	{ 0x8603, KEY_3 },
	{ 0x8604, KEY_4 },
	{ 0x8605, KEY_5 },
	{ 0x8606, KEY_6 },
	{ 0x8607, KEY_7 },
	{ 0x8608, KEY_8 },
	{ 0x8609, KEY_9 },
	{ 0x8600, KEY_0 },
	{ 0x860d, KEY_CHANNELUP },
	{ 0x8619, KEY_CHANNELDOWN },
	{ 0x8610, KEY_VOLUMEUP },
	{ 0x860c, KEY_VOLUMEDOWN },

	{ 0x860a, KEY_CAMERA },
	{ 0x860b, KEY_ZOOM },
	{ 0x861b, KEY_BACKSPACE },
	{ 0x8615, KEY_ENTER },

	{ 0x861d, KEY_UP },
	{ 0x861e, KEY_DOWN },
	{ 0x860e, KEY_LEFT },
	{ 0x860f, KEY_RIGHT },

	{ 0x8618, KEY_RECORD },
	{ 0x861a, KEY_STOP },

	/* Key codes for the EvolutePC TVWay+ remote (proto NEC) */
	{ 0x7a00, KEY_MENU },
	{ 0x7a01, KEY_RECORD },
	{ 0x7a02, KEY_PLAY },
	{ 0x7a03, KEY_STOP },
	{ 0x7a10, KEY_CHANNELUP },
	{ 0x7a11, KEY_CHANNELDOWN },
	{ 0x7a12, KEY_VOLUMEUP },
	{ 0x7a13, KEY_VOLUMEDOWN },
	{ 0x7a40, KEY_POWER },
	{ 0x7a41, KEY_MUTE },
};

/* STK7700P: Hauppauge Nova-T Stick, AVerMedia Volar */
static struct dibx000_agc_config stk7700p_7000m_mt2060_agc_config = {
	BAND_UHF | BAND_VHF,

	/* P_agc_use_sd_mod1=0, P_agc_use_sd_mod2=0, P_agc_freq_pwm_div=5, P_agc_inv_pwm1=0, P_agc_inv_pwm2=0,
	 * P_agc_inh_dc_rv_est=0, P_agc_time_est=3, P_agc_freeze=0, P_agc_nb_est=2, P_agc_write=0 */
	(0 << 15) | (0 << 14) | (5 << 11) | (0 << 10) | (0 << 9) | (0 << 8)
	| (3 << 5) | (0 << 4) | (2 << 1) | (0 << 0),

	712,
	41,

	0,
	118,

	0,
	4095,
	0,
	0,

	42598,
	17694,
	45875,
	2621,
	0,
	76,
	139,
	52,
	59,
	107,
	172,
	57,
	70,

	21,
	25,
	28,
	48,

	1,
	{  0,
	   107,
	   51800,
	   24700
	},
};

static struct dibx000_agc_config stk7700p_7000p_mt2060_agc_config = {
	BAND_UHF | BAND_VHF,

	/* P_agc_use_sd_mod1=0, P_agc_use_sd_mod2=0, P_agc_freq_pwm_div=5, P_agc_inv_pwm1=0, P_agc_inv_pwm2=0,
	 * P_agc_inh_dc_rv_est=0, P_agc_time_est=3, P_agc_freeze=0, P_agc_nb_est=2, P_agc_write=0 */
	(0 << 15) | (0 << 14) | (5 << 11) | (0 << 10) | (0 << 9) | (0 << 8)
	| (3 << 5) | (0 << 4) | (2 << 1) | (0 << 0),

	712,
	41,

	0,
	118,

	0,
	4095,
	0,
	0,

	42598,
	16384,
	42598,
	    0,

	  0,
	137,
	255,

	  0,
	255,

	0,
	0,

	 0,
	41,

	15,
	25,

	28,
	48,

	0,
};

static struct dibx000_bandwidth_config stk7700p_pll_config = {
	60000, 30000,
	1, 8, 3, 1, 0,
	0, 0, 1, 1, 0,
	(3 << 14) | (1 << 12) | (524 << 0),
	60258167,
	20452225,
	30000000,
};

static struct dib7000m_config stk7700p_dib7000m_config = {
	.dvbt_mode = 1,
	.output_mpeg2_in_188_bytes = 1,
	.quartz_direct = 1,

	.agc_config_count = 1,
	.agc = &stk7700p_7000m_mt2060_agc_config,
	.bw  = &stk7700p_pll_config,

	.gpio_dir = DIB7000M_GPIO_DEFAULT_DIRECTIONS,
	.gpio_val = DIB7000M_GPIO_DEFAULT_VALUES,
	.gpio_pwm_pos = DIB7000M_GPIO_DEFAULT_PWM_POS,
};

static struct dib7000p_config stk7700p_dib7000p_config = {
	.output_mpeg2_in_188_bytes = 1,

	.agc_config_count = 1,
	.agc = &stk7700p_7000p_mt2060_agc_config,
	.bw  = &stk7700p_pll_config,

	.gpio_dir = DIB7000M_GPIO_DEFAULT_DIRECTIONS,
	.gpio_val = DIB7000M_GPIO_DEFAULT_VALUES,
	.gpio_pwm_pos = DIB7000M_GPIO_DEFAULT_PWM_POS,
};

static int stk7700p_frontend_attach(struct dvb_usb_adapter *adap)
{
	struct dib0700_state *st = adap->dev->priv;
	/* unless there is no real power management in DVB - we leave the device on GPIO6 */

	dib0700_set_gpio(adap->dev, GPIO10, GPIO_OUT, 0);
	dib0700_set_gpio(adap->dev, GPIO6,  GPIO_OUT, 0); msleep(50);

	dib0700_set_gpio(adap->dev, GPIO6,  GPIO_OUT, 1); msleep(10);
	dib0700_set_gpio(adap->dev, GPIO9,  GPIO_OUT, 1);

	dib0700_set_gpio(adap->dev, GPIO10, GPIO_OUT, 0); msleep(10);
	dib0700_ctrl_clock(adap->dev, 72, 1);
	dib0700_set_gpio(adap->dev, GPIO10, GPIO_OUT, 1); msleep(100);

	dib0700_set_gpio(adap->dev,  GPIO0, GPIO_OUT, 1);

	st->mt2060_if1[0] = 1220;

	if (dib7000pc_detection(&adap->dev->i2c_adap)) {
		adap->fe = dvb_attach(dib7000p_attach, &adap->dev->i2c_adap, 18, &stk7700p_dib7000p_config);
		st->is_dib7000pc = 1;
	} else
		adap->fe = dvb_attach(dib7000m_attach, &adap->dev->i2c_adap, 18, &stk7700p_dib7000m_config);

	return adap->fe == NULL ? -ENODEV : 0;
}

static struct mt2060_config stk7700p_mt2060_config = {
	0x60
};

static int stk7700p_tuner_attach(struct dvb_usb_adapter *adap)
{
	struct i2c_adapter *prim_i2c = &adap->dev->i2c_adap;
	struct dib0700_state *st = adap->dev->priv;
	struct i2c_adapter *tun_i2c;
	s8 a;
	int if1=1220;
	if (adap->dev->udev->descriptor.idVendor  == cpu_to_le16(USB_VID_HAUPPAUGE) &&
		adap->dev->udev->descriptor.idProduct == cpu_to_le16(USB_PID_HAUPPAUGE_NOVA_T_STICK)) {
		if (!eeprom_read(prim_i2c,0x58,&a)) if1=1220+a;
	}
	if (st->is_dib7000pc)
		tun_i2c = dib7000p_get_i2c_master(adap->fe, DIBX000_I2C_INTERFACE_TUNER, 1);
	else
		tun_i2c = dib7000m_get_i2c_master(adap->fe, DIBX000_I2C_INTERFACE_TUNER, 1);

	return dvb_attach(mt2060_attach, adap->fe, tun_i2c, &stk7700p_mt2060_config,
		if1) == NULL ? -ENODEV : 0;
}

/* DIB7070 generic */
static struct dibx000_agc_config dib7070_agc_config = {
	BAND_UHF | BAND_VHF | BAND_LBAND | BAND_SBAND,
	/* P_agc_use_sd_mod1=0, P_agc_use_sd_mod2=0, P_agc_freq_pwm_div=5, P_agc_inv_pwm1=0, P_agc_inv_pwm2=0,
	 * P_agc_inh_dc_rv_est=0, P_agc_time_est=3, P_agc_freeze=0, P_agc_nb_est=5, P_agc_write=0 */
	(0 << 15) | (0 << 14) | (5 << 11) | (0 << 10) | (0 << 9) | (0 << 8)
	| (3 << 5) | (0 << 4) | (5 << 1) | (0 << 0),

	600,
	10,

	0,
	118,

	0,
	3530,
	1,
	5,

	65535,
		0,

	65535,
	0,

	0,
	40,
	183,
	206,
	255,
	72,
	152,
	88,
	90,

	17,
	27,
	23,
	51,

	0,
};

static int dib7070_tuner_reset(struct dvb_frontend *fe, int onoff)
{
	deb_info("reset: %d", onoff);
	return dib7000p_set_gpio(fe, 8, 0, !onoff);
}

static int dib7070_tuner_sleep(struct dvb_frontend *fe, int onoff)
{
	deb_info("sleep: %d", onoff);
	return dib7000p_set_gpio(fe, 9, 0, onoff);
}

static struct dib0070_config dib7070p_dib0070_config[2] = {
	{
		.i2c_address = DEFAULT_DIB0070_I2C_ADDRESS,
		.reset = dib7070_tuner_reset,
		.sleep = dib7070_tuner_sleep,
		.clock_khz = 12000,
		.clock_pad_drive = 4,
		.charge_pump = 2,
	}, {
		.i2c_address = DEFAULT_DIB0070_I2C_ADDRESS,
		.reset = dib7070_tuner_reset,
		.sleep = dib7070_tuner_sleep,
		.clock_khz = 12000,
		.charge_pump = 2,
	}
};

static struct dib0070_config dib7770p_dib0070_config = {
	 .i2c_address = DEFAULT_DIB0070_I2C_ADDRESS,
	 .reset = dib7070_tuner_reset,
	 .sleep = dib7070_tuner_sleep,
	 .clock_khz = 12000,
	 .clock_pad_drive = 0,
	 .flip_chip = 1,
	 .charge_pump = 2,
};

static int dib7070_set_param_override(struct dvb_frontend *fe, struct dvb_frontend_parameters *fep)
{
	struct dvb_usb_adapter *adap = fe->dvb->priv;
	struct dib0700_adapter_state *state = adap->priv;

	u16 offset;
	u8 band = BAND_OF_FREQUENCY(fep->frequency/1000);
	switch (band) {
		case BAND_VHF: offset = 950; break;
		case BAND_UHF:
		default: offset = 550; break;
	}
	deb_info("WBD for DiB7000P: %d\n", offset + dib0070_wbd_offset(fe));
	dib7000p_set_wbd_ref(fe, offset + dib0070_wbd_offset(fe));
	return state->set_param_save(fe, fep);
}

static int dib7770_set_param_override(struct dvb_frontend *fe,
		struct dvb_frontend_parameters *fep)
{
	 struct dvb_usb_adapter *adap = fe->dvb->priv;
	 struct dib0700_adapter_state *state = adap->priv;

	 u16 offset;
	 u8 band = BAND_OF_FREQUENCY(fep->frequency/1000);
	 switch (band) {
	 case BAND_VHF:
		  dib7000p_set_gpio(fe, 0, 0, 1);
		  offset = 850;
		  break;
	 case BAND_UHF:
	 default:
		  dib7000p_set_gpio(fe, 0, 0, 0);
		  offset = 250;
		  break;
	 }
	 deb_info("WBD for DiB7000P: %d\n", offset + dib0070_wbd_offset(fe));
	 dib7000p_set_wbd_ref(fe, offset + dib0070_wbd_offset(fe));
	 return state->set_param_save(fe, fep);
}

static int dib7770p_tuner_attach(struct dvb_usb_adapter *adap)
{
	 struct dib0700_adapter_state *st = adap->priv;
	 struct i2c_adapter *tun_i2c = dib7000p_get_i2c_master(adap->fe,
			 DIBX000_I2C_INTERFACE_TUNER, 1);

	 if (dvb_attach(dib0070_attach, adap->fe, tun_i2c,
				 &dib7770p_dib0070_config) == NULL)
		 return -ENODEV;

	 st->set_param_save = adap->fe->ops.tuner_ops.set_params;
	 adap->fe->ops.tuner_ops.set_params = dib7770_set_param_override;
	 return 0;
}

static int dib7070p_tuner_attach(struct dvb_usb_adapter *adap)
{
	struct dib0700_adapter_state *st = adap->priv;
	struct i2c_adapter *tun_i2c = dib7000p_get_i2c_master(adap->fe, DIBX000_I2C_INTERFACE_TUNER, 1);

	if (adap->id == 0) {
		if (dvb_attach(dib0070_attach, adap->fe, tun_i2c, &dib7070p_dib0070_config[0]) == NULL)
			return -ENODEV;
	} else {
		if (dvb_attach(dib0070_attach, adap->fe, tun_i2c, &dib7070p_dib0070_config[1]) == NULL)
			return -ENODEV;
	}

	st->set_param_save = adap->fe->ops.tuner_ops.set_params;
	adap->fe->ops.tuner_ops.set_params = dib7070_set_param_override;
	return 0;
}

static int stk70x0p_pid_filter(struct dvb_usb_adapter *adapter, int index, u16 pid, int onoff)
{
    return dib7000p_pid_filter(adapter->fe, index, pid, onoff);
}

static int stk70x0p_pid_filter_ctrl(struct dvb_usb_adapter *adapter, int onoff)
{
    return dib7000p_pid_filter_ctrl(adapter->fe, onoff);
}

static struct dibx000_bandwidth_config dib7070_bw_config_12_mhz = {
	60000, 15000,
	1, 20, 3, 1, 0,
	0, 0, 1, 1, 2,
	(3 << 14) | (1 << 12) | (524 << 0),
	(0 << 25) | 0,
	20452225,
	12000000,
};

static struct dib7000p_config dib7070p_dib7000p_config = {
	.output_mpeg2_in_188_bytes = 1,

	.agc_config_count = 1,
	.agc = &dib7070_agc_config,
	.bw  = &dib7070_bw_config_12_mhz,
	.tuner_is_baseband = 1,
	.spur_protect = 1,

	.gpio_dir = DIB7000P_GPIO_DEFAULT_DIRECTIONS,
	.gpio_val = DIB7000P_GPIO_DEFAULT_VALUES,
	.gpio_pwm_pos = DIB7000P_GPIO_DEFAULT_PWM_POS,

	.hostbus_diversity = 1,
};

/* STK7070P */
static int stk7070p_frontend_attach(struct dvb_usb_adapter *adap)
{
	struct usb_device_descriptor *p = &adap->dev->udev->descriptor;
	if (p->idVendor  == cpu_to_le16(USB_VID_PINNACLE) &&
	    p->idProduct == cpu_to_le16(USB_PID_PINNACLE_PCTV72E))
		dib0700_set_gpio(adap->dev, GPIO6, GPIO_OUT, 0);
	else
		dib0700_set_gpio(adap->dev, GPIO6, GPIO_OUT, 1);
	msleep(10);
	dib0700_set_gpio(adap->dev, GPIO9, GPIO_OUT, 1);
	dib0700_set_gpio(adap->dev, GPIO4, GPIO_OUT, 1);
	dib0700_set_gpio(adap->dev, GPIO7, GPIO_OUT, 1);
	dib0700_set_gpio(adap->dev, GPIO10, GPIO_OUT, 0);

	dib0700_ctrl_clock(adap->dev, 72, 1);

	msleep(10);
	dib0700_set_gpio(adap->dev, GPIO10, GPIO_OUT, 1);
	msleep(10);
	dib0700_set_gpio(adap->dev, GPIO0, GPIO_OUT, 1);

	if (dib7000p_i2c_enumeration(&adap->dev->i2c_adap, 1, 18,
				     &dib7070p_dib7000p_config) != 0) {
		err("%s: dib7000p_i2c_enumeration failed.  Cannot continue\n",
		    __func__);
		return -ENODEV;
	}

	adap->fe = dvb_attach(dib7000p_attach, &adap->dev->i2c_adap, 0x80,
		&dib7070p_dib7000p_config);
	return adap->fe == NULL ? -ENODEV : 0;
}

/* DIB807x generic */
static struct dibx000_agc_config dib807x_agc_config[2] = {
	{
		BAND_VHF,
		/* P_agc_use_sd_mod1=0, P_agc_use_sd_mod2=0,
		 * P_agc_freq_pwm_div=1, P_agc_inv_pwm1=0,
		 * P_agc_inv_pwm2=0,P_agc_inh_dc_rv_est=0,
		 * P_agc_time_est=3, P_agc_freeze=0, P_agc_nb_est=5,
		 * P_agc_write=0 */
		(0 << 15) | (0 << 14) | (7 << 11) | (0 << 10) | (0 << 9) |
			(0 << 8) | (3 << 5) | (0 << 4) | (5 << 1) |
			(0 << 0), /* setup*/

		600, /* inv_gain*/
		10,  /* time_stabiliz*/

		0,  /* alpha_level*/
		118,  /* thlock*/

		0,     /* wbd_inv*/
		3530,  /* wbd_ref*/
		1,     /* wbd_sel*/
		5,     /* wbd_alpha*/

		65535,  /* agc1_max*/
		0,  /* agc1_min*/

		65535,  /* agc2_max*/
		0,      /* agc2_min*/

		0,      /* agc1_pt1*/
		40,     /* agc1_pt2*/
		183,    /* agc1_pt3*/
		206,    /* agc1_slope1*/
		255,    /* agc1_slope2*/
		72,     /* agc2_pt1*/
		152,    /* agc2_pt2*/
		88,     /* agc2_slope1*/
		90,     /* agc2_slope2*/

		17,  /* alpha_mant*/
		27,  /* alpha_exp*/
		23,  /* beta_mant*/
		51,  /* beta_exp*/

		0,  /* perform_agc_softsplit*/
	}, {
		BAND_UHF,
		/* P_agc_use_sd_mod1=0, P_agc_use_sd_mod2=0,
		 * P_agc_freq_pwm_div=1, P_agc_inv_pwm1=0,
		 * P_agc_inv_pwm2=0, P_agc_inh_dc_rv_est=0,
		 * P_agc_time_est=3, P_agc_freeze=0, P_agc_nb_est=5,
		 * P_agc_write=0 */
		(0 << 15) | (0 << 14) | (1 << 11) | (0 << 10) | (0 << 9) |
			(0 << 8) | (3 << 5) | (0 << 4) | (5 << 1) |
			(0 << 0), /* setup */

		600, /* inv_gain*/
		10,  /* time_stabiliz*/

		0,  /* alpha_level*/
		118,  /* thlock*/

		0,     /* wbd_inv*/
		3530,  /* wbd_ref*/
		1,     /* wbd_sel*/
		5,     /* wbd_alpha*/

		65535,  /* agc1_max*/
		0,  /* agc1_min*/

		65535,  /* agc2_max*/
		0,      /* agc2_min*/

		0,      /* agc1_pt1*/
		40,     /* agc1_pt2*/
		183,    /* agc1_pt3*/
		206,    /* agc1_slope1*/
		255,    /* agc1_slope2*/
		72,     /* agc2_pt1*/
		152,    /* agc2_pt2*/
		88,     /* agc2_slope1*/
		90,     /* agc2_slope2*/

		17,  /* alpha_mant*/
		27,  /* alpha_exp*/
		23,  /* beta_mant*/
		51,  /* beta_exp*/

		0,  /* perform_agc_softsplit*/
	}
};

static struct dibx000_bandwidth_config dib807x_bw_config_12_mhz = {
	60000, 15000, /* internal, sampling*/
	1, 20, 3, 1, 0, /* pll_cfg: prediv, ratio, range, reset, bypass*/
	0, 0, 1, 1, 2, /* misc: refdiv, bypclk_div, IO_CLK_en_core,
			  ADClkSrc, modulo */
	(3 << 14) | (1 << 12) | (599 << 0), /* sad_cfg: refsel, sel, freq_15k*/
	(0 << 25) | 0, /* ifreq = 0.000000 MHz*/
	18179755, /* timf*/
	12000000, /* xtal_hz*/
};

static struct dib8000_config dib807x_dib8000_config[2] = {
	{
		.output_mpeg2_in_188_bytes = 1,

		.agc_config_count = 2,
		.agc = dib807x_agc_config,
		.pll = &dib807x_bw_config_12_mhz,
		.tuner_is_baseband = 1,

		.gpio_dir = DIB8000_GPIO_DEFAULT_DIRECTIONS,
		.gpio_val = DIB8000_GPIO_DEFAULT_VALUES,
		.gpio_pwm_pos = DIB8000_GPIO_DEFAULT_PWM_POS,

		.hostbus_diversity = 1,
		.div_cfg = 1,
		.agc_control = &dib0070_ctrl_agc_filter,
		.output_mode = OUTMODE_MPEG2_FIFO,
		.drives = 0x2d98,
	}, {
		.output_mpeg2_in_188_bytes = 1,

		.agc_config_count = 2,
		.agc = dib807x_agc_config,
		.pll = &dib807x_bw_config_12_mhz,
		.tuner_is_baseband = 1,

		.gpio_dir = DIB8000_GPIO_DEFAULT_DIRECTIONS,
		.gpio_val = DIB8000_GPIO_DEFAULT_VALUES,
		.gpio_pwm_pos = DIB8000_GPIO_DEFAULT_PWM_POS,

		.hostbus_diversity = 1,
		.agc_control = &dib0070_ctrl_agc_filter,
		.output_mode = OUTMODE_MPEG2_FIFO,
		.drives = 0x2d98,
	}
};

static int dib80xx_tuner_reset(struct dvb_frontend *fe, int onoff)
{
	return dib8000_set_gpio(fe, 5, 0, !onoff);
}

static int dib80xx_tuner_sleep(struct dvb_frontend *fe, int onoff)
{
	return dib8000_set_gpio(fe, 0, 0, onoff);
}

static const struct dib0070_wbd_gain_cfg dib8070_wbd_gain_cfg[] = {
    { 240,      7},
    { 0xffff,   6},
};

static struct dib0070_config dib807x_dib0070_config[2] = {
	{
		.i2c_address = DEFAULT_DIB0070_I2C_ADDRESS,
		.reset = dib80xx_tuner_reset,
		.sleep = dib80xx_tuner_sleep,
		.clock_khz = 12000,
		.clock_pad_drive = 4,
		.vga_filter = 1,
		.force_crystal_mode = 1,
		.enable_third_order_filter = 1,
		.charge_pump = 0,
		.wbd_gain = dib8070_wbd_gain_cfg,
		.osc_buffer_state = 0,
		.freq_offset_khz_uhf = -100,
		.freq_offset_khz_vhf = -100,
	}, {
		.i2c_address = DEFAULT_DIB0070_I2C_ADDRESS,
		.reset = dib80xx_tuner_reset,
		.sleep = dib80xx_tuner_sleep,
		.clock_khz = 12000,
		.clock_pad_drive = 2,
		.vga_filter = 1,
		.force_crystal_mode = 1,
		.enable_third_order_filter = 1,
		.charge_pump = 0,
		.wbd_gain = dib8070_wbd_gain_cfg,
		.osc_buffer_state = 0,
		.freq_offset_khz_uhf = -25,
		.freq_offset_khz_vhf = -25,
	}
};

static int dib807x_set_param_override(struct dvb_frontend *fe,
		struct dvb_frontend_parameters *fep)
{
	struct dvb_usb_adapter *adap = fe->dvb->priv;
	struct dib0700_adapter_state *state = adap->priv;

	u16 offset = dib0070_wbd_offset(fe);
	u8 band = BAND_OF_FREQUENCY(fep->frequency/1000);
	switch (band) {
	case BAND_VHF:
		offset += 750;
		break;
	case BAND_UHF:  /* fall-thru wanted */
	default:
		offset += 250; break;
	}
	deb_info("WBD for DiB8000: %d\n", offset);
	dib8000_set_wbd_ref(fe, offset);

	return state->set_param_save(fe, fep);
}

static int dib807x_tuner_attach(struct dvb_usb_adapter *adap)
{
	struct dib0700_adapter_state *st = adap->priv;
	struct i2c_adapter *tun_i2c = dib8000_get_i2c_master(adap->fe,
			DIBX000_I2C_INTERFACE_TUNER, 1);

	if (adap->id == 0) {
		if (dvb_attach(dib0070_attach, adap->fe, tun_i2c,
				&dib807x_dib0070_config[0]) == NULL)
			return -ENODEV;
	} else {
		if (dvb_attach(dib0070_attach, adap->fe, tun_i2c,
				&dib807x_dib0070_config[1]) == NULL)
			return -ENODEV;
	}

	st->set_param_save = adap->fe->ops.tuner_ops.set_params;
	adap->fe->ops.tuner_ops.set_params = dib807x_set_param_override;
	return 0;
}

<<<<<<< HEAD
static int stk807x_pid_filter(struct dvb_usb_adapter *adapter, int index, u16 pid, int onoff)
=======
static int stk80xx_pid_filter(struct dvb_usb_adapter *adapter, int index,
	u16 pid, int onoff)
>>>>>>> 2fbe74b9
{
    return dib8000_pid_filter(adapter->fe, index, pid, onoff);
}

<<<<<<< HEAD
static int stk807x_pid_filter_ctrl(struct dvb_usb_adapter *adapter, int onoff)
=======
static int stk80xx_pid_filter_ctrl(struct dvb_usb_adapter *adapter,
	int onoff)
>>>>>>> 2fbe74b9
{
    return dib8000_pid_filter_ctrl(adapter->fe, onoff);
}

/* STK807x */
static int stk807x_frontend_attach(struct dvb_usb_adapter *adap)
{
	dib0700_set_gpio(adap->dev, GPIO6, GPIO_OUT, 1);
	msleep(10);
	dib0700_set_gpio(adap->dev, GPIO9, GPIO_OUT, 1);
	dib0700_set_gpio(adap->dev, GPIO4, GPIO_OUT, 1);
	dib0700_set_gpio(adap->dev, GPIO7, GPIO_OUT, 1);

	dib0700_set_gpio(adap->dev, GPIO10, GPIO_OUT, 0);

	dib0700_ctrl_clock(adap->dev, 72, 1);

	msleep(10);
	dib0700_set_gpio(adap->dev, GPIO10, GPIO_OUT, 1);
	msleep(10);
	dib0700_set_gpio(adap->dev, GPIO0, GPIO_OUT, 1);

	dib8000_i2c_enumeration(&adap->dev->i2c_adap, 1, 18,
				0x80);

	adap->fe = dvb_attach(dib8000_attach, &adap->dev->i2c_adap, 0x80,
			      &dib807x_dib8000_config[0]);

	return adap->fe == NULL ?  -ENODEV : 0;
}

/* STK807xPVR */
static int stk807xpvr_frontend_attach0(struct dvb_usb_adapter *adap)
{
	dib0700_set_gpio(adap->dev, GPIO6, GPIO_OUT, 0);
	msleep(30);
	dib0700_set_gpio(adap->dev, GPIO6, GPIO_OUT, 1);
	msleep(500);
	dib0700_set_gpio(adap->dev, GPIO9, GPIO_OUT, 1);
	dib0700_set_gpio(adap->dev, GPIO4, GPIO_OUT, 1);
	dib0700_set_gpio(adap->dev, GPIO7, GPIO_OUT, 1);

	dib0700_set_gpio(adap->dev, GPIO10, GPIO_OUT, 0);

	dib0700_ctrl_clock(adap->dev, 72, 1);

	msleep(10);
	dib0700_set_gpio(adap->dev, GPIO10, GPIO_OUT, 1);
	msleep(10);
	dib0700_set_gpio(adap->dev, GPIO0, GPIO_OUT, 1);

	/* initialize IC 0 */
	dib8000_i2c_enumeration(&adap->dev->i2c_adap, 1, 0x22, 0x80);

	adap->fe = dvb_attach(dib8000_attach, &adap->dev->i2c_adap, 0x80,
			      &dib807x_dib8000_config[0]);

	return adap->fe == NULL ? -ENODEV : 0;
}

static int stk807xpvr_frontend_attach1(struct dvb_usb_adapter *adap)
{
	/* initialize IC 1 */
	dib8000_i2c_enumeration(&adap->dev->i2c_adap, 1, 0x12, 0x82);

	adap->fe = dvb_attach(dib8000_attach, &adap->dev->i2c_adap, 0x82,
			      &dib807x_dib8000_config[1]);

	return adap->fe == NULL ? -ENODEV : 0;
}

/* STK8096GP */
struct dibx000_agc_config dib8090_agc_config[2] = {
    {
	BAND_UHF | BAND_VHF | BAND_LBAND | BAND_SBAND,
	/* P_agc_use_sd_mod1=0, P_agc_use_sd_mod2=0, P_agc_freq_pwm_div=1,
     * P_agc_inv_pwm1=0, P_agc_inv_pwm2=0, P_agc_inh_dc_rv_est=0,
     * P_agc_time_est=3, P_agc_freeze=0, P_agc_nb_est=5, P_agc_write=0 */
	(0 << 15) | (0 << 14) | (5 << 11) | (0 << 10) | (0 << 9) | (0 << 8)
	| (3 << 5) | (0 << 4) | (5 << 1) | (0 << 0),

	787,
	10,

	0,
	118,

	0,
	3530,
	1,
	5,

	65535,
	0,

	65535,
	0,

	0,
	32,
	114,
	143,
	144,
	114,
	227,
	116,
	117,

	28,
	26,
	31,
	51,

	0,
    },
    {
	BAND_CBAND,
	/* P_agc_use_sd_mod1=0, P_agc_use_sd_mod2=0, P_agc_freq_pwm_div=1,
     * P_agc_inv_pwm1=0, P_agc_inv_pwm2=0, P_agc_inh_dc_rv_est=0,
     * P_agc_time_est=3, P_agc_freeze=0, P_agc_nb_est=5, P_agc_write=0 */
	(0 << 15) | (0 << 14) | (5 << 11) | (0 << 10) | (0 << 9) | (0 << 8)
	| (3 << 5) | (0 << 4) | (5 << 1) | (0 << 0),

	787,
	10,

	0,
	118,

	0,
	3530,
	1,
	5,

	0,
	0,

	65535,
	0,

	0,
	32,
	114,
	143,
	144,
	114,
	227,
	116,
	117,

	28,
	26,
	31,
	51,

	0,
    }
};

static struct dibx000_bandwidth_config dib8090_pll_config_12mhz = {
    54000, 13500,
    1, 18, 3, 1, 0,
    0, 0, 1, 1, 2,
    (3 << 14) | (1 << 12) | (599 << 0),
    (0 << 25) | 0,
    20199727,
    12000000,
};

static int dib8090_get_adc_power(struct dvb_frontend *fe)
{
    return dib8000_get_adc_power(fe, 1);
}

static struct dib8000_config dib809x_dib8000_config = {
    .output_mpeg2_in_188_bytes = 1,

    .agc_config_count = 2,
    .agc = dib8090_agc_config,
    .agc_control = dib0090_dcc_freq,
    .pll = &dib8090_pll_config_12mhz,
    .tuner_is_baseband = 1,

    .gpio_dir = DIB8000_GPIO_DEFAULT_DIRECTIONS,
    .gpio_val = DIB8000_GPIO_DEFAULT_VALUES,
    .gpio_pwm_pos = DIB8000_GPIO_DEFAULT_PWM_POS,

    .hostbus_diversity = 1,
    .div_cfg = 0x31,
    .output_mode = OUTMODE_MPEG2_FIFO,
    .drives = 0x2d98,
    .diversity_delay = 144,
    .refclksel = 3,
};

static struct dib0090_config dib809x_dib0090_config = {
    .io.pll_bypass = 1,
    .io.pll_range = 1,
    .io.pll_prediv = 1,
    .io.pll_loopdiv = 20,
    .io.adc_clock_ratio = 8,
    .io.pll_int_loop_filt = 0,
    .io.clock_khz = 12000,
    .reset = dib80xx_tuner_reset,
    .sleep = dib80xx_tuner_sleep,
    .clkouttobamse = 1,
    .analog_output = 1,
    .i2c_address = DEFAULT_DIB0090_I2C_ADDRESS,
    .wbd_vhf_offset = 100,
    .wbd_cband_offset = 450,
    .use_pwm_agc = 1,
    .clkoutdrive = 1,
    .get_adc_power = dib8090_get_adc_power,
	.freq_offset_khz_uhf = 0,
	.freq_offset_khz_vhf = -143,
};

static int dib8096_set_param_override(struct dvb_frontend *fe,
		struct dvb_frontend_parameters *fep)
{
    struct dvb_usb_adapter *adap = fe->dvb->priv;
    struct dib0700_adapter_state *state = adap->priv;
    u8 band = BAND_OF_FREQUENCY(fep->frequency/1000);
    u16 offset;
    int ret = 0;
    enum frontend_tune_state tune_state = CT_SHUTDOWN;
    u16 ltgain, rf_gain_limit;

    ret = state->set_param_save(fe, fep);
    if (ret < 0)
	return ret;

    switch (band) {
    case BAND_VHF:
	    offset = 100;
	    break;
    case BAND_UHF:
	    offset = 550;
	    break;
    default:
	    offset = 0;
	    break;
    }
    offset += (dib0090_get_wbd_offset(fe) * 8 * 18 / 33 + 1) / 2;
    dib8000_set_wbd_ref(fe, offset);


    if (band == BAND_CBAND) {
	deb_info("tuning in CBAND - soft-AGC startup\n");
	/* TODO specific wbd target for dib0090 - needed for startup ? */
	dib0090_set_tune_state(fe, CT_AGC_START);
	do {
		ret = dib0090_gain_control(fe);
		msleep(ret);
		tune_state = dib0090_get_tune_state(fe);
		if (tune_state == CT_AGC_STEP_0)
			dib8000_set_gpio(fe, 6, 0, 1);
		else if (tune_state == CT_AGC_STEP_1) {
			dib0090_get_current_gain(fe, NULL, NULL, &rf_gain_limit, &ltgain);
			if (rf_gain_limit == 0)
				dib8000_set_gpio(fe, 6, 0, 0);
		}
	} while (tune_state < CT_AGC_STOP);
	dib0090_pwm_gain_reset(fe);
	dib8000_pwm_agc_reset(fe);
	dib8000_set_tune_state(fe, CT_DEMOD_START);
    } else {
	deb_info("not tuning in CBAND - standard AGC startup\n");
	dib0090_pwm_gain_reset(fe);
    }

    return 0;
}

static int dib809x_tuner_attach(struct dvb_usb_adapter *adap)
{
    struct dib0700_adapter_state *st = adap->priv;
    struct i2c_adapter *tun_i2c = dib8000_get_i2c_master(adap->fe, DIBX000_I2C_INTERFACE_TUNER, 1);

    if (dvb_attach(dib0090_register, adap->fe, tun_i2c, &dib809x_dib0090_config) == NULL)
	return -ENODEV;

    st->set_param_save = adap->fe->ops.tuner_ops.set_params;
    adap->fe->ops.tuner_ops.set_params = dib8096_set_param_override;
    return 0;
}

static int stk809x_frontend_attach(struct dvb_usb_adapter *adap)
{
	dib0700_set_gpio(adap->dev, GPIO6, GPIO_OUT, 1);
	msleep(10);
	dib0700_set_gpio(adap->dev, GPIO9, GPIO_OUT, 1);
	dib0700_set_gpio(adap->dev, GPIO4, GPIO_OUT, 1);
	dib0700_set_gpio(adap->dev, GPIO7, GPIO_OUT, 1);

	dib0700_set_gpio(adap->dev, GPIO10, GPIO_OUT, 0);

	dib0700_ctrl_clock(adap->dev, 72, 1);

	msleep(10);
	dib0700_set_gpio(adap->dev, GPIO10, GPIO_OUT, 1);
	msleep(10);
	dib0700_set_gpio(adap->dev, GPIO0, GPIO_OUT, 1);

	dib8000_i2c_enumeration(&adap->dev->i2c_adap, 1, 18, 0x80);

	adap->fe = dvb_attach(dib8000_attach, &adap->dev->i2c_adap, 0x80, &dib809x_dib8000_config);

	return adap->fe == NULL ?  -ENODEV : 0;
}

/* STK7070PD */
static struct dib7000p_config stk7070pd_dib7000p_config[2] = {
	{
		.output_mpeg2_in_188_bytes = 1,

		.agc_config_count = 1,
		.agc = &dib7070_agc_config,
		.bw  = &dib7070_bw_config_12_mhz,
		.tuner_is_baseband = 1,
		.spur_protect = 1,

		.gpio_dir = DIB7000P_GPIO_DEFAULT_DIRECTIONS,
		.gpio_val = DIB7000P_GPIO_DEFAULT_VALUES,
		.gpio_pwm_pos = DIB7000P_GPIO_DEFAULT_PWM_POS,

		.hostbus_diversity = 1,
	}, {
		.output_mpeg2_in_188_bytes = 1,

		.agc_config_count = 1,
		.agc = &dib7070_agc_config,
		.bw  = &dib7070_bw_config_12_mhz,
		.tuner_is_baseband = 1,
		.spur_protect = 1,

		.gpio_dir = DIB7000P_GPIO_DEFAULT_DIRECTIONS,
		.gpio_val = DIB7000P_GPIO_DEFAULT_VALUES,
		.gpio_pwm_pos = DIB7000P_GPIO_DEFAULT_PWM_POS,

		.hostbus_diversity = 1,
	}
};

static int stk7070pd_frontend_attach0(struct dvb_usb_adapter *adap)
{
	dib0700_set_gpio(adap->dev, GPIO6, GPIO_OUT, 1);
	msleep(10);
	dib0700_set_gpio(adap->dev, GPIO9, GPIO_OUT, 1);
	dib0700_set_gpio(adap->dev, GPIO4, GPIO_OUT, 1);
	dib0700_set_gpio(adap->dev, GPIO7, GPIO_OUT, 1);
	dib0700_set_gpio(adap->dev, GPIO10, GPIO_OUT, 0);

	dib0700_ctrl_clock(adap->dev, 72, 1);

	msleep(10);
	dib0700_set_gpio(adap->dev, GPIO10, GPIO_OUT, 1);
	msleep(10);
	dib0700_set_gpio(adap->dev, GPIO0, GPIO_OUT, 1);

	if (dib7000p_i2c_enumeration(&adap->dev->i2c_adap, 2, 18,
				     stk7070pd_dib7000p_config) != 0) {
		err("%s: dib7000p_i2c_enumeration failed.  Cannot continue\n",
		    __func__);
		return -ENODEV;
	}

	adap->fe = dvb_attach(dib7000p_attach, &adap->dev->i2c_adap, 0x80, &stk7070pd_dib7000p_config[0]);
	return adap->fe == NULL ? -ENODEV : 0;
}

static int stk7070pd_frontend_attach1(struct dvb_usb_adapter *adap)
{
	adap->fe = dvb_attach(dib7000p_attach, &adap->dev->i2c_adap, 0x82, &stk7070pd_dib7000p_config[1]);
	return adap->fe == NULL ? -ENODEV : 0;
}

/* S5H1411 */
static struct s5h1411_config pinnacle_801e_config = {
	.output_mode   = S5H1411_PARALLEL_OUTPUT,
	.gpio          = S5H1411_GPIO_OFF,
	.mpeg_timing   = S5H1411_MPEGTIMING_NONCONTINOUS_NONINVERTING_CLOCK,
	.qam_if        = S5H1411_IF_44000,
	.vsb_if        = S5H1411_IF_44000,
	.inversion     = S5H1411_INVERSION_OFF,
	.status_mode   = S5H1411_DEMODLOCKING
};

/* Pinnacle PCTV HD Pro 801e GPIOs map:
   GPIO0  - currently unknown
   GPIO1  - xc5000 tuner reset
   GPIO2  - CX25843 sleep
   GPIO3  - currently unknown
   GPIO4  - currently unknown
   GPIO6  - currently unknown
   GPIO7  - currently unknown
   GPIO9  - currently unknown
   GPIO10 - CX25843 reset
 */
static int s5h1411_frontend_attach(struct dvb_usb_adapter *adap)
{
	struct dib0700_state *st = adap->dev->priv;

	/* Make use of the new i2c functions from FW 1.20 */
	st->fw_use_new_i2c_api = 1;

	/* The s5h1411 requires the dib0700 to not be in master mode */
	st->disable_streaming_master_mode = 1;

	/* All msleep values taken from Windows USB trace */
	dib0700_set_gpio(adap->dev, GPIO0, GPIO_OUT, 0);
	dib0700_set_gpio(adap->dev, GPIO3, GPIO_OUT, 0);
	dib0700_set_gpio(adap->dev, GPIO6, GPIO_OUT, 1);
	msleep(400);
	dib0700_set_gpio(adap->dev, GPIO10, GPIO_OUT, 0);
	msleep(60);
	dib0700_set_gpio(adap->dev, GPIO10, GPIO_OUT, 1);
	msleep(30);
	dib0700_set_gpio(adap->dev, GPIO0, GPIO_OUT, 1);
	dib0700_set_gpio(adap->dev, GPIO9, GPIO_OUT, 1);
	dib0700_set_gpio(adap->dev, GPIO4, GPIO_OUT, 1);
	dib0700_set_gpio(adap->dev, GPIO7, GPIO_OUT, 1);
	dib0700_set_gpio(adap->dev, GPIO2, GPIO_OUT, 0);
	msleep(30);

	/* Put the CX25843 to sleep for now since we're in digital mode */
	dib0700_set_gpio(adap->dev, GPIO2, GPIO_OUT, 1);

	/* GPIOs are initialized, do the attach */
	adap->fe = dvb_attach(s5h1411_attach, &pinnacle_801e_config,
			      &adap->dev->i2c_adap);
	return adap->fe == NULL ? -ENODEV : 0;
}

static int dib0700_xc5000_tuner_callback(void *priv, int component,
					 int command, int arg)
{
	struct dvb_usb_adapter *adap = priv;

	if (command == XC5000_TUNER_RESET) {
		/* Reset the tuner */
		dib0700_set_gpio(adap->dev, GPIO1, GPIO_OUT, 0);
		msleep(10);
		dib0700_set_gpio(adap->dev, GPIO1, GPIO_OUT, 1);
		msleep(10);
	} else {
		err("xc5000: unknown tuner callback command: %d\n", command);
		return -EINVAL;
	}

	return 0;
}

static struct xc5000_config s5h1411_xc5000_tunerconfig = {
	.i2c_address      = 0x64,
	.if_khz           = 5380,
};

static int xc5000_tuner_attach(struct dvb_usb_adapter *adap)
{
	/* FIXME: generalize & move to common area */
	adap->fe->callback = dib0700_xc5000_tuner_callback;

	return dvb_attach(xc5000_attach, adap->fe, &adap->dev->i2c_adap,
			  &s5h1411_xc5000_tunerconfig)
		== NULL ? -ENODEV : 0;
}

static struct lgdt3305_config hcw_lgdt3305_config = {
	.i2c_addr           = 0x0e,
	.mpeg_mode          = LGDT3305_MPEG_PARALLEL,
	.tpclk_edge         = LGDT3305_TPCLK_FALLING_EDGE,
	.tpvalid_polarity   = LGDT3305_TP_VALID_LOW,
	.deny_i2c_rptr      = 0,
	.spectral_inversion = 1,
	.qam_if_khz         = 6000,
	.vsb_if_khz         = 6000,
	.usref_8vsb         = 0x0500,
};

static struct mxl5007t_config hcw_mxl5007t_config = {
	.xtal_freq_hz = MxL_XTAL_25_MHZ,
	.if_freq_hz = MxL_IF_6_MHZ,
	.invert_if = 1,
};

/* TIGER-ATSC map:
   GPIO0  - LNA_CTR  (H: LNA power enabled, L: LNA power disabled)
   GPIO1  - ANT_SEL  (H: VPA, L: MCX)
   GPIO4  - SCL2
   GPIO6  - EN_TUNER
   GPIO7  - SDA2
   GPIO10 - DEM_RST

   MXL is behind LG's i2c repeater.  LG is on SCL2/SDA2 gpios on the DIB
 */
static int lgdt3305_frontend_attach(struct dvb_usb_adapter *adap)
{
	struct dib0700_state *st = adap->dev->priv;

	/* Make use of the new i2c functions from FW 1.20 */
	st->fw_use_new_i2c_api = 1;

	st->disable_streaming_master_mode = 1;

	/* fe power enable */
	dib0700_set_gpio(adap->dev, GPIO6, GPIO_OUT, 0);
	msleep(30);
	dib0700_set_gpio(adap->dev, GPIO6, GPIO_OUT, 1);
	msleep(30);

	/* demod reset */
	dib0700_set_gpio(adap->dev, GPIO10, GPIO_OUT, 1);
	msleep(30);
	dib0700_set_gpio(adap->dev, GPIO10, GPIO_OUT, 0);
	msleep(30);
	dib0700_set_gpio(adap->dev, GPIO10, GPIO_OUT, 1);
	msleep(30);

	adap->fe = dvb_attach(lgdt3305_attach,
			      &hcw_lgdt3305_config,
			      &adap->dev->i2c_adap);

	return adap->fe == NULL ? -ENODEV : 0;
}

static int mxl5007t_tuner_attach(struct dvb_usb_adapter *adap)
{
	return dvb_attach(mxl5007t_attach, adap->fe,
			  &adap->dev->i2c_adap, 0x60,
			  &hcw_mxl5007t_config) == NULL ? -ENODEV : 0;
}


/* DVB-USB and USB stuff follows */
struct usb_device_id dib0700_usb_id_table[] = {
/* 0 */	{ USB_DEVICE(USB_VID_DIBCOM,    USB_PID_DIBCOM_STK7700P) },
	{ USB_DEVICE(USB_VID_DIBCOM,    USB_PID_DIBCOM_STK7700P_PC) },
	{ USB_DEVICE(USB_VID_HAUPPAUGE, USB_PID_HAUPPAUGE_NOVA_T_500) },
	{ USB_DEVICE(USB_VID_HAUPPAUGE, USB_PID_HAUPPAUGE_NOVA_T_500_2) },
	{ USB_DEVICE(USB_VID_HAUPPAUGE, USB_PID_HAUPPAUGE_NOVA_T_STICK) },
/* 5 */	{ USB_DEVICE(USB_VID_AVERMEDIA, USB_PID_AVERMEDIA_VOLAR) },
	{ USB_DEVICE(USB_VID_COMPRO,    USB_PID_COMPRO_VIDEOMATE_U500) },
	{ USB_DEVICE(USB_VID_UNIWILL,   USB_PID_UNIWILL_STK7700P) },
	{ USB_DEVICE(USB_VID_LEADTEK,   USB_PID_WINFAST_DTV_DONGLE_STK7700P) },
	{ USB_DEVICE(USB_VID_HAUPPAUGE, USB_PID_HAUPPAUGE_NOVA_T_STICK_2) },
/* 10 */{ USB_DEVICE(USB_VID_AVERMEDIA, USB_PID_AVERMEDIA_VOLAR_2) },
	{ USB_DEVICE(USB_VID_PINNACLE,  USB_PID_PINNACLE_PCTV2000E) },
	{ USB_DEVICE(USB_VID_TERRATEC,
			USB_PID_TERRATEC_CINERGY_DT_XS_DIVERSITY) },
	{ USB_DEVICE(USB_VID_HAUPPAUGE, USB_PID_HAUPPAUGE_NOVA_TD_STICK) },
	{ USB_DEVICE(USB_VID_DIBCOM,    USB_PID_DIBCOM_STK7700D) },
/* 15 */{ USB_DEVICE(USB_VID_DIBCOM,    USB_PID_DIBCOM_STK7070P) },
	{ USB_DEVICE(USB_VID_PINNACLE,  USB_PID_PINNACLE_PCTV_DVB_T_FLASH) },
	{ USB_DEVICE(USB_VID_DIBCOM,    USB_PID_DIBCOM_STK7070PD) },
	{ USB_DEVICE(USB_VID_PINNACLE,
			USB_PID_PINNACLE_PCTV_DUAL_DIVERSITY_DVB_T) },
	{ USB_DEVICE(USB_VID_COMPRO,    USB_PID_COMPRO_VIDEOMATE_U500_PC) },
/* 20 */{ USB_DEVICE(USB_VID_AVERMEDIA, USB_PID_AVERMEDIA_EXPRESS) },
	{ USB_DEVICE(USB_VID_GIGABYTE,  USB_PID_GIGABYTE_U7000) },
	{ USB_DEVICE(USB_VID_ULTIMA_ELECTRONIC, USB_PID_ARTEC_T14BR) },
	{ USB_DEVICE(USB_VID_ASUS,      USB_PID_ASUS_U3000) },
	{ USB_DEVICE(USB_VID_ASUS,      USB_PID_ASUS_U3100) },
/* 25 */{ USB_DEVICE(USB_VID_HAUPPAUGE, USB_PID_HAUPPAUGE_NOVA_T_STICK_3) },
	{ USB_DEVICE(USB_VID_HAUPPAUGE, USB_PID_HAUPPAUGE_MYTV_T) },
	{ USB_DEVICE(USB_VID_TERRATEC,  USB_PID_TERRATEC_CINERGY_HT_USB_XE) },
	{ USB_DEVICE(USB_VID_PINNACLE,	USB_PID_PINNACLE_EXPRESSCARD_320CX) },
	{ USB_DEVICE(USB_VID_PINNACLE,	USB_PID_PINNACLE_PCTV72E) },
/* 30 */{ USB_DEVICE(USB_VID_PINNACLE,	USB_PID_PINNACLE_PCTV73E) },
	{ USB_DEVICE(USB_VID_YUAN,	USB_PID_YUAN_EC372S) },
	{ USB_DEVICE(USB_VID_TERRATEC,	USB_PID_TERRATEC_CINERGY_HT_EXPRESS) },
	{ USB_DEVICE(USB_VID_TERRATEC,	USB_PID_TERRATEC_CINERGY_T_XXS) },
	{ USB_DEVICE(USB_VID_LEADTEK,   USB_PID_WINFAST_DTV_DONGLE_STK7700P_2) },
/* 35 */{ USB_DEVICE(USB_VID_HAUPPAUGE, USB_PID_HAUPPAUGE_NOVA_TD_STICK_52009) },
	{ USB_DEVICE(USB_VID_HAUPPAUGE, USB_PID_HAUPPAUGE_NOVA_T_500_3) },
	{ USB_DEVICE(USB_VID_GIGABYTE,  USB_PID_GIGABYTE_U8000) },
	{ USB_DEVICE(USB_VID_YUAN,      USB_PID_YUAN_STK7700PH) },
	{ USB_DEVICE(USB_VID_ASUS,	USB_PID_ASUS_U3000H) },
/* 40 */{ USB_DEVICE(USB_VID_PINNACLE,  USB_PID_PINNACLE_PCTV801E) },
	{ USB_DEVICE(USB_VID_PINNACLE,  USB_PID_PINNACLE_PCTV801E_SE) },
	{ USB_DEVICE(USB_VID_TERRATEC,	USB_PID_TERRATEC_CINERGY_T_EXPRESS) },
	{ USB_DEVICE(USB_VID_TERRATEC,
			USB_PID_TERRATEC_CINERGY_DT_XS_DIVERSITY_2) },
	{ USB_DEVICE(USB_VID_SONY,	USB_PID_SONY_PLAYTV) },
/* 45 */{ USB_DEVICE(USB_VID_YUAN,      USB_PID_YUAN_PD378S) },
	{ USB_DEVICE(USB_VID_HAUPPAUGE, USB_PID_HAUPPAUGE_TIGER_ATSC) },
	{ USB_DEVICE(USB_VID_HAUPPAUGE, USB_PID_HAUPPAUGE_TIGER_ATSC_B210) },
	{ USB_DEVICE(USB_VID_YUAN,	USB_PID_YUAN_MC770) },
	{ USB_DEVICE(USB_VID_ELGATO,	USB_PID_ELGATO_EYETV_DTT) },
/* 50 */{ USB_DEVICE(USB_VID_ELGATO,	USB_PID_ELGATO_EYETV_DTT_Dlx) },
	{ USB_DEVICE(USB_VID_LEADTEK,   USB_PID_WINFAST_DTV_DONGLE_H) },
	{ USB_DEVICE(USB_VID_TERRATEC,	USB_PID_TERRATEC_T3) },
	{ USB_DEVICE(USB_VID_TERRATEC,	USB_PID_TERRATEC_T5) },
	{ USB_DEVICE(USB_VID_YUAN,      USB_PID_YUAN_STK7700D) },
/* 55 */{ USB_DEVICE(USB_VID_YUAN,	USB_PID_YUAN_STK7700D_2) },
	{ USB_DEVICE(USB_VID_PINNACLE,	USB_PID_PINNACLE_PCTV73A) },
	{ USB_DEVICE(USB_VID_PCTV,	USB_PID_PINNACLE_PCTV73ESE) },
	{ USB_DEVICE(USB_VID_PCTV,	USB_PID_PINNACLE_PCTV282E) },
	{ USB_DEVICE(USB_VID_DIBCOM,	USB_PID_DIBCOM_STK7770P) },
/* 60 */{ USB_DEVICE(USB_VID_TERRATEC,	USB_PID_TERRATEC_CINERGY_T_XXS_2) },
	{ USB_DEVICE(USB_VID_DIBCOM,    USB_PID_DIBCOM_STK807XPVR) },
	{ USB_DEVICE(USB_VID_DIBCOM,    USB_PID_DIBCOM_STK807XP) },
	{ USB_DEVICE(USB_VID_PIXELVIEW, USB_PID_PIXELVIEW_SBTVD) },
	{ USB_DEVICE(USB_VID_EVOLUTEPC, USB_PID_TVWAY_PLUS) },
<<<<<<< HEAD
=======
/* 65 */{ USB_DEVICE(USB_VID_PINNACLE,	USB_PID_PINNACLE_PCTV73ESE) },
	{ USB_DEVICE(USB_VID_PINNACLE,	USB_PID_PINNACLE_PCTV282E) },
	{ USB_DEVICE(USB_VID_DIBCOM,    USB_PID_DIBCOM_STK8096GP) },
>>>>>>> 2fbe74b9
	{ 0 }		/* Terminating entry */
};
MODULE_DEVICE_TABLE(usb, dib0700_usb_id_table);

#define DIB0700_DEFAULT_DEVICE_PROPERTIES \
	.caps              = DVB_USB_IS_AN_I2C_ADAPTER, \
	.usb_ctrl          = DEVICE_SPECIFIC, \
	.firmware          = "dvb-usb-dib0700-1.20.fw", \
	.download_firmware = dib0700_download_firmware, \
	.no_reconnect      = 1, \
	.size_of_priv      = sizeof(struct dib0700_state), \
	.i2c_algo          = &dib0700_i2c_algo, \
	.identify_state    = dib0700_identify_state

#define DIB0700_DEFAULT_STREAMING_CONFIG(ep) \
	.streaming_ctrl   = dib0700_streaming_ctrl, \
	.stream = { \
		.type = USB_BULK, \
		.count = 4, \
		.endpoint = ep, \
		.u = { \
			.bulk = { \
				.buffersize = 39480, \
			} \
		} \
	}

struct dvb_usb_device_properties dib0700_devices[] = {
	{
		DIB0700_DEFAULT_DEVICE_PROPERTIES,

		.num_adapters = 1,
		.adapter = {
			{
				.caps = DVB_USB_ADAP_HAS_PID_FILTER | DVB_USB_ADAP_PID_FILTER_CAN_BE_TURNED_OFF,
				.pid_filter_count = 32,
				.pid_filter       = stk70x0p_pid_filter,
				.pid_filter_ctrl  = stk70x0p_pid_filter_ctrl,
				.frontend_attach  = stk7700p_frontend_attach,
				.tuner_attach     = stk7700p_tuner_attach,

				DIB0700_DEFAULT_STREAMING_CONFIG(0x02),
			},
		},

		.num_device_descs = 8,
		.devices = {
			{   "DiBcom STK7700P reference design",
				{ &dib0700_usb_id_table[0], &dib0700_usb_id_table[1] },
				{ NULL },
			},
			{   "Hauppauge Nova-T Stick",
				{ &dib0700_usb_id_table[4], &dib0700_usb_id_table[9], NULL },
				{ NULL },
			},
			{   "AVerMedia AVerTV DVB-T Volar",
				{ &dib0700_usb_id_table[5], &dib0700_usb_id_table[10] },
				{ NULL },
			},
			{   "Compro Videomate U500",
				{ &dib0700_usb_id_table[6], &dib0700_usb_id_table[19] },
				{ NULL },
			},
			{   "Uniwill STK7700P based (Hama and others)",
				{ &dib0700_usb_id_table[7], NULL },
				{ NULL },
			},
			{   "Leadtek Winfast DTV Dongle (STK7700P based)",
				{ &dib0700_usb_id_table[8], &dib0700_usb_id_table[34] },
				{ NULL },
			},
			{   "AVerMedia AVerTV DVB-T Express",
				{ &dib0700_usb_id_table[20] },
				{ NULL },
			},
			{   "Gigabyte U7000",
				{ &dib0700_usb_id_table[21], NULL },
				{ NULL },
			}
		},

		.rc_interval      = DEFAULT_RC_INTERVAL,
		.rc_key_map       = dib0700_rc_keys,
		.rc_key_map_size  = ARRAY_SIZE(dib0700_rc_keys),
		.rc_query         = dib0700_rc_query
	}, { DIB0700_DEFAULT_DEVICE_PROPERTIES,

		.num_adapters = 2,
		.adapter = {
			{
				.frontend_attach  = bristol_frontend_attach,
				.tuner_attach     = bristol_tuner_attach,

				DIB0700_DEFAULT_STREAMING_CONFIG(0x02),
			}, {
				.frontend_attach  = bristol_frontend_attach,
				.tuner_attach     = bristol_tuner_attach,

				DIB0700_DEFAULT_STREAMING_CONFIG(0x03),
			}
		},

		.num_device_descs = 1,
		.devices = {
			{   "Hauppauge Nova-T 500 Dual DVB-T",
				{ &dib0700_usb_id_table[2], &dib0700_usb_id_table[3], NULL },
				{ NULL },
			},
		},

		.rc_interval      = DEFAULT_RC_INTERVAL,
		.rc_key_map       = dib0700_rc_keys,
		.rc_key_map_size  = ARRAY_SIZE(dib0700_rc_keys),
		.rc_query         = dib0700_rc_query
	}, { DIB0700_DEFAULT_DEVICE_PROPERTIES,

		.num_adapters = 2,
		.adapter = {
			{
				.caps = DVB_USB_ADAP_HAS_PID_FILTER | DVB_USB_ADAP_PID_FILTER_CAN_BE_TURNED_OFF,
				.pid_filter_count = 32,
				.pid_filter       = stk70x0p_pid_filter,
				.pid_filter_ctrl  = stk70x0p_pid_filter_ctrl,
				.frontend_attach  = stk7700d_frontend_attach,
				.tuner_attach     = stk7700d_tuner_attach,

				DIB0700_DEFAULT_STREAMING_CONFIG(0x02),
			}, {
				.caps = DVB_USB_ADAP_HAS_PID_FILTER | DVB_USB_ADAP_PID_FILTER_CAN_BE_TURNED_OFF,
				.pid_filter_count = 32,
				.pid_filter       = stk70x0p_pid_filter,
				.pid_filter_ctrl  = stk70x0p_pid_filter_ctrl,
				.frontend_attach  = stk7700d_frontend_attach,
				.tuner_attach     = stk7700d_tuner_attach,

				DIB0700_DEFAULT_STREAMING_CONFIG(0x03),
			}
		},

		.num_device_descs = 5,
		.devices = {
			{   "Pinnacle PCTV 2000e",
				{ &dib0700_usb_id_table[11], NULL },
				{ NULL },
			},
			{   "Terratec Cinergy DT XS Diversity",
				{ &dib0700_usb_id_table[12], NULL },
				{ NULL },
			},
			{   "Hauppauge Nova-TD Stick/Elgato Eye-TV Diversity",
				{ &dib0700_usb_id_table[13], NULL },
				{ NULL },
			},
			{   "DiBcom STK7700D reference design",
				{ &dib0700_usb_id_table[14], NULL },
				{ NULL },
			},
			{   "YUAN High-Tech DiBcom STK7700D",
				{ &dib0700_usb_id_table[55], NULL },
				{ NULL },
			},

		},

		.rc_interval      = DEFAULT_RC_INTERVAL,
		.rc_key_map       = dib0700_rc_keys,
		.rc_key_map_size  = ARRAY_SIZE(dib0700_rc_keys),
		.rc_query         = dib0700_rc_query

	}, { DIB0700_DEFAULT_DEVICE_PROPERTIES,

		.num_adapters = 1,
		.adapter = {
			{
				.caps = DVB_USB_ADAP_HAS_PID_FILTER | DVB_USB_ADAP_PID_FILTER_CAN_BE_TURNED_OFF,
				.pid_filter_count = 32,
				.pid_filter       = stk70x0p_pid_filter,
				.pid_filter_ctrl  = stk70x0p_pid_filter_ctrl,
				.frontend_attach  = stk7700P2_frontend_attach,
				.tuner_attach     = stk7700d_tuner_attach,

				DIB0700_DEFAULT_STREAMING_CONFIG(0x02),
			},
		},

		.num_device_descs = 3,
		.devices = {
			{   "ASUS My Cinema U3000 Mini DVBT Tuner",
				{ &dib0700_usb_id_table[23], NULL },
				{ NULL },
			},
			{   "Yuan EC372S",
				{ &dib0700_usb_id_table[31], NULL },
				{ NULL },
			},
			{   "Terratec Cinergy T Express",
				{ &dib0700_usb_id_table[42], NULL },
				{ NULL },
			}
		},

		.rc_interval      = DEFAULT_RC_INTERVAL,
		.rc_key_map       = dib0700_rc_keys,
		.rc_key_map_size  = ARRAY_SIZE(dib0700_rc_keys),
		.rc_query         = dib0700_rc_query
	}, { DIB0700_DEFAULT_DEVICE_PROPERTIES,

		.num_adapters = 1,
		.adapter = {
			{
				.caps = DVB_USB_ADAP_HAS_PID_FILTER | DVB_USB_ADAP_PID_FILTER_CAN_BE_TURNED_OFF,
				.pid_filter_count = 32,
				.pid_filter       = stk70x0p_pid_filter,
				.pid_filter_ctrl  = stk70x0p_pid_filter_ctrl,
				.frontend_attach  = stk7070p_frontend_attach,
				.tuner_attach     = dib7070p_tuner_attach,

				DIB0700_DEFAULT_STREAMING_CONFIG(0x02),

				.size_of_priv     = sizeof(struct dib0700_adapter_state),
			},
		},

		.num_device_descs = 11,
		.devices = {
			{   "DiBcom STK7070P reference design",
				{ &dib0700_usb_id_table[15], NULL },
				{ NULL },
			},
			{   "Pinnacle PCTV DVB-T Flash Stick",
				{ &dib0700_usb_id_table[16], NULL },
				{ NULL },
			},
			{   "Artec T14BR DVB-T",
				{ &dib0700_usb_id_table[22], NULL },
				{ NULL },
			},
			{   "ASUS My Cinema U3100 Mini DVBT Tuner",
				{ &dib0700_usb_id_table[24], NULL },
				{ NULL },
			},
			{   "Hauppauge Nova-T Stick",
				{ &dib0700_usb_id_table[25], NULL },
				{ NULL },
			},
			{   "Hauppauge Nova-T MyTV.t",
				{ &dib0700_usb_id_table[26], NULL },
				{ NULL },
			},
			{   "Pinnacle PCTV 72e",
				{ &dib0700_usb_id_table[29], NULL },
				{ NULL },
			},
			{   "Pinnacle PCTV 73e",
				{ &dib0700_usb_id_table[30], NULL },
				{ NULL },
			},
			{   "Elgato EyeTV DTT",
				{ &dib0700_usb_id_table[49], NULL },
				{ NULL },
			},
			{   "Yuan PD378S",
				{ &dib0700_usb_id_table[45], NULL },
				{ NULL },
			},
			{   "Elgato EyeTV Dtt Dlx PD378S",
				{ &dib0700_usb_id_table[50], NULL },
				{ NULL },
			},
		},

		.rc_interval      = DEFAULT_RC_INTERVAL,
		.rc_key_map       = dib0700_rc_keys,
		.rc_key_map_size  = ARRAY_SIZE(dib0700_rc_keys),
		.rc_query         = dib0700_rc_query

	}, { DIB0700_DEFAULT_DEVICE_PROPERTIES,

		.num_adapters = 1,
		.adapter = {
			{
				.caps = DVB_USB_ADAP_HAS_PID_FILTER | DVB_USB_ADAP_PID_FILTER_CAN_BE_TURNED_OFF,
				.pid_filter_count = 32,
				.pid_filter       = stk70x0p_pid_filter,
				.pid_filter_ctrl  = stk70x0p_pid_filter_ctrl,
				.frontend_attach  = stk7070p_frontend_attach,
				.tuner_attach     = dib7070p_tuner_attach,

				DIB0700_DEFAULT_STREAMING_CONFIG(0x02),

				.size_of_priv     = sizeof(struct dib0700_adapter_state),
			},
		},

		.num_device_descs = 3,
		.devices = {
			{   "Pinnacle PCTV 73A",
				{ &dib0700_usb_id_table[56], NULL },
				{ NULL },
			},
			{   "Pinnacle PCTV 73e SE",
				{ &dib0700_usb_id_table[57], &dib0700_usb_id_table[65], NULL },
				{ NULL },
			},
			{   "Pinnacle PCTV 282e",
				{ &dib0700_usb_id_table[58], &dib0700_usb_id_table[66], NULL },
				{ NULL },
			},
		},

		.rc_interval      = DEFAULT_RC_INTERVAL,
		.rc_key_map       = dib0700_rc_keys,
		.rc_key_map_size  = ARRAY_SIZE(dib0700_rc_keys),
		.rc_query         = dib0700_rc_query

	}, { DIB0700_DEFAULT_DEVICE_PROPERTIES,

		.num_adapters = 2,
		.adapter = {
			{
				.caps = DVB_USB_ADAP_HAS_PID_FILTER | DVB_USB_ADAP_PID_FILTER_CAN_BE_TURNED_OFF,
				.pid_filter_count = 32,
				.pid_filter       = stk70x0p_pid_filter,
				.pid_filter_ctrl  = stk70x0p_pid_filter_ctrl,
				.frontend_attach  = stk7070pd_frontend_attach0,
				.tuner_attach     = dib7070p_tuner_attach,

				DIB0700_DEFAULT_STREAMING_CONFIG(0x02),

				.size_of_priv     = sizeof(struct dib0700_adapter_state),
			}, {
				.caps = DVB_USB_ADAP_HAS_PID_FILTER | DVB_USB_ADAP_PID_FILTER_CAN_BE_TURNED_OFF,
				.pid_filter_count = 32,
				.pid_filter       = stk70x0p_pid_filter,
				.pid_filter_ctrl  = stk70x0p_pid_filter_ctrl,
				.frontend_attach  = stk7070pd_frontend_attach1,
				.tuner_attach     = dib7070p_tuner_attach,

				DIB0700_DEFAULT_STREAMING_CONFIG(0x03),

				.size_of_priv     = sizeof(struct dib0700_adapter_state),
			}
		},

		.num_device_descs = 6,
		.devices = {
			{   "DiBcom STK7070PD reference design",
				{ &dib0700_usb_id_table[17], NULL },
				{ NULL },
			},
			{   "Pinnacle PCTV Dual DVB-T Diversity Stick",
				{ &dib0700_usb_id_table[18], NULL },
				{ NULL },
			},
			{   "Hauppauge Nova-TD Stick (52009)",
				{ &dib0700_usb_id_table[35], NULL },
				{ NULL },
			},
			{   "Hauppauge Nova-TD-500 (84xxx)",
				{ &dib0700_usb_id_table[36], NULL },
				{ NULL },
			},
			{  "Terratec Cinergy DT USB XS Diversity/ T5",
				{ &dib0700_usb_id_table[43],
					&dib0700_usb_id_table[53], NULL},
				{ NULL },
			},
			{  "Sony PlayTV",
				{ &dib0700_usb_id_table[44], NULL },
				{ NULL },
			}
		},
		.rc_interval      = DEFAULT_RC_INTERVAL,
		.rc_key_map       = dib0700_rc_keys,
		.rc_key_map_size  = ARRAY_SIZE(dib0700_rc_keys),
		.rc_query         = dib0700_rc_query
	}, { DIB0700_DEFAULT_DEVICE_PROPERTIES,

		.num_adapters = 1,
		.adapter = {
			{
				.caps = DVB_USB_ADAP_HAS_PID_FILTER | DVB_USB_ADAP_PID_FILTER_CAN_BE_TURNED_OFF,
				.pid_filter_count = 32,
				.pid_filter       = stk70x0p_pid_filter,
				.pid_filter_ctrl  = stk70x0p_pid_filter_ctrl,
				.frontend_attach  = stk7700ph_frontend_attach,
				.tuner_attach     = stk7700ph_tuner_attach,

				DIB0700_DEFAULT_STREAMING_CONFIG(0x02),

				.size_of_priv = sizeof(struct
						dib0700_adapter_state),
			},
		},

		.num_device_descs = 9,
		.devices = {
			{   "Terratec Cinergy HT USB XE",
				{ &dib0700_usb_id_table[27], NULL },
				{ NULL },
			},
			{   "Pinnacle Expresscard 320cx",
				{ &dib0700_usb_id_table[28], NULL },
				{ NULL },
			},
			{   "Terratec Cinergy HT Express",
				{ &dib0700_usb_id_table[32], NULL },
				{ NULL },
			},
			{   "Gigabyte U8000-RH",
				{ &dib0700_usb_id_table[37], NULL },
				{ NULL },
			},
			{   "YUAN High-Tech STK7700PH",
				{ &dib0700_usb_id_table[38], NULL },
				{ NULL },
			},
			{   "Asus My Cinema-U3000Hybrid",
				{ &dib0700_usb_id_table[39], NULL },
				{ NULL },
			},
			{   "YUAN High-Tech MC770",
				{ &dib0700_usb_id_table[48], NULL },
				{ NULL },
			},
			{   "Leadtek WinFast DTV Dongle H",
				{ &dib0700_usb_id_table[51], NULL },
				{ NULL },
			},
			{   "YUAN High-Tech STK7700D",
				{ &dib0700_usb_id_table[54], NULL },
				{ NULL },
			},
		},
		.rc_interval      = DEFAULT_RC_INTERVAL,
		.rc_key_map       = dib0700_rc_keys,
		.rc_key_map_size  = ARRAY_SIZE(dib0700_rc_keys),
		.rc_query         = dib0700_rc_query
	}, { DIB0700_DEFAULT_DEVICE_PROPERTIES,
		.num_adapters = 1,
		.adapter = {
			{
				.frontend_attach  = s5h1411_frontend_attach,
				.tuner_attach     = xc5000_tuner_attach,

				DIB0700_DEFAULT_STREAMING_CONFIG(0x02),

				.size_of_priv = sizeof(struct
						dib0700_adapter_state),
			},
		},

		.num_device_descs = 2,
		.devices = {
			{   "Pinnacle PCTV HD Pro USB Stick",
				{ &dib0700_usb_id_table[40], NULL },
				{ NULL },
			},
			{   "Pinnacle PCTV HD USB Stick",
				{ &dib0700_usb_id_table[41], NULL },
				{ NULL },
			},
		},
		.rc_interval      = DEFAULT_RC_INTERVAL,
		.rc_key_map       = dib0700_rc_keys,
		.rc_key_map_size  = ARRAY_SIZE(dib0700_rc_keys),
		.rc_query         = dib0700_rc_query
	}, { DIB0700_DEFAULT_DEVICE_PROPERTIES,
		.num_adapters = 1,
		.adapter = {
			{
				.frontend_attach  = lgdt3305_frontend_attach,
				.tuner_attach     = mxl5007t_tuner_attach,

				DIB0700_DEFAULT_STREAMING_CONFIG(0x02),

				.size_of_priv = sizeof(struct
						dib0700_adapter_state),
			},
		},

		.num_device_descs = 2,
		.devices = {
			{   "Hauppauge ATSC MiniCard (B200)",
				{ &dib0700_usb_id_table[46], NULL },
				{ NULL },
			},
			{   "Hauppauge ATSC MiniCard (B210)",
				{ &dib0700_usb_id_table[47], NULL },
				{ NULL },
			},
		},
	}, { DIB0700_DEFAULT_DEVICE_PROPERTIES,

		.num_adapters = 1,
		.adapter = {
			{
				.caps = DVB_USB_ADAP_HAS_PID_FILTER | DVB_USB_ADAP_PID_FILTER_CAN_BE_TURNED_OFF,
				.pid_filter_count = 32,
				.pid_filter       = stk70x0p_pid_filter,
				.pid_filter_ctrl  = stk70x0p_pid_filter_ctrl,
				.frontend_attach  = stk7070p_frontend_attach,
				.tuner_attach     = dib7770p_tuner_attach,

				DIB0700_DEFAULT_STREAMING_CONFIG(0x02),

				.size_of_priv =
					sizeof(struct dib0700_adapter_state),
			},
		},

		.num_device_descs = 2,
		.devices = {
			{   "DiBcom STK7770P reference design",
				{ &dib0700_usb_id_table[59], NULL },
				{ NULL },
			},
			{   "Terratec Cinergy T USB XXS (HD)/ T3",
				{ &dib0700_usb_id_table[33],
					&dib0700_usb_id_table[52],
					&dib0700_usb_id_table[60], NULL},
				{ NULL },
			},
		},
		.rc_interval      = DEFAULT_RC_INTERVAL,
		.rc_key_map       = dib0700_rc_keys,
		.rc_key_map_size  = ARRAY_SIZE(dib0700_rc_keys),
		.rc_query         = dib0700_rc_query
	}, { DIB0700_DEFAULT_DEVICE_PROPERTIES,
		.num_adapters = 1,
		.adapter = {
			{
				.caps  = DVB_USB_ADAP_HAS_PID_FILTER | DVB_USB_ADAP_PID_FILTER_CAN_BE_TURNED_OFF,
				.pid_filter_count = 32,
<<<<<<< HEAD
				.pid_filter = stk807x_pid_filter,
				.pid_filter_ctrl = stk807x_pid_filter_ctrl,
=======
				.pid_filter = stk80xx_pid_filter,
				.pid_filter_ctrl = stk80xx_pid_filter_ctrl,
>>>>>>> 2fbe74b9
				.frontend_attach  = stk807x_frontend_attach,
				.tuner_attach     = dib807x_tuner_attach,

				DIB0700_DEFAULT_STREAMING_CONFIG(0x02),

				.size_of_priv =
					sizeof(struct dib0700_adapter_state),
			},
		},

		.num_device_descs = 3,
		.devices = {
			{   "DiBcom STK807xP reference design",
				{ &dib0700_usb_id_table[62], NULL },
				{ NULL },
			},
			{   "Prolink Pixelview SBTVD",
				{ &dib0700_usb_id_table[63], NULL },
				{ NULL },
			},
			{   "EvolutePC TVWay+",
				{ &dib0700_usb_id_table[64], NULL },
				{ NULL },
			},
		},

		.rc_interval      = DEFAULT_RC_INTERVAL,
		.rc_key_map       = dib0700_rc_keys,
		.rc_key_map_size  = ARRAY_SIZE(dib0700_rc_keys),
		.rc_query         = dib0700_rc_query

	}, { DIB0700_DEFAULT_DEVICE_PROPERTIES,
		.num_adapters = 2,
		.adapter = {
			{
				.caps  = DVB_USB_ADAP_HAS_PID_FILTER | DVB_USB_ADAP_PID_FILTER_CAN_BE_TURNED_OFF,
				.pid_filter_count = 32,
<<<<<<< HEAD
				.pid_filter = stk807x_pid_filter,
				.pid_filter_ctrl = stk807x_pid_filter_ctrl,
=======
				.pid_filter = stk80xx_pid_filter,
				.pid_filter_ctrl = stk80xx_pid_filter_ctrl,
>>>>>>> 2fbe74b9
				.frontend_attach  = stk807xpvr_frontend_attach0,
				.tuner_attach     = dib807x_tuner_attach,

				DIB0700_DEFAULT_STREAMING_CONFIG(0x02),

				.size_of_priv =
					sizeof(struct dib0700_adapter_state),
			},
			{
				.caps  = DVB_USB_ADAP_HAS_PID_FILTER | DVB_USB_ADAP_PID_FILTER_CAN_BE_TURNED_OFF,
				.pid_filter_count = 32,
<<<<<<< HEAD
				.pid_filter = stk807x_pid_filter,
				.pid_filter_ctrl = stk807x_pid_filter_ctrl,
=======
				.pid_filter = stk80xx_pid_filter,
				.pid_filter_ctrl = stk80xx_pid_filter_ctrl,
>>>>>>> 2fbe74b9
				.frontend_attach  = stk807xpvr_frontend_attach1,
				.tuner_attach     = dib807x_tuner_attach,

				DIB0700_DEFAULT_STREAMING_CONFIG(0x03),

				.size_of_priv =
					sizeof(struct dib0700_adapter_state),
			},
		},

		.num_device_descs = 1,
		.devices = {
			{   "DiBcom STK807xPVR reference design",
				{ &dib0700_usb_id_table[61], NULL },
				{ NULL },
			},
		},

		.rc_interval      = DEFAULT_RC_INTERVAL,
		.rc_key_map       = dib0700_rc_keys,
		.rc_key_map_size  = ARRAY_SIZE(dib0700_rc_keys),
		.rc_query         = dib0700_rc_query
	}, { DIB0700_DEFAULT_DEVICE_PROPERTIES,
		.num_adapters = 1,
		.adapter = {
			{
				.caps  = DVB_USB_ADAP_HAS_PID_FILTER |
					DVB_USB_ADAP_PID_FILTER_CAN_BE_TURNED_OFF,
				.pid_filter_count = 32,
				.pid_filter = stk80xx_pid_filter,
				.pid_filter_ctrl = stk80xx_pid_filter_ctrl,
				.frontend_attach  = stk809x_frontend_attach,
				.tuner_attach     = dib809x_tuner_attach,

				DIB0700_DEFAULT_STREAMING_CONFIG(0x02),

				.size_of_priv =
					sizeof(struct dib0700_adapter_state),
			},
		},

		.num_device_descs = 1,
		.devices = {
			{   "DiBcom STK8096GP reference design",
				{ &dib0700_usb_id_table[67], NULL },
				{ NULL },
			},
		},

		.rc_interval      = DEFAULT_RC_INTERVAL,
		.rc_key_map       = dib0700_rc_keys,
		.rc_key_map_size  = ARRAY_SIZE(dib0700_rc_keys),
		.rc_query         = dib0700_rc_query
	},
};

int dib0700_device_count = ARRAY_SIZE(dib0700_devices);<|MERGE_RESOLUTION|>--- conflicted
+++ resolved
@@ -591,36 +591,6 @@
 		return 0;
 	}
 
-<<<<<<< HEAD
-
-	switch (dvb_usb_dib0700_ir_proto) {
-	case 0:
-		poll_reply.report_id  = 0;
-		poll_reply.data_state = 1;
-		poll_reply.system     = buf[2];
-		poll_reply.data       = buf[4];
-		poll_reply.not_data   = buf[5];
-
-		/* NEC protocol sends repeat code as 0 0 0 FF */
-		if ((poll_reply.system == 0x00) && (poll_reply.data == 0x00)
-		    && (poll_reply.not_data == 0xff)) {
-			poll_reply.data_state = 2;
-			break;
-		}
-		break;
-	default:
-		if (actlen != sizeof(buf)) {
-			/* We didn't get back the 6 byte message we expected */
-			err("Unexpected RC response size [%d]", actlen);
-			return -1;
-		}
-
-		poll_reply.report_id  = buf[0];
-		poll_reply.data_state = buf[1];
-		poll_reply.system     = (buf[2] << 8) | buf[3];
-		poll_reply.data       = buf[4];
-		poll_reply.not_data   = buf[5];
-=======
 
 	switch (dvb_usb_dib0700_ir_proto) {
 	case 0:
@@ -649,7 +619,6 @@
 		poll_reply.system     = (buf[2] << 8) | buf[3];
 	poll_reply.data       = buf[4];
 	poll_reply.not_data   = buf[5];
->>>>>>> 2fbe74b9
 
 		break;
 	}
@@ -666,11 +635,7 @@
 	/* Find the key in the map */
 	for (i = 0; i < d->props.rc_key_map_size; i++) {
 		if (rc5_custom(&keymap[i]) == (poll_reply.system & 0xff) &&
-<<<<<<< HEAD
-		    rc5_data(&keymap[i]) == poll_reply.data) {
-=======
 			rc5_data(&keymap[i]) == poll_reply.data) {
->>>>>>> 2fbe74b9
 			*event = keymap[i].event;
 			found = 1;
 			break;
@@ -679,13 +644,8 @@
 
 	if (found == 0) {
 		err("Unknown remote controller key: %04x %02x %02x",
-<<<<<<< HEAD
-		    poll_reply.system,
-		    poll_reply.data, poll_reply.not_data);
-=======
 			poll_reply.system,
 			poll_reply.data, poll_reply.not_data);
->>>>>>> 2fbe74b9
 		d->last_event = 0;
 		return 0;
 	}
@@ -1612,22 +1572,14 @@
 	return 0;
 }
 
-<<<<<<< HEAD
-static int stk807x_pid_filter(struct dvb_usb_adapter *adapter, int index, u16 pid, int onoff)
-=======
 static int stk80xx_pid_filter(struct dvb_usb_adapter *adapter, int index,
 	u16 pid, int onoff)
->>>>>>> 2fbe74b9
 {
     return dib8000_pid_filter(adapter->fe, index, pid, onoff);
 }
 
-<<<<<<< HEAD
-static int stk807x_pid_filter_ctrl(struct dvb_usb_adapter *adapter, int onoff)
-=======
 static int stk80xx_pid_filter_ctrl(struct dvb_usb_adapter *adapter,
 	int onoff)
->>>>>>> 2fbe74b9
 {
     return dib8000_pid_filter_ctrl(adapter->fe, onoff);
 }
@@ -2232,12 +2184,9 @@
 	{ USB_DEVICE(USB_VID_DIBCOM,    USB_PID_DIBCOM_STK807XP) },
 	{ USB_DEVICE(USB_VID_PIXELVIEW, USB_PID_PIXELVIEW_SBTVD) },
 	{ USB_DEVICE(USB_VID_EVOLUTEPC, USB_PID_TVWAY_PLUS) },
-<<<<<<< HEAD
-=======
 /* 65 */{ USB_DEVICE(USB_VID_PINNACLE,	USB_PID_PINNACLE_PCTV73ESE) },
 	{ USB_DEVICE(USB_VID_PINNACLE,	USB_PID_PINNACLE_PCTV282E) },
 	{ USB_DEVICE(USB_VID_DIBCOM,    USB_PID_DIBCOM_STK8096GP) },
->>>>>>> 2fbe74b9
 	{ 0 }		/* Terminating entry */
 };
 MODULE_DEVICE_TABLE(usb, dib0700_usb_id_table);
@@ -2772,13 +2721,8 @@
 			{
 				.caps  = DVB_USB_ADAP_HAS_PID_FILTER | DVB_USB_ADAP_PID_FILTER_CAN_BE_TURNED_OFF,
 				.pid_filter_count = 32,
-<<<<<<< HEAD
-				.pid_filter = stk807x_pid_filter,
-				.pid_filter_ctrl = stk807x_pid_filter_ctrl,
-=======
 				.pid_filter = stk80xx_pid_filter,
 				.pid_filter_ctrl = stk80xx_pid_filter_ctrl,
->>>>>>> 2fbe74b9
 				.frontend_attach  = stk807x_frontend_attach,
 				.tuner_attach     = dib807x_tuner_attach,
 
@@ -2816,13 +2760,8 @@
 			{
 				.caps  = DVB_USB_ADAP_HAS_PID_FILTER | DVB_USB_ADAP_PID_FILTER_CAN_BE_TURNED_OFF,
 				.pid_filter_count = 32,
-<<<<<<< HEAD
-				.pid_filter = stk807x_pid_filter,
-				.pid_filter_ctrl = stk807x_pid_filter_ctrl,
-=======
 				.pid_filter = stk80xx_pid_filter,
 				.pid_filter_ctrl = stk80xx_pid_filter_ctrl,
->>>>>>> 2fbe74b9
 				.frontend_attach  = stk807xpvr_frontend_attach0,
 				.tuner_attach     = dib807x_tuner_attach,
 
@@ -2834,13 +2773,8 @@
 			{
 				.caps  = DVB_USB_ADAP_HAS_PID_FILTER | DVB_USB_ADAP_PID_FILTER_CAN_BE_TURNED_OFF,
 				.pid_filter_count = 32,
-<<<<<<< HEAD
-				.pid_filter = stk807x_pid_filter,
-				.pid_filter_ctrl = stk807x_pid_filter_ctrl,
-=======
 				.pid_filter = stk80xx_pid_filter,
 				.pid_filter_ctrl = stk80xx_pid_filter_ctrl,
->>>>>>> 2fbe74b9
 				.frontend_attach  = stk807xpvr_frontend_attach1,
 				.tuner_attach     = dib807x_tuner_attach,
 
