// SPDX-License-Identifier: GPL-2.0
#include <linux/ceph/ceph_debug.h>

#include <linux/fs.h>
#include <linux/wait.h>
#include <linux/slab.h>
#include <linux/gfp.h>
#include <linux/sched.h>
#include <linux/debugfs.h>
#include <linux/seq_file.h>
#include <linux/ratelimit.h>
#include <linux/bits.h>
#include <linux/ktime.h>

#include "super.h"
#include "mds_client.h"

#include <linux/ceph/ceph_features.h>
#include <linux/ceph/messenger.h>
#include <linux/ceph/decode.h>
#include <linux/ceph/pagelist.h>
#include <linux/ceph/auth.h>
#include <linux/ceph/debugfs.h>

#define RECONNECT_MAX_SIZE (INT_MAX - PAGE_SIZE)

/*
 * A cluster of MDS (metadata server) daemons is responsible for
 * managing the file system namespace (the directory hierarchy and
 * inodes) and for coordinating shared access to storage.  Metadata is
 * partitioning hierarchically across a number of servers, and that
 * partition varies over time as the cluster adjusts the distribution
 * in order to balance load.
 *
 * The MDS client is primarily responsible to managing synchronous
 * metadata requests for operations like open, unlink, and so forth.
 * If there is a MDS failure, we find out about it when we (possibly
 * request and) receive a new MDS map, and can resubmit affected
 * requests.
 *
 * For the most part, though, we take advantage of a lossless
 * communications channel to the MDS, and do not need to worry about
 * timing out or resubmitting requests.
 *
 * We maintain a stateful "session" with each MDS we interact with.
 * Within each session, we sent periodic heartbeat messages to ensure
 * any capabilities or leases we have been issues remain valid.  If
 * the session times out and goes stale, our leases and capabilities
 * are no longer valid.
 */

struct ceph_reconnect_state {
	struct ceph_mds_session *session;
	int nr_caps, nr_realms;
	struct ceph_pagelist *pagelist;
	unsigned msg_version;
	bool allow_multi;
};

static void __wake_requests(struct ceph_mds_client *mdsc,
			    struct list_head *head);
static void ceph_cap_release_work(struct work_struct *work);
static void ceph_cap_reclaim_work(struct work_struct *work);

static const struct ceph_connection_operations mds_con_ops;


/*
 * mds reply parsing
 */

static int parse_reply_info_quota(void **p, void *end,
				  struct ceph_mds_reply_info_in *info)
{
	u8 struct_v, struct_compat;
	u32 struct_len;

	ceph_decode_8_safe(p, end, struct_v, bad);
	ceph_decode_8_safe(p, end, struct_compat, bad);
	/* struct_v is expected to be >= 1. we only
	 * understand encoding with struct_compat == 1. */
	if (!struct_v || struct_compat != 1)
		goto bad;
	ceph_decode_32_safe(p, end, struct_len, bad);
	ceph_decode_need(p, end, struct_len, bad);
	end = *p + struct_len;
	ceph_decode_64_safe(p, end, info->max_bytes, bad);
	ceph_decode_64_safe(p, end, info->max_files, bad);
	*p = end;
	return 0;
bad:
	return -EIO;
}

/*
 * parse individual inode info
 */
static int parse_reply_info_in(void **p, void *end,
			       struct ceph_mds_reply_info_in *info,
			       u64 features)
{
	int err = 0;
	u8 struct_v = 0;

	if (features == (u64)-1) {
		u32 struct_len;
		u8 struct_compat;
		ceph_decode_8_safe(p, end, struct_v, bad);
		ceph_decode_8_safe(p, end, struct_compat, bad);
		/* struct_v is expected to be >= 1. we only understand
		 * encoding with struct_compat == 1. */
		if (!struct_v || struct_compat != 1)
			goto bad;
		ceph_decode_32_safe(p, end, struct_len, bad);
		ceph_decode_need(p, end, struct_len, bad);
		end = *p + struct_len;
	}

	ceph_decode_need(p, end, sizeof(struct ceph_mds_reply_inode), bad);
	info->in = *p;
	*p += sizeof(struct ceph_mds_reply_inode) +
		sizeof(*info->in->fragtree.splits) *
		le32_to_cpu(info->in->fragtree.nsplits);

	ceph_decode_32_safe(p, end, info->symlink_len, bad);
	ceph_decode_need(p, end, info->symlink_len, bad);
	info->symlink = *p;
	*p += info->symlink_len;

	ceph_decode_copy_safe(p, end, &info->dir_layout,
			      sizeof(info->dir_layout), bad);
	ceph_decode_32_safe(p, end, info->xattr_len, bad);
	ceph_decode_need(p, end, info->xattr_len, bad);
	info->xattr_data = *p;
	*p += info->xattr_len;

	if (features == (u64)-1) {
		/* inline data */
		ceph_decode_64_safe(p, end, info->inline_version, bad);
		ceph_decode_32_safe(p, end, info->inline_len, bad);
		ceph_decode_need(p, end, info->inline_len, bad);
		info->inline_data = *p;
		*p += info->inline_len;
		/* quota */
		err = parse_reply_info_quota(p, end, info);
		if (err < 0)
			goto out_bad;
		/* pool namespace */
		ceph_decode_32_safe(p, end, info->pool_ns_len, bad);
		if (info->pool_ns_len > 0) {
			ceph_decode_need(p, end, info->pool_ns_len, bad);
			info->pool_ns_data = *p;
			*p += info->pool_ns_len;
		}

		/* btime */
		ceph_decode_need(p, end, sizeof(info->btime), bad);
		ceph_decode_copy(p, &info->btime, sizeof(info->btime));

		/* change attribute */
		ceph_decode_64_safe(p, end, info->change_attr, bad);

		/* dir pin */
		if (struct_v >= 2) {
			ceph_decode_32_safe(p, end, info->dir_pin, bad);
		} else {
			info->dir_pin = -ENODATA;
		}

		/* snapshot birth time, remains zero for v<=2 */
		if (struct_v >= 3) {
			ceph_decode_need(p, end, sizeof(info->snap_btime), bad);
			ceph_decode_copy(p, &info->snap_btime,
					 sizeof(info->snap_btime));
		} else {
			memset(&info->snap_btime, 0, sizeof(info->snap_btime));
		}

		*p = end;
	} else {
		if (features & CEPH_FEATURE_MDS_INLINE_DATA) {
			ceph_decode_64_safe(p, end, info->inline_version, bad);
			ceph_decode_32_safe(p, end, info->inline_len, bad);
			ceph_decode_need(p, end, info->inline_len, bad);
			info->inline_data = *p;
			*p += info->inline_len;
		} else
			info->inline_version = CEPH_INLINE_NONE;

		if (features & CEPH_FEATURE_MDS_QUOTA) {
			err = parse_reply_info_quota(p, end, info);
			if (err < 0)
				goto out_bad;
		} else {
			info->max_bytes = 0;
			info->max_files = 0;
		}

		info->pool_ns_len = 0;
		info->pool_ns_data = NULL;
		if (features & CEPH_FEATURE_FS_FILE_LAYOUT_V2) {
			ceph_decode_32_safe(p, end, info->pool_ns_len, bad);
			if (info->pool_ns_len > 0) {
				ceph_decode_need(p, end, info->pool_ns_len, bad);
				info->pool_ns_data = *p;
				*p += info->pool_ns_len;
			}
		}

		if (features & CEPH_FEATURE_FS_BTIME) {
			ceph_decode_need(p, end, sizeof(info->btime), bad);
			ceph_decode_copy(p, &info->btime, sizeof(info->btime));
			ceph_decode_64_safe(p, end, info->change_attr, bad);
		}

		info->dir_pin = -ENODATA;
		/* info->snap_btime remains zero */
	}
	return 0;
bad:
	err = -EIO;
out_bad:
	return err;
}

static int parse_reply_info_dir(void **p, void *end,
				struct ceph_mds_reply_dirfrag **dirfrag,
				u64 features)
{
	if (features == (u64)-1) {
		u8 struct_v, struct_compat;
		u32 struct_len;
		ceph_decode_8_safe(p, end, struct_v, bad);
		ceph_decode_8_safe(p, end, struct_compat, bad);
		/* struct_v is expected to be >= 1. we only understand
		 * encoding whose struct_compat == 1. */
		if (!struct_v || struct_compat != 1)
			goto bad;
		ceph_decode_32_safe(p, end, struct_len, bad);
		ceph_decode_need(p, end, struct_len, bad);
		end = *p + struct_len;
	}

	ceph_decode_need(p, end, sizeof(**dirfrag), bad);
	*dirfrag = *p;
	*p += sizeof(**dirfrag) + sizeof(u32) * le32_to_cpu((*dirfrag)->ndist);
	if (unlikely(*p > end))
		goto bad;
	if (features == (u64)-1)
		*p = end;
	return 0;
bad:
	return -EIO;
}

static int parse_reply_info_lease(void **p, void *end,
				  struct ceph_mds_reply_lease **lease,
				  u64 features)
{
	if (features == (u64)-1) {
		u8 struct_v, struct_compat;
		u32 struct_len;
		ceph_decode_8_safe(p, end, struct_v, bad);
		ceph_decode_8_safe(p, end, struct_compat, bad);
		/* struct_v is expected to be >= 1. we only understand
		 * encoding whose struct_compat == 1. */
		if (!struct_v || struct_compat != 1)
			goto bad;
		ceph_decode_32_safe(p, end, struct_len, bad);
		ceph_decode_need(p, end, struct_len, bad);
		end = *p + struct_len;
	}

	ceph_decode_need(p, end, sizeof(**lease), bad);
	*lease = *p;
	*p += sizeof(**lease);
	if (features == (u64)-1)
		*p = end;
	return 0;
bad:
	return -EIO;
}

/*
 * parse a normal reply, which may contain a (dir+)dentry and/or a
 * target inode.
 */
static int parse_reply_info_trace(void **p, void *end,
				  struct ceph_mds_reply_info_parsed *info,
				  u64 features)
{
	int err;

	if (info->head->is_dentry) {
		err = parse_reply_info_in(p, end, &info->diri, features);
		if (err < 0)
			goto out_bad;

		err = parse_reply_info_dir(p, end, &info->dirfrag, features);
		if (err < 0)
			goto out_bad;

		ceph_decode_32_safe(p, end, info->dname_len, bad);
		ceph_decode_need(p, end, info->dname_len, bad);
		info->dname = *p;
		*p += info->dname_len;

		err = parse_reply_info_lease(p, end, &info->dlease, features);
		if (err < 0)
			goto out_bad;
	}

	if (info->head->is_target) {
		err = parse_reply_info_in(p, end, &info->targeti, features);
		if (err < 0)
			goto out_bad;
	}

	if (unlikely(*p != end))
		goto bad;
	return 0;

bad:
	err = -EIO;
out_bad:
	pr_err("problem parsing mds trace %d\n", err);
	return err;
}

/*
 * parse readdir results
 */
static int parse_reply_info_readdir(void **p, void *end,
				struct ceph_mds_reply_info_parsed *info,
				u64 features)
{
	u32 num, i = 0;
	int err;

	err = parse_reply_info_dir(p, end, &info->dir_dir, features);
	if (err < 0)
		goto out_bad;

	ceph_decode_need(p, end, sizeof(num) + 2, bad);
	num = ceph_decode_32(p);
	{
		u16 flags = ceph_decode_16(p);
		info->dir_end = !!(flags & CEPH_READDIR_FRAG_END);
		info->dir_complete = !!(flags & CEPH_READDIR_FRAG_COMPLETE);
		info->hash_order = !!(flags & CEPH_READDIR_HASH_ORDER);
		info->offset_hash = !!(flags & CEPH_READDIR_OFFSET_HASH);
	}
	if (num == 0)
		goto done;

	BUG_ON(!info->dir_entries);
	if ((unsigned long)(info->dir_entries + num) >
	    (unsigned long)info->dir_entries + info->dir_buf_size) {
		pr_err("dir contents are larger than expected\n");
		WARN_ON(1);
		goto bad;
	}

	info->dir_nr = num;
	while (num) {
		struct ceph_mds_reply_dir_entry *rde = info->dir_entries + i;
		/* dentry */
		ceph_decode_32_safe(p, end, rde->name_len, bad);
		ceph_decode_need(p, end, rde->name_len, bad);
		rde->name = *p;
		*p += rde->name_len;
		dout("parsed dir dname '%.*s'\n", rde->name_len, rde->name);

		/* dentry lease */
		err = parse_reply_info_lease(p, end, &rde->lease, features);
		if (err)
			goto out_bad;
		/* inode */
		err = parse_reply_info_in(p, end, &rde->inode, features);
		if (err < 0)
			goto out_bad;
		/* ceph_readdir_prepopulate() will update it */
		rde->offset = 0;
		i++;
		num--;
	}

done:
	/* Skip over any unrecognized fields */
	*p = end;
	return 0;

bad:
	err = -EIO;
out_bad:
	pr_err("problem parsing dir contents %d\n", err);
	return err;
}

/*
 * parse fcntl F_GETLK results
 */
static int parse_reply_info_filelock(void **p, void *end,
				     struct ceph_mds_reply_info_parsed *info,
				     u64 features)
{
	if (*p + sizeof(*info->filelock_reply) > end)
		goto bad;

	info->filelock_reply = *p;

	/* Skip over any unrecognized fields */
	*p = end;
	return 0;
bad:
	return -EIO;
}


#if BITS_PER_LONG == 64

#define DELEGATED_INO_AVAILABLE		xa_mk_value(1)

static int ceph_parse_deleg_inos(void **p, void *end,
				 struct ceph_mds_session *s)
{
	u32 sets;

	ceph_decode_32_safe(p, end, sets, bad);
	dout("got %u sets of delegated inodes\n", sets);
	while (sets--) {
		u64 start, len, ino;

		ceph_decode_64_safe(p, end, start, bad);
		ceph_decode_64_safe(p, end, len, bad);
		while (len--) {
			int err = xa_insert(&s->s_delegated_inos, ino = start++,
					    DELEGATED_INO_AVAILABLE,
					    GFP_KERNEL);
			if (!err) {
				dout("added delegated inode 0x%llx\n",
				     start - 1);
			} else if (err == -EBUSY) {
				pr_warn("ceph: MDS delegated inode 0x%llx more than once.\n",
					start - 1);
			} else {
				return err;
			}
		}
	}
	return 0;
bad:
	return -EIO;
}

u64 ceph_get_deleg_ino(struct ceph_mds_session *s)
{
	unsigned long ino;
	void *val;

	xa_for_each(&s->s_delegated_inos, ino, val) {
		val = xa_erase(&s->s_delegated_inos, ino);
		if (val == DELEGATED_INO_AVAILABLE)
			return ino;
	}
	return 0;
}

int ceph_restore_deleg_ino(struct ceph_mds_session *s, u64 ino)
{
	return xa_insert(&s->s_delegated_inos, ino, DELEGATED_INO_AVAILABLE,
			 GFP_KERNEL);
}
#else /* BITS_PER_LONG == 64 */
/*
 * FIXME: xarrays can't handle 64-bit indexes on a 32-bit arch. For now, just
 * ignore delegated_inos on 32 bit arch. Maybe eventually add xarrays for top
 * and bottom words?
 */
static int ceph_parse_deleg_inos(void **p, void *end,
				 struct ceph_mds_session *s)
{
	u32 sets;

	ceph_decode_32_safe(p, end, sets, bad);
	if (sets)
		ceph_decode_skip_n(p, end, sets * 2 * sizeof(__le64), bad);
	return 0;
bad:
	return -EIO;
}

u64 ceph_get_deleg_ino(struct ceph_mds_session *s)
{
	return 0;
}

int ceph_restore_deleg_ino(struct ceph_mds_session *s, u64 ino)
{
	return 0;
}
#endif /* BITS_PER_LONG == 64 */

/*
 * parse create results
 */
static int parse_reply_info_create(void **p, void *end,
				  struct ceph_mds_reply_info_parsed *info,
				  u64 features, struct ceph_mds_session *s)
{
	int ret;

	if (features == (u64)-1 ||
	    (features & CEPH_FEATURE_REPLY_CREATE_INODE)) {
		if (*p == end) {
			/* Malformed reply? */
			info->has_create_ino = false;
		} else if (test_bit(CEPHFS_FEATURE_DELEG_INO, &s->s_features)) {
			u8 struct_v, struct_compat;
			u32 len;

			info->has_create_ino = true;
			ceph_decode_8_safe(p, end, struct_v, bad);
			ceph_decode_8_safe(p, end, struct_compat, bad);
			ceph_decode_32_safe(p, end, len, bad);
			ceph_decode_64_safe(p, end, info->ino, bad);
			ret = ceph_parse_deleg_inos(p, end, s);
			if (ret)
				return ret;
		} else {
			/* legacy */
			ceph_decode_64_safe(p, end, info->ino, bad);
			info->has_create_ino = true;
		}
	} else {
		if (*p != end)
			goto bad;
	}

	/* Skip over any unrecognized fields */
	*p = end;
	return 0;
bad:
	return -EIO;
}

/*
 * parse extra results
 */
static int parse_reply_info_extra(void **p, void *end,
				  struct ceph_mds_reply_info_parsed *info,
				  u64 features, struct ceph_mds_session *s)
{
	u32 op = le32_to_cpu(info->head->op);

	if (op == CEPH_MDS_OP_GETFILELOCK)
		return parse_reply_info_filelock(p, end, info, features);
	else if (op == CEPH_MDS_OP_READDIR || op == CEPH_MDS_OP_LSSNAP)
		return parse_reply_info_readdir(p, end, info, features);
	else if (op == CEPH_MDS_OP_CREATE)
		return parse_reply_info_create(p, end, info, features, s);
	else
		return -EIO;
}

/*
 * parse entire mds reply
 */
static int parse_reply_info(struct ceph_mds_session *s, struct ceph_msg *msg,
			    struct ceph_mds_reply_info_parsed *info,
			    u64 features)
{
	void *p, *end;
	u32 len;
	int err;

	info->head = msg->front.iov_base;
	p = msg->front.iov_base + sizeof(struct ceph_mds_reply_head);
	end = p + msg->front.iov_len - sizeof(struct ceph_mds_reply_head);

	/* trace */
	ceph_decode_32_safe(&p, end, len, bad);
	if (len > 0) {
		ceph_decode_need(&p, end, len, bad);
		err = parse_reply_info_trace(&p, p+len, info, features);
		if (err < 0)
			goto out_bad;
	}

	/* extra */
	ceph_decode_32_safe(&p, end, len, bad);
	if (len > 0) {
		ceph_decode_need(&p, end, len, bad);
		err = parse_reply_info_extra(&p, p+len, info, features, s);
		if (err < 0)
			goto out_bad;
	}

	/* snap blob */
	ceph_decode_32_safe(&p, end, len, bad);
	info->snapblob_len = len;
	info->snapblob = p;
	p += len;

	if (p != end)
		goto bad;
	return 0;

bad:
	err = -EIO;
out_bad:
	pr_err("mds parse_reply err %d\n", err);
	return err;
}

static void destroy_reply_info(struct ceph_mds_reply_info_parsed *info)
{
	if (!info->dir_entries)
		return;
	free_pages((unsigned long)info->dir_entries, get_order(info->dir_buf_size));
}


/*
 * sessions
 */
const char *ceph_session_state_name(int s)
{
	switch (s) {
	case CEPH_MDS_SESSION_NEW: return "new";
	case CEPH_MDS_SESSION_OPENING: return "opening";
	case CEPH_MDS_SESSION_OPEN: return "open";
	case CEPH_MDS_SESSION_HUNG: return "hung";
	case CEPH_MDS_SESSION_CLOSING: return "closing";
	case CEPH_MDS_SESSION_CLOSED: return "closed";
	case CEPH_MDS_SESSION_RESTARTING: return "restarting";
	case CEPH_MDS_SESSION_RECONNECTING: return "reconnecting";
	case CEPH_MDS_SESSION_REJECTED: return "rejected";
	default: return "???";
	}
}

struct ceph_mds_session *ceph_get_mds_session(struct ceph_mds_session *s)
{
	if (refcount_inc_not_zero(&s->s_ref)) {
		dout("mdsc get_session %p %d -> %d\n", s,
		     refcount_read(&s->s_ref)-1, refcount_read(&s->s_ref));
		return s;
	} else {
		dout("mdsc get_session %p 0 -- FAIL\n", s);
		return NULL;
	}
}

void ceph_put_mds_session(struct ceph_mds_session *s)
{
	dout("mdsc put_session %p %d -> %d\n", s,
	     refcount_read(&s->s_ref), refcount_read(&s->s_ref)-1);
	if (refcount_dec_and_test(&s->s_ref)) {
		if (s->s_auth.authorizer)
			ceph_auth_destroy_authorizer(s->s_auth.authorizer);
		WARN_ON(mutex_is_locked(&s->s_mutex));
		xa_destroy(&s->s_delegated_inos);
		kfree(s);
	}
}

/*
 * called under mdsc->mutex
 */
struct ceph_mds_session *__ceph_lookup_mds_session(struct ceph_mds_client *mdsc,
						   int mds)
{
	if (mds >= mdsc->max_sessions || !mdsc->sessions[mds])
		return NULL;
	return ceph_get_mds_session(mdsc->sessions[mds]);
}

static bool __have_session(struct ceph_mds_client *mdsc, int mds)
{
	if (mds >= mdsc->max_sessions || !mdsc->sessions[mds])
		return false;
	else
		return true;
}

static int __verify_registered_session(struct ceph_mds_client *mdsc,
				       struct ceph_mds_session *s)
{
	if (s->s_mds >= mdsc->max_sessions ||
	    mdsc->sessions[s->s_mds] != s)
		return -ENOENT;
	return 0;
}

/*
 * create+register a new session for given mds.
 * called under mdsc->mutex.
 */
static struct ceph_mds_session *register_session(struct ceph_mds_client *mdsc,
						 int mds)
{
	struct ceph_mds_session *s;

	if (mds >= mdsc->mdsmap->possible_max_rank)
		return ERR_PTR(-EINVAL);

	s = kzalloc(sizeof(*s), GFP_NOFS);
	if (!s)
		return ERR_PTR(-ENOMEM);

	if (mds >= mdsc->max_sessions) {
		int newmax = 1 << get_count_order(mds + 1);
		struct ceph_mds_session **sa;

		dout("%s: realloc to %d\n", __func__, newmax);
		sa = kcalloc(newmax, sizeof(void *), GFP_NOFS);
		if (!sa)
			goto fail_realloc;
		if (mdsc->sessions) {
			memcpy(sa, mdsc->sessions,
			       mdsc->max_sessions * sizeof(void *));
			kfree(mdsc->sessions);
		}
		mdsc->sessions = sa;
		mdsc->max_sessions = newmax;
	}

	dout("%s: mds%d\n", __func__, mds);
	s->s_mdsc = mdsc;
	s->s_mds = mds;
	s->s_state = CEPH_MDS_SESSION_NEW;
	s->s_ttl = 0;
	s->s_seq = 0;
	mutex_init(&s->s_mutex);

	ceph_con_init(&s->s_con, s, &mds_con_ops, &mdsc->fsc->client->msgr);

	spin_lock_init(&s->s_gen_ttl_lock);
	s->s_cap_gen = 1;
	s->s_cap_ttl = jiffies - 1;

	spin_lock_init(&s->s_cap_lock);
	s->s_renew_requested = 0;
	s->s_renew_seq = 0;
	INIT_LIST_HEAD(&s->s_caps);
	s->s_nr_caps = 0;
	refcount_set(&s->s_ref, 1);
	INIT_LIST_HEAD(&s->s_waiting);
	INIT_LIST_HEAD(&s->s_unsafe);
	xa_init(&s->s_delegated_inos);
	s->s_num_cap_releases = 0;
	s->s_cap_reconnect = 0;
	s->s_cap_iterator = NULL;
	INIT_LIST_HEAD(&s->s_cap_releases);
	INIT_WORK(&s->s_cap_release_work, ceph_cap_release_work);

	INIT_LIST_HEAD(&s->s_cap_dirty);
	INIT_LIST_HEAD(&s->s_cap_flushing);

	mdsc->sessions[mds] = s;
	atomic_inc(&mdsc->num_sessions);
	refcount_inc(&s->s_ref);  /* one ref to sessions[], one to caller */

	ceph_con_open(&s->s_con, CEPH_ENTITY_TYPE_MDS, mds,
		      ceph_mdsmap_get_addr(mdsc->mdsmap, mds));

	return s;

fail_realloc:
	kfree(s);
	return ERR_PTR(-ENOMEM);
}

/*
 * called under mdsc->mutex
 */
static void __unregister_session(struct ceph_mds_client *mdsc,
			       struct ceph_mds_session *s)
{
	dout("__unregister_session mds%d %p\n", s->s_mds, s);
	BUG_ON(mdsc->sessions[s->s_mds] != s);
	mdsc->sessions[s->s_mds] = NULL;
	ceph_con_close(&s->s_con);
	ceph_put_mds_session(s);
	atomic_dec(&mdsc->num_sessions);
}

/*
 * drop session refs in request.
 *
 * should be last request ref, or hold mdsc->mutex
 */
static void put_request_session(struct ceph_mds_request *req)
{
	if (req->r_session) {
		ceph_put_mds_session(req->r_session);
		req->r_session = NULL;
	}
}

void ceph_mdsc_release_request(struct kref *kref)
{
	struct ceph_mds_request *req = container_of(kref,
						    struct ceph_mds_request,
						    r_kref);
	ceph_mdsc_release_dir_caps_no_check(req);
	destroy_reply_info(&req->r_reply_info);
	if (req->r_request)
		ceph_msg_put(req->r_request);
	if (req->r_reply)
		ceph_msg_put(req->r_reply);
	if (req->r_inode) {
		ceph_put_cap_refs(ceph_inode(req->r_inode), CEPH_CAP_PIN);
		/* avoid calling iput_final() in mds dispatch threads */
		ceph_async_iput(req->r_inode);
	}
	if (req->r_parent) {
		ceph_put_cap_refs(ceph_inode(req->r_parent), CEPH_CAP_PIN);
		ceph_async_iput(req->r_parent);
	}
	ceph_async_iput(req->r_target_inode);
	if (req->r_dentry)
		dput(req->r_dentry);
	if (req->r_old_dentry)
		dput(req->r_old_dentry);
	if (req->r_old_dentry_dir) {
		/*
		 * track (and drop pins for) r_old_dentry_dir
		 * separately, since r_old_dentry's d_parent may have
		 * changed between the dir mutex being dropped and
		 * this request being freed.
		 */
		ceph_put_cap_refs(ceph_inode(req->r_old_dentry_dir),
				  CEPH_CAP_PIN);
		ceph_async_iput(req->r_old_dentry_dir);
	}
	kfree(req->r_path1);
	kfree(req->r_path2);
	if (req->r_pagelist)
		ceph_pagelist_release(req->r_pagelist);
	put_request_session(req);
	ceph_unreserve_caps(req->r_mdsc, &req->r_caps_reservation);
	WARN_ON_ONCE(!list_empty(&req->r_wait));
	kmem_cache_free(ceph_mds_request_cachep, req);
}

DEFINE_RB_FUNCS(request, struct ceph_mds_request, r_tid, r_node)

/*
 * lookup session, bump ref if found.
 *
 * called under mdsc->mutex.
 */
static struct ceph_mds_request *
lookup_get_request(struct ceph_mds_client *mdsc, u64 tid)
{
	struct ceph_mds_request *req;

	req = lookup_request(&mdsc->request_tree, tid);
	if (req)
		ceph_mdsc_get_request(req);

	return req;
}

/*
 * Register an in-flight request, and assign a tid.  Link to directory
 * are modifying (if any).
 *
 * Called under mdsc->mutex.
 */
static void __register_request(struct ceph_mds_client *mdsc,
			       struct ceph_mds_request *req,
			       struct inode *dir)
{
	int ret = 0;

	req->r_tid = ++mdsc->last_tid;
	if (req->r_num_caps) {
		ret = ceph_reserve_caps(mdsc, &req->r_caps_reservation,
					req->r_num_caps);
		if (ret < 0) {
			pr_err("__register_request %p "
			       "failed to reserve caps: %d\n", req, ret);
			/* set req->r_err to fail early from __do_request */
			req->r_err = ret;
			return;
		}
	}
	dout("__register_request %p tid %lld\n", req, req->r_tid);
	ceph_mdsc_get_request(req);
	insert_request(&mdsc->request_tree, req);

	req->r_uid = current_fsuid();
	req->r_gid = current_fsgid();

	if (mdsc->oldest_tid == 0 && req->r_op != CEPH_MDS_OP_SETFILELOCK)
		mdsc->oldest_tid = req->r_tid;

	if (dir) {
		struct ceph_inode_info *ci = ceph_inode(dir);

		ihold(dir);
		req->r_unsafe_dir = dir;
		spin_lock(&ci->i_unsafe_lock);
		list_add_tail(&req->r_unsafe_dir_item, &ci->i_unsafe_dirops);
		spin_unlock(&ci->i_unsafe_lock);
	}
}

static void __unregister_request(struct ceph_mds_client *mdsc,
				 struct ceph_mds_request *req)
{
	dout("__unregister_request %p tid %lld\n", req, req->r_tid);

	/* Never leave an unregistered request on an unsafe list! */
	list_del_init(&req->r_unsafe_item);

	if (req->r_tid == mdsc->oldest_tid) {
		struct rb_node *p = rb_next(&req->r_node);
		mdsc->oldest_tid = 0;
		while (p) {
			struct ceph_mds_request *next_req =
				rb_entry(p, struct ceph_mds_request, r_node);
			if (next_req->r_op != CEPH_MDS_OP_SETFILELOCK) {
				mdsc->oldest_tid = next_req->r_tid;
				break;
			}
			p = rb_next(p);
		}
	}

	erase_request(&mdsc->request_tree, req);

	if (req->r_unsafe_dir) {
		struct ceph_inode_info *ci = ceph_inode(req->r_unsafe_dir);
		spin_lock(&ci->i_unsafe_lock);
		list_del_init(&req->r_unsafe_dir_item);
		spin_unlock(&ci->i_unsafe_lock);
	}
	if (req->r_target_inode &&
	    test_bit(CEPH_MDS_R_GOT_UNSAFE, &req->r_req_flags)) {
		struct ceph_inode_info *ci = ceph_inode(req->r_target_inode);
		spin_lock(&ci->i_unsafe_lock);
		list_del_init(&req->r_unsafe_target_item);
		spin_unlock(&ci->i_unsafe_lock);
	}

	if (req->r_unsafe_dir) {
		/* avoid calling iput_final() in mds dispatch threads */
		ceph_async_iput(req->r_unsafe_dir);
		req->r_unsafe_dir = NULL;
	}

	complete_all(&req->r_safe_completion);

	ceph_mdsc_put_request(req);
}

/*
 * Walk back up the dentry tree until we hit a dentry representing a
 * non-snapshot inode. We do this using the rcu_read_lock (which must be held
 * when calling this) to ensure that the objects won't disappear while we're
 * working with them. Once we hit a candidate dentry, we attempt to take a
 * reference to it, and return that as the result.
 */
static struct inode *get_nonsnap_parent(struct dentry *dentry)
{
	struct inode *inode = NULL;

	while (dentry && !IS_ROOT(dentry)) {
		inode = d_inode_rcu(dentry);
		if (!inode || ceph_snap(inode) == CEPH_NOSNAP)
			break;
		dentry = dentry->d_parent;
	}
	if (inode)
		inode = igrab(inode);
	return inode;
}

/*
 * Choose mds to send request to next.  If there is a hint set in the
 * request (e.g., due to a prior forward hint from the mds), use that.
 * Otherwise, consult frag tree and/or caps to identify the
 * appropriate mds.  If all else fails, choose randomly.
 *
 * Called under mdsc->mutex.
 */
static int __choose_mds(struct ceph_mds_client *mdsc,
			struct ceph_mds_request *req,
			bool *random)
{
	struct inode *inode;
	struct ceph_inode_info *ci;
	struct ceph_cap *cap;
	int mode = req->r_direct_mode;
	int mds = -1;
	u32 hash = req->r_direct_hash;
	bool is_hash = test_bit(CEPH_MDS_R_DIRECT_IS_HASH, &req->r_req_flags);

	if (random)
		*random = false;

	/*
	 * is there a specific mds we should try?  ignore hint if we have
	 * no session and the mds is not up (active or recovering).
	 */
	if (req->r_resend_mds >= 0 &&
	    (__have_session(mdsc, req->r_resend_mds) ||
	     ceph_mdsmap_get_state(mdsc->mdsmap, req->r_resend_mds) > 0)) {
		dout("%s using resend_mds mds%d\n", __func__,
		     req->r_resend_mds);
		return req->r_resend_mds;
	}

	if (mode == USE_RANDOM_MDS)
		goto random;

	inode = NULL;
	if (req->r_inode) {
		if (ceph_snap(req->r_inode) != CEPH_SNAPDIR) {
			inode = req->r_inode;
			ihold(inode);
		} else {
			/* req->r_dentry is non-null for LSSNAP request */
			rcu_read_lock();
			inode = get_nonsnap_parent(req->r_dentry);
			rcu_read_unlock();
			dout("%s using snapdir's parent %p\n", __func__, inode);
		}
	} else if (req->r_dentry) {
		/* ignore race with rename; old or new d_parent is okay */
		struct dentry *parent;
		struct inode *dir;

		rcu_read_lock();
		parent = READ_ONCE(req->r_dentry->d_parent);
		dir = req->r_parent ? : d_inode_rcu(parent);

		if (!dir || dir->i_sb != mdsc->fsc->sb) {
			/*  not this fs or parent went negative */
			inode = d_inode(req->r_dentry);
			if (inode)
				ihold(inode);
		} else if (ceph_snap(dir) != CEPH_NOSNAP) {
			/* direct snapped/virtual snapdir requests
			 * based on parent dir inode */
			inode = get_nonsnap_parent(parent);
			dout("%s using nonsnap parent %p\n", __func__, inode);
		} else {
			/* dentry target */
			inode = d_inode(req->r_dentry);
			if (!inode || mode == USE_AUTH_MDS) {
				/* dir + name */
				inode = igrab(dir);
				hash = ceph_dentry_hash(dir, req->r_dentry);
				is_hash = true;
			} else {
				ihold(inode);
			}
		}
		rcu_read_unlock();
	}

	dout("%s %p is_hash=%d (0x%x) mode %d\n", __func__, inode, (int)is_hash,
	     hash, mode);
	if (!inode)
		goto random;
	ci = ceph_inode(inode);

	if (is_hash && S_ISDIR(inode->i_mode)) {
		struct ceph_inode_frag frag;
		int found;

		ceph_choose_frag(ci, hash, &frag, &found);
		if (found) {
			if (mode == USE_ANY_MDS && frag.ndist > 0) {
				u8 r;

				/* choose a random replica */
				get_random_bytes(&r, 1);
				r %= frag.ndist;
				mds = frag.dist[r];
				dout("%s %p %llx.%llx frag %u mds%d (%d/%d)\n",
				     __func__, inode, ceph_vinop(inode),
				     frag.frag, mds, (int)r, frag.ndist);
				if (ceph_mdsmap_get_state(mdsc->mdsmap, mds) >=
				    CEPH_MDS_STATE_ACTIVE &&
				    !ceph_mdsmap_is_laggy(mdsc->mdsmap, mds))
					goto out;
			}

			/* since this file/dir wasn't known to be
			 * replicated, then we want to look for the
			 * authoritative mds. */
			if (frag.mds >= 0) {
				/* choose auth mds */
				mds = frag.mds;
				dout("%s %p %llx.%llx frag %u mds%d (auth)\n",
				     __func__, inode, ceph_vinop(inode),
				     frag.frag, mds);
				if (ceph_mdsmap_get_state(mdsc->mdsmap, mds) >=
				    CEPH_MDS_STATE_ACTIVE) {
					if (!ceph_mdsmap_is_laggy(mdsc->mdsmap,
								  mds))
						goto out;
				}
			}
			mode = USE_AUTH_MDS;
		}
	}

	spin_lock(&ci->i_ceph_lock);
	cap = NULL;
	if (mode == USE_AUTH_MDS)
		cap = ci->i_auth_cap;
	if (!cap && !RB_EMPTY_ROOT(&ci->i_caps))
		cap = rb_entry(rb_first(&ci->i_caps), struct ceph_cap, ci_node);
	if (!cap) {
		spin_unlock(&ci->i_ceph_lock);
		ceph_async_iput(inode);
		goto random;
	}
	mds = cap->session->s_mds;
	dout("%s %p %llx.%llx mds%d (%scap %p)\n", __func__,
	     inode, ceph_vinop(inode), mds,
	     cap == ci->i_auth_cap ? "auth " : "", cap);
	spin_unlock(&ci->i_ceph_lock);
out:
	/* avoid calling iput_final() while holding mdsc->mutex or
	 * in mds dispatch threads */
	ceph_async_iput(inode);
	return mds;

random:
	if (random)
		*random = true;

	mds = ceph_mdsmap_get_random_mds(mdsc->mdsmap);
	dout("%s chose random mds%d\n", __func__, mds);
	return mds;
}


/*
 * session messages
 */
static struct ceph_msg *create_session_msg(u32 op, u64 seq)
{
	struct ceph_msg *msg;
	struct ceph_mds_session_head *h;

	msg = ceph_msg_new(CEPH_MSG_CLIENT_SESSION, sizeof(*h), GFP_NOFS,
			   false);
	if (!msg) {
		pr_err("create_session_msg ENOMEM creating msg\n");
		return NULL;
	}
	h = msg->front.iov_base;
	h->op = cpu_to_le32(op);
	h->seq = cpu_to_le64(seq);

	return msg;
}

static const unsigned char feature_bits[] = CEPHFS_FEATURES_CLIENT_SUPPORTED;
#define FEATURE_BYTES(c) (DIV_ROUND_UP((size_t)feature_bits[c - 1] + 1, 64) * 8)
static int encode_supported_features(void **p, void *end)
{
	static const size_t count = ARRAY_SIZE(feature_bits);

	if (count > 0) {
		size_t i;
		size_t size = FEATURE_BYTES(count);

		if (WARN_ON_ONCE(*p + 4 + size > end))
			return -ERANGE;

		ceph_encode_32(p, size);
		memset(*p, 0, size);
		for (i = 0; i < count; i++)
			((unsigned char*)(*p))[i / 8] |= BIT(feature_bits[i] % 8);
		*p += size;
	} else {
		if (WARN_ON_ONCE(*p + 4 > end))
			return -ERANGE;

		ceph_encode_32(p, 0);
	}

	return 0;
}

static const unsigned char metric_bits[] = CEPHFS_METRIC_SPEC_CLIENT_SUPPORTED;
#define METRIC_BYTES(cnt) (DIV_ROUND_UP((size_t)metric_bits[cnt - 1] + 1, 64) * 8)
static int encode_metric_spec(void **p, void *end)
{
	static const size_t count = ARRAY_SIZE(metric_bits);

	/* header */
	if (WARN_ON_ONCE(*p + 2 > end))
		return -ERANGE;

	ceph_encode_8(p, 1); /* version */
	ceph_encode_8(p, 1); /* compat */

	if (count > 0) {
		size_t i;
		size_t size = METRIC_BYTES(count);

		if (WARN_ON_ONCE(*p + 4 + 4 + size > end))
			return -ERANGE;

		/* metric spec info length */
		ceph_encode_32(p, 4 + size);

		/* metric spec */
		ceph_encode_32(p, size);
		memset(*p, 0, size);
		for (i = 0; i < count; i++)
			((unsigned char *)(*p))[i / 8] |= BIT(metric_bits[i] % 8);
		*p += size;
	} else {
		if (WARN_ON_ONCE(*p + 4 + 4 > end))
			return -ERANGE;

		/* metric spec info length */
		ceph_encode_32(p, 4);
		/* metric spec */
		ceph_encode_32(p, 0);
	}

	return 0;
}

/*
 * session message, specialization for CEPH_SESSION_REQUEST_OPEN
 * to include additional client metadata fields.
 */
static struct ceph_msg *create_session_open_msg(struct ceph_mds_client *mdsc, u64 seq)
{
	struct ceph_msg *msg;
	struct ceph_mds_session_head *h;
	int i = -1;
	int extra_bytes = 0;
	int metadata_key_count = 0;
	struct ceph_options *opt = mdsc->fsc->client->options;
	struct ceph_mount_options *fsopt = mdsc->fsc->mount_options;
	size_t size, count;
	void *p, *end;
	int ret;

	const char* metadata[][2] = {
		{"hostname", mdsc->nodename},
		{"kernel_version", init_utsname()->release},
		{"entity_id", opt->name ? : ""},
		{"root", fsopt->server_path ? : "/"},
		{NULL, NULL}
	};

	/* Calculate serialized length of metadata */
	extra_bytes = 4;  /* map length */
	for (i = 0; metadata[i][0]; ++i) {
		extra_bytes += 8 + strlen(metadata[i][0]) +
			strlen(metadata[i][1]);
		metadata_key_count++;
	}

	/* supported feature */
	size = 0;
	count = ARRAY_SIZE(feature_bits);
	if (count > 0)
		size = FEATURE_BYTES(count);
	extra_bytes += 4 + size;

	/* metric spec */
	size = 0;
	count = ARRAY_SIZE(metric_bits);
	if (count > 0)
		size = METRIC_BYTES(count);
	extra_bytes += 2 + 4 + 4 + size;

	/* Allocate the message */
	msg = ceph_msg_new(CEPH_MSG_CLIENT_SESSION, sizeof(*h) + extra_bytes,
			   GFP_NOFS, false);
	if (!msg) {
		pr_err("create_session_msg ENOMEM creating msg\n");
		return ERR_PTR(-ENOMEM);
	}
	p = msg->front.iov_base;
	end = p + msg->front.iov_len;

	h = p;
	h->op = cpu_to_le32(CEPH_SESSION_REQUEST_OPEN);
	h->seq = cpu_to_le64(seq);

	/*
	 * Serialize client metadata into waiting buffer space, using
	 * the format that userspace expects for map<string, string>
	 *
	 * ClientSession messages with metadata are v4
	 */
	msg->hdr.version = cpu_to_le16(4);
	msg->hdr.compat_version = cpu_to_le16(1);

	/* The write pointer, following the session_head structure */
	p += sizeof(*h);

	/* Number of entries in the map */
	ceph_encode_32(&p, metadata_key_count);

	/* Two length-prefixed strings for each entry in the map */
	for (i = 0; metadata[i][0]; ++i) {
		size_t const key_len = strlen(metadata[i][0]);
		size_t const val_len = strlen(metadata[i][1]);

		ceph_encode_32(&p, key_len);
		memcpy(p, metadata[i][0], key_len);
		p += key_len;
		ceph_encode_32(&p, val_len);
		memcpy(p, metadata[i][1], val_len);
		p += val_len;
	}

	ret = encode_supported_features(&p, end);
	if (ret) {
		pr_err("encode_supported_features failed!\n");
		ceph_msg_put(msg);
		return ERR_PTR(ret);
	}

	ret = encode_metric_spec(&p, end);
	if (ret) {
		pr_err("encode_metric_spec failed!\n");
		ceph_msg_put(msg);
		return ERR_PTR(ret);
	}

	msg->front.iov_len = p - msg->front.iov_base;
	msg->hdr.front_len = cpu_to_le32(msg->front.iov_len);

	return msg;
}

/*
 * send session open request.
 *
 * called under mdsc->mutex
 */
static int __open_session(struct ceph_mds_client *mdsc,
			  struct ceph_mds_session *session)
{
	struct ceph_msg *msg;
	int mstate;
	int mds = session->s_mds;

	/* wait for mds to go active? */
	mstate = ceph_mdsmap_get_state(mdsc->mdsmap, mds);
	dout("open_session to mds%d (%s)\n", mds,
	     ceph_mds_state_name(mstate));
	session->s_state = CEPH_MDS_SESSION_OPENING;
	session->s_renew_requested = jiffies;

	/* send connect message */
	msg = create_session_open_msg(mdsc, session->s_seq);
	if (IS_ERR(msg))
		return PTR_ERR(msg);
	ceph_con_send(&session->s_con, msg);
	return 0;
}

/*
 * open sessions for any export targets for the given mds
 *
 * called under mdsc->mutex
 */
static struct ceph_mds_session *
__open_export_target_session(struct ceph_mds_client *mdsc, int target)
{
	struct ceph_mds_session *session;
	int ret;

	session = __ceph_lookup_mds_session(mdsc, target);
	if (!session) {
		session = register_session(mdsc, target);
		if (IS_ERR(session))
			return session;
	}
	if (session->s_state == CEPH_MDS_SESSION_NEW ||
	    session->s_state == CEPH_MDS_SESSION_CLOSING) {
		ret = __open_session(mdsc, session);
		if (ret)
			return ERR_PTR(ret);
	}

	return session;
}

struct ceph_mds_session *
ceph_mdsc_open_export_target_session(struct ceph_mds_client *mdsc, int target)
{
	struct ceph_mds_session *session;

	dout("open_export_target_session to mds%d\n", target);

	mutex_lock(&mdsc->mutex);
	session = __open_export_target_session(mdsc, target);
	mutex_unlock(&mdsc->mutex);

	return session;
}

static void __open_export_target_sessions(struct ceph_mds_client *mdsc,
					  struct ceph_mds_session *session)
{
	struct ceph_mds_info *mi;
	struct ceph_mds_session *ts;
	int i, mds = session->s_mds;

	if (mds >= mdsc->mdsmap->possible_max_rank)
		return;

	mi = &mdsc->mdsmap->m_info[mds];
	dout("open_export_target_sessions for mds%d (%d targets)\n",
	     session->s_mds, mi->num_export_targets);

	for (i = 0; i < mi->num_export_targets; i++) {
		ts = __open_export_target_session(mdsc, mi->export_targets[i]);
		if (!IS_ERR(ts))
			ceph_put_mds_session(ts);
	}
}

void ceph_mdsc_open_export_target_sessions(struct ceph_mds_client *mdsc,
					   struct ceph_mds_session *session)
{
	mutex_lock(&mdsc->mutex);
	__open_export_target_sessions(mdsc, session);
	mutex_unlock(&mdsc->mutex);
}

/*
 * session caps
 */

static void detach_cap_releases(struct ceph_mds_session *session,
				struct list_head *target)
{
	lockdep_assert_held(&session->s_cap_lock);

	list_splice_init(&session->s_cap_releases, target);
	session->s_num_cap_releases = 0;
	dout("dispose_cap_releases mds%d\n", session->s_mds);
}

static void dispose_cap_releases(struct ceph_mds_client *mdsc,
				 struct list_head *dispose)
{
	while (!list_empty(dispose)) {
		struct ceph_cap *cap;
		/* zero out the in-progress message */
		cap = list_first_entry(dispose, struct ceph_cap, session_caps);
		list_del(&cap->session_caps);
		ceph_put_cap(mdsc, cap);
	}
}

static void cleanup_session_requests(struct ceph_mds_client *mdsc,
				     struct ceph_mds_session *session)
{
	struct ceph_mds_request *req;
	struct rb_node *p;
	struct ceph_inode_info *ci;

	dout("cleanup_session_requests mds%d\n", session->s_mds);
	mutex_lock(&mdsc->mutex);
	while (!list_empty(&session->s_unsafe)) {
		req = list_first_entry(&session->s_unsafe,
				       struct ceph_mds_request, r_unsafe_item);
		pr_warn_ratelimited(" dropping unsafe request %llu\n",
				    req->r_tid);
		if (req->r_target_inode) {
			/* dropping unsafe change of inode's attributes */
			ci = ceph_inode(req->r_target_inode);
			errseq_set(&ci->i_meta_err, -EIO);
		}
		if (req->r_unsafe_dir) {
			/* dropping unsafe directory operation */
			ci = ceph_inode(req->r_unsafe_dir);
			errseq_set(&ci->i_meta_err, -EIO);
		}
		__unregister_request(mdsc, req);
	}
	/* zero r_attempts, so kick_requests() will re-send requests */
	p = rb_first(&mdsc->request_tree);
	while (p) {
		req = rb_entry(p, struct ceph_mds_request, r_node);
		p = rb_next(p);
		if (req->r_session &&
		    req->r_session->s_mds == session->s_mds)
			req->r_attempts = 0;
	}
	mutex_unlock(&mdsc->mutex);
}

/*
 * Helper to safely iterate over all caps associated with a session, with
 * special care taken to handle a racing __ceph_remove_cap().
 *
 * Caller must hold session s_mutex.
 */
int ceph_iterate_session_caps(struct ceph_mds_session *session,
			      int (*cb)(struct inode *, struct ceph_cap *,
					void *), void *arg)
{
	struct list_head *p;
	struct ceph_cap *cap;
	struct inode *inode, *last_inode = NULL;
	struct ceph_cap *old_cap = NULL;
	int ret;

	dout("iterate_session_caps %p mds%d\n", session, session->s_mds);
	spin_lock(&session->s_cap_lock);
	p = session->s_caps.next;
	while (p != &session->s_caps) {
		cap = list_entry(p, struct ceph_cap, session_caps);
		inode = igrab(&cap->ci->vfs_inode);
		if (!inode) {
			p = p->next;
			continue;
		}
		session->s_cap_iterator = cap;
		spin_unlock(&session->s_cap_lock);

		if (last_inode) {
			/* avoid calling iput_final() while holding
			 * s_mutex or in mds dispatch threads */
			ceph_async_iput(last_inode);
			last_inode = NULL;
		}
		if (old_cap) {
			ceph_put_cap(session->s_mdsc, old_cap);
			old_cap = NULL;
		}

		ret = cb(inode, cap, arg);
		last_inode = inode;

		spin_lock(&session->s_cap_lock);
		p = p->next;
		if (!cap->ci) {
			dout("iterate_session_caps  finishing cap %p removal\n",
			     cap);
			BUG_ON(cap->session != session);
			cap->session = NULL;
			list_del_init(&cap->session_caps);
			session->s_nr_caps--;
			atomic64_dec(&session->s_mdsc->metric.total_caps);
			if (cap->queue_release)
				__ceph_queue_cap_release(session, cap);
			else
				old_cap = cap;  /* put_cap it w/o locks held */
		}
		if (ret < 0)
			goto out;
	}
	ret = 0;
out:
	session->s_cap_iterator = NULL;
	spin_unlock(&session->s_cap_lock);

	ceph_async_iput(last_inode);
	if (old_cap)
		ceph_put_cap(session->s_mdsc, old_cap);

	return ret;
}

static int remove_session_caps_cb(struct inode *inode, struct ceph_cap *cap,
				  void *arg)
{
	struct ceph_fs_client *fsc = (struct ceph_fs_client *)arg;
	struct ceph_inode_info *ci = ceph_inode(inode);
	LIST_HEAD(to_remove);
	bool dirty_dropped = false;
	bool invalidate = false;

	dout("removing cap %p, ci is %p, inode is %p\n",
	     cap, ci, &ci->vfs_inode);
	spin_lock(&ci->i_ceph_lock);
	__ceph_remove_cap(cap, false);
	if (!ci->i_auth_cap) {
		struct ceph_cap_flush *cf;
		struct ceph_mds_client *mdsc = fsc->mdsc;

		if (READ_ONCE(fsc->mount_state) == CEPH_MOUNT_SHUTDOWN) {
			if (inode->i_data.nrpages > 0)
				invalidate = true;
			if (ci->i_wrbuffer_ref > 0)
				mapping_set_error(&inode->i_data, -EIO);
		}

		while (!list_empty(&ci->i_cap_flush_list)) {
			cf = list_first_entry(&ci->i_cap_flush_list,
					      struct ceph_cap_flush, i_list);
			list_move(&cf->i_list, &to_remove);
		}

		spin_lock(&mdsc->cap_dirty_lock);

		list_for_each_entry(cf, &to_remove, i_list)
			list_del(&cf->g_list);

		if (!list_empty(&ci->i_dirty_item)) {
			pr_warn_ratelimited(
				" dropping dirty %s state for %p %lld\n",
				ceph_cap_string(ci->i_dirty_caps),
				inode, ceph_ino(inode));
			ci->i_dirty_caps = 0;
			list_del_init(&ci->i_dirty_item);
			dirty_dropped = true;
		}
		if (!list_empty(&ci->i_flushing_item)) {
			pr_warn_ratelimited(
				" dropping dirty+flushing %s state for %p %lld\n",
				ceph_cap_string(ci->i_flushing_caps),
				inode, ceph_ino(inode));
			ci->i_flushing_caps = 0;
			list_del_init(&ci->i_flushing_item);
			mdsc->num_cap_flushing--;
			dirty_dropped = true;
		}
		spin_unlock(&mdsc->cap_dirty_lock);

		if (dirty_dropped) {
			errseq_set(&ci->i_meta_err, -EIO);

			if (ci->i_wrbuffer_ref_head == 0 &&
			    ci->i_wr_ref == 0 &&
			    ci->i_dirty_caps == 0 &&
			    ci->i_flushing_caps == 0) {
				ceph_put_snap_context(ci->i_head_snapc);
				ci->i_head_snapc = NULL;
			}
		}

		if (atomic_read(&ci->i_filelock_ref) > 0) {
			/* make further file lock syscall return -EIO */
			ci->i_ceph_flags |= CEPH_I_ERROR_FILELOCK;
			pr_warn_ratelimited(" dropping file locks for %p %lld\n",
					    inode, ceph_ino(inode));
		}

		if (!ci->i_dirty_caps && ci->i_prealloc_cap_flush) {
			list_add(&ci->i_prealloc_cap_flush->i_list, &to_remove);
			ci->i_prealloc_cap_flush = NULL;
		}
	}
	spin_unlock(&ci->i_ceph_lock);
	while (!list_empty(&to_remove)) {
		struct ceph_cap_flush *cf;
		cf = list_first_entry(&to_remove,
				      struct ceph_cap_flush, i_list);
		list_del(&cf->i_list);
		ceph_free_cap_flush(cf);
	}

	wake_up_all(&ci->i_cap_wq);
	if (invalidate)
		ceph_queue_invalidate(inode);
	if (dirty_dropped)
		iput(inode);
	return 0;
}

/*
 * caller must hold session s_mutex
 */
static void remove_session_caps(struct ceph_mds_session *session)
{
	struct ceph_fs_client *fsc = session->s_mdsc->fsc;
	struct super_block *sb = fsc->sb;
	LIST_HEAD(dispose);

	dout("remove_session_caps on %p\n", session);
	ceph_iterate_session_caps(session, remove_session_caps_cb, fsc);

	wake_up_all(&fsc->mdsc->cap_flushing_wq);

	spin_lock(&session->s_cap_lock);
	if (session->s_nr_caps > 0) {
		struct inode *inode;
		struct ceph_cap *cap, *prev = NULL;
		struct ceph_vino vino;
		/*
		 * iterate_session_caps() skips inodes that are being
		 * deleted, we need to wait until deletions are complete.
		 * __wait_on_freeing_inode() is designed for the job,
		 * but it is not exported, so use lookup inode function
		 * to access it.
		 */
		while (!list_empty(&session->s_caps)) {
			cap = list_entry(session->s_caps.next,
					 struct ceph_cap, session_caps);
			if (cap == prev)
				break;
			prev = cap;
			vino = cap->ci->i_vino;
			spin_unlock(&session->s_cap_lock);

			inode = ceph_find_inode(sb, vino);
			 /* avoid calling iput_final() while holding s_mutex */
			ceph_async_iput(inode);

			spin_lock(&session->s_cap_lock);
		}
	}

	// drop cap expires and unlock s_cap_lock
	detach_cap_releases(session, &dispose);

	BUG_ON(session->s_nr_caps > 0);
	BUG_ON(!list_empty(&session->s_cap_flushing));
	spin_unlock(&session->s_cap_lock);
	dispose_cap_releases(session->s_mdsc, &dispose);
}

enum {
	RECONNECT,
	RENEWCAPS,
	FORCE_RO,
};

/*
 * wake up any threads waiting on this session's caps.  if the cap is
 * old (didn't get renewed on the client reconnect), remove it now.
 *
 * caller must hold s_mutex.
 */
static int wake_up_session_cb(struct inode *inode, struct ceph_cap *cap,
			      void *arg)
{
	struct ceph_inode_info *ci = ceph_inode(inode);
	unsigned long ev = (unsigned long)arg;

	if (ev == RECONNECT) {
		spin_lock(&ci->i_ceph_lock);
		ci->i_wanted_max_size = 0;
		ci->i_requested_max_size = 0;
		spin_unlock(&ci->i_ceph_lock);
	} else if (ev == RENEWCAPS) {
		if (cap->cap_gen < cap->session->s_cap_gen) {
			/* mds did not re-issue stale cap */
			spin_lock(&ci->i_ceph_lock);
			cap->issued = cap->implemented = CEPH_CAP_PIN;
			spin_unlock(&ci->i_ceph_lock);
		}
	} else if (ev == FORCE_RO) {
	}
	wake_up_all(&ci->i_cap_wq);
	return 0;
}

static void wake_up_session_caps(struct ceph_mds_session *session, int ev)
{
	dout("wake_up_session_caps %p mds%d\n", session, session->s_mds);
	ceph_iterate_session_caps(session, wake_up_session_cb,
				  (void *)(unsigned long)ev);
}

/*
 * Send periodic message to MDS renewing all currently held caps.  The
 * ack will reset the expiration for all caps from this session.
 *
 * caller holds s_mutex
 */
static int send_renew_caps(struct ceph_mds_client *mdsc,
			   struct ceph_mds_session *session)
{
	struct ceph_msg *msg;
	int state;

	if (time_after_eq(jiffies, session->s_cap_ttl) &&
	    time_after_eq(session->s_cap_ttl, session->s_renew_requested))
		pr_info("mds%d caps stale\n", session->s_mds);
	session->s_renew_requested = jiffies;

	/* do not try to renew caps until a recovering mds has reconnected
	 * with its clients. */
	state = ceph_mdsmap_get_state(mdsc->mdsmap, session->s_mds);
	if (state < CEPH_MDS_STATE_RECONNECT) {
		dout("send_renew_caps ignoring mds%d (%s)\n",
		     session->s_mds, ceph_mds_state_name(state));
		return 0;
	}

	dout("send_renew_caps to mds%d (%s)\n", session->s_mds,
		ceph_mds_state_name(state));
	msg = create_session_msg(CEPH_SESSION_REQUEST_RENEWCAPS,
				 ++session->s_renew_seq);
	if (!msg)
		return -ENOMEM;
	ceph_con_send(&session->s_con, msg);
	return 0;
}

static int send_flushmsg_ack(struct ceph_mds_client *mdsc,
			     struct ceph_mds_session *session, u64 seq)
{
	struct ceph_msg *msg;

	dout("send_flushmsg_ack to mds%d (%s)s seq %lld\n",
	     session->s_mds, ceph_session_state_name(session->s_state), seq);
	msg = create_session_msg(CEPH_SESSION_FLUSHMSG_ACK, seq);
	if (!msg)
		return -ENOMEM;
	ceph_con_send(&session->s_con, msg);
	return 0;
}


/*
 * Note new cap ttl, and any transition from stale -> not stale (fresh?).
 *
 * Called under session->s_mutex
 */
static void renewed_caps(struct ceph_mds_client *mdsc,
			 struct ceph_mds_session *session, int is_renew)
{
	int was_stale;
	int wake = 0;

	spin_lock(&session->s_cap_lock);
	was_stale = is_renew && time_after_eq(jiffies, session->s_cap_ttl);

	session->s_cap_ttl = session->s_renew_requested +
		mdsc->mdsmap->m_session_timeout*HZ;

	if (was_stale) {
		if (time_before(jiffies, session->s_cap_ttl)) {
			pr_info("mds%d caps renewed\n", session->s_mds);
			wake = 1;
		} else {
			pr_info("mds%d caps still stale\n", session->s_mds);
		}
	}
	dout("renewed_caps mds%d ttl now %lu, was %s, now %s\n",
	     session->s_mds, session->s_cap_ttl, was_stale ? "stale" : "fresh",
	     time_before(jiffies, session->s_cap_ttl) ? "stale" : "fresh");
	spin_unlock(&session->s_cap_lock);

	if (wake)
		wake_up_session_caps(session, RENEWCAPS);
}

/*
 * send a session close request
 */
static int request_close_session(struct ceph_mds_session *session)
{
	struct ceph_msg *msg;

	dout("request_close_session mds%d state %s seq %lld\n",
	     session->s_mds, ceph_session_state_name(session->s_state),
	     session->s_seq);
	msg = create_session_msg(CEPH_SESSION_REQUEST_CLOSE, session->s_seq);
	if (!msg)
		return -ENOMEM;
	ceph_con_send(&session->s_con, msg);
	return 1;
}

/*
 * Called with s_mutex held.
 */
static int __close_session(struct ceph_mds_client *mdsc,
			 struct ceph_mds_session *session)
{
	if (session->s_state >= CEPH_MDS_SESSION_CLOSING)
		return 0;
	session->s_state = CEPH_MDS_SESSION_CLOSING;
	return request_close_session(session);
}

static bool drop_negative_children(struct dentry *dentry)
{
	struct dentry *child;
	bool all_negative = true;

	if (!d_is_dir(dentry))
		goto out;

	spin_lock(&dentry->d_lock);
	list_for_each_entry(child, &dentry->d_subdirs, d_child) {
		if (d_really_is_positive(child)) {
			all_negative = false;
			break;
		}
	}
	spin_unlock(&dentry->d_lock);

	if (all_negative)
		shrink_dcache_parent(dentry);
out:
	return all_negative;
}

/*
 * Trim old(er) caps.
 *
 * Because we can't cache an inode without one or more caps, we do
 * this indirectly: if a cap is unused, we prune its aliases, at which
 * point the inode will hopefully get dropped to.
 *
 * Yes, this is a bit sloppy.  Our only real goal here is to respond to
 * memory pressure from the MDS, though, so it needn't be perfect.
 */
static int trim_caps_cb(struct inode *inode, struct ceph_cap *cap, void *arg)
{
	int *remaining = arg;
	struct ceph_inode_info *ci = ceph_inode(inode);
	int used, wanted, oissued, mine;

	if (*remaining <= 0)
		return -1;

	spin_lock(&ci->i_ceph_lock);
	mine = cap->issued | cap->implemented;
	used = __ceph_caps_used(ci);
	wanted = __ceph_caps_file_wanted(ci);
	oissued = __ceph_caps_issued_other(ci, cap);

	dout("trim_caps_cb %p cap %p mine %s oissued %s used %s wanted %s\n",
	     inode, cap, ceph_cap_string(mine), ceph_cap_string(oissued),
	     ceph_cap_string(used), ceph_cap_string(wanted));
	if (cap == ci->i_auth_cap) {
		if (ci->i_dirty_caps || ci->i_flushing_caps ||
		    !list_empty(&ci->i_cap_snaps))
			goto out;
		if ((used | wanted) & CEPH_CAP_ANY_WR)
			goto out;
		/* Note: it's possible that i_filelock_ref becomes non-zero
		 * after dropping auth caps. It doesn't hurt because reply
		 * of lock mds request will re-add auth caps. */
		if (atomic_read(&ci->i_filelock_ref) > 0)
			goto out;
	}
	/* The inode has cached pages, but it's no longer used.
	 * we can safely drop it */
	if (S_ISREG(inode->i_mode) &&
	    wanted == 0 && used == CEPH_CAP_FILE_CACHE &&
	    !(oissued & CEPH_CAP_FILE_CACHE)) {
	  used = 0;
	  oissued = 0;
	}
	if ((used | wanted) & ~oissued & mine)
		goto out;   /* we need these caps */

	if (oissued) {
		/* we aren't the only cap.. just remove us */
		__ceph_remove_cap(cap, true);
		(*remaining)--;
	} else {
		struct dentry *dentry;
		/* try dropping referring dentries */
		spin_unlock(&ci->i_ceph_lock);
		dentry = d_find_any_alias(inode);
		if (dentry && drop_negative_children(dentry)) {
			int count;
			dput(dentry);
			d_prune_aliases(inode);
			count = atomic_read(&inode->i_count);
			if (count == 1)
				(*remaining)--;
			dout("trim_caps_cb %p cap %p pruned, count now %d\n",
			     inode, cap, count);
		} else {
			dput(dentry);
		}
		return 0;
	}

out:
	spin_unlock(&ci->i_ceph_lock);
	return 0;
}

/*
 * Trim session cap count down to some max number.
 */
int ceph_trim_caps(struct ceph_mds_client *mdsc,
		   struct ceph_mds_session *session,
		   int max_caps)
{
	int trim_caps = session->s_nr_caps - max_caps;

	dout("trim_caps mds%d start: %d / %d, trim %d\n",
	     session->s_mds, session->s_nr_caps, max_caps, trim_caps);
	if (trim_caps > 0) {
		int remaining = trim_caps;

		ceph_iterate_session_caps(session, trim_caps_cb, &remaining);
		dout("trim_caps mds%d done: %d / %d, trimmed %d\n",
		     session->s_mds, session->s_nr_caps, max_caps,
			trim_caps - remaining);
	}

	ceph_flush_cap_releases(mdsc, session);
	return 0;
}

static int check_caps_flush(struct ceph_mds_client *mdsc,
			    u64 want_flush_tid)
{
	int ret = 1;

	spin_lock(&mdsc->cap_dirty_lock);
	if (!list_empty(&mdsc->cap_flush_list)) {
		struct ceph_cap_flush *cf =
			list_first_entry(&mdsc->cap_flush_list,
					 struct ceph_cap_flush, g_list);
		if (cf->tid <= want_flush_tid) {
			dout("check_caps_flush still flushing tid "
			     "%llu <= %llu\n", cf->tid, want_flush_tid);
			ret = 0;
		}
	}
	spin_unlock(&mdsc->cap_dirty_lock);
	return ret;
}

/*
 * flush all dirty inode data to disk.
 *
 * returns true if we've flushed through want_flush_tid
 */
static void wait_caps_flush(struct ceph_mds_client *mdsc,
			    u64 want_flush_tid)
{
	dout("check_caps_flush want %llu\n", want_flush_tid);

	wait_event(mdsc->cap_flushing_wq,
		   check_caps_flush(mdsc, want_flush_tid));

	dout("check_caps_flush ok, flushed thru %llu\n", want_flush_tid);
}

/*
 * called under s_mutex
 */
static void ceph_send_cap_releases(struct ceph_mds_client *mdsc,
				   struct ceph_mds_session *session)
{
	struct ceph_msg *msg = NULL;
	struct ceph_mds_cap_release *head;
	struct ceph_mds_cap_item *item;
	struct ceph_osd_client *osdc = &mdsc->fsc->client->osdc;
	struct ceph_cap *cap;
	LIST_HEAD(tmp_list);
	int num_cap_releases;
	__le32	barrier, *cap_barrier;

	down_read(&osdc->lock);
	barrier = cpu_to_le32(osdc->epoch_barrier);
	up_read(&osdc->lock);

	spin_lock(&session->s_cap_lock);
again:
	list_splice_init(&session->s_cap_releases, &tmp_list);
	num_cap_releases = session->s_num_cap_releases;
	session->s_num_cap_releases = 0;
	spin_unlock(&session->s_cap_lock);

	while (!list_empty(&tmp_list)) {
		if (!msg) {
			msg = ceph_msg_new(CEPH_MSG_CLIENT_CAPRELEASE,
					PAGE_SIZE, GFP_NOFS, false);
			if (!msg)
				goto out_err;
			head = msg->front.iov_base;
			head->num = cpu_to_le32(0);
			msg->front.iov_len = sizeof(*head);

			msg->hdr.version = cpu_to_le16(2);
			msg->hdr.compat_version = cpu_to_le16(1);
		}

		cap = list_first_entry(&tmp_list, struct ceph_cap,
					session_caps);
		list_del(&cap->session_caps);
		num_cap_releases--;

		head = msg->front.iov_base;
		put_unaligned_le32(get_unaligned_le32(&head->num) + 1,
				   &head->num);
		item = msg->front.iov_base + msg->front.iov_len;
		item->ino = cpu_to_le64(cap->cap_ino);
		item->cap_id = cpu_to_le64(cap->cap_id);
		item->migrate_seq = cpu_to_le32(cap->mseq);
		item->seq = cpu_to_le32(cap->issue_seq);
		msg->front.iov_len += sizeof(*item);

		ceph_put_cap(mdsc, cap);

		if (le32_to_cpu(head->num) == CEPH_CAPS_PER_RELEASE) {
			// Append cap_barrier field
			cap_barrier = msg->front.iov_base + msg->front.iov_len;
			*cap_barrier = barrier;
			msg->front.iov_len += sizeof(*cap_barrier);

			msg->hdr.front_len = cpu_to_le32(msg->front.iov_len);
			dout("send_cap_releases mds%d %p\n", session->s_mds, msg);
			ceph_con_send(&session->s_con, msg);
			msg = NULL;
		}
	}

	BUG_ON(num_cap_releases != 0);

	spin_lock(&session->s_cap_lock);
	if (!list_empty(&session->s_cap_releases))
		goto again;
	spin_unlock(&session->s_cap_lock);

	if (msg) {
		// Append cap_barrier field
		cap_barrier = msg->front.iov_base + msg->front.iov_len;
		*cap_barrier = barrier;
		msg->front.iov_len += sizeof(*cap_barrier);

		msg->hdr.front_len = cpu_to_le32(msg->front.iov_len);
		dout("send_cap_releases mds%d %p\n", session->s_mds, msg);
		ceph_con_send(&session->s_con, msg);
	}
	return;
out_err:
	pr_err("send_cap_releases mds%d, failed to allocate message\n",
		session->s_mds);
	spin_lock(&session->s_cap_lock);
	list_splice(&tmp_list, &session->s_cap_releases);
	session->s_num_cap_releases += num_cap_releases;
	spin_unlock(&session->s_cap_lock);
}

static void ceph_cap_release_work(struct work_struct *work)
{
	struct ceph_mds_session *session =
		container_of(work, struct ceph_mds_session, s_cap_release_work);

	mutex_lock(&session->s_mutex);
	if (session->s_state == CEPH_MDS_SESSION_OPEN ||
	    session->s_state == CEPH_MDS_SESSION_HUNG)
		ceph_send_cap_releases(session->s_mdsc, session);
	mutex_unlock(&session->s_mutex);
	ceph_put_mds_session(session);
}

void ceph_flush_cap_releases(struct ceph_mds_client *mdsc,
		             struct ceph_mds_session *session)
{
	if (mdsc->stopping)
		return;

	ceph_get_mds_session(session);
	if (queue_work(mdsc->fsc->cap_wq,
		       &session->s_cap_release_work)) {
		dout("cap release work queued\n");
	} else {
		ceph_put_mds_session(session);
		dout("failed to queue cap release work\n");
	}
}

/*
 * caller holds session->s_cap_lock
 */
void __ceph_queue_cap_release(struct ceph_mds_session *session,
			      struct ceph_cap *cap)
{
	list_add_tail(&cap->session_caps, &session->s_cap_releases);
	session->s_num_cap_releases++;

	if (!(session->s_num_cap_releases % CEPH_CAPS_PER_RELEASE))
		ceph_flush_cap_releases(session->s_mdsc, session);
}

static void ceph_cap_reclaim_work(struct work_struct *work)
{
	struct ceph_mds_client *mdsc =
		container_of(work, struct ceph_mds_client, cap_reclaim_work);
	int ret = ceph_trim_dentries(mdsc);
	if (ret == -EAGAIN)
		ceph_queue_cap_reclaim_work(mdsc);
}

void ceph_queue_cap_reclaim_work(struct ceph_mds_client *mdsc)
{
	if (mdsc->stopping)
		return;

        if (queue_work(mdsc->fsc->cap_wq, &mdsc->cap_reclaim_work)) {
                dout("caps reclaim work queued\n");
        } else {
                dout("failed to queue caps release work\n");
        }
}

void ceph_reclaim_caps_nr(struct ceph_mds_client *mdsc, int nr)
{
	int val;
	if (!nr)
		return;
	val = atomic_add_return(nr, &mdsc->cap_reclaim_pending);
	if ((val % CEPH_CAPS_PER_RELEASE) < nr) {
		atomic_set(&mdsc->cap_reclaim_pending, 0);
		ceph_queue_cap_reclaim_work(mdsc);
	}
}

/*
 * requests
 */

int ceph_alloc_readdir_reply_buffer(struct ceph_mds_request *req,
				    struct inode *dir)
{
	struct ceph_inode_info *ci = ceph_inode(dir);
	struct ceph_mds_reply_info_parsed *rinfo = &req->r_reply_info;
	struct ceph_mount_options *opt = req->r_mdsc->fsc->mount_options;
	size_t size = sizeof(struct ceph_mds_reply_dir_entry);
	unsigned int num_entries;
	int order;

	spin_lock(&ci->i_ceph_lock);
	num_entries = ci->i_files + ci->i_subdirs;
	spin_unlock(&ci->i_ceph_lock);
	num_entries = max(num_entries, 1U);
	num_entries = min(num_entries, opt->max_readdir);

	order = get_order(size * num_entries);
	while (order >= 0) {
		rinfo->dir_entries = (void*)__get_free_pages(GFP_KERNEL |
							     __GFP_NOWARN,
							     order);
		if (rinfo->dir_entries)
			break;
		order--;
	}
	if (!rinfo->dir_entries)
		return -ENOMEM;

	num_entries = (PAGE_SIZE << order) / size;
	num_entries = min(num_entries, opt->max_readdir);

	rinfo->dir_buf_size = PAGE_SIZE << order;
	req->r_num_caps = num_entries + 1;
	req->r_args.readdir.max_entries = cpu_to_le32(num_entries);
	req->r_args.readdir.max_bytes = cpu_to_le32(opt->max_readdir_bytes);
	return 0;
}

/*
 * Create an mds request.
 */
struct ceph_mds_request *
ceph_mdsc_create_request(struct ceph_mds_client *mdsc, int op, int mode)
{
	struct ceph_mds_request *req;

	req = kmem_cache_zalloc(ceph_mds_request_cachep, GFP_NOFS);
	if (!req)
		return ERR_PTR(-ENOMEM);

	mutex_init(&req->r_fill_mutex);
	req->r_mdsc = mdsc;
	req->r_started = jiffies;
	req->r_start_latency = ktime_get();
	req->r_resend_mds = -1;
	INIT_LIST_HEAD(&req->r_unsafe_dir_item);
	INIT_LIST_HEAD(&req->r_unsafe_target_item);
	req->r_fmode = -1;
	kref_init(&req->r_kref);
	RB_CLEAR_NODE(&req->r_node);
	INIT_LIST_HEAD(&req->r_wait);
	init_completion(&req->r_completion);
	init_completion(&req->r_safe_completion);
	INIT_LIST_HEAD(&req->r_unsafe_item);

	ktime_get_coarse_real_ts64(&req->r_stamp);

	req->r_op = op;
	req->r_direct_mode = mode;
	return req;
}

/*
 * return oldest (lowest) request, tid in request tree, 0 if none.
 *
 * called under mdsc->mutex.
 */
static struct ceph_mds_request *__get_oldest_req(struct ceph_mds_client *mdsc)
{
	if (RB_EMPTY_ROOT(&mdsc->request_tree))
		return NULL;
	return rb_entry(rb_first(&mdsc->request_tree),
			struct ceph_mds_request, r_node);
}

static inline  u64 __get_oldest_tid(struct ceph_mds_client *mdsc)
{
	return mdsc->oldest_tid;
}

/*
 * Build a dentry's path.  Allocate on heap; caller must kfree.  Based
 * on build_path_from_dentry in fs/cifs/dir.c.
 *
 * If @stop_on_nosnap, generate path relative to the first non-snapped
 * inode.
 *
 * Encode hidden .snap dirs as a double /, i.e.
 *   foo/.snap/bar -> foo//bar
 */
char *ceph_mdsc_build_path(struct dentry *dentry, int *plen, u64 *pbase,
			   int stop_on_nosnap)
{
	struct dentry *temp;
	char *path;
	int pos;
	unsigned seq;
	u64 base;

	if (!dentry)
		return ERR_PTR(-EINVAL);

	path = __getname();
	if (!path)
		return ERR_PTR(-ENOMEM);
retry:
	pos = PATH_MAX - 1;
	path[pos] = '\0';

	seq = read_seqbegin(&rename_lock);
	rcu_read_lock();
	temp = dentry;
	for (;;) {
		struct inode *inode;

		spin_lock(&temp->d_lock);
		inode = d_inode(temp);
		if (inode && ceph_snap(inode) == CEPH_SNAPDIR) {
			dout("build_path path+%d: %p SNAPDIR\n",
			     pos, temp);
		} else if (stop_on_nosnap && inode && dentry != temp &&
			   ceph_snap(inode) == CEPH_NOSNAP) {
			spin_unlock(&temp->d_lock);
			pos++; /* get rid of any prepended '/' */
			break;
		} else {
			pos -= temp->d_name.len;
			if (pos < 0) {
				spin_unlock(&temp->d_lock);
				break;
			}
			memcpy(path + pos, temp->d_name.name, temp->d_name.len);
		}
		spin_unlock(&temp->d_lock);
		temp = READ_ONCE(temp->d_parent);

		/* Are we at the root? */
		if (IS_ROOT(temp))
			break;

		/* Are we out of buffer? */
		if (--pos < 0)
			break;

		path[pos] = '/';
	}
	base = ceph_ino(d_inode(temp));
	rcu_read_unlock();

	if (read_seqretry(&rename_lock, seq))
		goto retry;

	if (pos < 0) {
		/*
		 * A rename didn't occur, but somehow we didn't end up where
		 * we thought we would. Throw a warning and try again.
		 */
		pr_warn("build_path did not end path lookup where "
			"expected, pos is %d\n", pos);
		goto retry;
	}

	*pbase = base;
	*plen = PATH_MAX - 1 - pos;
	dout("build_path on %p %d built %llx '%.*s'\n",
	     dentry, d_count(dentry), base, *plen, path + pos);
	return path + pos;
}

static int build_dentry_path(struct dentry *dentry, struct inode *dir,
			     const char **ppath, int *ppathlen, u64 *pino,
			     bool *pfreepath, bool parent_locked)
{
	char *path;

	rcu_read_lock();
	if (!dir)
		dir = d_inode_rcu(dentry->d_parent);
	if (dir && parent_locked && ceph_snap(dir) == CEPH_NOSNAP) {
		*pino = ceph_ino(dir);
		rcu_read_unlock();
		*ppath = dentry->d_name.name;
		*ppathlen = dentry->d_name.len;
		return 0;
	}
	rcu_read_unlock();
	path = ceph_mdsc_build_path(dentry, ppathlen, pino, 1);
	if (IS_ERR(path))
		return PTR_ERR(path);
	*ppath = path;
	*pfreepath = true;
	return 0;
}

static int build_inode_path(struct inode *inode,
			    const char **ppath, int *ppathlen, u64 *pino,
			    bool *pfreepath)
{
	struct dentry *dentry;
	char *path;

	if (ceph_snap(inode) == CEPH_NOSNAP) {
		*pino = ceph_ino(inode);
		*ppathlen = 0;
		return 0;
	}
	dentry = d_find_alias(inode);
	path = ceph_mdsc_build_path(dentry, ppathlen, pino, 1);
	dput(dentry);
	if (IS_ERR(path))
		return PTR_ERR(path);
	*ppath = path;
	*pfreepath = true;
	return 0;
}

/*
 * request arguments may be specified via an inode *, a dentry *, or
 * an explicit ino+path.
 */
static int set_request_path_attr(struct inode *rinode, struct dentry *rdentry,
				  struct inode *rdiri, const char *rpath,
				  u64 rino, const char **ppath, int *pathlen,
				  u64 *ino, bool *freepath, bool parent_locked)
{
	int r = 0;

	if (rinode) {
		r = build_inode_path(rinode, ppath, pathlen, ino, freepath);
		dout(" inode %p %llx.%llx\n", rinode, ceph_ino(rinode),
		     ceph_snap(rinode));
	} else if (rdentry) {
		r = build_dentry_path(rdentry, rdiri, ppath, pathlen, ino,
					freepath, parent_locked);
		dout(" dentry %p %llx/%.*s\n", rdentry, *ino, *pathlen,
		     *ppath);
	} else if (rpath || rino) {
		*ino = rino;
		*ppath = rpath;
		*pathlen = rpath ? strlen(rpath) : 0;
		dout(" path %.*s\n", *pathlen, rpath);
	}

	return r;
}

/*
 * called under mdsc->mutex
 */
static struct ceph_msg *create_request_message(struct ceph_mds_client *mdsc,
					       struct ceph_mds_request *req,
					       int mds, bool drop_cap_releases)
{
	struct ceph_msg *msg;
	struct ceph_mds_request_head *head;
	const char *path1 = NULL;
	const char *path2 = NULL;
	u64 ino1 = 0, ino2 = 0;
	int pathlen1 = 0, pathlen2 = 0;
	bool freepath1 = false, freepath2 = false;
	int len;
	u16 releases;
	void *p, *end;
	int ret;

	ret = set_request_path_attr(req->r_inode, req->r_dentry,
			      req->r_parent, req->r_path1, req->r_ino1.ino,
			      &path1, &pathlen1, &ino1, &freepath1,
			      test_bit(CEPH_MDS_R_PARENT_LOCKED,
					&req->r_req_flags));
	if (ret < 0) {
		msg = ERR_PTR(ret);
		goto out;
	}

	/* If r_old_dentry is set, then assume that its parent is locked */
	ret = set_request_path_attr(NULL, req->r_old_dentry,
			      req->r_old_dentry_dir,
			      req->r_path2, req->r_ino2.ino,
			      &path2, &pathlen2, &ino2, &freepath2, true);
	if (ret < 0) {
		msg = ERR_PTR(ret);
		goto out_free1;
	}

	len = sizeof(*head) +
		pathlen1 + pathlen2 + 2*(1 + sizeof(u32) + sizeof(u64)) +
		sizeof(struct ceph_timespec);

	/* calculate (max) length for cap releases */
	len += sizeof(struct ceph_mds_request_release) *
		(!!req->r_inode_drop + !!req->r_dentry_drop +
		 !!req->r_old_inode_drop + !!req->r_old_dentry_drop);
	if (req->r_dentry_drop)
		len += pathlen1;
	if (req->r_old_dentry_drop)
		len += pathlen2;

	msg = ceph_msg_new2(CEPH_MSG_CLIENT_REQUEST, len, 1, GFP_NOFS, false);
	if (!msg) {
		msg = ERR_PTR(-ENOMEM);
		goto out_free2;
	}

	msg->hdr.version = cpu_to_le16(2);
	msg->hdr.tid = cpu_to_le64(req->r_tid);

	head = msg->front.iov_base;
	p = msg->front.iov_base + sizeof(*head);
	end = msg->front.iov_base + msg->front.iov_len;

	head->mdsmap_epoch = cpu_to_le32(mdsc->mdsmap->m_epoch);
	head->op = cpu_to_le32(req->r_op);
	head->caller_uid = cpu_to_le32(from_kuid(&init_user_ns, req->r_uid));
	head->caller_gid = cpu_to_le32(from_kgid(&init_user_ns, req->r_gid));
	head->ino = cpu_to_le64(req->r_deleg_ino);
	head->args = req->r_args;

	ceph_encode_filepath(&p, end, ino1, path1);
	ceph_encode_filepath(&p, end, ino2, path2);

	/* make note of release offset, in case we need to replay */
	req->r_request_release_offset = p - msg->front.iov_base;

	/* cap releases */
	releases = 0;
	if (req->r_inode_drop)
		releases += ceph_encode_inode_release(&p,
		      req->r_inode ? req->r_inode : d_inode(req->r_dentry),
		      mds, req->r_inode_drop, req->r_inode_unless,
		      req->r_op == CEPH_MDS_OP_READDIR);
	if (req->r_dentry_drop)
		releases += ceph_encode_dentry_release(&p, req->r_dentry,
				req->r_parent, mds, req->r_dentry_drop,
				req->r_dentry_unless);
	if (req->r_old_dentry_drop)
		releases += ceph_encode_dentry_release(&p, req->r_old_dentry,
				req->r_old_dentry_dir, mds,
				req->r_old_dentry_drop,
				req->r_old_dentry_unless);
	if (req->r_old_inode_drop)
		releases += ceph_encode_inode_release(&p,
		      d_inode(req->r_old_dentry),
		      mds, req->r_old_inode_drop, req->r_old_inode_unless, 0);

	if (drop_cap_releases) {
		releases = 0;
		p = msg->front.iov_base + req->r_request_release_offset;
	}

	head->num_releases = cpu_to_le16(releases);

	/* time stamp */
	{
		struct ceph_timespec ts;
		ceph_encode_timespec64(&ts, &req->r_stamp);
		ceph_encode_copy(&p, &ts, sizeof(ts));
	}

	if (WARN_ON_ONCE(p > end)) {
		ceph_msg_put(msg);
		msg = ERR_PTR(-ERANGE);
		goto out_free2;
	}

	msg->front.iov_len = p - msg->front.iov_base;
	msg->hdr.front_len = cpu_to_le32(msg->front.iov_len);

	if (req->r_pagelist) {
		struct ceph_pagelist *pagelist = req->r_pagelist;
		ceph_msg_data_add_pagelist(msg, pagelist);
		msg->hdr.data_len = cpu_to_le32(pagelist->length);
	} else {
		msg->hdr.data_len = 0;
	}

	msg->hdr.data_off = cpu_to_le16(0);

out_free2:
	if (freepath2)
		ceph_mdsc_free_path((char *)path2, pathlen2);
out_free1:
	if (freepath1)
		ceph_mdsc_free_path((char *)path1, pathlen1);
out:
	return msg;
}

/*
 * called under mdsc->mutex if error, under no mutex if
 * success.
 */
static void complete_request(struct ceph_mds_client *mdsc,
			     struct ceph_mds_request *req)
{
	req->r_end_latency = ktime_get();

	if (req->r_callback)
		req->r_callback(mdsc, req);
	complete_all(&req->r_completion);
}

/*
 * called under mdsc->mutex
 */
static int __prepare_send_request(struct ceph_mds_client *mdsc,
				  struct ceph_mds_request *req,
				  int mds, bool drop_cap_releases)
{
	struct ceph_mds_request_head *rhead;
	struct ceph_msg *msg;
	int flags = 0;

	req->r_attempts++;
	if (req->r_inode) {
		struct ceph_cap *cap =
			ceph_get_cap_for_mds(ceph_inode(req->r_inode), mds);

		if (cap)
			req->r_sent_on_mseq = cap->mseq;
		else
			req->r_sent_on_mseq = -1;
	}
	dout("prepare_send_request %p tid %lld %s (attempt %d)\n", req,
	     req->r_tid, ceph_mds_op_name(req->r_op), req->r_attempts);

	if (test_bit(CEPH_MDS_R_GOT_UNSAFE, &req->r_req_flags)) {
		void *p;
		/*
		 * Replay.  Do not regenerate message (and rebuild
		 * paths, etc.); just use the original message.
		 * Rebuilding paths will break for renames because
		 * d_move mangles the src name.
		 */
		msg = req->r_request;
		rhead = msg->front.iov_base;

		flags = le32_to_cpu(rhead->flags);
		flags |= CEPH_MDS_FLAG_REPLAY;
		rhead->flags = cpu_to_le32(flags);

		if (req->r_target_inode)
			rhead->ino = cpu_to_le64(ceph_ino(req->r_target_inode));

		rhead->num_retry = req->r_attempts - 1;

		/* remove cap/dentry releases from message */
		rhead->num_releases = 0;

		/* time stamp */
		p = msg->front.iov_base + req->r_request_release_offset;
		{
			struct ceph_timespec ts;
			ceph_encode_timespec64(&ts, &req->r_stamp);
			ceph_encode_copy(&p, &ts, sizeof(ts));
		}

		msg->front.iov_len = p - msg->front.iov_base;
		msg->hdr.front_len = cpu_to_le32(msg->front.iov_len);
		return 0;
	}

	if (req->r_request) {
		ceph_msg_put(req->r_request);
		req->r_request = NULL;
	}
	msg = create_request_message(mdsc, req, mds, drop_cap_releases);
	if (IS_ERR(msg)) {
		req->r_err = PTR_ERR(msg);
		return PTR_ERR(msg);
	}
	req->r_request = msg;

	rhead = msg->front.iov_base;
	rhead->oldest_client_tid = cpu_to_le64(__get_oldest_tid(mdsc));
	if (test_bit(CEPH_MDS_R_GOT_UNSAFE, &req->r_req_flags))
		flags |= CEPH_MDS_FLAG_REPLAY;
	if (test_bit(CEPH_MDS_R_ASYNC, &req->r_req_flags))
		flags |= CEPH_MDS_FLAG_ASYNC;
	if (req->r_parent)
		flags |= CEPH_MDS_FLAG_WANT_DENTRY;
	rhead->flags = cpu_to_le32(flags);
	rhead->num_fwd = req->r_num_fwd;
	rhead->num_retry = req->r_attempts - 1;

	dout(" r_parent = %p\n", req->r_parent);
	return 0;
}

/*
 * called under mdsc->mutex
 */
static int __send_request(struct ceph_mds_client *mdsc,
			  struct ceph_mds_session *session,
			  struct ceph_mds_request *req,
			  bool drop_cap_releases)
{
	int err;

	err = __prepare_send_request(mdsc, req, session->s_mds,
				     drop_cap_releases);
	if (!err) {
		ceph_msg_get(req->r_request);
		ceph_con_send(&session->s_con, req->r_request);
	}

	return err;
}

/*
 * send request, or put it on the appropriate wait list.
 */
static void __do_request(struct ceph_mds_client *mdsc,
			struct ceph_mds_request *req)
{
	struct ceph_mds_session *session = NULL;
	int mds = -1;
	int err = 0;
	bool random;

	if (req->r_err || test_bit(CEPH_MDS_R_GOT_RESULT, &req->r_req_flags)) {
		if (test_bit(CEPH_MDS_R_ABORTED, &req->r_req_flags))
			__unregister_request(mdsc, req);
		return;
	}

	if (req->r_timeout &&
	    time_after_eq(jiffies, req->r_started + req->r_timeout)) {
		dout("do_request timed out\n");
		err = -ETIMEDOUT;
		goto finish;
	}
	if (READ_ONCE(mdsc->fsc->mount_state) == CEPH_MOUNT_SHUTDOWN) {
		dout("do_request forced umount\n");
		err = -EIO;
		goto finish;
	}
	if (READ_ONCE(mdsc->fsc->mount_state) == CEPH_MOUNT_MOUNTING) {
		if (mdsc->mdsmap_err) {
			err = mdsc->mdsmap_err;
			dout("do_request mdsmap err %d\n", err);
			goto finish;
		}
		if (mdsc->mdsmap->m_epoch == 0) {
			dout("do_request no mdsmap, waiting for map\n");
			list_add(&req->r_wait, &mdsc->waiting_for_map);
			return;
		}
		if (!(mdsc->fsc->mount_options->flags &
		      CEPH_MOUNT_OPT_MOUNTWAIT) &&
		    !ceph_mdsmap_is_cluster_available(mdsc->mdsmap)) {
			err = -EHOSTUNREACH;
			goto finish;
		}
	}

	put_request_session(req);

	mds = __choose_mds(mdsc, req, &random);
	if (mds < 0 ||
	    ceph_mdsmap_get_state(mdsc->mdsmap, mds) < CEPH_MDS_STATE_ACTIVE) {
		if (test_bit(CEPH_MDS_R_ASYNC, &req->r_req_flags)) {
			err = -EJUKEBOX;
			goto finish;
		}
		dout("do_request no mds or not active, waiting for map\n");
		list_add(&req->r_wait, &mdsc->waiting_for_map);
		return;
	}

	/* get, open session */
	session = __ceph_lookup_mds_session(mdsc, mds);
	if (!session) {
		session = register_session(mdsc, mds);
		if (IS_ERR(session)) {
			err = PTR_ERR(session);
			goto finish;
		}
	}
	req->r_session = ceph_get_mds_session(session);

	dout("do_request mds%d session %p state %s\n", mds, session,
	     ceph_session_state_name(session->s_state));
	if (session->s_state != CEPH_MDS_SESSION_OPEN &&
	    session->s_state != CEPH_MDS_SESSION_HUNG) {
		if (session->s_state == CEPH_MDS_SESSION_REJECTED) {
			err = -EACCES;
			goto out_session;
		}
		/*
		 * We cannot queue async requests since the caps and delegated
		 * inodes are bound to the session. Just return -EJUKEBOX and
		 * let the caller retry a sync request in that case.
		 */
		if (test_bit(CEPH_MDS_R_ASYNC, &req->r_req_flags)) {
			err = -EJUKEBOX;
			goto out_session;
		}
		if (session->s_state == CEPH_MDS_SESSION_NEW ||
		    session->s_state == CEPH_MDS_SESSION_CLOSING) {
			err = __open_session(mdsc, session);
			if (err)
				goto out_session;
			/* retry the same mds later */
			if (random)
				req->r_resend_mds = mds;
		}
		list_add(&req->r_wait, &session->s_waiting);
		goto out_session;
	}

	/* send request */
	req->r_resend_mds = -1;   /* forget any previous mds hint */

	if (req->r_request_started == 0)   /* note request start time */
		req->r_request_started = jiffies;

	err = __send_request(mdsc, session, req, false);

out_session:
	ceph_put_mds_session(session);
finish:
	if (err) {
		dout("__do_request early error %d\n", err);
		req->r_err = err;
		complete_request(mdsc, req);
		__unregister_request(mdsc, req);
	}
	return;
}

/*
 * called under mdsc->mutex
 */
static void __wake_requests(struct ceph_mds_client *mdsc,
			    struct list_head *head)
{
	struct ceph_mds_request *req;
	LIST_HEAD(tmp_list);

	list_splice_init(head, &tmp_list);

	while (!list_empty(&tmp_list)) {
		req = list_entry(tmp_list.next,
				 struct ceph_mds_request, r_wait);
		list_del_init(&req->r_wait);
		dout(" wake request %p tid %llu\n", req, req->r_tid);
		__do_request(mdsc, req);
	}
}

/*
 * Wake up threads with requests pending for @mds, so that they can
 * resubmit their requests to a possibly different mds.
 */
static void kick_requests(struct ceph_mds_client *mdsc, int mds)
{
	struct ceph_mds_request *req;
	struct rb_node *p = rb_first(&mdsc->request_tree);

	dout("kick_requests mds%d\n", mds);
	while (p) {
		req = rb_entry(p, struct ceph_mds_request, r_node);
		p = rb_next(p);
		if (test_bit(CEPH_MDS_R_GOT_UNSAFE, &req->r_req_flags))
			continue;
		if (req->r_attempts > 0)
			continue; /* only new requests */
		if (req->r_session &&
		    req->r_session->s_mds == mds) {
			dout(" kicking tid %llu\n", req->r_tid);
			list_del_init(&req->r_wait);
			__do_request(mdsc, req);
		}
	}
}

int ceph_mdsc_submit_request(struct ceph_mds_client *mdsc, struct inode *dir,
			      struct ceph_mds_request *req)
{
	int err = 0;

	/* take CAP_PIN refs for r_inode, r_parent, r_old_dentry */
	if (req->r_inode)
		ceph_get_cap_refs(ceph_inode(req->r_inode), CEPH_CAP_PIN);
	if (req->r_parent) {
<<<<<<< HEAD
		ceph_get_cap_refs(ceph_inode(req->r_parent), CEPH_CAP_PIN);
=======
		struct ceph_inode_info *ci = ceph_inode(req->r_parent);
		int fmode = (req->r_op & CEPH_MDS_OP_WRITE) ?
			    CEPH_FILE_MODE_WR : CEPH_FILE_MODE_RD;
		spin_lock(&ci->i_ceph_lock);
		ceph_take_cap_refs(ci, CEPH_CAP_PIN, false);
		__ceph_touch_fmode(ci, mdsc, fmode);
		spin_unlock(&ci->i_ceph_lock);
>>>>>>> d1988041
		ihold(req->r_parent);
	}
	if (req->r_old_dentry_dir)
		ceph_get_cap_refs(ceph_inode(req->r_old_dentry_dir),
				  CEPH_CAP_PIN);

	if (req->r_inode) {
		err = ceph_wait_on_async_create(req->r_inode);
		if (err) {
			dout("%s: wait for async create returned: %d\n",
			     __func__, err);
			return err;
		}
	}

	if (!err && req->r_old_inode) {
		err = ceph_wait_on_async_create(req->r_old_inode);
		if (err) {
			dout("%s: wait for async create returned: %d\n",
			     __func__, err);
			return err;
		}
	}

	dout("submit_request on %p for inode %p\n", req, dir);
	mutex_lock(&mdsc->mutex);
	__register_request(mdsc, req, dir);
	__do_request(mdsc, req);
	err = req->r_err;
	mutex_unlock(&mdsc->mutex);
	return err;
}

static int ceph_mdsc_wait_request(struct ceph_mds_client *mdsc,
				  struct ceph_mds_request *req)
{
	int err;

	/* wait */
	dout("do_request waiting\n");
	if (!req->r_timeout && req->r_wait_for_completion) {
		err = req->r_wait_for_completion(mdsc, req);
	} else {
		long timeleft = wait_for_completion_killable_timeout(
					&req->r_completion,
					ceph_timeout_jiffies(req->r_timeout));
		if (timeleft > 0)
			err = 0;
		else if (!timeleft)
			err = -ETIMEDOUT;  /* timed out */
		else
			err = timeleft;  /* killed */
	}
	dout("do_request waited, got %d\n", err);
	mutex_lock(&mdsc->mutex);

	/* only abort if we didn't race with a real reply */
	if (test_bit(CEPH_MDS_R_GOT_RESULT, &req->r_req_flags)) {
		err = le32_to_cpu(req->r_reply_info.head->result);
	} else if (err < 0) {
		dout("aborted request %lld with %d\n", req->r_tid, err);

		/*
		 * ensure we aren't running concurrently with
		 * ceph_fill_trace or ceph_readdir_prepopulate, which
		 * rely on locks (dir mutex) held by our caller.
		 */
		mutex_lock(&req->r_fill_mutex);
		req->r_err = err;
		set_bit(CEPH_MDS_R_ABORTED, &req->r_req_flags);
		mutex_unlock(&req->r_fill_mutex);

		if (req->r_parent &&
		    (req->r_op & CEPH_MDS_OP_WRITE))
			ceph_invalidate_dir_request(req);
	} else {
		err = req->r_err;
	}

	mutex_unlock(&mdsc->mutex);
	return err;
}

/*
 * Synchrously perform an mds request.  Take care of all of the
 * session setup, forwarding, retry details.
 */
int ceph_mdsc_do_request(struct ceph_mds_client *mdsc,
			 struct inode *dir,
			 struct ceph_mds_request *req)
{
	int err;

	dout("do_request on %p\n", req);

	/* issue */
	err = ceph_mdsc_submit_request(mdsc, dir, req);
	if (!err)
		err = ceph_mdsc_wait_request(mdsc, req);
	dout("do_request %p done, result %d\n", req, err);
	return err;
}

/*
 * Invalidate dir's completeness, dentry lease state on an aborted MDS
 * namespace request.
 */
void ceph_invalidate_dir_request(struct ceph_mds_request *req)
{
	struct inode *dir = req->r_parent;
	struct inode *old_dir = req->r_old_dentry_dir;

	dout("invalidate_dir_request %p %p (complete, lease(s))\n", dir, old_dir);

	ceph_dir_clear_complete(dir);
	if (old_dir)
		ceph_dir_clear_complete(old_dir);
	if (req->r_dentry)
		ceph_invalidate_dentry_lease(req->r_dentry);
	if (req->r_old_dentry)
		ceph_invalidate_dentry_lease(req->r_old_dentry);
}

/*
 * Handle mds reply.
 *
 * We take the session mutex and parse and process the reply immediately.
 * This preserves the logical ordering of replies, capabilities, etc., sent
 * by the MDS as they are applied to our local cache.
 */
static void handle_reply(struct ceph_mds_session *session, struct ceph_msg *msg)
{
	struct ceph_mds_client *mdsc = session->s_mdsc;
	struct ceph_mds_request *req;
	struct ceph_mds_reply_head *head = msg->front.iov_base;
	struct ceph_mds_reply_info_parsed *rinfo;  /* parsed reply info */
	struct ceph_snap_realm *realm;
	u64 tid;
	int err, result;
	int mds = session->s_mds;

	if (msg->front.iov_len < sizeof(*head)) {
		pr_err("mdsc_handle_reply got corrupt (short) reply\n");
		ceph_msg_dump(msg);
		return;
	}

	/* get request, session */
	tid = le64_to_cpu(msg->hdr.tid);
	mutex_lock(&mdsc->mutex);
	req = lookup_get_request(mdsc, tid);
	if (!req) {
		dout("handle_reply on unknown tid %llu\n", tid);
		mutex_unlock(&mdsc->mutex);
		return;
	}
	dout("handle_reply %p\n", req);

	/* correct session? */
	if (req->r_session != session) {
		pr_err("mdsc_handle_reply got %llu on session mds%d"
		       " not mds%d\n", tid, session->s_mds,
		       req->r_session ? req->r_session->s_mds : -1);
		mutex_unlock(&mdsc->mutex);
		goto out;
	}

	/* dup? */
	if ((test_bit(CEPH_MDS_R_GOT_UNSAFE, &req->r_req_flags) && !head->safe) ||
	    (test_bit(CEPH_MDS_R_GOT_SAFE, &req->r_req_flags) && head->safe)) {
		pr_warn("got a dup %s reply on %llu from mds%d\n",
			   head->safe ? "safe" : "unsafe", tid, mds);
		mutex_unlock(&mdsc->mutex);
		goto out;
	}
	if (test_bit(CEPH_MDS_R_GOT_SAFE, &req->r_req_flags)) {
		pr_warn("got unsafe after safe on %llu from mds%d\n",
			   tid, mds);
		mutex_unlock(&mdsc->mutex);
		goto out;
	}

	result = le32_to_cpu(head->result);

	/*
	 * Handle an ESTALE
	 * if we're not talking to the authority, send to them
	 * if the authority has changed while we weren't looking,
	 * send to new authority
	 * Otherwise we just have to return an ESTALE
	 */
	if (result == -ESTALE) {
		dout("got ESTALE on request %llu\n", req->r_tid);
		req->r_resend_mds = -1;
		if (req->r_direct_mode != USE_AUTH_MDS) {
			dout("not using auth, setting for that now\n");
			req->r_direct_mode = USE_AUTH_MDS;
			__do_request(mdsc, req);
			mutex_unlock(&mdsc->mutex);
			goto out;
		} else  {
			int mds = __choose_mds(mdsc, req, NULL);
			if (mds >= 0 && mds != req->r_session->s_mds) {
				dout("but auth changed, so resending\n");
				__do_request(mdsc, req);
				mutex_unlock(&mdsc->mutex);
				goto out;
			}
		}
		dout("have to return ESTALE on request %llu\n", req->r_tid);
	}


	if (head->safe) {
		set_bit(CEPH_MDS_R_GOT_SAFE, &req->r_req_flags);
		__unregister_request(mdsc, req);

		/* last request during umount? */
		if (mdsc->stopping && !__get_oldest_req(mdsc))
			complete_all(&mdsc->safe_umount_waiters);

		if (test_bit(CEPH_MDS_R_GOT_UNSAFE, &req->r_req_flags)) {
			/*
			 * We already handled the unsafe response, now do the
			 * cleanup.  No need to examine the response; the MDS
			 * doesn't include any result info in the safe
			 * response.  And even if it did, there is nothing
			 * useful we could do with a revised return value.
			 */
			dout("got safe reply %llu, mds%d\n", tid, mds);

			mutex_unlock(&mdsc->mutex);
			goto out;
		}
	} else {
		set_bit(CEPH_MDS_R_GOT_UNSAFE, &req->r_req_flags);
		list_add_tail(&req->r_unsafe_item, &req->r_session->s_unsafe);
	}

	dout("handle_reply tid %lld result %d\n", tid, result);
	rinfo = &req->r_reply_info;
	if (test_bit(CEPHFS_FEATURE_REPLY_ENCODING, &session->s_features))
		err = parse_reply_info(session, msg, rinfo, (u64)-1);
	else
		err = parse_reply_info(session, msg, rinfo, session->s_con.peer_features);
	mutex_unlock(&mdsc->mutex);

	mutex_lock(&session->s_mutex);
	if (err < 0) {
		pr_err("mdsc_handle_reply got corrupt reply mds%d(tid:%lld)\n", mds, tid);
		ceph_msg_dump(msg);
		goto out_err;
	}

	/* snap trace */
	realm = NULL;
	if (rinfo->snapblob_len) {
		down_write(&mdsc->snap_rwsem);
		ceph_update_snap_trace(mdsc, rinfo->snapblob,
				rinfo->snapblob + rinfo->snapblob_len,
				le32_to_cpu(head->op) == CEPH_MDS_OP_RMSNAP,
				&realm);
		downgrade_write(&mdsc->snap_rwsem);
	} else {
		down_read(&mdsc->snap_rwsem);
	}

	/* insert trace into our cache */
	mutex_lock(&req->r_fill_mutex);
	current->journal_info = req;
	err = ceph_fill_trace(mdsc->fsc->sb, req);
	if (err == 0) {
		if (result == 0 && (req->r_op == CEPH_MDS_OP_READDIR ||
				    req->r_op == CEPH_MDS_OP_LSSNAP))
			ceph_readdir_prepopulate(req, req->r_session);
	}
	current->journal_info = NULL;
	mutex_unlock(&req->r_fill_mutex);

	up_read(&mdsc->snap_rwsem);
	if (realm)
		ceph_put_snap_realm(mdsc, realm);

	if (err == 0) {
		if (req->r_target_inode &&
		    test_bit(CEPH_MDS_R_GOT_UNSAFE, &req->r_req_flags)) {
			struct ceph_inode_info *ci =
				ceph_inode(req->r_target_inode);
			spin_lock(&ci->i_unsafe_lock);
			list_add_tail(&req->r_unsafe_target_item,
				      &ci->i_unsafe_iops);
			spin_unlock(&ci->i_unsafe_lock);
		}

		ceph_unreserve_caps(mdsc, &req->r_caps_reservation);
	}
out_err:
	mutex_lock(&mdsc->mutex);
	if (!test_bit(CEPH_MDS_R_ABORTED, &req->r_req_flags)) {
		if (err) {
			req->r_err = err;
		} else {
			req->r_reply =  ceph_msg_get(msg);
			set_bit(CEPH_MDS_R_GOT_RESULT, &req->r_req_flags);
		}
	} else {
		dout("reply arrived after request %lld was aborted\n", tid);
	}
	mutex_unlock(&mdsc->mutex);

	mutex_unlock(&session->s_mutex);

	/* kick calling process */
	complete_request(mdsc, req);

	ceph_update_metadata_latency(&mdsc->metric, req->r_start_latency,
				     req->r_end_latency, err);
out:
	ceph_mdsc_put_request(req);
	return;
}



/*
 * handle mds notification that our request has been forwarded.
 */
static void handle_forward(struct ceph_mds_client *mdsc,
			   struct ceph_mds_session *session,
			   struct ceph_msg *msg)
{
	struct ceph_mds_request *req;
	u64 tid = le64_to_cpu(msg->hdr.tid);
	u32 next_mds;
	u32 fwd_seq;
	int err = -EINVAL;
	void *p = msg->front.iov_base;
	void *end = p + msg->front.iov_len;

	ceph_decode_need(&p, end, 2*sizeof(u32), bad);
	next_mds = ceph_decode_32(&p);
	fwd_seq = ceph_decode_32(&p);

	mutex_lock(&mdsc->mutex);
	req = lookup_get_request(mdsc, tid);
	if (!req) {
		dout("forward tid %llu to mds%d - req dne\n", tid, next_mds);
		goto out;  /* dup reply? */
	}

	if (test_bit(CEPH_MDS_R_ABORTED, &req->r_req_flags)) {
		dout("forward tid %llu aborted, unregistering\n", tid);
		__unregister_request(mdsc, req);
	} else if (fwd_seq <= req->r_num_fwd) {
		dout("forward tid %llu to mds%d - old seq %d <= %d\n",
		     tid, next_mds, req->r_num_fwd, fwd_seq);
	} else {
		/* resend. forward race not possible; mds would drop */
		dout("forward tid %llu to mds%d (we resend)\n", tid, next_mds);
		BUG_ON(req->r_err);
		BUG_ON(test_bit(CEPH_MDS_R_GOT_RESULT, &req->r_req_flags));
		req->r_attempts = 0;
		req->r_num_fwd = fwd_seq;
		req->r_resend_mds = next_mds;
		put_request_session(req);
		__do_request(mdsc, req);
	}
	ceph_mdsc_put_request(req);
out:
	mutex_unlock(&mdsc->mutex);
	return;

bad:
	pr_err("mdsc_handle_forward decode error err=%d\n", err);
}

static int __decode_session_metadata(void **p, void *end,
				     bool *blocklisted)
{
	/* map<string,string> */
	u32 n;
	bool err_str;
	ceph_decode_32_safe(p, end, n, bad);
	while (n-- > 0) {
		u32 len;
		ceph_decode_32_safe(p, end, len, bad);
		ceph_decode_need(p, end, len, bad);
		err_str = !strncmp(*p, "error_string", len);
		*p += len;
		ceph_decode_32_safe(p, end, len, bad);
		ceph_decode_need(p, end, len, bad);
		/*
		 * Match "blocklisted (blacklisted)" from newer MDSes,
		 * or "blacklisted" from older MDSes.
		 */
		if (err_str && strnstr(*p, "blacklisted", len))
			*blocklisted = true;
		*p += len;
	}
	return 0;
bad:
	return -1;
}

/*
 * handle a mds session control message
 */
static void handle_session(struct ceph_mds_session *session,
			   struct ceph_msg *msg)
{
	struct ceph_mds_client *mdsc = session->s_mdsc;
	int mds = session->s_mds;
	int msg_version = le16_to_cpu(msg->hdr.version);
	void *p = msg->front.iov_base;
	void *end = p + msg->front.iov_len;
	struct ceph_mds_session_head *h;
	u32 op;
	u64 seq, features = 0;
	int wake = 0;
	bool blocklisted = false;

	/* decode */
	ceph_decode_need(&p, end, sizeof(*h), bad);
	h = p;
	p += sizeof(*h);

	op = le32_to_cpu(h->op);
	seq = le64_to_cpu(h->seq);

	if (msg_version >= 3) {
		u32 len;
		/* version >= 2, metadata */
		if (__decode_session_metadata(&p, end, &blocklisted) < 0)
			goto bad;
		/* version >= 3, feature bits */
		ceph_decode_32_safe(&p, end, len, bad);
		if (len) {
			ceph_decode_64_safe(&p, end, features, bad);
			p += len - sizeof(features);
		}
	}

	mutex_lock(&mdsc->mutex);
	if (op == CEPH_SESSION_CLOSE) {
		ceph_get_mds_session(session);
		__unregister_session(mdsc, session);
	}
	/* FIXME: this ttl calculation is generous */
	session->s_ttl = jiffies + HZ*mdsc->mdsmap->m_session_autoclose;
	mutex_unlock(&mdsc->mutex);

	mutex_lock(&session->s_mutex);

	dout("handle_session mds%d %s %p state %s seq %llu\n",
	     mds, ceph_session_op_name(op), session,
	     ceph_session_state_name(session->s_state), seq);

	if (session->s_state == CEPH_MDS_SESSION_HUNG) {
		session->s_state = CEPH_MDS_SESSION_OPEN;
		pr_info("mds%d came back\n", session->s_mds);
	}

	switch (op) {
	case CEPH_SESSION_OPEN:
		if (session->s_state == CEPH_MDS_SESSION_RECONNECTING)
			pr_info("mds%d reconnect success\n", session->s_mds);
		session->s_state = CEPH_MDS_SESSION_OPEN;
		session->s_features = features;
		renewed_caps(mdsc, session, 0);
		if (test_bit(CEPHFS_FEATURE_METRIC_COLLECT, &session->s_features))
			metric_schedule_delayed(&mdsc->metric);
		wake = 1;
		if (mdsc->stopping)
			__close_session(mdsc, session);
		break;

	case CEPH_SESSION_RENEWCAPS:
		if (session->s_renew_seq == seq)
			renewed_caps(mdsc, session, 1);
		break;

	case CEPH_SESSION_CLOSE:
		if (session->s_state == CEPH_MDS_SESSION_RECONNECTING)
			pr_info("mds%d reconnect denied\n", session->s_mds);
		session->s_state = CEPH_MDS_SESSION_CLOSED;
		cleanup_session_requests(mdsc, session);
		remove_session_caps(session);
		wake = 2; /* for good measure */
		wake_up_all(&mdsc->session_close_wq);
		break;

	case CEPH_SESSION_STALE:
		pr_info("mds%d caps went stale, renewing\n",
			session->s_mds);
		spin_lock(&session->s_gen_ttl_lock);
		session->s_cap_gen++;
		session->s_cap_ttl = jiffies - 1;
		spin_unlock(&session->s_gen_ttl_lock);
		send_renew_caps(mdsc, session);
		break;

	case CEPH_SESSION_RECALL_STATE:
		ceph_trim_caps(mdsc, session, le32_to_cpu(h->max_caps));
		break;

	case CEPH_SESSION_FLUSHMSG:
		send_flushmsg_ack(mdsc, session, seq);
		break;

	case CEPH_SESSION_FORCE_RO:
		dout("force_session_readonly %p\n", session);
		spin_lock(&session->s_cap_lock);
		session->s_readonly = true;
		spin_unlock(&session->s_cap_lock);
		wake_up_session_caps(session, FORCE_RO);
		break;

	case CEPH_SESSION_REJECT:
		WARN_ON(session->s_state != CEPH_MDS_SESSION_OPENING);
		pr_info("mds%d rejected session\n", session->s_mds);
		session->s_state = CEPH_MDS_SESSION_REJECTED;
		cleanup_session_requests(mdsc, session);
		remove_session_caps(session);
		if (blocklisted)
			mdsc->fsc->blocklisted = true;
		wake = 2; /* for good measure */
		break;

	default:
		pr_err("mdsc_handle_session bad op %d mds%d\n", op, mds);
		WARN_ON(1);
	}

	mutex_unlock(&session->s_mutex);
	if (wake) {
		mutex_lock(&mdsc->mutex);
		__wake_requests(mdsc, &session->s_waiting);
		if (wake == 2)
			kick_requests(mdsc, mds);
		mutex_unlock(&mdsc->mutex);
	}
	if (op == CEPH_SESSION_CLOSE)
		ceph_put_mds_session(session);
	return;

bad:
	pr_err("mdsc_handle_session corrupt message mds%d len %d\n", mds,
	       (int)msg->front.iov_len);
	ceph_msg_dump(msg);
	return;
}

void ceph_mdsc_release_dir_caps(struct ceph_mds_request *req)
{
	int dcaps;

	dcaps = xchg(&req->r_dir_caps, 0);
	if (dcaps) {
		dout("releasing r_dir_caps=%s\n", ceph_cap_string(dcaps));
		ceph_put_cap_refs(ceph_inode(req->r_parent), dcaps);
	}
}

void ceph_mdsc_release_dir_caps_no_check(struct ceph_mds_request *req)
{
	int dcaps;

	dcaps = xchg(&req->r_dir_caps, 0);
	if (dcaps) {
		dout("releasing r_dir_caps=%s\n", ceph_cap_string(dcaps));
		ceph_put_cap_refs_no_check_caps(ceph_inode(req->r_parent),
						dcaps);
	}
}

/*
 * called under session->mutex.
 */
static void replay_unsafe_requests(struct ceph_mds_client *mdsc,
				   struct ceph_mds_session *session)
{
	struct ceph_mds_request *req, *nreq;
	struct rb_node *p;

	dout("replay_unsafe_requests mds%d\n", session->s_mds);

	mutex_lock(&mdsc->mutex);
	list_for_each_entry_safe(req, nreq, &session->s_unsafe, r_unsafe_item)
		__send_request(mdsc, session, req, true);

	/*
	 * also re-send old requests when MDS enters reconnect stage. So that MDS
	 * can process completed request in clientreplay stage.
	 */
	p = rb_first(&mdsc->request_tree);
	while (p) {
		req = rb_entry(p, struct ceph_mds_request, r_node);
		p = rb_next(p);
		if (test_bit(CEPH_MDS_R_GOT_UNSAFE, &req->r_req_flags))
			continue;
		if (req->r_attempts == 0)
			continue; /* only old requests */
		if (!req->r_session)
			continue;
		if (req->r_session->s_mds != session->s_mds)
			continue;

		ceph_mdsc_release_dir_caps_no_check(req);

		__send_request(mdsc, session, req, true);
	}
	mutex_unlock(&mdsc->mutex);
}

static int send_reconnect_partial(struct ceph_reconnect_state *recon_state)
{
	struct ceph_msg *reply;
	struct ceph_pagelist *_pagelist;
	struct page *page;
	__le32 *addr;
	int err = -ENOMEM;

	if (!recon_state->allow_multi)
		return -ENOSPC;

	/* can't handle message that contains both caps and realm */
	BUG_ON(!recon_state->nr_caps == !recon_state->nr_realms);

	/* pre-allocate new pagelist */
	_pagelist = ceph_pagelist_alloc(GFP_NOFS);
	if (!_pagelist)
		return -ENOMEM;

	reply = ceph_msg_new2(CEPH_MSG_CLIENT_RECONNECT, 0, 1, GFP_NOFS, false);
	if (!reply)
		goto fail_msg;

	/* placeholder for nr_caps */
	err = ceph_pagelist_encode_32(_pagelist, 0);
	if (err < 0)
		goto fail;

	if (recon_state->nr_caps) {
		/* currently encoding caps */
		err = ceph_pagelist_encode_32(recon_state->pagelist, 0);
		if (err)
			goto fail;
	} else {
		/* placeholder for nr_realms (currently encoding relams) */
		err = ceph_pagelist_encode_32(_pagelist, 0);
		if (err < 0)
			goto fail;
	}

	err = ceph_pagelist_encode_8(recon_state->pagelist, 1);
	if (err)
		goto fail;

	page = list_first_entry(&recon_state->pagelist->head, struct page, lru);
	addr = kmap_atomic(page);
	if (recon_state->nr_caps) {
		/* currently encoding caps */
		*addr = cpu_to_le32(recon_state->nr_caps);
	} else {
		/* currently encoding relams */
		*(addr + 1) = cpu_to_le32(recon_state->nr_realms);
	}
	kunmap_atomic(addr);

	reply->hdr.version = cpu_to_le16(5);
	reply->hdr.compat_version = cpu_to_le16(4);

	reply->hdr.data_len = cpu_to_le32(recon_state->pagelist->length);
	ceph_msg_data_add_pagelist(reply, recon_state->pagelist);

	ceph_con_send(&recon_state->session->s_con, reply);
	ceph_pagelist_release(recon_state->pagelist);

	recon_state->pagelist = _pagelist;
	recon_state->nr_caps = 0;
	recon_state->nr_realms = 0;
	recon_state->msg_version = 5;
	return 0;
fail:
	ceph_msg_put(reply);
fail_msg:
	ceph_pagelist_release(_pagelist);
	return err;
}

static struct dentry* d_find_primary(struct inode *inode)
{
	struct dentry *alias, *dn = NULL;

	if (hlist_empty(&inode->i_dentry))
		return NULL;

	spin_lock(&inode->i_lock);
	if (hlist_empty(&inode->i_dentry))
		goto out_unlock;

	if (S_ISDIR(inode->i_mode)) {
		alias = hlist_entry(inode->i_dentry.first, struct dentry, d_u.d_alias);
		if (!IS_ROOT(alias))
			dn = dget(alias);
		goto out_unlock;
	}

	hlist_for_each_entry(alias, &inode->i_dentry, d_u.d_alias) {
		spin_lock(&alias->d_lock);
		if (!d_unhashed(alias) &&
		    (ceph_dentry(alias)->flags & CEPH_DENTRY_PRIMARY_LINK)) {
			dn = dget_dlock(alias);
		}
		spin_unlock(&alias->d_lock);
		if (dn)
			break;
	}
out_unlock:
	spin_unlock(&inode->i_lock);
	return dn;
}

/*
 * Encode information about a cap for a reconnect with the MDS.
 */
static int reconnect_caps_cb(struct inode *inode, struct ceph_cap *cap,
			  void *arg)
{
	union {
		struct ceph_mds_cap_reconnect v2;
		struct ceph_mds_cap_reconnect_v1 v1;
	} rec;
	struct ceph_inode_info *ci = cap->ci;
	struct ceph_reconnect_state *recon_state = arg;
	struct ceph_pagelist *pagelist = recon_state->pagelist;
	struct dentry *dentry;
	char *path;
	int pathlen, err;
	u64 pathbase;
	u64 snap_follows;

	dout(" adding %p ino %llx.%llx cap %p %lld %s\n",
	     inode, ceph_vinop(inode), cap, cap->cap_id,
	     ceph_cap_string(cap->issued));

	dentry = d_find_primary(inode);
	if (dentry) {
		/* set pathbase to parent dir when msg_version >= 2 */
		path = ceph_mdsc_build_path(dentry, &pathlen, &pathbase,
					    recon_state->msg_version >= 2);
		dput(dentry);
		if (IS_ERR(path)) {
			err = PTR_ERR(path);
			goto out_err;
		}
	} else {
		path = NULL;
		pathlen = 0;
		pathbase = 0;
	}

	spin_lock(&ci->i_ceph_lock);
	cap->seq = 0;        /* reset cap seq */
	cap->issue_seq = 0;  /* and issue_seq */
	cap->mseq = 0;       /* and migrate_seq */
	cap->cap_gen = cap->session->s_cap_gen;

	/* These are lost when the session goes away */
	if (S_ISDIR(inode->i_mode)) {
		if (cap->issued & CEPH_CAP_DIR_CREATE) {
			ceph_put_string(rcu_dereference_raw(ci->i_cached_layout.pool_ns));
			memset(&ci->i_cached_layout, 0, sizeof(ci->i_cached_layout));
		}
		cap->issued &= ~CEPH_CAP_ANY_DIR_OPS;
	}

	if (recon_state->msg_version >= 2) {
		rec.v2.cap_id = cpu_to_le64(cap->cap_id);
		rec.v2.wanted = cpu_to_le32(__ceph_caps_wanted(ci));
		rec.v2.issued = cpu_to_le32(cap->issued);
		rec.v2.snaprealm = cpu_to_le64(ci->i_snap_realm->ino);
		rec.v2.pathbase = cpu_to_le64(pathbase);
		rec.v2.flock_len = (__force __le32)
			((ci->i_ceph_flags & CEPH_I_ERROR_FILELOCK) ? 0 : 1);
	} else {
		rec.v1.cap_id = cpu_to_le64(cap->cap_id);
		rec.v1.wanted = cpu_to_le32(__ceph_caps_wanted(ci));
		rec.v1.issued = cpu_to_le32(cap->issued);
		rec.v1.size = cpu_to_le64(inode->i_size);
		ceph_encode_timespec64(&rec.v1.mtime, &inode->i_mtime);
		ceph_encode_timespec64(&rec.v1.atime, &inode->i_atime);
		rec.v1.snaprealm = cpu_to_le64(ci->i_snap_realm->ino);
		rec.v1.pathbase = cpu_to_le64(pathbase);
	}

	if (list_empty(&ci->i_cap_snaps)) {
		snap_follows = ci->i_head_snapc ? ci->i_head_snapc->seq : 0;
	} else {
		struct ceph_cap_snap *capsnap =
			list_first_entry(&ci->i_cap_snaps,
					 struct ceph_cap_snap, ci_item);
		snap_follows = capsnap->follows;
	}
	spin_unlock(&ci->i_ceph_lock);

	if (recon_state->msg_version >= 2) {
		int num_fcntl_locks, num_flock_locks;
		struct ceph_filelock *flocks = NULL;
		size_t struct_len, total_len = sizeof(u64);
		u8 struct_v = 0;

encode_again:
		if (rec.v2.flock_len) {
			ceph_count_locks(inode, &num_fcntl_locks, &num_flock_locks);
		} else {
			num_fcntl_locks = 0;
			num_flock_locks = 0;
		}
		if (num_fcntl_locks + num_flock_locks > 0) {
			flocks = kmalloc_array(num_fcntl_locks + num_flock_locks,
					       sizeof(struct ceph_filelock),
					       GFP_NOFS);
			if (!flocks) {
				err = -ENOMEM;
				goto out_err;
			}
			err = ceph_encode_locks_to_buffer(inode, flocks,
							  num_fcntl_locks,
							  num_flock_locks);
			if (err) {
				kfree(flocks);
				flocks = NULL;
				if (err == -ENOSPC)
					goto encode_again;
				goto out_err;
			}
		} else {
			kfree(flocks);
			flocks = NULL;
		}

		if (recon_state->msg_version >= 3) {
			/* version, compat_version and struct_len */
			total_len += 2 * sizeof(u8) + sizeof(u32);
			struct_v = 2;
		}
		/*
		 * number of encoded locks is stable, so copy to pagelist
		 */
		struct_len = 2 * sizeof(u32) +
			    (num_fcntl_locks + num_flock_locks) *
			    sizeof(struct ceph_filelock);
		rec.v2.flock_len = cpu_to_le32(struct_len);

		struct_len += sizeof(u32) + pathlen + sizeof(rec.v2);

		if (struct_v >= 2)
			struct_len += sizeof(u64); /* snap_follows */

		total_len += struct_len;

		if (pagelist->length + total_len > RECONNECT_MAX_SIZE) {
			err = send_reconnect_partial(recon_state);
			if (err)
				goto out_freeflocks;
			pagelist = recon_state->pagelist;
		}

		err = ceph_pagelist_reserve(pagelist, total_len);
		if (err)
			goto out_freeflocks;

		ceph_pagelist_encode_64(pagelist, ceph_ino(inode));
		if (recon_state->msg_version >= 3) {
			ceph_pagelist_encode_8(pagelist, struct_v);
			ceph_pagelist_encode_8(pagelist, 1);
			ceph_pagelist_encode_32(pagelist, struct_len);
		}
		ceph_pagelist_encode_string(pagelist, path, pathlen);
		ceph_pagelist_append(pagelist, &rec, sizeof(rec.v2));
		ceph_locks_to_pagelist(flocks, pagelist,
				       num_fcntl_locks, num_flock_locks);
		if (struct_v >= 2)
			ceph_pagelist_encode_64(pagelist, snap_follows);
out_freeflocks:
		kfree(flocks);
	} else {
		err = ceph_pagelist_reserve(pagelist,
					    sizeof(u64) + sizeof(u32) +
					    pathlen + sizeof(rec.v1));
		if (err)
			goto out_err;

		ceph_pagelist_encode_64(pagelist, ceph_ino(inode));
		ceph_pagelist_encode_string(pagelist, path, pathlen);
		ceph_pagelist_append(pagelist, &rec, sizeof(rec.v1));
	}

out_err:
	ceph_mdsc_free_path(path, pathlen);
	if (!err)
		recon_state->nr_caps++;
	return err;
}

static int encode_snap_realms(struct ceph_mds_client *mdsc,
			      struct ceph_reconnect_state *recon_state)
{
	struct rb_node *p;
	struct ceph_pagelist *pagelist = recon_state->pagelist;
	int err = 0;

	if (recon_state->msg_version >= 4) {
		err = ceph_pagelist_encode_32(pagelist, mdsc->num_snap_realms);
		if (err < 0)
			goto fail;
	}

	/*
	 * snaprealms.  we provide mds with the ino, seq (version), and
	 * parent for all of our realms.  If the mds has any newer info,
	 * it will tell us.
	 */
	for (p = rb_first(&mdsc->snap_realms); p; p = rb_next(p)) {
		struct ceph_snap_realm *realm =
		       rb_entry(p, struct ceph_snap_realm, node);
		struct ceph_mds_snaprealm_reconnect sr_rec;

		if (recon_state->msg_version >= 4) {
			size_t need = sizeof(u8) * 2 + sizeof(u32) +
				      sizeof(sr_rec);

			if (pagelist->length + need > RECONNECT_MAX_SIZE) {
				err = send_reconnect_partial(recon_state);
				if (err)
					goto fail;
				pagelist = recon_state->pagelist;
			}

			err = ceph_pagelist_reserve(pagelist, need);
			if (err)
				goto fail;

			ceph_pagelist_encode_8(pagelist, 1);
			ceph_pagelist_encode_8(pagelist, 1);
			ceph_pagelist_encode_32(pagelist, sizeof(sr_rec));
		}

		dout(" adding snap realm %llx seq %lld parent %llx\n",
		     realm->ino, realm->seq, realm->parent_ino);
		sr_rec.ino = cpu_to_le64(realm->ino);
		sr_rec.seq = cpu_to_le64(realm->seq);
		sr_rec.parent = cpu_to_le64(realm->parent_ino);

		err = ceph_pagelist_append(pagelist, &sr_rec, sizeof(sr_rec));
		if (err)
			goto fail;

		recon_state->nr_realms++;
	}
fail:
	return err;
}


/*
 * If an MDS fails and recovers, clients need to reconnect in order to
 * reestablish shared state.  This includes all caps issued through
 * this session _and_ the snap_realm hierarchy.  Because it's not
 * clear which snap realms the mds cares about, we send everything we
 * know about.. that ensures we'll then get any new info the
 * recovering MDS might have.
 *
 * This is a relatively heavyweight operation, but it's rare.
 */
static void send_mds_reconnect(struct ceph_mds_client *mdsc,
			       struct ceph_mds_session *session)
{
	struct ceph_msg *reply;
	int mds = session->s_mds;
	int err = -ENOMEM;
	struct ceph_reconnect_state recon_state = {
		.session = session,
	};
	LIST_HEAD(dispose);

	pr_info("mds%d reconnect start\n", mds);

	recon_state.pagelist = ceph_pagelist_alloc(GFP_NOFS);
	if (!recon_state.pagelist)
		goto fail_nopagelist;

	reply = ceph_msg_new2(CEPH_MSG_CLIENT_RECONNECT, 0, 1, GFP_NOFS, false);
	if (!reply)
		goto fail_nomsg;

	xa_destroy(&session->s_delegated_inos);

	mutex_lock(&session->s_mutex);
	session->s_state = CEPH_MDS_SESSION_RECONNECTING;
	session->s_seq = 0;

	dout("session %p state %s\n", session,
	     ceph_session_state_name(session->s_state));

	spin_lock(&session->s_gen_ttl_lock);
	session->s_cap_gen++;
	spin_unlock(&session->s_gen_ttl_lock);

	spin_lock(&session->s_cap_lock);
	/* don't know if session is readonly */
	session->s_readonly = 0;
	/*
	 * notify __ceph_remove_cap() that we are composing cap reconnect.
	 * If a cap get released before being added to the cap reconnect,
	 * __ceph_remove_cap() should skip queuing cap release.
	 */
	session->s_cap_reconnect = 1;
	/* drop old cap expires; we're about to reestablish that state */
	detach_cap_releases(session, &dispose);
	spin_unlock(&session->s_cap_lock);
	dispose_cap_releases(mdsc, &dispose);

	/* trim unused caps to reduce MDS's cache rejoin time */
	if (mdsc->fsc->sb->s_root)
		shrink_dcache_parent(mdsc->fsc->sb->s_root);

	ceph_con_close(&session->s_con);
	ceph_con_open(&session->s_con,
		      CEPH_ENTITY_TYPE_MDS, mds,
		      ceph_mdsmap_get_addr(mdsc->mdsmap, mds));

	/* replay unsafe requests */
	replay_unsafe_requests(mdsc, session);

	ceph_early_kick_flushing_caps(mdsc, session);

	down_read(&mdsc->snap_rwsem);

	/* placeholder for nr_caps */
	err = ceph_pagelist_encode_32(recon_state.pagelist, 0);
	if (err)
		goto fail;

	if (test_bit(CEPHFS_FEATURE_MULTI_RECONNECT, &session->s_features)) {
		recon_state.msg_version = 3;
		recon_state.allow_multi = true;
	} else if (session->s_con.peer_features & CEPH_FEATURE_MDSENC) {
		recon_state.msg_version = 3;
	} else {
		recon_state.msg_version = 2;
	}
	/* trsaverse this session's caps */
	err = ceph_iterate_session_caps(session, reconnect_caps_cb, &recon_state);

	spin_lock(&session->s_cap_lock);
	session->s_cap_reconnect = 0;
	spin_unlock(&session->s_cap_lock);

	if (err < 0)
		goto fail;

	/* check if all realms can be encoded into current message */
	if (mdsc->num_snap_realms) {
		size_t total_len =
			recon_state.pagelist->length +
			mdsc->num_snap_realms *
			sizeof(struct ceph_mds_snaprealm_reconnect);
		if (recon_state.msg_version >= 4) {
			/* number of realms */
			total_len += sizeof(u32);
			/* version, compat_version and struct_len */
			total_len += mdsc->num_snap_realms *
				     (2 * sizeof(u8) + sizeof(u32));
		}
		if (total_len > RECONNECT_MAX_SIZE) {
			if (!recon_state.allow_multi) {
				err = -ENOSPC;
				goto fail;
			}
			if (recon_state.nr_caps) {
				err = send_reconnect_partial(&recon_state);
				if (err)
					goto fail;
			}
			recon_state.msg_version = 5;
		}
	}

	err = encode_snap_realms(mdsc, &recon_state);
	if (err < 0)
		goto fail;

	if (recon_state.msg_version >= 5) {
		err = ceph_pagelist_encode_8(recon_state.pagelist, 0);
		if (err < 0)
			goto fail;
	}

	if (recon_state.nr_caps || recon_state.nr_realms) {
		struct page *page =
			list_first_entry(&recon_state.pagelist->head,
					struct page, lru);
		__le32 *addr = kmap_atomic(page);
		if (recon_state.nr_caps) {
			WARN_ON(recon_state.nr_realms != mdsc->num_snap_realms);
			*addr = cpu_to_le32(recon_state.nr_caps);
		} else if (recon_state.msg_version >= 4) {
			*(addr + 1) = cpu_to_le32(recon_state.nr_realms);
		}
		kunmap_atomic(addr);
	}

	reply->hdr.version = cpu_to_le16(recon_state.msg_version);
	if (recon_state.msg_version >= 4)
		reply->hdr.compat_version = cpu_to_le16(4);

	reply->hdr.data_len = cpu_to_le32(recon_state.pagelist->length);
	ceph_msg_data_add_pagelist(reply, recon_state.pagelist);

	ceph_con_send(&session->s_con, reply);

	mutex_unlock(&session->s_mutex);

	mutex_lock(&mdsc->mutex);
	__wake_requests(mdsc, &session->s_waiting);
	mutex_unlock(&mdsc->mutex);

	up_read(&mdsc->snap_rwsem);
	ceph_pagelist_release(recon_state.pagelist);
	return;

fail:
	ceph_msg_put(reply);
	up_read(&mdsc->snap_rwsem);
	mutex_unlock(&session->s_mutex);
fail_nomsg:
	ceph_pagelist_release(recon_state.pagelist);
fail_nopagelist:
	pr_err("error %d preparing reconnect for mds%d\n", err, mds);
	return;
}


/*
 * compare old and new mdsmaps, kicking requests
 * and closing out old connections as necessary
 *
 * called under mdsc->mutex.
 */
static void check_new_map(struct ceph_mds_client *mdsc,
			  struct ceph_mdsmap *newmap,
			  struct ceph_mdsmap *oldmap)
{
	int i;
	int oldstate, newstate;
	struct ceph_mds_session *s;

	dout("check_new_map new %u old %u\n",
	     newmap->m_epoch, oldmap->m_epoch);

	for (i = 0; i < oldmap->possible_max_rank && i < mdsc->max_sessions; i++) {
		if (!mdsc->sessions[i])
			continue;
		s = mdsc->sessions[i];
		oldstate = ceph_mdsmap_get_state(oldmap, i);
		newstate = ceph_mdsmap_get_state(newmap, i);

		dout("check_new_map mds%d state %s%s -> %s%s (session %s)\n",
		     i, ceph_mds_state_name(oldstate),
		     ceph_mdsmap_is_laggy(oldmap, i) ? " (laggy)" : "",
		     ceph_mds_state_name(newstate),
		     ceph_mdsmap_is_laggy(newmap, i) ? " (laggy)" : "",
		     ceph_session_state_name(s->s_state));

		if (i >= newmap->possible_max_rank) {
			/* force close session for stopped mds */
			ceph_get_mds_session(s);
			__unregister_session(mdsc, s);
			__wake_requests(mdsc, &s->s_waiting);
			mutex_unlock(&mdsc->mutex);

			mutex_lock(&s->s_mutex);
			cleanup_session_requests(mdsc, s);
			remove_session_caps(s);
			mutex_unlock(&s->s_mutex);

			ceph_put_mds_session(s);

			mutex_lock(&mdsc->mutex);
			kick_requests(mdsc, i);
			continue;
		}

		if (memcmp(ceph_mdsmap_get_addr(oldmap, i),
			   ceph_mdsmap_get_addr(newmap, i),
			   sizeof(struct ceph_entity_addr))) {
			/* just close it */
			mutex_unlock(&mdsc->mutex);
			mutex_lock(&s->s_mutex);
			mutex_lock(&mdsc->mutex);
			ceph_con_close(&s->s_con);
			mutex_unlock(&s->s_mutex);
			s->s_state = CEPH_MDS_SESSION_RESTARTING;
		} else if (oldstate == newstate) {
			continue;  /* nothing new with this mds */
		}

		/*
		 * send reconnect?
		 */
		if (s->s_state == CEPH_MDS_SESSION_RESTARTING &&
		    newstate >= CEPH_MDS_STATE_RECONNECT) {
			mutex_unlock(&mdsc->mutex);
			send_mds_reconnect(mdsc, s);
			mutex_lock(&mdsc->mutex);
		}

		/*
		 * kick request on any mds that has gone active.
		 */
		if (oldstate < CEPH_MDS_STATE_ACTIVE &&
		    newstate >= CEPH_MDS_STATE_ACTIVE) {
			if (oldstate != CEPH_MDS_STATE_CREATING &&
			    oldstate != CEPH_MDS_STATE_STARTING)
				pr_info("mds%d recovery completed\n", s->s_mds);
			kick_requests(mdsc, i);
			mutex_unlock(&mdsc->mutex);
			mutex_lock(&s->s_mutex);
			mutex_lock(&mdsc->mutex);
			ceph_kick_flushing_caps(mdsc, s);
			mutex_unlock(&s->s_mutex);
			wake_up_session_caps(s, RECONNECT);
		}
	}

	for (i = 0; i < newmap->possible_max_rank && i < mdsc->max_sessions; i++) {
		s = mdsc->sessions[i];
		if (!s)
			continue;
		if (!ceph_mdsmap_is_laggy(newmap, i))
			continue;
		if (s->s_state == CEPH_MDS_SESSION_OPEN ||
		    s->s_state == CEPH_MDS_SESSION_HUNG ||
		    s->s_state == CEPH_MDS_SESSION_CLOSING) {
			dout(" connecting to export targets of laggy mds%d\n",
			     i);
			__open_export_target_sessions(mdsc, s);
		}
	}
}



/*
 * leases
 */

/*
 * caller must hold session s_mutex, dentry->d_lock
 */
void __ceph_mdsc_drop_dentry_lease(struct dentry *dentry)
{
	struct ceph_dentry_info *di = ceph_dentry(dentry);

	ceph_put_mds_session(di->lease_session);
	di->lease_session = NULL;
}

static void handle_lease(struct ceph_mds_client *mdsc,
			 struct ceph_mds_session *session,
			 struct ceph_msg *msg)
{
	struct super_block *sb = mdsc->fsc->sb;
	struct inode *inode;
	struct dentry *parent, *dentry;
	struct ceph_dentry_info *di;
	int mds = session->s_mds;
	struct ceph_mds_lease *h = msg->front.iov_base;
	u32 seq;
	struct ceph_vino vino;
	struct qstr dname;
	int release = 0;

	dout("handle_lease from mds%d\n", mds);

	/* decode */
	if (msg->front.iov_len < sizeof(*h) + sizeof(u32))
		goto bad;
	vino.ino = le64_to_cpu(h->ino);
	vino.snap = CEPH_NOSNAP;
	seq = le32_to_cpu(h->seq);
	dname.len = get_unaligned_le32(h + 1);
	if (msg->front.iov_len < sizeof(*h) + sizeof(u32) + dname.len)
		goto bad;
	dname.name = (void *)(h + 1) + sizeof(u32);

	/* lookup inode */
	inode = ceph_find_inode(sb, vino);
	dout("handle_lease %s, ino %llx %p %.*s\n",
	     ceph_lease_op_name(h->action), vino.ino, inode,
	     dname.len, dname.name);

	mutex_lock(&session->s_mutex);
	inc_session_sequence(session);

	if (!inode) {
		dout("handle_lease no inode %llx\n", vino.ino);
		goto release;
	}

	/* dentry */
	parent = d_find_alias(inode);
	if (!parent) {
		dout("no parent dentry on inode %p\n", inode);
		WARN_ON(1);
		goto release;  /* hrm... */
	}
	dname.hash = full_name_hash(parent, dname.name, dname.len);
	dentry = d_lookup(parent, &dname);
	dput(parent);
	if (!dentry)
		goto release;

	spin_lock(&dentry->d_lock);
	di = ceph_dentry(dentry);
	switch (h->action) {
	case CEPH_MDS_LEASE_REVOKE:
		if (di->lease_session == session) {
			if (ceph_seq_cmp(di->lease_seq, seq) > 0)
				h->seq = cpu_to_le32(di->lease_seq);
			__ceph_mdsc_drop_dentry_lease(dentry);
		}
		release = 1;
		break;

	case CEPH_MDS_LEASE_RENEW:
		if (di->lease_session == session &&
		    di->lease_gen == session->s_cap_gen &&
		    di->lease_renew_from &&
		    di->lease_renew_after == 0) {
			unsigned long duration =
				msecs_to_jiffies(le32_to_cpu(h->duration_ms));

			di->lease_seq = seq;
			di->time = di->lease_renew_from + duration;
			di->lease_renew_after = di->lease_renew_from +
				(duration >> 1);
			di->lease_renew_from = 0;
		}
		break;
	}
	spin_unlock(&dentry->d_lock);
	dput(dentry);

	if (!release)
		goto out;

release:
	/* let's just reuse the same message */
	h->action = CEPH_MDS_LEASE_REVOKE_ACK;
	ceph_msg_get(msg);
	ceph_con_send(&session->s_con, msg);

out:
	mutex_unlock(&session->s_mutex);
	/* avoid calling iput_final() in mds dispatch threads */
	ceph_async_iput(inode);
	return;

bad:
	pr_err("corrupt lease message\n");
	ceph_msg_dump(msg);
}

void ceph_mdsc_lease_send_msg(struct ceph_mds_session *session,
			      struct dentry *dentry, char action,
			      u32 seq)
{
	struct ceph_msg *msg;
	struct ceph_mds_lease *lease;
	struct inode *dir;
	int len = sizeof(*lease) + sizeof(u32) + NAME_MAX;

	dout("lease_send_msg identry %p %s to mds%d\n",
	     dentry, ceph_lease_op_name(action), session->s_mds);

	msg = ceph_msg_new(CEPH_MSG_CLIENT_LEASE, len, GFP_NOFS, false);
	if (!msg)
		return;
	lease = msg->front.iov_base;
	lease->action = action;
	lease->seq = cpu_to_le32(seq);

	spin_lock(&dentry->d_lock);
	dir = d_inode(dentry->d_parent);
	lease->ino = cpu_to_le64(ceph_ino(dir));
	lease->first = lease->last = cpu_to_le64(ceph_snap(dir));

	put_unaligned_le32(dentry->d_name.len, lease + 1);
	memcpy((void *)(lease + 1) + 4,
	       dentry->d_name.name, dentry->d_name.len);
	spin_unlock(&dentry->d_lock);
	/*
	 * if this is a preemptive lease RELEASE, no need to
	 * flush request stream, since the actual request will
	 * soon follow.
	 */
	msg->more_to_follow = (action == CEPH_MDS_LEASE_RELEASE);

	ceph_con_send(&session->s_con, msg);
}

/*
 * lock unlock sessions, to wait ongoing session activities
 */
static void lock_unlock_sessions(struct ceph_mds_client *mdsc)
{
	int i;

	mutex_lock(&mdsc->mutex);
	for (i = 0; i < mdsc->max_sessions; i++) {
		struct ceph_mds_session *s = __ceph_lookup_mds_session(mdsc, i);
		if (!s)
			continue;
		mutex_unlock(&mdsc->mutex);
		mutex_lock(&s->s_mutex);
		mutex_unlock(&s->s_mutex);
		ceph_put_mds_session(s);
		mutex_lock(&mdsc->mutex);
	}
	mutex_unlock(&mdsc->mutex);
}

static void maybe_recover_session(struct ceph_mds_client *mdsc)
{
	struct ceph_fs_client *fsc = mdsc->fsc;

	if (!ceph_test_mount_opt(fsc, CLEANRECOVER))
		return;

	if (READ_ONCE(fsc->mount_state) != CEPH_MOUNT_MOUNTED)
		return;

	if (!READ_ONCE(fsc->blocklisted))
		return;

	if (fsc->last_auto_reconnect &&
	    time_before(jiffies, fsc->last_auto_reconnect + HZ * 60 * 30))
		return;

	pr_info("auto reconnect after blocklisted\n");
	fsc->last_auto_reconnect = jiffies;
	ceph_force_reconnect(fsc->sb);
}

bool check_session_state(struct ceph_mds_session *s)
{
	switch (s->s_state) {
	case CEPH_MDS_SESSION_OPEN:
		if (s->s_ttl && time_after(jiffies, s->s_ttl)) {
			s->s_state = CEPH_MDS_SESSION_HUNG;
			pr_info("mds%d hung\n", s->s_mds);
		}
		break;
	case CEPH_MDS_SESSION_CLOSING:
		/* Should never reach this when we're unmounting */
		WARN_ON_ONCE(true);
		fallthrough;
	case CEPH_MDS_SESSION_NEW:
	case CEPH_MDS_SESSION_RESTARTING:
	case CEPH_MDS_SESSION_CLOSED:
	case CEPH_MDS_SESSION_REJECTED:
		return false;
	}

	return true;
}

/*
 * If the sequence is incremented while we're waiting on a REQUEST_CLOSE reply,
 * then we need to retransmit that request.
 */
void inc_session_sequence(struct ceph_mds_session *s)
{
	lockdep_assert_held(&s->s_mutex);

	s->s_seq++;

	if (s->s_state == CEPH_MDS_SESSION_CLOSING) {
		int ret;

		dout("resending session close request for mds%d\n", s->s_mds);
		ret = request_close_session(s);
		if (ret < 0)
			pr_err("unable to close session to mds%d: %d\n",
			       s->s_mds, ret);
	}
}

/*
 * delayed work -- periodically trim expired leases, renew caps with mds
 */
static void schedule_delayed(struct ceph_mds_client *mdsc)
{
	int delay = 5;
	unsigned hz = round_jiffies_relative(HZ * delay);
	schedule_delayed_work(&mdsc->delayed_work, hz);
}

static void delayed_work(struct work_struct *work)
{
	int i;
	struct ceph_mds_client *mdsc =
		container_of(work, struct ceph_mds_client, delayed_work.work);
	int renew_interval;
	int renew_caps;

	dout("mdsc delayed_work\n");

	if (mdsc->stopping)
		return;

	mutex_lock(&mdsc->mutex);
	renew_interval = mdsc->mdsmap->m_session_timeout >> 2;
	renew_caps = time_after_eq(jiffies, HZ*renew_interval +
				   mdsc->last_renew_caps);
	if (renew_caps)
		mdsc->last_renew_caps = jiffies;

	for (i = 0; i < mdsc->max_sessions; i++) {
		struct ceph_mds_session *s = __ceph_lookup_mds_session(mdsc, i);
		if (!s)
			continue;

		if (!check_session_state(s)) {
			ceph_put_mds_session(s);
			continue;
		}
		mutex_unlock(&mdsc->mutex);

		mutex_lock(&s->s_mutex);
		if (renew_caps)
			send_renew_caps(mdsc, s);
		else
			ceph_con_keepalive(&s->s_con);
		if (s->s_state == CEPH_MDS_SESSION_OPEN ||
		    s->s_state == CEPH_MDS_SESSION_HUNG)
			ceph_send_cap_releases(mdsc, s);
		mutex_unlock(&s->s_mutex);
		ceph_put_mds_session(s);

		mutex_lock(&mdsc->mutex);
	}
	mutex_unlock(&mdsc->mutex);

	ceph_check_delayed_caps(mdsc);

	ceph_queue_cap_reclaim_work(mdsc);

	ceph_trim_snapid_map(mdsc);

	maybe_recover_session(mdsc);

	schedule_delayed(mdsc);
}

int ceph_mdsc_init(struct ceph_fs_client *fsc)

{
	struct ceph_mds_client *mdsc;
	int err;

	mdsc = kzalloc(sizeof(struct ceph_mds_client), GFP_NOFS);
	if (!mdsc)
		return -ENOMEM;
	mdsc->fsc = fsc;
	mutex_init(&mdsc->mutex);
	mdsc->mdsmap = kzalloc(sizeof(*mdsc->mdsmap), GFP_NOFS);
	if (!mdsc->mdsmap) {
		err = -ENOMEM;
		goto err_mdsc;
	}

	init_completion(&mdsc->safe_umount_waiters);
	init_waitqueue_head(&mdsc->session_close_wq);
	INIT_LIST_HEAD(&mdsc->waiting_for_map);
	mdsc->sessions = NULL;
	atomic_set(&mdsc->num_sessions, 0);
	mdsc->max_sessions = 0;
	mdsc->stopping = 0;
	atomic64_set(&mdsc->quotarealms_count, 0);
	mdsc->quotarealms_inodes = RB_ROOT;
	mutex_init(&mdsc->quotarealms_inodes_mutex);
	mdsc->last_snap_seq = 0;
	init_rwsem(&mdsc->snap_rwsem);
	mdsc->snap_realms = RB_ROOT;
	INIT_LIST_HEAD(&mdsc->snap_empty);
	mdsc->num_snap_realms = 0;
	spin_lock_init(&mdsc->snap_empty_lock);
	mdsc->last_tid = 0;
	mdsc->oldest_tid = 0;
	mdsc->request_tree = RB_ROOT;
	INIT_DELAYED_WORK(&mdsc->delayed_work, delayed_work);
	mdsc->last_renew_caps = jiffies;
	INIT_LIST_HEAD(&mdsc->cap_delay_list);
	INIT_LIST_HEAD(&mdsc->cap_wait_list);
	spin_lock_init(&mdsc->cap_delay_lock);
	INIT_LIST_HEAD(&mdsc->snap_flush_list);
	spin_lock_init(&mdsc->snap_flush_lock);
	mdsc->last_cap_flush_tid = 1;
	INIT_LIST_HEAD(&mdsc->cap_flush_list);
	INIT_LIST_HEAD(&mdsc->cap_dirty_migrating);
	mdsc->num_cap_flushing = 0;
	spin_lock_init(&mdsc->cap_dirty_lock);
	init_waitqueue_head(&mdsc->cap_flushing_wq);
	INIT_WORK(&mdsc->cap_reclaim_work, ceph_cap_reclaim_work);
	atomic_set(&mdsc->cap_reclaim_pending, 0);
	err = ceph_metric_init(&mdsc->metric);
	if (err)
		goto err_mdsmap;

	spin_lock_init(&mdsc->dentry_list_lock);
	INIT_LIST_HEAD(&mdsc->dentry_leases);
	INIT_LIST_HEAD(&mdsc->dentry_dir_leases);

	ceph_caps_init(mdsc);
	ceph_adjust_caps_max_min(mdsc, fsc->mount_options);

	spin_lock_init(&mdsc->snapid_map_lock);
	mdsc->snapid_map_tree = RB_ROOT;
	INIT_LIST_HEAD(&mdsc->snapid_map_lru);

	init_rwsem(&mdsc->pool_perm_rwsem);
	mdsc->pool_perm_tree = RB_ROOT;

	strscpy(mdsc->nodename, utsname()->nodename,
		sizeof(mdsc->nodename));

	fsc->mdsc = mdsc;
	return 0;

err_mdsmap:
	kfree(mdsc->mdsmap);
err_mdsc:
	kfree(mdsc);
	return err;
}

/*
 * Wait for safe replies on open mds requests.  If we time out, drop
 * all requests from the tree to avoid dangling dentry refs.
 */
static void wait_requests(struct ceph_mds_client *mdsc)
{
	struct ceph_options *opts = mdsc->fsc->client->options;
	struct ceph_mds_request *req;

	mutex_lock(&mdsc->mutex);
	if (__get_oldest_req(mdsc)) {
		mutex_unlock(&mdsc->mutex);

		dout("wait_requests waiting for requests\n");
		wait_for_completion_timeout(&mdsc->safe_umount_waiters,
				    ceph_timeout_jiffies(opts->mount_timeout));

		/* tear down remaining requests */
		mutex_lock(&mdsc->mutex);
		while ((req = __get_oldest_req(mdsc))) {
			dout("wait_requests timed out on tid %llu\n",
			     req->r_tid);
			list_del_init(&req->r_wait);
			__unregister_request(mdsc, req);
		}
	}
	mutex_unlock(&mdsc->mutex);
	dout("wait_requests done\n");
}

/*
 * called before mount is ro, and before dentries are torn down.
 * (hmm, does this still race with new lookups?)
 */
void ceph_mdsc_pre_umount(struct ceph_mds_client *mdsc)
{
	dout("pre_umount\n");
	mdsc->stopping = 1;

	lock_unlock_sessions(mdsc);
	ceph_flush_dirty_caps(mdsc);
	wait_requests(mdsc);

	/*
	 * wait for reply handlers to drop their request refs and
	 * their inode/dcache refs
	 */
	ceph_msgr_flush();

	ceph_cleanup_quotarealms_inodes(mdsc);
}

/*
 * wait for all write mds requests to flush.
 */
static void wait_unsafe_requests(struct ceph_mds_client *mdsc, u64 want_tid)
{
	struct ceph_mds_request *req = NULL, *nextreq;
	struct rb_node *n;

	mutex_lock(&mdsc->mutex);
	dout("wait_unsafe_requests want %lld\n", want_tid);
restart:
	req = __get_oldest_req(mdsc);
	while (req && req->r_tid <= want_tid) {
		/* find next request */
		n = rb_next(&req->r_node);
		if (n)
			nextreq = rb_entry(n, struct ceph_mds_request, r_node);
		else
			nextreq = NULL;
		if (req->r_op != CEPH_MDS_OP_SETFILELOCK &&
		    (req->r_op & CEPH_MDS_OP_WRITE)) {
			/* write op */
			ceph_mdsc_get_request(req);
			if (nextreq)
				ceph_mdsc_get_request(nextreq);
			mutex_unlock(&mdsc->mutex);
			dout("wait_unsafe_requests  wait on %llu (want %llu)\n",
			     req->r_tid, want_tid);
			wait_for_completion(&req->r_safe_completion);
			mutex_lock(&mdsc->mutex);
			ceph_mdsc_put_request(req);
			if (!nextreq)
				break;  /* next dne before, so we're done! */
			if (RB_EMPTY_NODE(&nextreq->r_node)) {
				/* next request was removed from tree */
				ceph_mdsc_put_request(nextreq);
				goto restart;
			}
			ceph_mdsc_put_request(nextreq);  /* won't go away */
		}
		req = nextreq;
	}
	mutex_unlock(&mdsc->mutex);
	dout("wait_unsafe_requests done\n");
}

void ceph_mdsc_sync(struct ceph_mds_client *mdsc)
{
	u64 want_tid, want_flush;

	if (READ_ONCE(mdsc->fsc->mount_state) == CEPH_MOUNT_SHUTDOWN)
		return;

	dout("sync\n");
	mutex_lock(&mdsc->mutex);
	want_tid = mdsc->last_tid;
	mutex_unlock(&mdsc->mutex);

	ceph_flush_dirty_caps(mdsc);
	spin_lock(&mdsc->cap_dirty_lock);
	want_flush = mdsc->last_cap_flush_tid;
	if (!list_empty(&mdsc->cap_flush_list)) {
		struct ceph_cap_flush *cf =
			list_last_entry(&mdsc->cap_flush_list,
					struct ceph_cap_flush, g_list);
		cf->wake = true;
	}
	spin_unlock(&mdsc->cap_dirty_lock);

	dout("sync want tid %lld flush_seq %lld\n",
	     want_tid, want_flush);

	wait_unsafe_requests(mdsc, want_tid);
	wait_caps_flush(mdsc, want_flush);
}

/*
 * true if all sessions are closed, or we force unmount
 */
static bool done_closing_sessions(struct ceph_mds_client *mdsc, int skipped)
{
	if (READ_ONCE(mdsc->fsc->mount_state) == CEPH_MOUNT_SHUTDOWN)
		return true;
	return atomic_read(&mdsc->num_sessions) <= skipped;
}

/*
 * called after sb is ro.
 */
void ceph_mdsc_close_sessions(struct ceph_mds_client *mdsc)
{
	struct ceph_options *opts = mdsc->fsc->client->options;
	struct ceph_mds_session *session;
	int i;
	int skipped = 0;

	dout("close_sessions\n");

	/* close sessions */
	mutex_lock(&mdsc->mutex);
	for (i = 0; i < mdsc->max_sessions; i++) {
		session = __ceph_lookup_mds_session(mdsc, i);
		if (!session)
			continue;
		mutex_unlock(&mdsc->mutex);
		mutex_lock(&session->s_mutex);
		if (__close_session(mdsc, session) <= 0)
			skipped++;
		mutex_unlock(&session->s_mutex);
		ceph_put_mds_session(session);
		mutex_lock(&mdsc->mutex);
	}
	mutex_unlock(&mdsc->mutex);

	dout("waiting for sessions to close\n");
	wait_event_timeout(mdsc->session_close_wq,
			   done_closing_sessions(mdsc, skipped),
			   ceph_timeout_jiffies(opts->mount_timeout));

	/* tear down remaining sessions */
	mutex_lock(&mdsc->mutex);
	for (i = 0; i < mdsc->max_sessions; i++) {
		if (mdsc->sessions[i]) {
			session = ceph_get_mds_session(mdsc->sessions[i]);
			__unregister_session(mdsc, session);
			mutex_unlock(&mdsc->mutex);
			mutex_lock(&session->s_mutex);
			remove_session_caps(session);
			mutex_unlock(&session->s_mutex);
			ceph_put_mds_session(session);
			mutex_lock(&mdsc->mutex);
		}
	}
	WARN_ON(!list_empty(&mdsc->cap_delay_list));
	mutex_unlock(&mdsc->mutex);

	ceph_cleanup_snapid_map(mdsc);
	ceph_cleanup_empty_realms(mdsc);

	cancel_work_sync(&mdsc->cap_reclaim_work);
	cancel_delayed_work_sync(&mdsc->delayed_work); /* cancel timer */

	dout("stopped\n");
}

void ceph_mdsc_force_umount(struct ceph_mds_client *mdsc)
{
	struct ceph_mds_session *session;
	int mds;

	dout("force umount\n");

	mutex_lock(&mdsc->mutex);
	for (mds = 0; mds < mdsc->max_sessions; mds++) {
		session = __ceph_lookup_mds_session(mdsc, mds);
		if (!session)
			continue;

		if (session->s_state == CEPH_MDS_SESSION_REJECTED)
			__unregister_session(mdsc, session);
		__wake_requests(mdsc, &session->s_waiting);
		mutex_unlock(&mdsc->mutex);

		mutex_lock(&session->s_mutex);
		__close_session(mdsc, session);
		if (session->s_state == CEPH_MDS_SESSION_CLOSING) {
			cleanup_session_requests(mdsc, session);
			remove_session_caps(session);
		}
		mutex_unlock(&session->s_mutex);
		ceph_put_mds_session(session);

		mutex_lock(&mdsc->mutex);
		kick_requests(mdsc, mds);
	}
	__wake_requests(mdsc, &mdsc->waiting_for_map);
	mutex_unlock(&mdsc->mutex);
}

static void ceph_mdsc_stop(struct ceph_mds_client *mdsc)
{
	dout("stop\n");
	/*
	 * Make sure the delayed work stopped before releasing
	 * the resources.
	 *
	 * Because the cancel_delayed_work_sync() will only
	 * guarantee that the work finishes executing. But the
	 * delayed work will re-arm itself again after that.
	 */
	flush_delayed_work(&mdsc->delayed_work);

	if (mdsc->mdsmap)
		ceph_mdsmap_destroy(mdsc->mdsmap);
	kfree(mdsc->sessions);
	ceph_caps_finalize(mdsc);
	ceph_pool_perm_destroy(mdsc);
}

void ceph_mdsc_destroy(struct ceph_fs_client *fsc)
{
	struct ceph_mds_client *mdsc = fsc->mdsc;
	dout("mdsc_destroy %p\n", mdsc);

	if (!mdsc)
		return;

	/* flush out any connection work with references to us */
	ceph_msgr_flush();

	ceph_mdsc_stop(mdsc);

	ceph_metric_destroy(&mdsc->metric);

	flush_delayed_work(&mdsc->metric.delayed_work);
	fsc->mdsc = NULL;
	kfree(mdsc);
	dout("mdsc_destroy %p done\n", mdsc);
}

void ceph_mdsc_handle_fsmap(struct ceph_mds_client *mdsc, struct ceph_msg *msg)
{
	struct ceph_fs_client *fsc = mdsc->fsc;
	const char *mds_namespace = fsc->mount_options->mds_namespace;
	void *p = msg->front.iov_base;
	void *end = p + msg->front.iov_len;
	u32 epoch;
	u32 map_len;
	u32 num_fs;
	u32 mount_fscid = (u32)-1;
	u8 struct_v, struct_cv;
	int err = -EINVAL;

	ceph_decode_need(&p, end, sizeof(u32), bad);
	epoch = ceph_decode_32(&p);

	dout("handle_fsmap epoch %u\n", epoch);

	ceph_decode_need(&p, end, 2 + sizeof(u32), bad);
	struct_v = ceph_decode_8(&p);
	struct_cv = ceph_decode_8(&p);
	map_len = ceph_decode_32(&p);

	ceph_decode_need(&p, end, sizeof(u32) * 3, bad);
	p += sizeof(u32) * 2; /* skip epoch and legacy_client_fscid */

	num_fs = ceph_decode_32(&p);
	while (num_fs-- > 0) {
		void *info_p, *info_end;
		u32 info_len;
		u8 info_v, info_cv;
		u32 fscid, namelen;

		ceph_decode_need(&p, end, 2 + sizeof(u32), bad);
		info_v = ceph_decode_8(&p);
		info_cv = ceph_decode_8(&p);
		info_len = ceph_decode_32(&p);
		ceph_decode_need(&p, end, info_len, bad);
		info_p = p;
		info_end = p + info_len;
		p = info_end;

		ceph_decode_need(&info_p, info_end, sizeof(u32) * 2, bad);
		fscid = ceph_decode_32(&info_p);
		namelen = ceph_decode_32(&info_p);
		ceph_decode_need(&info_p, info_end, namelen, bad);

		if (mds_namespace &&
		    strlen(mds_namespace) == namelen &&
		    !strncmp(mds_namespace, (char *)info_p, namelen)) {
			mount_fscid = fscid;
			break;
		}
	}

	ceph_monc_got_map(&fsc->client->monc, CEPH_SUB_FSMAP, epoch);
	if (mount_fscid != (u32)-1) {
		fsc->client->monc.fs_cluster_id = mount_fscid;
		ceph_monc_want_map(&fsc->client->monc, CEPH_SUB_MDSMAP,
				   0, true);
		ceph_monc_renew_subs(&fsc->client->monc);
	} else {
		err = -ENOENT;
		goto err_out;
	}
	return;

bad:
	pr_err("error decoding fsmap\n");
err_out:
	mutex_lock(&mdsc->mutex);
	mdsc->mdsmap_err = err;
	__wake_requests(mdsc, &mdsc->waiting_for_map);
	mutex_unlock(&mdsc->mutex);
}

/*
 * handle mds map update.
 */
void ceph_mdsc_handle_mdsmap(struct ceph_mds_client *mdsc, struct ceph_msg *msg)
{
	u32 epoch;
	u32 maplen;
	void *p = msg->front.iov_base;
	void *end = p + msg->front.iov_len;
	struct ceph_mdsmap *newmap, *oldmap;
	struct ceph_fsid fsid;
	int err = -EINVAL;

	ceph_decode_need(&p, end, sizeof(fsid)+2*sizeof(u32), bad);
	ceph_decode_copy(&p, &fsid, sizeof(fsid));
	if (ceph_check_fsid(mdsc->fsc->client, &fsid) < 0)
		return;
	epoch = ceph_decode_32(&p);
	maplen = ceph_decode_32(&p);
	dout("handle_map epoch %u len %d\n", epoch, (int)maplen);

	/* do we need it? */
	mutex_lock(&mdsc->mutex);
	if (mdsc->mdsmap && epoch <= mdsc->mdsmap->m_epoch) {
		dout("handle_map epoch %u <= our %u\n",
		     epoch, mdsc->mdsmap->m_epoch);
		mutex_unlock(&mdsc->mutex);
		return;
	}

	newmap = ceph_mdsmap_decode(&p, end);
	if (IS_ERR(newmap)) {
		err = PTR_ERR(newmap);
		goto bad_unlock;
	}

	/* swap into place */
	if (mdsc->mdsmap) {
		oldmap = mdsc->mdsmap;
		mdsc->mdsmap = newmap;
		check_new_map(mdsc, newmap, oldmap);
		ceph_mdsmap_destroy(oldmap);
	} else {
		mdsc->mdsmap = newmap;  /* first mds map */
	}
	mdsc->fsc->max_file_size = min((loff_t)mdsc->mdsmap->m_max_file_size,
					MAX_LFS_FILESIZE);

	__wake_requests(mdsc, &mdsc->waiting_for_map);
	ceph_monc_got_map(&mdsc->fsc->client->monc, CEPH_SUB_MDSMAP,
			  mdsc->mdsmap->m_epoch);

	mutex_unlock(&mdsc->mutex);
	schedule_delayed(mdsc);
	return;

bad_unlock:
	mutex_unlock(&mdsc->mutex);
bad:
	pr_err("error decoding mdsmap %d\n", err);
	return;
}

static struct ceph_connection *con_get(struct ceph_connection *con)
{
	struct ceph_mds_session *s = con->private;

	if (ceph_get_mds_session(s))
		return con;
	return NULL;
}

static void con_put(struct ceph_connection *con)
{
	struct ceph_mds_session *s = con->private;

	ceph_put_mds_session(s);
}

/*
 * if the client is unresponsive for long enough, the mds will kill
 * the session entirely.
 */
static void peer_reset(struct ceph_connection *con)
{
	struct ceph_mds_session *s = con->private;
	struct ceph_mds_client *mdsc = s->s_mdsc;

	pr_warn("mds%d closed our session\n", s->s_mds);
	send_mds_reconnect(mdsc, s);
}

static void dispatch(struct ceph_connection *con, struct ceph_msg *msg)
{
	struct ceph_mds_session *s = con->private;
	struct ceph_mds_client *mdsc = s->s_mdsc;
	int type = le16_to_cpu(msg->hdr.type);

	mutex_lock(&mdsc->mutex);
	if (__verify_registered_session(mdsc, s) < 0) {
		mutex_unlock(&mdsc->mutex);
		goto out;
	}
	mutex_unlock(&mdsc->mutex);

	switch (type) {
	case CEPH_MSG_MDS_MAP:
		ceph_mdsc_handle_mdsmap(mdsc, msg);
		break;
	case CEPH_MSG_FS_MAP_USER:
		ceph_mdsc_handle_fsmap(mdsc, msg);
		break;
	case CEPH_MSG_CLIENT_SESSION:
		handle_session(s, msg);
		break;
	case CEPH_MSG_CLIENT_REPLY:
		handle_reply(s, msg);
		break;
	case CEPH_MSG_CLIENT_REQUEST_FORWARD:
		handle_forward(mdsc, s, msg);
		break;
	case CEPH_MSG_CLIENT_CAPS:
		ceph_handle_caps(s, msg);
		break;
	case CEPH_MSG_CLIENT_SNAP:
		ceph_handle_snap(mdsc, s, msg);
		break;
	case CEPH_MSG_CLIENT_LEASE:
		handle_lease(mdsc, s, msg);
		break;
	case CEPH_MSG_CLIENT_QUOTA:
		ceph_handle_quota(mdsc, s, msg);
		break;

	default:
		pr_err("received unknown message type %d %s\n", type,
		       ceph_msg_type_name(type));
	}
out:
	ceph_msg_put(msg);
}

/*
 * authentication
 */

/*
 * Note: returned pointer is the address of a structure that's
 * managed separately.  Caller must *not* attempt to free it.
 */
static struct ceph_auth_handshake *get_authorizer(struct ceph_connection *con,
					int *proto, int force_new)
{
	struct ceph_mds_session *s = con->private;
	struct ceph_mds_client *mdsc = s->s_mdsc;
	struct ceph_auth_client *ac = mdsc->fsc->client->monc.auth;
	struct ceph_auth_handshake *auth = &s->s_auth;

	if (force_new && auth->authorizer) {
		ceph_auth_destroy_authorizer(auth->authorizer);
		auth->authorizer = NULL;
	}
	if (!auth->authorizer) {
		int ret = ceph_auth_create_authorizer(ac, CEPH_ENTITY_TYPE_MDS,
						      auth);
		if (ret)
			return ERR_PTR(ret);
	} else {
		int ret = ceph_auth_update_authorizer(ac, CEPH_ENTITY_TYPE_MDS,
						      auth);
		if (ret)
			return ERR_PTR(ret);
	}
	*proto = ac->protocol;

	return auth;
}

static int add_authorizer_challenge(struct ceph_connection *con,
				    void *challenge_buf, int challenge_buf_len)
{
	struct ceph_mds_session *s = con->private;
	struct ceph_mds_client *mdsc = s->s_mdsc;
	struct ceph_auth_client *ac = mdsc->fsc->client->monc.auth;

	return ceph_auth_add_authorizer_challenge(ac, s->s_auth.authorizer,
					    challenge_buf, challenge_buf_len);
}

static int verify_authorizer_reply(struct ceph_connection *con)
{
	struct ceph_mds_session *s = con->private;
	struct ceph_mds_client *mdsc = s->s_mdsc;
	struct ceph_auth_client *ac = mdsc->fsc->client->monc.auth;

	return ceph_auth_verify_authorizer_reply(ac, s->s_auth.authorizer);
}

static int invalidate_authorizer(struct ceph_connection *con)
{
	struct ceph_mds_session *s = con->private;
	struct ceph_mds_client *mdsc = s->s_mdsc;
	struct ceph_auth_client *ac = mdsc->fsc->client->monc.auth;

	ceph_auth_invalidate_authorizer(ac, CEPH_ENTITY_TYPE_MDS);

	return ceph_monc_validate_auth(&mdsc->fsc->client->monc);
}

static struct ceph_msg *mds_alloc_msg(struct ceph_connection *con,
				struct ceph_msg_header *hdr, int *skip)
{
	struct ceph_msg *msg;
	int type = (int) le16_to_cpu(hdr->type);
	int front_len = (int) le32_to_cpu(hdr->front_len);

	if (con->in_msg)
		return con->in_msg;

	*skip = 0;
	msg = ceph_msg_new(type, front_len, GFP_NOFS, false);
	if (!msg) {
		pr_err("unable to allocate msg type %d len %d\n",
		       type, front_len);
		return NULL;
	}

	return msg;
}

static int mds_sign_message(struct ceph_msg *msg)
{
       struct ceph_mds_session *s = msg->con->private;
       struct ceph_auth_handshake *auth = &s->s_auth;

       return ceph_auth_sign_message(auth, msg);
}

static int mds_check_message_signature(struct ceph_msg *msg)
{
       struct ceph_mds_session *s = msg->con->private;
       struct ceph_auth_handshake *auth = &s->s_auth;

       return ceph_auth_check_message_signature(auth, msg);
}

static const struct ceph_connection_operations mds_con_ops = {
	.get = con_get,
	.put = con_put,
	.dispatch = dispatch,
	.get_authorizer = get_authorizer,
	.add_authorizer_challenge = add_authorizer_challenge,
	.verify_authorizer_reply = verify_authorizer_reply,
	.invalidate_authorizer = invalidate_authorizer,
	.peer_reset = peer_reset,
	.alloc_msg = mds_alloc_msg,
	.sign_message = mds_sign_message,
	.check_message_signature = mds_check_message_signature,
};

/* eof */<|MERGE_RESOLUTION|>--- conflicted
+++ resolved
@@ -2919,9 +2919,6 @@
 	if (req->r_inode)
 		ceph_get_cap_refs(ceph_inode(req->r_inode), CEPH_CAP_PIN);
 	if (req->r_parent) {
-<<<<<<< HEAD
-		ceph_get_cap_refs(ceph_inode(req->r_parent), CEPH_CAP_PIN);
-=======
 		struct ceph_inode_info *ci = ceph_inode(req->r_parent);
 		int fmode = (req->r_op & CEPH_MDS_OP_WRITE) ?
 			    CEPH_FILE_MODE_WR : CEPH_FILE_MODE_RD;
@@ -2929,7 +2926,6 @@
 		ceph_take_cap_refs(ci, CEPH_CAP_PIN, false);
 		__ceph_touch_fmode(ci, mdsc, fmode);
 		spin_unlock(&ci->i_ceph_lock);
->>>>>>> d1988041
 		ihold(req->r_parent);
 	}
 	if (req->r_old_dentry_dir)
