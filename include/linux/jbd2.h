/* SPDX-License-Identifier: GPL-2.0-or-later */
/*
 * linux/include/linux/jbd2.h
 *
 * Written by Stephen C. Tweedie <sct@redhat.com>
 *
 * Copyright 1998-2000 Red Hat, Inc --- All Rights Reserved
 *
 * Definitions for transaction data structures for the buffer cache
 * filesystem journaling support.
 */

#ifndef _LINUX_JBD2_H
#define _LINUX_JBD2_H

/* Allow this file to be included directly into e2fsprogs */
#ifndef __KERNEL__
#include "jfs_compat.h"
#define JBD2_DEBUG
#else

#include <linux/types.h>
#include <linux/buffer_head.h>
#include <linux/journal-head.h>
#include <linux/stddef.h>
#include <linux/mutex.h>
#include <linux/timer.h>
#include <linux/slab.h>
#include <linux/bit_spinlock.h>
#include <crypto/hash.h>
#endif

#define journal_oom_retry 1

/*
 * Define JBD2_PARANIOD_IOFAIL to cause a kernel BUG() if ext4 finds
 * certain classes of error which can occur due to failed IOs.  Under
 * normal use we want ext4 to continue after such errors, because
 * hardware _can_ fail, but for debugging purposes when running tests on
 * known-good hardware we may want to trap these errors.
 */
#undef JBD2_PARANOID_IOFAIL

/*
 * The default maximum commit age, in seconds.
 */
#define JBD2_DEFAULT_MAX_COMMIT_AGE 5

#ifdef CONFIG_JBD2_DEBUG
/*
 * Define JBD2_EXPENSIVE_CHECKING to enable more expensive internal
 * consistency checks.  By default we don't do this unless
 * CONFIG_JBD2_DEBUG is on.
 */
#define JBD2_EXPENSIVE_CHECKING
extern ushort jbd2_journal_enable_debug;
void __jbd2_debug(int level, const char *file, const char *func,
		  unsigned int line, const char *fmt, ...);

#define jbd_debug(n, fmt, a...) \
	__jbd2_debug((n), __FILE__, __func__, __LINE__, (fmt), ##a)
#else
#define jbd_debug(n, fmt, a...)    /**/
#endif

extern void *jbd2_alloc(size_t size, gfp_t flags);
extern void jbd2_free(void *ptr, size_t size);

#define JBD2_MIN_JOURNAL_BLOCKS 1024

#ifdef __KERNEL__

/**
 * typedef handle_t - The handle_t type represents a single atomic update being performed by some process.
 *
 * All filesystem modifications made by the process go
 * through this handle.  Recursive operations (such as quota operations)
 * are gathered into a single update.
 *
 * The buffer credits field is used to account for journaled buffers
 * being modified by the running process.  To ensure that there is
 * enough log space for all outstanding operations, we need to limit the
 * number of outstanding buffers possible at any time.  When the
 * operation completes, any buffer credits not used are credited back to
 * the transaction, so that at all times we know how many buffers the
 * outstanding updates on a transaction might possibly touch.
 *
 * This is an opaque datatype.
 **/
typedef struct jbd2_journal_handle handle_t;	/* Atomic operation type */


/**
 * typedef journal_t - The journal_t maintains all of the journaling state information for a single filesystem.
 *
 * journal_t is linked to from the fs superblock structure.
 *
 * We use the journal_t to keep track of all outstanding transaction
 * activity on the filesystem, and to manage the state of the log
 * writing process.
 *
 * This is an opaque datatype.
 **/
typedef struct journal_s	journal_t;	/* Journal control structure */
#endif

/*
 * Internal structures used by the logging mechanism:
 */

#define JBD2_MAGIC_NUMBER 0xc03b3998U /* The first 4 bytes of /dev/random! */

/*
 * On-disk structures
 */

/*
 * Descriptor block types:
 */

#define JBD2_DESCRIPTOR_BLOCK	1
#define JBD2_COMMIT_BLOCK	2
#define JBD2_SUPERBLOCK_V1	3
#define JBD2_SUPERBLOCK_V2	4
#define JBD2_REVOKE_BLOCK	5

/*
 * Standard header for all descriptor blocks:
 */
typedef struct journal_header_s
{
	__be32		h_magic;
	__be32		h_blocktype;
	__be32		h_sequence;
} journal_header_t;

/*
 * Checksum types.
 */
#define JBD2_CRC32_CHKSUM   1
#define JBD2_MD5_CHKSUM     2
#define JBD2_SHA1_CHKSUM    3
#define JBD2_CRC32C_CHKSUM  4

#define JBD2_CRC32_CHKSUM_SIZE 4

#define JBD2_CHECKSUM_BYTES (32 / sizeof(u32))
/*
 * Commit block header for storing transactional checksums:
 *
 * NOTE: If FEATURE_COMPAT_CHECKSUM (checksum v1) is set, the h_chksum*
 * fields are used to store a checksum of the descriptor and data blocks.
 *
 * If FEATURE_INCOMPAT_CSUM_V2 (checksum v2) is set, then the h_chksum
 * field is used to store crc32c(uuid+commit_block).  Each journal metadata
 * block gets its own checksum, and data block checksums are stored in
 * journal_block_tag (in the descriptor).  The other h_chksum* fields are
 * not used.
 *
 * If FEATURE_INCOMPAT_CSUM_V3 is set, the descriptor block uses
 * journal_block_tag3_t to store a full 32-bit checksum.  Everything else
 * is the same as v2.
 *
 * Checksum v1, v2, and v3 are mutually exclusive features.
 */
struct commit_header {
	__be32		h_magic;
	__be32          h_blocktype;
	__be32          h_sequence;
	unsigned char   h_chksum_type;
	unsigned char   h_chksum_size;
	unsigned char 	h_padding[2];
	__be32 		h_chksum[JBD2_CHECKSUM_BYTES];
	__be64		h_commit_sec;
	__be32		h_commit_nsec;
};

/*
 * The block tag: used to describe a single buffer in the journal.
 * t_blocknr_high is only used if INCOMPAT_64BIT is set, so this
 * raw struct shouldn't be used for pointer math or sizeof() - use
 * journal_tag_bytes(journal) instead to compute this.
 */
typedef struct journal_block_tag3_s
{
	__be32		t_blocknr;	/* The on-disk block number */
	__be32		t_flags;	/* See below */
	__be32		t_blocknr_high; /* most-significant high 32bits. */
	__be32		t_checksum;	/* crc32c(uuid+seq+block) */
} journal_block_tag3_t;

typedef struct journal_block_tag_s
{
	__be32		t_blocknr;	/* The on-disk block number */
	__be16		t_checksum;	/* truncated crc32c(uuid+seq+block) */
	__be16		t_flags;	/* See below */
	__be32		t_blocknr_high; /* most-significant high 32bits. */
} journal_block_tag_t;

/* Tail of descriptor or revoke block, for checksumming */
struct jbd2_journal_block_tail {
	__be32		t_checksum;	/* crc32c(uuid+descr_block) */
};

/*
 * The revoke descriptor: used on disk to describe a series of blocks to
 * be revoked from the log
 */
typedef struct jbd2_journal_revoke_header_s
{
	journal_header_t r_header;
	__be32		 r_count;	/* Count of bytes used in the block */
} jbd2_journal_revoke_header_t;

/* Definitions for the journal tag flags word: */
#define JBD2_FLAG_ESCAPE		1	/* on-disk block is escaped */
#define JBD2_FLAG_SAME_UUID	2	/* block has same uuid as previous */
#define JBD2_FLAG_DELETED	4	/* block deleted by this transaction */
#define JBD2_FLAG_LAST_TAG	8	/* last tag in this descriptor block */


/*
 * The journal superblock.  All fields are in big-endian byte order.
 */
typedef struct journal_superblock_s
{
/* 0x0000 */
	journal_header_t s_header;

/* 0x000C */
	/* Static information describing the journal */
	__be32	s_blocksize;		/* journal device blocksize */
	__be32	s_maxlen;		/* total blocks in journal file */
	__be32	s_first;		/* first block of log information */

/* 0x0018 */
	/* Dynamic information describing the current state of the log */
	__be32	s_sequence;		/* first commit ID expected in log */
	__be32	s_start;		/* blocknr of start of log */

/* 0x0020 */
	/* Error value, as set by jbd2_journal_abort(). */
	__be32	s_errno;

/* 0x0024 */
	/* Remaining fields are only valid in a version-2 superblock */
	__be32	s_feature_compat;	/* compatible feature set */
	__be32	s_feature_incompat;	/* incompatible feature set */
	__be32	s_feature_ro_compat;	/* readonly-compatible feature set */
/* 0x0030 */
	__u8	s_uuid[16];		/* 128-bit uuid for journal */

/* 0x0040 */
	__be32	s_nr_users;		/* Nr of filesystems sharing log */

	__be32	s_dynsuper;		/* Blocknr of dynamic superblock copy*/

/* 0x0048 */
	__be32	s_max_transaction;	/* Limit of journal blocks per trans.*/
	__be32	s_max_trans_data;	/* Limit of data blocks per trans. */

/* 0x0050 */
	__u8	s_checksum_type;	/* checksum type */
	__u8	s_padding2[3];
	__u32	s_padding[42];
	__be32	s_checksum;		/* crc32c(superblock) */

/* 0x0100 */
	__u8	s_users[16*48];		/* ids of all fs'es sharing the log */
/* 0x0400 */
} journal_superblock_t;

/* Use the jbd2_{has,set,clear}_feature_* helpers; these will be removed */
#define JBD2_HAS_COMPAT_FEATURE(j,mask)					\
	((j)->j_format_version >= 2 &&					\
	 ((j)->j_superblock->s_feature_compat & cpu_to_be32((mask))))
#define JBD2_HAS_RO_COMPAT_FEATURE(j,mask)				\
	((j)->j_format_version >= 2 &&					\
	 ((j)->j_superblock->s_feature_ro_compat & cpu_to_be32((mask))))
#define JBD2_HAS_INCOMPAT_FEATURE(j,mask)				\
	((j)->j_format_version >= 2 &&					\
	 ((j)->j_superblock->s_feature_incompat & cpu_to_be32((mask))))

#define JBD2_FEATURE_COMPAT_CHECKSUM		0x00000001

#define JBD2_FEATURE_INCOMPAT_REVOKE		0x00000001
#define JBD2_FEATURE_INCOMPAT_64BIT		0x00000002
#define JBD2_FEATURE_INCOMPAT_ASYNC_COMMIT	0x00000004
#define JBD2_FEATURE_INCOMPAT_CSUM_V2		0x00000008
#define JBD2_FEATURE_INCOMPAT_CSUM_V3		0x00000010

/* See "journal feature predicate functions" below */

/* Features known to this kernel version: */
#define JBD2_KNOWN_COMPAT_FEATURES	JBD2_FEATURE_COMPAT_CHECKSUM
#define JBD2_KNOWN_ROCOMPAT_FEATURES	0
#define JBD2_KNOWN_INCOMPAT_FEATURES	(JBD2_FEATURE_INCOMPAT_REVOKE | \
					JBD2_FEATURE_INCOMPAT_64BIT | \
					JBD2_FEATURE_INCOMPAT_ASYNC_COMMIT | \
					JBD2_FEATURE_INCOMPAT_CSUM_V2 | \
					JBD2_FEATURE_INCOMPAT_CSUM_V3)

#ifdef __KERNEL__

#include <linux/fs.h>
#include <linux/sched.h>

enum jbd_state_bits {
	BH_JBD			/* Has an attached ext3 journal_head */
	  = BH_PrivateStart,
	BH_JWrite,		/* Being written to log (@@@ DEBUGGING) */
	BH_Freed,		/* Has been freed (truncated) */
	BH_Revoked,		/* Has been revoked from the log */
	BH_RevokeValid,		/* Revoked flag is valid */
	BH_JBDDirty,		/* Is dirty but journaled */
	BH_State,		/* Pins most journal_head state */
	BH_JournalHead,		/* Pins bh->b_private and jh->b_bh */
	BH_Shadow,		/* IO on shadow buffer is running */
	BH_Verified,		/* Metadata block has been verified ok */
	BH_JBDPrivateStart,	/* First bit available for private use by FS */
};

BUFFER_FNS(JBD, jbd)
BUFFER_FNS(JWrite, jwrite)
BUFFER_FNS(JBDDirty, jbddirty)
TAS_BUFFER_FNS(JBDDirty, jbddirty)
BUFFER_FNS(Revoked, revoked)
TAS_BUFFER_FNS(Revoked, revoked)
BUFFER_FNS(RevokeValid, revokevalid)
TAS_BUFFER_FNS(RevokeValid, revokevalid)
BUFFER_FNS(Freed, freed)
BUFFER_FNS(Shadow, shadow)
BUFFER_FNS(Verified, verified)

static inline struct buffer_head *jh2bh(struct journal_head *jh)
{
	return jh->b_bh;
}

static inline struct journal_head *bh2jh(struct buffer_head *bh)
{
	return bh->b_private;
}

static inline void jbd_lock_bh_state(struct buffer_head *bh)
{
	bit_spin_lock(BH_State, &bh->b_state);
}

static inline int jbd_trylock_bh_state(struct buffer_head *bh)
{
	return bit_spin_trylock(BH_State, &bh->b_state);
}

static inline int jbd_is_locked_bh_state(struct buffer_head *bh)
{
	return bit_spin_is_locked(BH_State, &bh->b_state);
}

static inline void jbd_unlock_bh_state(struct buffer_head *bh)
{
	bit_spin_unlock(BH_State, &bh->b_state);
}

static inline void jbd_lock_bh_journal_head(struct buffer_head *bh)
{
	bit_spin_lock(BH_JournalHead, &bh->b_state);
}

static inline void jbd_unlock_bh_journal_head(struct buffer_head *bh)
{
	bit_spin_unlock(BH_JournalHead, &bh->b_state);
}

#define J_ASSERT(assert)	BUG_ON(!(assert))

#define J_ASSERT_BH(bh, expr)	J_ASSERT(expr)
#define J_ASSERT_JH(jh, expr)	J_ASSERT(expr)

#if defined(JBD2_PARANOID_IOFAIL)
#define J_EXPECT(expr, why...)		J_ASSERT(expr)
#define J_EXPECT_BH(bh, expr, why...)	J_ASSERT_BH(bh, expr)
#define J_EXPECT_JH(jh, expr, why...)	J_ASSERT_JH(jh, expr)
#else
#define __journal_expect(expr, why...)					     \
	({								     \
		int val = (expr);					     \
		if (!val) {						     \
			printk(KERN_ERR					     \
			       "JBD2 unexpected failure: %s: %s;\n",	     \
			       __func__, #expr);			     \
			printk(KERN_ERR why "\n");			     \
		}							     \
		val;							     \
	})
#define J_EXPECT(expr, why...)		__journal_expect(expr, ## why)
#define J_EXPECT_BH(bh, expr, why...)	__journal_expect(expr, ## why)
#define J_EXPECT_JH(jh, expr, why...)	__journal_expect(expr, ## why)
#endif

/* Flags in jbd_inode->i_flags */
#define __JI_COMMIT_RUNNING 0
#define __JI_WRITE_DATA 1
#define __JI_WAIT_DATA 2

/*
 * Commit of the inode data in progress. We use this flag to protect us from
 * concurrent deletion of inode. We cannot use reference to inode for this
 * since we cannot afford doing last iput() on behalf of kjournald
 */
#define JI_COMMIT_RUNNING (1 << __JI_COMMIT_RUNNING)
/* Write allocated dirty buffers in this inode before commit */
#define JI_WRITE_DATA (1 << __JI_WRITE_DATA)
/* Wait for outstanding data writes for this inode before commit */
#define JI_WAIT_DATA (1 << __JI_WAIT_DATA)

/**
 * struct jbd_inode - The jbd_inode type is the structure linking inodes in
 * ordered mode present in a transaction so that we can sync them during commit.
 */
struct jbd2_inode {
	/**
	 * @i_transaction:
	 *
	 * Which transaction does this inode belong to? Either the running
	 * transaction or the committing one. [j_list_lock]
	 */
	transaction_t *i_transaction;

	/**
	 * @i_next_transaction:
	 *
	 * Pointer to the running transaction modifying inode's data in case
	 * there is already a committing transaction touching it. [j_list_lock]
	 */
	transaction_t *i_next_transaction;

	/**
	 * @i_list: List of inodes in the i_transaction [j_list_lock]
	 */
	struct list_head i_list;

	/**
	 * @i_vfs_inode:
	 *
	 * VFS inode this inode belongs to [constant for lifetime of structure]
	 */
	struct inode *i_vfs_inode;

	/**
	 * @i_flags: Flags of inode [j_list_lock]
	 */
	unsigned long i_flags;

	/**
	 * @i_dirty_start:
	 *
	 * Offset in bytes where the dirty range for this inode starts.
	 * [j_list_lock]
	 */
	loff_t i_dirty_start;

	/**
	 * @i_dirty_end:
	 *
	 * Inclusive offset in bytes where the dirty range for this inode
	 * ends. [j_list_lock]
	 */
	loff_t i_dirty_end;
};

struct jbd2_revoke_table_s;

/**
 * struct handle_s - The handle_s type is the concrete type associated with
 *     handle_t.
 * @h_transaction: Which compound transaction is this update a part of?
 * @h_journal: Which journal handle belongs to - used iff h_reserved set.
 * @h_rsv_handle: Handle reserved for finishing the logical operation.
 * @h_buffer_credits: Number of remaining buffers we are allowed to dirty.
 * @h_ref: Reference count on this handle.
 * @h_err: Field for caller's use to track errors through large fs operations.
 * @h_sync: Flag for sync-on-close.
 * @h_jdata: Flag to force data journaling.
 * @h_reserved: Flag for handle for reserved credits.
 * @h_aborted: Flag indicating fatal error on handle.
 * @h_type: For handle statistics.
 * @h_line_no: For handle statistics.
 * @h_start_jiffies: Handle Start time.
 * @h_requested_credits: Holds @h_buffer_credits after handle is started.
 * @saved_alloc_context: Saved context while transaction is open.
 **/

/* Docbook can't yet cope with the bit fields, but will leave the documentation
 * in so it can be fixed later.
 */

struct jbd2_journal_handle
{
	union {
		transaction_t	*h_transaction;
		/* Which journal handle belongs to - used iff h_reserved set */
		journal_t	*h_journal;
	};

	handle_t		*h_rsv_handle;
	int			h_buffer_credits;
	int			h_ref;
	int			h_err;

	/* Flags [no locking] */
	unsigned int	h_sync:		1;
	unsigned int	h_jdata:	1;
	unsigned int	h_reserved:	1;
	unsigned int	h_aborted:	1;
	unsigned int	h_type:		8;
	unsigned int	h_line_no:	16;

	unsigned long		h_start_jiffies;
	unsigned int		h_requested_credits;

	unsigned int		saved_alloc_context;
};


/*
 * Some stats for checkpoint phase
 */
struct transaction_chp_stats_s {
	unsigned long		cs_chp_time;
	__u32			cs_forced_to_close;
	__u32			cs_written;
	__u32			cs_dropped;
};

/* The transaction_t type is the guts of the journaling mechanism.  It
 * tracks a compound transaction through its various states:
 *
 * RUNNING:	accepting new updates
 * LOCKED:	Updates still running but we don't accept new ones
 * RUNDOWN:	Updates are tidying up but have finished requesting
 *		new buffers to modify (state not used for now)
 * FLUSH:       All updates complete, but we are still writing to disk
 * COMMIT:      All data on disk, writing commit record
 * FINISHED:	We still have to keep the transaction for checkpointing.
 *
 * The transaction keeps track of all of the buffers modified by a
 * running transaction, and all of the buffers committed but not yet
 * flushed to home for finished transactions.
 */

/*
 * Lock ranking:
 *
 *    j_list_lock
 *      ->jbd_lock_bh_journal_head()	(This is "innermost")
 *
 *    j_state_lock
 *    ->jbd_lock_bh_state()
 *
 *    jbd_lock_bh_state()
 *    ->j_list_lock
 *
 *    j_state_lock
 *    ->t_handle_lock
 *
 *    j_state_lock
 *    ->j_list_lock			(journal_unmap_buffer)
 *
 */

struct transaction_s
{
	/* Pointer to the journal for this transaction. [no locking] */
	journal_t		*t_journal;

	/* Sequence number for this transaction [no locking] */
	tid_t			t_tid;

	/*
	 * Transaction's current state
	 * [no locking - only kjournald2 alters this]
	 * [j_list_lock] guards transition of a transaction into T_FINISHED
	 * state and subsequent call of __jbd2_journal_drop_transaction()
	 * FIXME: needs barriers
	 * KLUDGE: [use j_state_lock]
	 */
	enum {
		T_RUNNING,
		T_LOCKED,
		T_SWITCH,
		T_FLUSH,
		T_COMMIT,
		T_COMMIT_DFLUSH,
		T_COMMIT_JFLUSH,
		T_COMMIT_CALLBACK,
		T_FINISHED
	}			t_state;

	/*
	 * Where in the log does this transaction's commit start? [no locking]
	 */
	unsigned long		t_log_start;

	/* Number of buffers on the t_buffers list [j_list_lock] */
	int			t_nr_buffers;

	/*
	 * Doubly-linked circular list of all buffers reserved but not yet
	 * modified by this transaction [j_list_lock]
	 */
	struct journal_head	*t_reserved_list;

	/*
	 * Doubly-linked circular list of all metadata buffers owned by this
	 * transaction [j_list_lock]
	 */
	struct journal_head	*t_buffers;

	/*
	 * Doubly-linked circular list of all forget buffers (superseded
	 * buffers which we can un-checkpoint once this transaction commits)
	 * [j_list_lock]
	 */
	struct journal_head	*t_forget;

	/*
	 * Doubly-linked circular list of all buffers still to be flushed before
	 * this transaction can be checkpointed. [j_list_lock]
	 */
	struct journal_head	*t_checkpoint_list;

	/*
	 * Doubly-linked circular list of all buffers submitted for IO while
	 * checkpointing. [j_list_lock]
	 */
	struct journal_head	*t_checkpoint_io_list;

	/*
	 * Doubly-linked circular list of metadata buffers being shadowed by log
	 * IO.  The IO buffers on the iobuf list and the shadow buffers on this
	 * list match each other one for one at all times. [j_list_lock]
	 */
	struct journal_head	*t_shadow_list;

	/*
	 * List of inodes whose data we've modified in data=ordered mode.
	 * [j_list_lock]
	 */
	struct list_head	t_inode_list;

	/*
	 * Protects info related to handles
	 */
	spinlock_t		t_handle_lock;

	/*
	 * Longest time some handle had to wait for running transaction
	 */
	unsigned long		t_max_wait;

	/*
	 * When transaction started
	 */
	unsigned long		t_start;

	/*
	 * When commit was requested
	 */
	unsigned long		t_requested;

	/*
	 * Checkpointing stats [j_checkpoint_sem]
	 */
	struct transaction_chp_stats_s t_chp_stats;

	/*
	 * Number of outstanding updates running on this transaction
	 * [none]
	 */
	atomic_t		t_updates;

	/*
	 * Number of buffers reserved for use by all handles in this transaction
	 * handle but not yet modified. [none]
	 */
	atomic_t		t_outstanding_credits;

	/*
	 * Forward and backward links for the circular list of all transactions
	 * awaiting checkpoint. [j_list_lock]
	 */
	transaction_t		*t_cpnext, *t_cpprev;

	/*
	 * When will the transaction expire (become due for commit), in jiffies?
	 * [no locking]
	 */
	unsigned long		t_expires;

	/*
	 * When this transaction started, in nanoseconds [no locking]
	 */
	ktime_t			t_start_time;

	/*
	 * How many handles used this transaction? [none]
	 */
	atomic_t		t_handle_count;

	/*
	 * This transaction is being forced and some process is
	 * waiting for it to finish.
	 */
	unsigned int t_synchronous_commit:1;

	/* Disk flush needs to be sent to fs partition [no locking] */
	int			t_need_data_flush;

	/*
	 * For use by the filesystem to store fs-specific data
	 * structures associated with the transaction
	 */
	struct list_head	t_private_list;
};

struct transaction_run_stats_s {
	unsigned long		rs_wait;
	unsigned long		rs_request_delay;
	unsigned long		rs_running;
	unsigned long		rs_locked;
	unsigned long		rs_flushing;
	unsigned long		rs_logging;

	__u32			rs_handle_count;
	__u32			rs_blocks;
	__u32			rs_blocks_logged;
};

struct transaction_stats_s {
	unsigned long		ts_tid;
	unsigned long		ts_requested;
	struct transaction_run_stats_s run;
};

static inline unsigned long
jbd2_time_diff(unsigned long start, unsigned long end)
{
	if (end >= start)
		return end - start;

	return end + (MAX_JIFFY_OFFSET - start);
}

#define JBD2_NR_BATCH	64

/**
 * struct journal_s - The journal_s type is the concrete type associated with
 *     journal_t.
 */
struct journal_s
{
	/**
	 * @j_flags: General journaling state flags [j_state_lock]
	 */
	unsigned long		j_flags;

	/**
	 * @j_errno:
	 *
	 * Is there an outstanding uncleared error on the journal (from a prior
	 * abort)? [j_state_lock]
	 */
	int			j_errno;

	/**
	 * @j_sb_buffer: The first part of the superblock buffer.
	 */
	struct buffer_head	*j_sb_buffer;

	/**
	 * @j_superblock: The second part of the superblock buffer.
	 */
	journal_superblock_t	*j_superblock;

	/**
	 * @j_format_version: Version of the superblock format.
	 */
	int			j_format_version;

	/**
	 * @j_state_lock: Protect the various scalars in the journal.
	 */
	rwlock_t		j_state_lock;

	/**
	 * @j_barrier_count:
	 *
	 * Number of processes waiting to create a barrier lock [j_state_lock]
	 */
	int			j_barrier_count;

	/**
	 * @j_barrier: The barrier lock itself.
	 */
	struct mutex		j_barrier;

	/**
	 * @j_running_transaction:
	 *
	 * Transactions: The current running transaction...
	 * [j_state_lock] [caller holding open handle]
	 */
	transaction_t		*j_running_transaction;

	/**
	 * @j_committing_transaction:
	 *
	 * the transaction we are pushing to disk
	 * [j_state_lock] [caller holding open handle]
	 */
	transaction_t		*j_committing_transaction;

	/**
	 * @j_checkpoint_transactions:
	 *
	 * ... and a linked circular list of all transactions waiting for
	 * checkpointing. [j_list_lock]
	 */
	transaction_t		*j_checkpoint_transactions;

	/**
	 * @j_wait_transaction_locked:
	 *
	 * Wait queue for waiting for a locked transaction to start committing,
	 * or for a barrier lock to be released.
	 */
	wait_queue_head_t	j_wait_transaction_locked;

	/**
	 * @j_wait_done_commit: Wait queue for waiting for commit to complete.
	 */
	wait_queue_head_t	j_wait_done_commit;

	/**
	 * @j_wait_commit: Wait queue to trigger commit.
	 */
	wait_queue_head_t	j_wait_commit;

	/**
	 * @j_wait_updates: Wait queue to wait for updates to complete.
	 */
	wait_queue_head_t	j_wait_updates;

	/**
	 * @j_wait_reserved:
	 *
	 * Wait queue to wait for reserved buffer credits to drop.
	 */
	wait_queue_head_t	j_wait_reserved;

	/**
	 * @j_checkpoint_mutex:
	 *
	 * Semaphore for locking against concurrent checkpoints.
	 */
	struct mutex		j_checkpoint_mutex;

	/**
	 * @j_chkpt_bhs:
	 *
	 * List of buffer heads used by the checkpoint routine.  This
	 * was moved from jbd2_log_do_checkpoint() to reduce stack
	 * usage.  Access to this array is controlled by the
	 * @j_checkpoint_mutex.  [j_checkpoint_mutex]
	 */
	struct buffer_head	*j_chkpt_bhs[JBD2_NR_BATCH];

	/**
	 * @j_head:
	 *
	 * Journal head: identifies the first unused block in the journal.
	 * [j_state_lock]
	 */
	unsigned long		j_head;

	/**
	 * @j_tail:
	 *
	 * Journal tail: identifies the oldest still-used block in the journal.
	 * [j_state_lock]
	 */
	unsigned long		j_tail;

	/**
	 * @j_free:
	 *
	 * Journal free: how many free blocks are there in the journal?
	 * [j_state_lock]
	 */
	unsigned long		j_free;

	/**
	 * @j_first:
	 *
	 * The block number of the first usable block in the journal
	 * [j_state_lock].
	 */
	unsigned long		j_first;

	/**
	 * @j_last:
	 *
	 * The block number one beyond the last usable block in the journal
	 * [j_state_lock].
	 */
	unsigned long		j_last;

	/**
	 * @j_dev: Device where we store the journal.
	 */
	struct block_device	*j_dev;

	/**
	 * @j_blocksize: Block size for the location where we store the journal.
	 */
	int			j_blocksize;

	/**
	 * @j_blk_offset:
	 *
	 * Starting block offset into the device where we store the journal.
	 */
	unsigned long long	j_blk_offset;

	/**
	 * @j_devname: Journal device name.
	 */
	char			j_devname[BDEVNAME_SIZE+24];

	/**
	 * @j_fs_dev:
	 *
	 * Device which holds the client fs.  For internal journal this will be
	 * equal to j_dev.
	 */
	struct block_device	*j_fs_dev;

	/**
	 * @j_maxlen: Total maximum capacity of the journal region on disk.
	 */
	unsigned int		j_maxlen;

	/**
	 * @j_reserved_credits:
	 *
	 * Number of buffers reserved from the running transaction.
	 */
	atomic_t		j_reserved_credits;

	/**
	 * @j_list_lock: Protects the buffer lists and internal buffer state.
	 */
	spinlock_t		j_list_lock;

	/**
	 * @j_inode:
	 *
	 * Optional inode where we store the journal.  If present, all
	 * journal block numbers are mapped into this inode via bmap().
	 */
	struct inode		*j_inode;

	/**
	 * @j_tail_sequence:
	 *
	 * Sequence number of the oldest transaction in the log [j_state_lock]
	 */
	tid_t			j_tail_sequence;

	/**
	 * @j_transaction_sequence:
	 *
	 * Sequence number of the next transaction to grant [j_state_lock]
	 */
	tid_t			j_transaction_sequence;

	/**
	 * @j_commit_sequence:
	 *
	 * Sequence number of the most recently committed transaction
	 * [j_state_lock].
	 */
	tid_t			j_commit_sequence;

	/**
	 * @j_commit_request:
	 *
	 * Sequence number of the most recent transaction wanting commit
	 * [j_state_lock]
	 */
	tid_t			j_commit_request;

	/**
	 * @j_uuid:
	 *
	 * Journal uuid: identifies the object (filesystem, LVM volume etc)
	 * backed by this journal.  This will eventually be replaced by an array
	 * of uuids, allowing us to index multiple devices within a single
	 * journal and to perform atomic updates across them.
	 */
	__u8			j_uuid[16];

	/**
	 * @j_task: Pointer to the current commit thread for this journal.
	 */
	struct task_struct	*j_task;

	/**
	 * @j_max_transaction_buffers:
	 *
	 * Maximum number of metadata buffers to allow in a single compound
	 * commit transaction.
	 */
	int			j_max_transaction_buffers;

	/**
	 * @j_commit_interval:
	 *
	 * What is the maximum transaction lifetime before we begin a commit?
	 */
	unsigned long		j_commit_interval;

	/**
	 * @j_commit_timer: The timer used to wakeup the commit thread.
	 */
	struct timer_list	j_commit_timer;

	/**
	 * @j_revoke_lock: Protect the revoke table.
	 */
	spinlock_t		j_revoke_lock;

	/**
	 * @j_revoke:
	 *
	 * The revoke table - maintains the list of revoked blocks in the
	 * current transaction.
	 */
	struct jbd2_revoke_table_s *j_revoke;

	/**
	 * @j_revoke_table: Alternate revoke tables for j_revoke.
	 */
	struct jbd2_revoke_table_s *j_revoke_table[2];

	/**
	 * @j_wbuf: Array of bhs for jbd2_journal_commit_transaction.
	 */
	struct buffer_head	**j_wbuf;

	/**
	 * @j_wbufsize:
	 *
	 * Size of @j_wbuf array.
	 */
	int			j_wbufsize;

	/**
	 * @j_last_sync_writer:
	 *
	 * The pid of the last person to run a synchronous operation
	 * through the journal.
	 */
	pid_t			j_last_sync_writer;

	/**
	 * @j_average_commit_time:
	 *
	 * The average amount of time in nanoseconds it takes to commit a
	 * transaction to disk. [j_state_lock]
	 */
	u64			j_average_commit_time;

	/**
	 * @j_min_batch_time:
	 *
	 * Minimum time that we should wait for additional filesystem operations
	 * to get batched into a synchronous handle in microseconds.
	 */
	u32			j_min_batch_time;

	/**
	 * @j_max_batch_time:
	 *
	 * Maximum time that we should wait for additional filesystem operations
	 * to get batched into a synchronous handle in microseconds.
	 */
	u32			j_max_batch_time;

	/**
	 * @j_commit_callback:
	 *
	 * This function is called when a transaction is closed.
	 */
	void			(*j_commit_callback)(journal_t *,
						     transaction_t *);

	/*
	 * Journal statistics
	 */

	/**
	 * @j_history_lock: Protect the transactions statistics history.
	 */
	spinlock_t		j_history_lock;

	/**
	 * @j_proc_entry: procfs entry for the jbd statistics directory.
	 */
	struct proc_dir_entry	*j_proc_entry;

	/**
	 * @j_stats: Overall statistics.
	 */
	struct transaction_stats_s j_stats;

	/**
	 * @j_failed_commit: Failed journal commit ID.
	 */
	unsigned int		j_failed_commit;

	/**
	 * @j_private:
	 *
	 * An opaque pointer to fs-private information.  ext3 puts its
	 * superblock pointer here.
	 */
	void *j_private;

	/**
	 * @j_chksum_driver:
	 *
	 * Reference to checksum algorithm driver via cryptoapi.
	 */
	struct crypto_shash *j_chksum_driver;

	/**
	 * @j_csum_seed:
	 *
	 * Precomputed journal UUID checksum for seeding other checksums.
	 */
	__u32 j_csum_seed;

#ifdef CONFIG_DEBUG_LOCK_ALLOC
	/**
	 * @j_trans_commit_map:
	 *
	 * Lockdep entity to track transaction commit dependencies. Handles
	 * hold this "lock" for read, when we wait for commit, we acquire the
	 * "lock" for writing. This matches the properties of jbd2 journalling
	 * where the running transaction has to wait for all handles to be
	 * dropped to commit that transaction and also acquiring a handle may
	 * require transaction commit to finish.
	 */
	struct lockdep_map	j_trans_commit_map;
#endif
};

#define jbd2_might_wait_for_commit(j) \
	do { \
		rwsem_acquire(&j->j_trans_commit_map, 0, 0, _THIS_IP_); \
		rwsem_release(&j->j_trans_commit_map, 1, _THIS_IP_); \
	} while (0)

/* journal feature predicate functions */
#define JBD2_FEATURE_COMPAT_FUNCS(name, flagname) \
static inline bool jbd2_has_feature_##name(journal_t *j) \
{ \
	return ((j)->j_format_version >= 2 && \
		((j)->j_superblock->s_feature_compat & \
		 cpu_to_be32(JBD2_FEATURE_COMPAT_##flagname)) != 0); \
} \
static inline void jbd2_set_feature_##name(journal_t *j) \
{ \
	(j)->j_superblock->s_feature_compat |= \
		cpu_to_be32(JBD2_FEATURE_COMPAT_##flagname); \
} \
static inline void jbd2_clear_feature_##name(journal_t *j) \
{ \
	(j)->j_superblock->s_feature_compat &= \
		~cpu_to_be32(JBD2_FEATURE_COMPAT_##flagname); \
}

#define JBD2_FEATURE_RO_COMPAT_FUNCS(name, flagname) \
static inline bool jbd2_has_feature_##name(journal_t *j) \
{ \
	return ((j)->j_format_version >= 2 && \
		((j)->j_superblock->s_feature_ro_compat & \
		 cpu_to_be32(JBD2_FEATURE_RO_COMPAT_##flagname)) != 0); \
} \
static inline void jbd2_set_feature_##name(journal_t *j) \
{ \
	(j)->j_superblock->s_feature_ro_compat |= \
		cpu_to_be32(JBD2_FEATURE_RO_COMPAT_##flagname); \
} \
static inline void jbd2_clear_feature_##name(journal_t *j) \
{ \
	(j)->j_superblock->s_feature_ro_compat &= \
		~cpu_to_be32(JBD2_FEATURE_RO_COMPAT_##flagname); \
}

#define JBD2_FEATURE_INCOMPAT_FUNCS(name, flagname) \
static inline bool jbd2_has_feature_##name(journal_t *j) \
{ \
	return ((j)->j_format_version >= 2 && \
		((j)->j_superblock->s_feature_incompat & \
		 cpu_to_be32(JBD2_FEATURE_INCOMPAT_##flagname)) != 0); \
} \
static inline void jbd2_set_feature_##name(journal_t *j) \
{ \
	(j)->j_superblock->s_feature_incompat |= \
		cpu_to_be32(JBD2_FEATURE_INCOMPAT_##flagname); \
} \
static inline void jbd2_clear_feature_##name(journal_t *j) \
{ \
	(j)->j_superblock->s_feature_incompat &= \
		~cpu_to_be32(JBD2_FEATURE_INCOMPAT_##flagname); \
}

JBD2_FEATURE_COMPAT_FUNCS(checksum,		CHECKSUM)

JBD2_FEATURE_INCOMPAT_FUNCS(revoke,		REVOKE)
JBD2_FEATURE_INCOMPAT_FUNCS(64bit,		64BIT)
JBD2_FEATURE_INCOMPAT_FUNCS(async_commit,	ASYNC_COMMIT)
JBD2_FEATURE_INCOMPAT_FUNCS(csum2,		CSUM_V2)
JBD2_FEATURE_INCOMPAT_FUNCS(csum3,		CSUM_V3)

/*
 * Journal flag definitions
 */
#define JBD2_UNMOUNT	0x001	/* Journal thread is being destroyed */
#define JBD2_ABORT	0x002	/* Journaling has been aborted for errors. */
#define JBD2_ACK_ERR	0x004	/* The errno in the sb has been acked */
#define JBD2_FLUSHED	0x008	/* The journal superblock has been flushed */
#define JBD2_LOADED	0x010	/* The journal superblock has been loaded */
#define JBD2_BARRIER	0x020	/* Use IDE barriers */
#define JBD2_ABORT_ON_SYNCDATA_ERR	0x040	/* Abort the journal on file
						 * data write error in ordered
						 * mode */
#define JBD2_REC_ERR	0x080	/* The errno in the sb has been recorded */

/*
 * Function declarations for the journaling transaction and buffer
 * management
 */

/* Filing buffers */
extern void jbd2_journal_unfile_buffer(journal_t *, struct journal_head *);
extern void __jbd2_journal_refile_buffer(struct journal_head *);
extern void jbd2_journal_refile_buffer(journal_t *, struct journal_head *);
extern void __jbd2_journal_file_buffer(struct journal_head *, transaction_t *, int);
extern void __journal_free_buffer(struct journal_head *bh);
extern void jbd2_journal_file_buffer(struct journal_head *, transaction_t *, int);
extern void __journal_clean_data_list(transaction_t *transaction);
static inline void jbd2_file_log_bh(struct list_head *head, struct buffer_head *bh)
{
	list_add_tail(&bh->b_assoc_buffers, head);
}
static inline void jbd2_unfile_log_bh(struct buffer_head *bh)
{
	list_del_init(&bh->b_assoc_buffers);
}

/* Log buffer allocation */
struct buffer_head *jbd2_journal_get_descriptor_buffer(transaction_t *, int);
void jbd2_descriptor_block_csum_set(journal_t *, struct buffer_head *);
int jbd2_journal_next_log_block(journal_t *, unsigned long long *);
int jbd2_journal_get_log_tail(journal_t *journal, tid_t *tid,
			      unsigned long *block);
int __jbd2_update_log_tail(journal_t *journal, tid_t tid, unsigned long block);
void jbd2_update_log_tail(journal_t *journal, tid_t tid, unsigned long block);

/* Commit management */
extern void jbd2_journal_commit_transaction(journal_t *);

/* Checkpoint list management */
void __jbd2_journal_clean_checkpoint_list(journal_t *journal, bool destroy);
int __jbd2_journal_remove_checkpoint(struct journal_head *);
void jbd2_journal_destroy_checkpoint(journal_t *journal);
void __jbd2_journal_insert_checkpoint(struct journal_head *, transaction_t *);


/*
 * Triggers
 */

struct jbd2_buffer_trigger_type {
	/*
	 * Fired a the moment data to write to the journal are known to be
	 * stable - so either at the moment b_frozen_data is created or just
	 * before a buffer is written to the journal.  mapped_data is a mapped
	 * buffer that is the frozen data for commit.
	 */
	void (*t_frozen)(struct jbd2_buffer_trigger_type *type,
			 struct buffer_head *bh, void *mapped_data,
			 size_t size);

	/*
	 * Fired during journal abort for dirty buffers that will not be
	 * committed.
	 */
	void (*t_abort)(struct jbd2_buffer_trigger_type *type,
			struct buffer_head *bh);
};

extern void jbd2_buffer_frozen_trigger(struct journal_head *jh,
				       void *mapped_data,
				       struct jbd2_buffer_trigger_type *triggers);
extern void jbd2_buffer_abort_trigger(struct journal_head *jh,
				      struct jbd2_buffer_trigger_type *triggers);

/* Buffer IO */
extern int jbd2_journal_write_metadata_buffer(transaction_t *transaction,
					      struct journal_head *jh_in,
					      struct buffer_head **bh_out,
					      sector_t blocknr);

/* Transaction locking */
extern void		__wait_on_journal (journal_t *);

/* Transaction cache support */
extern void jbd2_journal_destroy_transaction_cache(void);
extern int __init jbd2_journal_init_transaction_cache(void);
extern void jbd2_journal_free_transaction(transaction_t *);

/*
 * Journal locking.
 *
 * We need to lock the journal during transaction state changes so that nobody
 * ever tries to take a handle on the running transaction while we are in the
 * middle of moving it to the commit phase.  j_state_lock does this.
 *
 * Note that the locking is completely interrupt unsafe.  We never touch
 * journal structures from interrupts.
 */

static inline handle_t *journal_current_handle(void)
{
	return current->journal_info;
}

/* The journaling code user interface:
 *
 * Create and destroy handles
 * Register buffer modifications against the current transaction.
 */

extern handle_t *jbd2_journal_start(journal_t *, int nblocks);
extern handle_t *jbd2__journal_start(journal_t *, int blocks, int rsv_blocks,
				     gfp_t gfp_mask, unsigned int type,
				     unsigned int line_no);
extern int	 jbd2_journal_restart(handle_t *, int nblocks);
extern int	 jbd2__journal_restart(handle_t *, int nblocks, gfp_t gfp_mask);
extern int	 jbd2_journal_start_reserved(handle_t *handle,
				unsigned int type, unsigned int line_no);
extern void	 jbd2_journal_free_reserved(handle_t *handle);
extern int	 jbd2_journal_extend (handle_t *, int nblocks);
extern int	 jbd2_journal_get_write_access(handle_t *, struct buffer_head *);
extern int	 jbd2_journal_get_create_access (handle_t *, struct buffer_head *);
extern int	 jbd2_journal_get_undo_access(handle_t *, struct buffer_head *);
void		 jbd2_journal_set_triggers(struct buffer_head *,
					   struct jbd2_buffer_trigger_type *type);
extern int	 jbd2_journal_dirty_metadata (handle_t *, struct buffer_head *);
extern int	 jbd2_journal_forget (handle_t *, struct buffer_head *);
extern int	 jbd2_journal_invalidatepage(journal_t *,
				struct page *, unsigned int, unsigned int);
extern int	 jbd2_journal_try_to_free_buffers(journal_t *, struct page *, gfp_t);
extern int	 jbd2_journal_stop(handle_t *);
extern int	 jbd2_journal_flush (journal_t *);
extern void	 jbd2_journal_lock_updates (journal_t *);
extern void	 jbd2_journal_unlock_updates (journal_t *);

extern journal_t * jbd2_journal_init_dev(struct block_device *bdev,
				struct block_device *fs_dev,
				unsigned long long start, int len, int bsize);
extern journal_t * jbd2_journal_init_inode (struct inode *);
extern int	   jbd2_journal_update_format (journal_t *);
extern int	   jbd2_journal_check_used_features
		   (journal_t *, unsigned long, unsigned long, unsigned long);
extern int	   jbd2_journal_check_available_features
		   (journal_t *, unsigned long, unsigned long, unsigned long);
extern int	   jbd2_journal_set_features
		   (journal_t *, unsigned long, unsigned long, unsigned long);
extern void	   jbd2_journal_clear_features
		   (journal_t *, unsigned long, unsigned long, unsigned long);
extern int	   jbd2_journal_load       (journal_t *journal);
extern int	   jbd2_journal_destroy    (journal_t *);
extern int	   jbd2_journal_recover    (journal_t *journal);
extern int	   jbd2_journal_wipe       (journal_t *, int);
extern int	   jbd2_journal_skip_recovery	(journal_t *);
extern void	   jbd2_journal_update_sb_errno(journal_t *);
extern int	   jbd2_journal_update_sb_log_tail	(journal_t *, tid_t,
				unsigned long, int);
extern void	   __jbd2_journal_abort_hard	(journal_t *);
extern void	   jbd2_journal_abort      (journal_t *, int);
extern int	   jbd2_journal_errno      (journal_t *);
extern void	   jbd2_journal_ack_err    (journal_t *);
extern int	   jbd2_journal_clear_err  (journal_t *);
extern int	   jbd2_journal_bmap(journal_t *, unsigned long, unsigned long long *);
extern int	   jbd2_journal_force_commit(journal_t *);
extern int	   jbd2_journal_force_commit_nested(journal_t *);
<<<<<<< HEAD
extern int	   jbd2_journal_inode_add_write(handle_t *handle, struct jbd2_inode *inode);
extern int	   jbd2_journal_inode_add_wait(handle_t *handle, struct jbd2_inode *inode);
=======
>>>>>>> f7688b48
extern int	   jbd2_journal_inode_ranged_write(handle_t *handle,
			struct jbd2_inode *inode, loff_t start_byte,
			loff_t length);
extern int	   jbd2_journal_inode_ranged_wait(handle_t *handle,
			struct jbd2_inode *inode, loff_t start_byte,
			loff_t length);
extern int	   jbd2_journal_begin_ordered_truncate(journal_t *journal,
				struct jbd2_inode *inode, loff_t new_size);
extern void	   jbd2_journal_init_jbd_inode(struct jbd2_inode *jinode, struct inode *inode);
extern void	   jbd2_journal_release_jbd_inode(journal_t *journal, struct jbd2_inode *jinode);

/*
 * journal_head management
 */
struct journal_head *jbd2_journal_add_journal_head(struct buffer_head *bh);
struct journal_head *jbd2_journal_grab_journal_head(struct buffer_head *bh);
void jbd2_journal_put_journal_head(struct journal_head *jh);

/*
 * handle management
 */
extern struct kmem_cache *jbd2_handle_cache;

static inline handle_t *jbd2_alloc_handle(gfp_t gfp_flags)
{
	return kmem_cache_zalloc(jbd2_handle_cache, gfp_flags);
}

static inline void jbd2_free_handle(handle_t *handle)
{
	kmem_cache_free(jbd2_handle_cache, handle);
}

/*
 * jbd2_inode management (optional, for those file systems that want to use
 * dynamically allocated jbd2_inode structures)
 */
extern struct kmem_cache *jbd2_inode_cache;

static inline struct jbd2_inode *jbd2_alloc_inode(gfp_t gfp_flags)
{
	return kmem_cache_alloc(jbd2_inode_cache, gfp_flags);
}

static inline void jbd2_free_inode(struct jbd2_inode *jinode)
{
	kmem_cache_free(jbd2_inode_cache, jinode);
}

/* Primary revoke support */
#define JOURNAL_REVOKE_DEFAULT_HASH 256
extern int	   jbd2_journal_init_revoke(journal_t *, int);
extern void	   jbd2_journal_destroy_revoke_record_cache(void);
extern void	   jbd2_journal_destroy_revoke_table_cache(void);
extern int __init jbd2_journal_init_revoke_record_cache(void);
extern int __init jbd2_journal_init_revoke_table_cache(void);

extern void	   jbd2_journal_destroy_revoke(journal_t *);
extern int	   jbd2_journal_revoke (handle_t *, unsigned long long, struct buffer_head *);
extern int	   jbd2_journal_cancel_revoke(handle_t *, struct journal_head *);
extern void	   jbd2_journal_write_revoke_records(transaction_t *transaction,
						     struct list_head *log_bufs);

/* Recovery revoke support */
extern int	jbd2_journal_set_revoke(journal_t *, unsigned long long, tid_t);
extern int	jbd2_journal_test_revoke(journal_t *, unsigned long long, tid_t);
extern void	jbd2_journal_clear_revoke(journal_t *);
extern void	jbd2_journal_switch_revoke_table(journal_t *journal);
extern void	jbd2_clear_buffer_revoked_flags(journal_t *journal);

/*
 * The log thread user interface:
 *
 * Request space in the current transaction, and force transaction commit
 * transitions on demand.
 */

int jbd2_log_start_commit(journal_t *journal, tid_t tid);
int __jbd2_log_start_commit(journal_t *journal, tid_t tid);
int jbd2_journal_start_commit(journal_t *journal, tid_t *tid);
int jbd2_log_wait_commit(journal_t *journal, tid_t tid);
int jbd2_transaction_committed(journal_t *journal, tid_t tid);
int jbd2_complete_transaction(journal_t *journal, tid_t tid);
int jbd2_log_do_checkpoint(journal_t *journal);
int jbd2_trans_will_send_data_barrier(journal_t *journal, tid_t tid);

void __jbd2_log_wait_for_space(journal_t *journal);
extern void __jbd2_journal_drop_transaction(journal_t *, transaction_t *);
extern int jbd2_cleanup_journal_tail(journal_t *);

/*
 * is_journal_abort
 *
 * Simple test wrapper function to test the JBD2_ABORT state flag.  This
 * bit, when set, indicates that we have had a fatal error somewhere,
 * either inside the journaling layer or indicated to us by the client
 * (eg. ext3), and that we and should not commit any further
 * transactions.
 */

static inline int is_journal_aborted(journal_t *journal)
{
	return journal->j_flags & JBD2_ABORT;
}

static inline int is_handle_aborted(handle_t *handle)
{
	if (handle->h_aborted || !handle->h_transaction)
		return 1;
	return is_journal_aborted(handle->h_transaction->t_journal);
}

static inline void jbd2_journal_abort_handle(handle_t *handle)
{
	handle->h_aborted = 1;
}

#endif /* __KERNEL__   */

/* Comparison functions for transaction IDs: perform comparisons using
 * modulo arithmetic so that they work over sequence number wraps. */

static inline int tid_gt(tid_t x, tid_t y)
{
	int difference = (x - y);
	return (difference > 0);
}

static inline int tid_geq(tid_t x, tid_t y)
{
	int difference = (x - y);
	return (difference >= 0);
}

extern int jbd2_journal_blocks_per_page(struct inode *inode);
extern size_t journal_tag_bytes(journal_t *journal);

static inline bool jbd2_journal_has_csum_v2or3_feature(journal_t *j)
{
	return jbd2_has_feature_csum2(j) || jbd2_has_feature_csum3(j);
}

static inline int jbd2_journal_has_csum_v2or3(journal_t *journal)
{
	WARN_ON_ONCE(jbd2_journal_has_csum_v2or3_feature(journal) &&
		     journal->j_chksum_driver == NULL);

	return journal->j_chksum_driver != NULL;
}

/*
 * We reserve t_outstanding_credits >> JBD2_CONTROL_BLOCKS_SHIFT for
 * transaction control blocks.
 */
#define JBD2_CONTROL_BLOCKS_SHIFT 5

/*
 * Return the minimum number of blocks which must be free in the journal
 * before a new transaction may be started.  Must be called under j_state_lock.
 */
static inline int jbd2_space_needed(journal_t *journal)
{
	int nblocks = journal->j_max_transaction_buffers;
	return nblocks + (nblocks >> JBD2_CONTROL_BLOCKS_SHIFT);
}

/*
 * Return number of free blocks in the log. Must be called under j_state_lock.
 */
static inline unsigned long jbd2_log_space_left(journal_t *journal)
{
	/* Allow for rounding errors */
	long free = journal->j_free - 32;

	if (journal->j_committing_transaction) {
		unsigned long committing = atomic_read(&journal->
			j_committing_transaction->t_outstanding_credits);

		/* Transaction + control blocks */
		free -= committing + (committing >> JBD2_CONTROL_BLOCKS_SHIFT);
	}
	return max_t(long, free, 0);
}

/*
 * Definitions which augment the buffer_head layer
 */

/* journaling buffer types */
#define BJ_None		0	/* Not journaled */
#define BJ_Metadata	1	/* Normal journaled metadata */
#define BJ_Forget	2	/* Buffer superseded by this transaction */
#define BJ_Shadow	3	/* Buffer contents being shadowed to the log */
#define BJ_Reserved	4	/* Buffer is reserved for access by journal */
#define BJ_Types	5

extern int jbd_blocks_per_page(struct inode *inode);

/* JBD uses a CRC32 checksum */
#define JBD_MAX_CHECKSUM_SIZE 4

static inline u32 jbd2_chksum(journal_t *journal, u32 crc,
			      const void *address, unsigned int length)
{
	struct {
		struct shash_desc shash;
		char ctx[JBD_MAX_CHECKSUM_SIZE];
	} desc;
	int err;

	BUG_ON(crypto_shash_descsize(journal->j_chksum_driver) >
		JBD_MAX_CHECKSUM_SIZE);

	desc.shash.tfm = journal->j_chksum_driver;
	*(u32 *)desc.ctx = crc;

	err = crypto_shash_update(&desc.shash, address, length);
	BUG_ON(err);

	return *(u32 *)desc.ctx;
}

/* Return most recent uncommitted transaction */
static inline tid_t  jbd2_get_latest_transaction(journal_t *journal)
{
	tid_t tid;

	read_lock(&journal->j_state_lock);
	tid = journal->j_commit_request;
	if (journal->j_running_transaction)
		tid = journal->j_running_transaction->t_tid;
	read_unlock(&journal->j_state_lock);
	return tid;
}

#ifdef __KERNEL__

#define buffer_trace_init(bh)	do {} while (0)
#define print_buffer_fields(bh)	do {} while (0)
#define print_buffer_trace(bh)	do {} while (0)
#define BUFFER_TRACE(bh, info)	do {} while (0)
#define BUFFER_TRACE2(bh, bh2, info)	do {} while (0)
#define JBUFFER_TRACE(jh, info)	do {} while (0)

#endif	/* __KERNEL__ */

#define EFSBADCRC	EBADMSG		/* Bad CRC detected */
#define EFSCORRUPTED	EUCLEAN		/* Filesystem is corrupted */

#endif	/* _LINUX_JBD2_H */<|MERGE_RESOLUTION|>--- conflicted
+++ resolved
@@ -1410,11 +1410,6 @@
 extern int	   jbd2_journal_bmap(journal_t *, unsigned long, unsigned long long *);
 extern int	   jbd2_journal_force_commit(journal_t *);
 extern int	   jbd2_journal_force_commit_nested(journal_t *);
-<<<<<<< HEAD
-extern int	   jbd2_journal_inode_add_write(handle_t *handle, struct jbd2_inode *inode);
-extern int	   jbd2_journal_inode_add_wait(handle_t *handle, struct jbd2_inode *inode);
-=======
->>>>>>> f7688b48
 extern int	   jbd2_journal_inode_ranged_write(handle_t *handle,
 			struct jbd2_inode *inode, loff_t start_byte,
 			loff_t length);
