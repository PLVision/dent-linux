// SPDX-License-Identifier: ISC
/* Copyright (C) 2020 MediaTek Inc. */

#include "mt76_connac.h"

int mt76_connac_pm_wake(struct mt76_phy *phy, struct mt76_connac_pm *pm)
{
	struct mt76_dev *dev = phy->dev;

	if (!pm->enable)
		return 0;

	if (!mt76_is_mmio(dev))
		return 0;

	cancel_delayed_work_sync(&pm->ps_work);
	if (!test_bit(MT76_STATE_PM, &phy->state))
		return 0;

<<<<<<< HEAD
	if (queue_work(dev->wq, &pm->wake_work))
		reinit_completion(&pm->wake_cmpl);

	if (!wait_for_completion_timeout(&pm->wake_cmpl, 3 * HZ)) {
=======
	if (pm->suspended)
		return 0;

	queue_work(dev->wq, &pm->wake_work);
	if (!wait_event_timeout(pm->wait,
				!test_bit(MT76_STATE_PM, &phy->state),
				3 * HZ)) {
>>>>>>> 25423f4b
		ieee80211_wake_queues(phy->hw);
		return -ETIMEDOUT;
	}

	return 0;
}
EXPORT_SYMBOL_GPL(mt76_connac_pm_wake);

void mt76_connac_power_save_sched(struct mt76_phy *phy,
				  struct mt76_connac_pm *pm)
{
	struct mt76_dev *dev = phy->dev;

	if (!mt76_is_mmio(dev))
		return;

	if (!pm->enable)
		return;

<<<<<<< HEAD
	pm->last_activity = jiffies;

	if (!test_bit(MT76_STATE_PM, &phy->state))
=======
	if (pm->suspended)
		return;

	pm->last_activity = jiffies;

	if (!test_bit(MT76_STATE_PM, &phy->state)) {
		cancel_delayed_work(&phy->mac_work);
>>>>>>> 25423f4b
		queue_delayed_work(dev->wq, &pm->ps_work, pm->idle_timeout);
	}
}
EXPORT_SYMBOL_GPL(mt76_connac_power_save_sched);

void mt76_connac_free_pending_tx_skbs(struct mt76_connac_pm *pm,
				      struct mt76_wcid *wcid)
{
	int i;

	spin_lock_bh(&pm->txq_lock);
	for (i = 0; i < IEEE80211_NUM_ACS; i++) {
		if (wcid && pm->tx_q[i].wcid != wcid)
			continue;

		dev_kfree_skb(pm->tx_q[i].skb);
		pm->tx_q[i].skb = NULL;
	}
	spin_unlock_bh(&pm->txq_lock);
}
EXPORT_SYMBOL_GPL(mt76_connac_free_pending_tx_skbs);

void mt76_connac_pm_queue_skb(struct ieee80211_hw *hw,
			      struct mt76_connac_pm *pm,
			      struct mt76_wcid *wcid,
			      struct sk_buff *skb)
{
	int qid = skb_get_queue_mapping(skb);
	struct mt76_phy *phy = hw->priv;

	spin_lock_bh(&pm->txq_lock);
	if (!pm->tx_q[qid].skb) {
		ieee80211_stop_queues(hw);
		pm->tx_q[qid].wcid = wcid;
		pm->tx_q[qid].skb = skb;
		queue_work(phy->dev->wq, &pm->wake_work);
	} else {
		dev_kfree_skb(skb);
	}
	spin_unlock_bh(&pm->txq_lock);
}
EXPORT_SYMBOL_GPL(mt76_connac_pm_queue_skb);

void mt76_connac_pm_dequeue_skbs(struct mt76_phy *phy,
				 struct mt76_connac_pm *pm)
{
	int i;

	spin_lock_bh(&pm->txq_lock);
	for (i = 0; i < IEEE80211_NUM_ACS; i++) {
		struct mt76_wcid *wcid = pm->tx_q[i].wcid;
		struct ieee80211_sta *sta = NULL;

		if (!pm->tx_q[i].skb)
			continue;

		if (wcid && wcid->sta)
			sta = container_of((void *)wcid, struct ieee80211_sta,
					   drv_priv);

		mt76_tx(phy, sta, wcid, pm->tx_q[i].skb);
		pm->tx_q[i].skb = NULL;
	}
	spin_unlock_bh(&pm->txq_lock);

	mt76_worker_schedule(&phy->dev->tx_worker);
}
EXPORT_SYMBOL_GPL(mt76_connac_pm_dequeue_skbs);<|MERGE_RESOLUTION|>--- conflicted
+++ resolved
@@ -17,12 +17,6 @@
 	if (!test_bit(MT76_STATE_PM, &phy->state))
 		return 0;
 
-<<<<<<< HEAD
-	if (queue_work(dev->wq, &pm->wake_work))
-		reinit_completion(&pm->wake_cmpl);
-
-	if (!wait_for_completion_timeout(&pm->wake_cmpl, 3 * HZ)) {
-=======
 	if (pm->suspended)
 		return 0;
 
@@ -30,7 +24,6 @@
 	if (!wait_event_timeout(pm->wait,
 				!test_bit(MT76_STATE_PM, &phy->state),
 				3 * HZ)) {
->>>>>>> 25423f4b
 		ieee80211_wake_queues(phy->hw);
 		return -ETIMEDOUT;
 	}
@@ -50,11 +43,6 @@
 	if (!pm->enable)
 		return;
 
-<<<<<<< HEAD
-	pm->last_activity = jiffies;
-
-	if (!test_bit(MT76_STATE_PM, &phy->state))
-=======
 	if (pm->suspended)
 		return;
 
@@ -62,7 +50,6 @@
 
 	if (!test_bit(MT76_STATE_PM, &phy->state)) {
 		cancel_delayed_work(&phy->mac_work);
->>>>>>> 25423f4b
 		queue_delayed_work(dev->wq, &pm->ps_work, pm->idle_timeout);
 	}
 }
