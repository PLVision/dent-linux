--- conflicted
+++ resolved
@@ -110,23 +110,13 @@
 	.wmi_force_als_set = true,
 };
 
-<<<<<<< HEAD
-static struct quirk_entry quirk_asus_ga401i = {
-=======
 static struct quirk_entry quirk_asus_vendor_backlight = {
->>>>>>> d1988041
 	.wmi_backlight_power = true,
 	.wmi_backlight_set_devstate = true,
 };
 
-<<<<<<< HEAD
-static struct quirk_entry quirk_asus_ga502i = {
-	.wmi_backlight_power = true,
-	.wmi_backlight_set_devstate = true,
-=======
 static struct quirk_entry quirk_asus_use_kbd_dock_devid = {
 	.use_kbd_dock_devid = true,
->>>>>>> d1988041
 };
 
 static int dmi_matched(const struct dmi_system_id *dmi)
@@ -437,11 +427,7 @@
 			DMI_MATCH(DMI_SYS_VENDOR, "ASUSTeK COMPUTER INC."),
 			DMI_MATCH(DMI_PRODUCT_NAME, "GA401IH"),
 		},
-<<<<<<< HEAD
-		.driver_data = &quirk_asus_ga401i,
-=======
-		.driver_data = &quirk_asus_vendor_backlight,
->>>>>>> d1988041
+		.driver_data = &quirk_asus_vendor_backlight,
 	},
 	{
 		.callback = dmi_matched,
@@ -450,11 +436,7 @@
 			DMI_MATCH(DMI_SYS_VENDOR, "ASUSTeK COMPUTER INC."),
 			DMI_MATCH(DMI_PRODUCT_NAME, "GA401II"),
 		},
-<<<<<<< HEAD
-		.driver_data = &quirk_asus_ga401i,
-=======
-		.driver_data = &quirk_asus_vendor_backlight,
->>>>>>> d1988041
+		.driver_data = &quirk_asus_vendor_backlight,
 	},
 	{
 		.callback = dmi_matched,
@@ -463,11 +445,7 @@
 			DMI_MATCH(DMI_SYS_VENDOR, "ASUSTeK COMPUTER INC."),
 			DMI_MATCH(DMI_PRODUCT_NAME, "GA401IU"),
 		},
-<<<<<<< HEAD
-		.driver_data = &quirk_asus_ga401i,
-=======
-		.driver_data = &quirk_asus_vendor_backlight,
->>>>>>> d1988041
+		.driver_data = &quirk_asus_vendor_backlight,
 	},
 	{
 		.callback = dmi_matched,
@@ -476,11 +454,7 @@
 			DMI_MATCH(DMI_SYS_VENDOR, "ASUSTeK COMPUTER INC."),
 			DMI_MATCH(DMI_PRODUCT_NAME, "GA401IV"),
 		},
-<<<<<<< HEAD
-		.driver_data = &quirk_asus_ga401i,
-=======
-		.driver_data = &quirk_asus_vendor_backlight,
->>>>>>> d1988041
+		.driver_data = &quirk_asus_vendor_backlight,
 	},
 	{
 		.callback = dmi_matched,
@@ -489,11 +463,7 @@
 			DMI_MATCH(DMI_SYS_VENDOR, "ASUSTeK COMPUTER INC."),
 			DMI_MATCH(DMI_PRODUCT_NAME, "GA401IVC"),
 		},
-<<<<<<< HEAD
-		.driver_data = &quirk_asus_ga401i,
-=======
-		.driver_data = &quirk_asus_vendor_backlight,
->>>>>>> d1988041
+		.driver_data = &quirk_asus_vendor_backlight,
 	},
 		{
 		.callback = dmi_matched,
@@ -502,11 +472,7 @@
 			DMI_MATCH(DMI_SYS_VENDOR, "ASUSTeK COMPUTER INC."),
 			DMI_MATCH(DMI_PRODUCT_NAME, "GA502II"),
 		},
-<<<<<<< HEAD
-		.driver_data = &quirk_asus_ga502i,
-=======
-		.driver_data = &quirk_asus_vendor_backlight,
->>>>>>> d1988041
+		.driver_data = &quirk_asus_vendor_backlight,
 	},
 	{
 		.callback = dmi_matched,
@@ -515,11 +481,7 @@
 			DMI_MATCH(DMI_SYS_VENDOR, "ASUSTeK COMPUTER INC."),
 			DMI_MATCH(DMI_PRODUCT_NAME, "GA502IU"),
 		},
-<<<<<<< HEAD
-		.driver_data = &quirk_asus_ga502i,
-=======
-		.driver_data = &quirk_asus_vendor_backlight,
->>>>>>> d1988041
+		.driver_data = &quirk_asus_vendor_backlight,
 	},
 	{
 		.callback = dmi_matched,
@@ -528,9 +490,6 @@
 			DMI_MATCH(DMI_SYS_VENDOR, "ASUSTeK COMPUTER INC."),
 			DMI_MATCH(DMI_PRODUCT_NAME, "GA502IV"),
 		},
-<<<<<<< HEAD
-		.driver_data = &quirk_asus_ga502i,
-=======
 		.driver_data = &quirk_asus_vendor_backlight,
 	},
 	{
@@ -560,7 +519,6 @@
 			DMI_MATCH(DMI_PRODUCT_NAME, "T200TA"),
 		},
 		.driver_data = &quirk_asus_use_kbd_dock_devid,
->>>>>>> d1988041
 	},
 	{},
 };
@@ -667,33 +625,9 @@
 	.detect_quirks = asus_nb_wmi_quirks,
 };
 
-static const struct dmi_system_id asus_nb_wmi_blacklist[] __initconst = {
-	{
-		/*
-		 * asus-nb-wm adds no functionality. The T100TA has a detachable
-		 * USB kbd, so no hotkeys and it has no WMI rfkill; and loading
-		 * asus-nb-wm causes the camera LED to turn and _stay_ on.
-		 */
-		.matches = {
-			DMI_EXACT_MATCH(DMI_SYS_VENDOR, "ASUSTeK COMPUTER INC."),
-			DMI_EXACT_MATCH(DMI_PRODUCT_NAME, "T100TA"),
-		},
-	},
-	{
-		/* The Asus T200TA has the same issue as the T100TA */
-		.matches = {
-			DMI_EXACT_MATCH(DMI_SYS_VENDOR, "ASUSTeK COMPUTER INC."),
-			DMI_EXACT_MATCH(DMI_PRODUCT_NAME, "T200TA"),
-		},
-	},
-	{} /* Terminating entry */
-};
 
 static int __init asus_nb_wmi_init(void)
 {
-	if (dmi_check_system(asus_nb_wmi_blacklist))
-		return -ENODEV;
-
 	return asus_wmi_register_driver(&asus_nb_wmi_driver);
 }
 
