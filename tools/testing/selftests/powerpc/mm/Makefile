# SPDX-License-Identifier: GPL-2.0
noarg:
	$(MAKE) -C ../

<<<<<<< HEAD
TEST_GEN_PROGS := hugetlb_vs_thp_test subpage_prot prot_sao segv_errors
=======
TEST_GEN_PROGS := hugetlb_vs_thp_test subpage_prot prot_sao segv_errors wild_bctr \
		  large_vm_fork_separation
>>>>>>> f7688b48
TEST_GEN_PROGS_EXTENDED := tlbie_test
TEST_GEN_FILES := tempfile

top_srcdir = ../../../../..
include ../../lib.mk

$(TEST_GEN_PROGS): ../harness.c

$(OUTPUT)/prot_sao: ../utils.c

$(OUTPUT)/wild_bctr: CFLAGS += -m64
$(OUTPUT)/large_vm_fork_separation: CFLAGS += -m64

$(OUTPUT)/tempfile:
	dd if=/dev/zero of=$@ bs=64k count=1

$(OUTPUT)/tlbie_test: LDLIBS += -lpthread<|MERGE_RESOLUTION|>--- conflicted
+++ resolved
@@ -2,12 +2,8 @@
 noarg:
 	$(MAKE) -C ../
 
-<<<<<<< HEAD
-TEST_GEN_PROGS := hugetlb_vs_thp_test subpage_prot prot_sao segv_errors
-=======
 TEST_GEN_PROGS := hugetlb_vs_thp_test subpage_prot prot_sao segv_errors wild_bctr \
 		  large_vm_fork_separation
->>>>>>> f7688b48
 TEST_GEN_PROGS_EXTENDED := tlbie_test
 TEST_GEN_FILES := tempfile
 
