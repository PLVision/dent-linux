/* SPDX-License-Identifier: GPL-2.0-only */
/* Copyright (c) 2011-2014 PLUMgrid, http://plumgrid.com
 */
#ifndef _LINUX_BPF_VERIFIER_H
#define _LINUX_BPF_VERIFIER_H 1

#include <linux/bpf.h> /* for enum bpf_reg_type */
#include <linux/filter.h> /* for MAX_BPF_STACK */
#include <linux/tnum.h>

/* Maximum variable offset umax_value permitted when resolving memory accesses.
 * In practice this is far bigger than any realistic pointer offset; this limit
 * ensures that umax_value + (int)off + (int)size cannot overflow a u64.
 */
#define BPF_MAX_VAR_OFF	(1 << 29)
/* Maximum variable size permitted for ARG_CONST_SIZE[_OR_ZERO].  This ensures
 * that converting umax_value to int cannot overflow.
 */
#define BPF_MAX_VAR_SIZ	(1 << 29)

/* Liveness marks, used for registers and spilled-regs (in stack slots).
 * Read marks propagate upwards until they find a write mark; they record that
 * "one of this state's descendants read this reg" (and therefore the reg is
 * relevant for states_equal() checks).
 * Write marks collect downwards and do not propagate; they record that "the
 * straight-line code that reached this state (from its parent) wrote this reg"
 * (and therefore that reads propagated from this state or its descendants
 * should not propagate to its parent).
 * A state with a write mark can receive read marks; it just won't propagate
 * them to its parent, since the write mark is a property, not of the state,
 * but of the link between it and its parent.  See mark_reg_read() and
 * mark_stack_slot_read() in kernel/bpf/verifier.c.
 */
enum bpf_reg_liveness {
	REG_LIVE_NONE = 0, /* reg hasn't been read or written this branch */
	REG_LIVE_READ32 = 0x1, /* reg was read, so we're sensitive to initial value */
	REG_LIVE_READ64 = 0x2, /* likewise, but full 64-bit content matters */
	REG_LIVE_READ = REG_LIVE_READ32 | REG_LIVE_READ64,
	REG_LIVE_WRITTEN = 0x4, /* reg was written first, screening off later reads */
	REG_LIVE_DONE = 0x8, /* liveness won't be updating this register anymore */
};

struct bpf_reg_state {
	/* Ordering of fields matters.  See states_equal() */
	enum bpf_reg_type type;
	union {
		/* valid when type == PTR_TO_PACKET */
		u16 range;

		/* valid when type == CONST_PTR_TO_MAP | PTR_TO_MAP_VALUE |
		 *   PTR_TO_MAP_VALUE_OR_NULL
		 */
		struct bpf_map *map_ptr;

		/* Max size from any of the above. */
		unsigned long raw;
	};
	/* Fixed part of pointer offset, pointer types only */
	s32 off;
	/* For PTR_TO_PACKET, used to find other pointers with the same variable
	 * offset, so they can share range knowledge.
	 * For PTR_TO_MAP_VALUE_OR_NULL this is used to share which map value we
	 * came from, when one is tested for != NULL.
	 * For PTR_TO_SOCKET this is used to share which pointers retain the
	 * same reference to the socket, to determine proper reference freeing.
	 */
	u32 id;
	/* PTR_TO_SOCKET and PTR_TO_TCP_SOCK could be a ptr returned
	 * from a pointer-cast helper, bpf_sk_fullsock() and
	 * bpf_tcp_sock().
	 *
	 * Consider the following where "sk" is a reference counted
	 * pointer returned from "sk = bpf_sk_lookup_tcp();":
	 *
	 * 1: sk = bpf_sk_lookup_tcp();
	 * 2: if (!sk) { return 0; }
	 * 3: fullsock = bpf_sk_fullsock(sk);
	 * 4: if (!fullsock) { bpf_sk_release(sk); return 0; }
	 * 5: tp = bpf_tcp_sock(fullsock);
	 * 6: if (!tp) { bpf_sk_release(sk); return 0; }
	 * 7: bpf_sk_release(sk);
	 * 8: snd_cwnd = tp->snd_cwnd;  // verifier will complain
	 *
	 * After bpf_sk_release(sk) at line 7, both "fullsock" ptr and
	 * "tp" ptr should be invalidated also.  In order to do that,
	 * the reg holding "fullsock" and "sk" need to remember
	 * the original refcounted ptr id (i.e. sk_reg->id) in ref_obj_id
	 * such that the verifier can reset all regs which have
	 * ref_obj_id matching the sk_reg->id.
	 *
	 * sk_reg->ref_obj_id is set to sk_reg->id at line 1.
	 * sk_reg->id will stay as NULL-marking purpose only.
	 * After NULL-marking is done, sk_reg->id can be reset to 0.
	 *
	 * After "fullsock = bpf_sk_fullsock(sk);" at line 3,
	 * fullsock_reg->ref_obj_id is set to sk_reg->ref_obj_id.
	 *
	 * After "tp = bpf_tcp_sock(fullsock);" at line 5,
	 * tp_reg->ref_obj_id is set to fullsock_reg->ref_obj_id
	 * which is the same as sk_reg->ref_obj_id.
	 *
	 * From the verifier perspective, if sk, fullsock and tp
	 * are not NULL, they are the same ptr with different
	 * reg->type.  In particular, bpf_sk_release(tp) is also
	 * allowed and has the same effect as bpf_sk_release(sk).
	 */
	u32 ref_obj_id;
	/* For scalar types (SCALAR_VALUE), this represents our knowledge of
	 * the actual value.
	 * For pointer types, this represents the variable part of the offset
	 * from the pointed-to object, and is shared with all bpf_reg_states
	 * with the same id as us.
	 */
	struct tnum var_off;
	/* Used to determine if any memory access using this register will
	 * result in a bad access.
	 * These refer to the same value as var_off, not necessarily the actual
	 * contents of the register.
	 */
	s64 smin_value; /* minimum possible (s64)value */
	s64 smax_value; /* maximum possible (s64)value */
	u64 umin_value; /* minimum possible (u64)value */
	u64 umax_value; /* maximum possible (u64)value */
	/* parentage chain for liveness checking */
	struct bpf_reg_state *parent;
	/* Inside the callee two registers can be both PTR_TO_STACK like
	 * R1=fp-8 and R2=fp-8, but one of them points to this function stack
	 * while another to the caller's stack. To differentiate them 'frameno'
	 * is used which is an index in bpf_verifier_state->frame[] array
	 * pointing to bpf_func_state.
	 */
	u32 frameno;
	/* Tracks subreg definition. The stored value is the insn_idx of the
	 * writing insn. This is safe because subreg_def is used before any insn
	 * patching which only happens after main verification finished.
	 */
	s32 subreg_def;
	enum bpf_reg_liveness live;
	/* if (!precise && SCALAR_VALUE) min/max/tnum don't affect safety */
	bool precise;
};

enum bpf_stack_slot_type {
	STACK_INVALID,    /* nothing was stored in this stack slot */
	STACK_SPILL,      /* register spilled into stack */
	STACK_MISC,	  /* BPF program wrote some data into this slot */
	STACK_ZERO,	  /* BPF program wrote constant zero */
};

#define BPF_REG_SIZE 8	/* size of eBPF register in bytes */

struct bpf_stack_state {
	struct bpf_reg_state spilled_ptr;
	u8 slot_type[BPF_REG_SIZE];
};

struct bpf_reference_state {
	/* Track each reference created with a unique id, even if the same
	 * instruction creates the reference multiple times (eg, via CALL).
	 */
	int id;
	/* Instruction where the allocation of this reference occurred. This
	 * is used purely to inform the user of a reference leak.
	 */
	int insn_idx;
};

/* state of the program:
 * type of all registers and stack info
 */
struct bpf_func_state {
	struct bpf_reg_state regs[MAX_BPF_REG];
	/* index of call instruction that called into this func */
	int callsite;
	/* stack frame number of this function state from pov of
	 * enclosing bpf_verifier_state.
	 * 0 = main function, 1 = first callee.
	 */
	u32 frameno;
	/* subprog number == index within subprog_stack_depth
	 * zero == main subprog
	 */
	u32 subprogno;

	/* The following fields should be last. See copy_func_state() */
	int acquired_refs;
	struct bpf_reference_state *refs;
	int allocated_stack;
	struct bpf_stack_state *stack;
};

struct bpf_idx_pair {
	u32 prev_idx;
	u32 idx;
};

#define MAX_CALL_FRAMES 8
struct bpf_verifier_state {
	/* call stack tracking */
	struct bpf_func_state *frame[MAX_CALL_FRAMES];
	struct bpf_verifier_state *parent;
	/*
	 * 'branches' field is the number of branches left to explore:
	 * 0 - all possible paths from this state reached bpf_exit or
	 * were safely pruned
	 * 1 - at least one path is being explored.
	 * This state hasn't reached bpf_exit
	 * 2 - at least two paths are being explored.
	 * This state is an immediate parent of two children.
	 * One is fallthrough branch with branches==1 and another
	 * state is pushed into stack (to be explored later) also with
	 * branches==1. The parent of this state has branches==1.
	 * The verifier state tree connected via 'parent' pointer looks like:
	 * 1
	 * 1
	 * 2 -> 1 (first 'if' pushed into stack)
	 * 1
	 * 2 -> 1 (second 'if' pushed into stack)
	 * 1
	 * 1
	 * 1 bpf_exit.
	 *
	 * Once do_check() reaches bpf_exit, it calls update_branch_counts()
	 * and the verifier state tree will look:
	 * 1
	 * 1
	 * 2 -> 1 (first 'if' pushed into stack)
	 * 1
	 * 1 -> 1 (second 'if' pushed into stack)
	 * 0
	 * 0
	 * 0 bpf_exit.
	 * After pop_stack() the do_check() will resume at second 'if'.
	 *
	 * If is_state_visited() sees a state with branches > 0 it means
	 * there is a loop. If such state is exactly equal to the current state
	 * it's an infinite loop. Note states_equal() checks for states
	 * equvalency, so two states being 'states_equal' does not mean
	 * infinite loop. The exact comparison is provided by
	 * states_maybe_looping() function. It's a stronger pre-check and
	 * much faster than states_equal().
	 *
	 * This algorithm may not find all possible infinite loops or
	 * loop iteration count may be too high.
	 * In such cases BPF_COMPLEXITY_LIMIT_INSNS limit kicks in.
	 */
	u32 branches;
	u32 insn_idx;
	u32 curframe;
<<<<<<< HEAD
	bool speculative;
=======
	u32 active_spin_lock;
	bool speculative;

	/* first and last insn idx of this verifier state */
	u32 first_insn_idx;
	u32 last_insn_idx;
	/* jmp history recorded from first to last.
	 * backtracking is using it to go from last to first.
	 * For most states jmp_history_cnt is [0-3].
	 * For loops can go up to ~40.
	 */
	struct bpf_idx_pair *jmp_history;
	u32 jmp_history_cnt;
>>>>>>> f7688b48
};

#define bpf_get_spilled_reg(slot, frame)				\
	(((slot < frame->allocated_stack / BPF_REG_SIZE) &&		\
	  (frame->stack[slot].slot_type[0] == STACK_SPILL))		\
	 ? &frame->stack[slot].spilled_ptr : NULL)

/* Iterate over 'frame', setting 'reg' to either NULL or a spilled register. */
#define bpf_for_each_spilled_reg(iter, frame, reg)			\
	for (iter = 0, reg = bpf_get_spilled_reg(iter, frame);		\
	     iter < frame->allocated_stack / BPF_REG_SIZE;		\
	     iter++, reg = bpf_get_spilled_reg(iter, frame))

/* linked list of verifier states used to prune search */
struct bpf_verifier_state_list {
	struct bpf_verifier_state state;
	struct bpf_verifier_state_list *next;
	int miss_cnt, hit_cnt;
};

/* Possible states for alu_state member. */
#define BPF_ALU_SANITIZE_SRC		1U
#define BPF_ALU_SANITIZE_DST		2U
#define BPF_ALU_NEG_VALUE		(1U << 2)
#define BPF_ALU_NON_POINTER		(1U << 3)
#define BPF_ALU_SANITIZE		(BPF_ALU_SANITIZE_SRC | \
					 BPF_ALU_SANITIZE_DST)

struct bpf_insn_aux_data {
	union {
		enum bpf_reg_type ptr_type;	/* pointer type for load/store insns */
		unsigned long map_state;	/* pointer/poison value for maps */
		s32 call_imm;			/* saved imm field of call insn */
		u32 alu_limit;			/* limit for add/sub register with pointer */
<<<<<<< HEAD
=======
		struct {
			u32 map_index;		/* index into used_maps[] */
			u32 map_off;		/* offset from value base address */
		};
>>>>>>> f7688b48
	};
	int ctx_field_size; /* the ctx field size for load insn, maybe 0 */
	int sanitize_stack_off; /* stack slot to be cleared */
	bool seen; /* this insn was processed by the verifier */
<<<<<<< HEAD
	u8 alu_state; /* used in combination with alu_limit */
=======
	bool zext_dst; /* this insn zero extends dst reg */
	u8 alu_state; /* used in combination with alu_limit */
	bool prune_point;
	unsigned int orig_idx; /* original instruction index */
>>>>>>> f7688b48
};

#define MAX_USED_MAPS 64 /* max number of maps accessed by one eBPF program */

#define BPF_VERIFIER_TMP_LOG_SIZE	1024

struct bpf_verifier_log {
	u32 level;
	char kbuf[BPF_VERIFIER_TMP_LOG_SIZE];
	char __user *ubuf;
	u32 len_used;
	u32 len_total;
};

static inline bool bpf_verifier_log_full(const struct bpf_verifier_log *log)
{
	return log->len_used >= log->len_total - 1;
}

#define BPF_LOG_LEVEL1	1
#define BPF_LOG_LEVEL2	2
#define BPF_LOG_STATS	4
#define BPF_LOG_LEVEL	(BPF_LOG_LEVEL1 | BPF_LOG_LEVEL2)
#define BPF_LOG_MASK	(BPF_LOG_LEVEL | BPF_LOG_STATS)

static inline bool bpf_verifier_log_needed(const struct bpf_verifier_log *log)
{
	return log->level && log->ubuf && !bpf_verifier_log_full(log);
}

#define BPF_MAX_SUBPROGS 256

struct bpf_subprog_info {
	u32 start; /* insn idx of function entry point */
	u32 linfo_idx; /* The idx to the main_prog->aux->linfo */
	u16 stack_depth; /* max. stack depth used by this function */
};

/* single container for all structs
 * one verifier_env per bpf_check() call
 */
struct bpf_verifier_env {
	u32 insn_idx;
	u32 prev_insn_idx;
	struct bpf_prog *prog;		/* eBPF program being verified */
	const struct bpf_verifier_ops *ops;
	struct bpf_verifier_stack_elem *head; /* stack of verifier states to be processed */
	int stack_size;			/* number of states to be processed */
	bool strict_alignment;		/* perform strict pointer alignment checks */
	bool test_state_freq;		/* test verifier with different pruning frequency */
	struct bpf_verifier_state *cur_state; /* current verifier state */
	struct bpf_verifier_state_list **explored_states; /* search pruning optimization */
	struct bpf_verifier_state_list *free_list;
	struct bpf_map *used_maps[MAX_USED_MAPS]; /* array of map's used by eBPF program */
	u32 used_map_cnt;		/* number of used maps */
	u32 id_gen;			/* used to generate unique reg IDs */
	bool allow_ptr_leaks;
	bool seen_direct_write;
	struct bpf_insn_aux_data *insn_aux_data; /* array of per-insn state */
	const struct bpf_line_info *prev_linfo;
	struct bpf_verifier_log log;
	struct bpf_subprog_info subprog_info[BPF_MAX_SUBPROGS + 1];
	struct {
		int *insn_state;
		int *insn_stack;
		int cur_stack;
	} cfg;
	u32 subprog_cnt;
	/* number of instructions analyzed by the verifier */
	u32 prev_insn_processed, insn_processed;
	/* number of jmps, calls, exits analyzed so far */
	u32 prev_jmps_processed, jmps_processed;
	/* total verification time */
	u64 verification_time;
	/* maximum number of verifier states kept in 'branching' instructions */
	u32 max_states_per_insn;
	/* total number of allocated verifier states */
	u32 total_states;
	/* some states are freed during program analysis.
	 * this is peak number of states. this number dominates kernel
	 * memory consumption during verification
	 */
	u32 peak_states;
	/* longest register parentage chain walked for liveness marking */
	u32 longest_mark_read_walk;
};

__printf(2, 0) void bpf_verifier_vlog(struct bpf_verifier_log *log,
				      const char *fmt, va_list args);
__printf(2, 3) void bpf_verifier_log_write(struct bpf_verifier_env *env,
					   const char *fmt, ...);

static inline struct bpf_func_state *cur_func(struct bpf_verifier_env *env)
{
	struct bpf_verifier_state *cur = env->cur_state;

	return cur->frame[cur->curframe];
}

static inline struct bpf_reg_state *cur_regs(struct bpf_verifier_env *env)
{
	return cur_func(env)->regs;
}

int bpf_prog_offload_verifier_prep(struct bpf_prog *prog);
int bpf_prog_offload_verify_insn(struct bpf_verifier_env *env,
				 int insn_idx, int prev_insn_idx);
int bpf_prog_offload_finalize(struct bpf_verifier_env *env);
void
bpf_prog_offload_replace_insn(struct bpf_verifier_env *env, u32 off,
			      struct bpf_insn *insn);
void
bpf_prog_offload_remove_insns(struct bpf_verifier_env *env, u32 off, u32 cnt);

#endif /* _LINUX_BPF_VERIFIER_H */<|MERGE_RESOLUTION|>--- conflicted
+++ resolved
@@ -247,9 +247,6 @@
 	u32 branches;
 	u32 insn_idx;
 	u32 curframe;
-<<<<<<< HEAD
-	bool speculative;
-=======
 	u32 active_spin_lock;
 	bool speculative;
 
@@ -263,7 +260,6 @@
 	 */
 	struct bpf_idx_pair *jmp_history;
 	u32 jmp_history_cnt;
->>>>>>> f7688b48
 };
 
 #define bpf_get_spilled_reg(slot, frame)				\
@@ -298,25 +294,18 @@
 		unsigned long map_state;	/* pointer/poison value for maps */
 		s32 call_imm;			/* saved imm field of call insn */
 		u32 alu_limit;			/* limit for add/sub register with pointer */
-<<<<<<< HEAD
-=======
 		struct {
 			u32 map_index;		/* index into used_maps[] */
 			u32 map_off;		/* offset from value base address */
 		};
->>>>>>> f7688b48
 	};
 	int ctx_field_size; /* the ctx field size for load insn, maybe 0 */
 	int sanitize_stack_off; /* stack slot to be cleared */
 	bool seen; /* this insn was processed by the verifier */
-<<<<<<< HEAD
-	u8 alu_state; /* used in combination with alu_limit */
-=======
 	bool zext_dst; /* this insn zero extends dst reg */
 	u8 alu_state; /* used in combination with alu_limit */
 	bool prune_point;
 	unsigned int orig_idx; /* original instruction index */
->>>>>>> f7688b48
 };
 
 #define MAX_USED_MAPS 64 /* max number of maps accessed by one eBPF program */
