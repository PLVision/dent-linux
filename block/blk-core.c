--- conflicted
+++ resolved
@@ -278,26 +278,12 @@
 {
 	del_timer_sync(&q->timeout);
 	cancel_work_sync(&q->timeout_work);
-<<<<<<< HEAD
-
-	if (q->mq_ops) {
-		struct blk_mq_hw_ctx *hctx;
-		int i;
-
-		queue_for_each_hw_ctx(q, hctx, i)
-			cancel_delayed_work_sync(&hctx->run_work);
-	} else {
-		cancel_delayed_work_sync(&q->delay_work);
-	}
-=======
->>>>>>> f7688b48
 }
 EXPORT_SYMBOL(blk_sync_queue);
 
 /**
  * blk_set_pm_only - increment pm_only counter
  * @q: request queue pointer
-<<<<<<< HEAD
  */
 void blk_set_pm_only(struct request_queue *q)
 {
@@ -316,36 +302,6 @@
 }
 EXPORT_SYMBOL_GPL(blk_clear_pm_only);
 
-/**
- * __blk_run_queue_uncond - run a queue whether or not it has been stopped
- * @q:	The queue to run
- *
- * Description:
- *    Invoke request handling on a queue if there are any pending requests.
- *    May be used to restart request handling after a request has completed.
- *    This variant runs the queue whether or not the queue has been
- *    stopped. Must be called with the queue lock held and interrupts
- *    disabled. See also @blk_run_queue.
-=======
->>>>>>> f7688b48
- */
-void blk_set_pm_only(struct request_queue *q)
-{
-	atomic_inc(&q->pm_only);
-}
-EXPORT_SYMBOL_GPL(blk_set_pm_only);
-
-void blk_clear_pm_only(struct request_queue *q)
-{
-	int pm_only;
-
-	pm_only = atomic_dec_return(&q->pm_only);
-	WARN_ON_ONCE(pm_only < 0);
-	if (pm_only == 0)
-		wake_up_all(&q->mq_freeze_wq);
-}
-EXPORT_SYMBOL_GPL(blk_clear_pm_only);
-
 void blk_put_queue(struct request_queue *q)
 {
 	kobject_put(&q->kobj);
@@ -395,31 +351,10 @@
 	 * after draining finished.
 	 */
 	blk_freeze_queue(q);
-<<<<<<< HEAD
 
 	rq_qos_exit(q);
 
-	spin_lock_irq(lock);
-	queue_flag_set(QUEUE_FLAG_DEAD, q);
-	spin_unlock_irq(lock);
-
-	/*
-	 * make sure all in-progress dispatch are completed because
-	 * blk_freeze_queue() can only complete all requests, and
-	 * dispatch may still be in-progress since we dispatch requests
-	 * from more than one contexts.
-	 *
-	 * We rely on driver to deal with the race in case that queue
-	 * initialization isn't done.
-	 */
-	if (q->mq_ops && blk_queue_init_done(q))
-		blk_mq_quiesce_queue(q);
-=======
-
-	rq_qos_exit(q);
-
 	blk_queue_flag_set(QUEUE_FLAG_DEAD, q);
->>>>>>> f7688b48
 
 	/* for synchronous bio-based driver finish in-flight integrity i/o */
 	blk_flush_integrity();
@@ -444,12 +379,6 @@
 		blk_mq_sched_free_requests(q);
 	mutex_unlock(&q->sysfs_lock);
 
-<<<<<<< HEAD
-	if (q->mq_ops)
-		blk_mq_exit_queue(q);
-
-=======
->>>>>>> f7688b48
 	percpu_ref_exit(&q->q_usage_counter);
 
 	/* @q is and will stay empty, shutdown and put */
@@ -506,14 +435,9 @@
 		smp_rmb();
 
 		wait_event(q->mq_freeze_wq,
-<<<<<<< HEAD
-			   (atomic_read(&q->mq_freeze_depth) == 0 &&
-			    (pm || !blk_queue_pm_only(q))) ||
-=======
 			   (!q->mq_freeze_depth &&
 			    (pm || (blk_pm_request_resume(q),
 				    !blk_queue_pm_only(q)))) ||
->>>>>>> f7688b48
 			   blk_queue_dying(q));
 		if (blk_queue_dying(q))
 			return -ENODEV;
@@ -540,11 +464,7 @@
 	kblockd_schedule_work(&q->timeout_work);
 }
 
-<<<<<<< HEAD
-static void blk_timeout_work_dummy(struct work_struct *work)
-=======
 static void blk_timeout_work(struct work_struct *work)
->>>>>>> f7688b48
 {
 }
 
@@ -589,12 +509,7 @@
 	timer_setup(&q->backing_dev_info->laptop_mode_wb_timer,
 		    laptop_mode_timer_fn, 0);
 	timer_setup(&q->timeout, blk_rq_timed_out_timer, 0);
-<<<<<<< HEAD
-	INIT_WORK(&q->timeout_work, blk_timeout_work_dummy);
-	INIT_LIST_HEAD(&q->timeout_list);
-=======
 	INIT_WORK(&q->timeout_work, blk_timeout_work);
->>>>>>> f7688b48
 	INIT_LIST_HEAD(&q->icq_list);
 #ifdef CONFIG_BLK_CGROUP
 	INIT_LIST_HEAD(&q->blkg_list);
@@ -642,108 +557,6 @@
 }
 EXPORT_SYMBOL(blk_alloc_queue_node);
 
-<<<<<<< HEAD
-/**
- * blk_init_queue  - prepare a request queue for use with a block device
- * @rfn:  The function to be called to process requests that have been
- *        placed on the queue.
- * @lock: Request queue spin lock
- *
- * Description:
- *    If a block device wishes to use the standard request handling procedures,
- *    which sorts requests and coalesces adjacent requests, then it must
- *    call blk_init_queue().  The function @rfn will be called when there
- *    are requests on the queue that need to be processed.  If the device
- *    supports plugging, then @rfn may not be called immediately when requests
- *    are available on the queue, but may be called at some time later instead.
- *    Plugged queues are generally unplugged when a buffer belonging to one
- *    of the requests on the queue is needed, or due to memory pressure.
- *
- *    @rfn is not required, or even expected, to remove all requests off the
- *    queue, but only as many as it can handle at a time.  If it does leave
- *    requests on the queue, it is responsible for arranging that the requests
- *    get dealt with eventually.
- *
- *    The queue spin lock must be held while manipulating the requests on the
- *    request queue; this lock will be taken also from interrupt context, so irq
- *    disabling is needed for it.
- *
- *    Function returns a pointer to the initialized request queue, or %NULL if
- *    it didn't succeed.
- *
- * Note:
- *    blk_init_queue() must be paired with a blk_cleanup_queue() call
- *    when the block device is deactivated (such as at module unload).
- **/
-
-struct request_queue *blk_init_queue(request_fn_proc *rfn, spinlock_t *lock)
-{
-	return blk_init_queue_node(rfn, lock, NUMA_NO_NODE);
-}
-EXPORT_SYMBOL(blk_init_queue);
-
-struct request_queue *
-blk_init_queue_node(request_fn_proc *rfn, spinlock_t *lock, int node_id)
-{
-	struct request_queue *q;
-
-	q = blk_alloc_queue_node(GFP_KERNEL, node_id, lock);
-	if (!q)
-		return NULL;
-
-	q->request_fn = rfn;
-	if (blk_init_allocated_queue(q) < 0) {
-		blk_cleanup_queue(q);
-		return NULL;
-	}
-
-	return q;
-}
-EXPORT_SYMBOL(blk_init_queue_node);
-
-static blk_qc_t blk_queue_bio(struct request_queue *q, struct bio *bio);
-
-
-int blk_init_allocated_queue(struct request_queue *q)
-{
-	WARN_ON_ONCE(q->mq_ops);
-
-	q->fq = blk_alloc_flush_queue(q, NUMA_NO_NODE, q->cmd_size, GFP_KERNEL);
-	if (!q->fq)
-		return -ENOMEM;
-
-	if (q->init_rq_fn && q->init_rq_fn(q, q->fq->flush_rq, GFP_KERNEL))
-		goto out_free_flush_queue;
-
-	if (blk_init_rl(&q->root_rl, q, GFP_KERNEL))
-		goto out_exit_flush_rq;
-
-	INIT_WORK(&q->timeout_work, blk_timeout_work);
-	q->queue_flags		|= QUEUE_FLAG_DEFAULT;
-
-	/*
-	 * This also sets hw/phys segments, boundary and size
-	 */
-	blk_queue_make_request(q, blk_queue_bio);
-
-	q->sg_reserved_size = INT_MAX;
-
-	if (elevator_init(q))
-		goto out_exit_flush_rq;
-	return 0;
-
-out_exit_flush_rq:
-	if (q->exit_rq_fn)
-		q->exit_rq_fn(q, q->fq->flush_rq);
-out_free_flush_queue:
-	blk_free_flush_queue(q->fq);
-	q->fq = NULL;
-	return -ENOMEM;
-}
-EXPORT_SYMBOL(blk_init_allocated_queue);
-
-=======
->>>>>>> f7688b48
 bool blk_get_queue(struct request_queue *q)
 {
 	if (likely(!blk_queue_dying(q))) {
@@ -1238,24 +1051,9 @@
 	bio_list_init(&bio_list_on_stack[0]);
 	current->bio_list = bio_list_on_stack;
 	do {
-<<<<<<< HEAD
-		bool enter_succeeded = true;
-
-		if (unlikely(q != bio->bi_disk->queue)) {
-			if (q)
-				blk_queue_exit(q);
-			q = bio->bi_disk->queue;
-			flags = 0;
-			if (bio->bi_opf & REQ_NOWAIT)
-				flags = BLK_MQ_REQ_NOWAIT;
-			if (blk_queue_enter(q, flags) < 0)
-				enter_succeeded = false;
-		}
-=======
 		struct request_queue *q = bio->bi_disk->queue;
 		blk_mq_req_flags_t flags = bio->bi_opf & REQ_NOWAIT ?
 			BLK_MQ_REQ_NOWAIT : 0;
->>>>>>> f7688b48
 
 		if (likely(blk_queue_enter(q, flags) == 0)) {
 			struct bio_list lower, same;
@@ -1287,7 +1085,6 @@
 				bio_wouldblock_error(bio);
 			else
 				bio_io_error(bio);
-			q = NULL;
 		}
 		bio = bio_list_pop(&bio_list_on_stack[0]);
 	} while (bio);
