/*
 * Copyright (c) 2013-2015, Mellanox Technologies. All rights reserved.
 *
 * This software is available to you under a choice of one of two
 * licenses.  You may choose to be licensed under the terms of the GNU
 * General Public License (GPL) Version 2, available from the file
 * COPYING in the main directory of this source tree, or the
 * OpenIB.org BSD license below:
 *
 *     Redistribution and use in source and binary forms, with or
 *     without modification, are permitted provided that the following
 *     conditions are met:
 *
 *      - Redistributions of source code must retain the above
 *        copyright notice, this list of conditions and the following
 *        disclaimer.
 *
 *      - Redistributions in binary form must reproduce the above
 *        copyright notice, this list of conditions and the following
 *        disclaimer in the documentation and/or other materials
 *        provided with the distribution.
 *
 * THE SOFTWARE IS PROVIDED "AS IS", WITHOUT WARRANTY OF ANY KIND,
 * EXPRESS OR IMPLIED, INCLUDING BUT NOT LIMITED TO THE WARRANTIES OF
 * MERCHANTABILITY, FITNESS FOR A PARTICULAR PURPOSE AND
 * NONINFRINGEMENT. IN NO EVENT SHALL THE AUTHORS OR COPYRIGHT HOLDERS
 * BE LIABLE FOR ANY CLAIM, DAMAGES OR OTHER LIABILITY, WHETHER IN AN
 * ACTION OF CONTRACT, TORT OR OTHERWISE, ARISING FROM, OUT OF OR IN
 * CONNECTION WITH THE SOFTWARE OR THE USE OR OTHER DEALINGS IN THE
 * SOFTWARE.
 */


#include <linux/kref.h>
#include <linux/random.h>
#include <linux/debugfs.h>
#include <linux/export.h>
#include <linux/delay.h>
#include <rdma/ib_umem.h>
#include <rdma/ib_umem_odp.h>
#include <rdma/ib_verbs.h>
#include "mlx5_ib.h"

enum {
	MAX_PENDING_REG_MR = 8,
};

#define MLX5_UMR_ALIGN 2048

static void clean_mr(struct mlx5_ib_dev *dev, struct mlx5_ib_mr *mr);
static void dereg_mr(struct mlx5_ib_dev *dev, struct mlx5_ib_mr *mr);
static int mr_cache_max_order(struct mlx5_ib_dev *dev);
static int unreg_umr(struct mlx5_ib_dev *dev, struct mlx5_ib_mr *mr);

static bool umr_can_use_indirect_mkey(struct mlx5_ib_dev *dev)
{
	return !MLX5_CAP_GEN(dev->mdev, umr_indirect_mkey_disabled);
}

static int destroy_mkey(struct mlx5_ib_dev *dev, struct mlx5_ib_mr *mr)
{
	int err = mlx5_core_destroy_mkey(dev->mdev, &mr->mmkey);

	if (IS_ENABLED(CONFIG_INFINIBAND_ON_DEMAND_PAGING))
		/* Wait until all page fault handlers using the mr complete. */
		synchronize_srcu(&dev->mr_srcu);

	return err;
}

static int order2idx(struct mlx5_ib_dev *dev, int order)
{
	struct mlx5_mr_cache *cache = &dev->cache;

	if (order < cache->ent[0].order)
		return 0;
	else
		return order - cache->ent[0].order;
}

static bool use_umr_mtt_update(struct mlx5_ib_mr *mr, u64 start, u64 length)
{
	return ((u64)1 << mr->order) * MLX5_ADAPTER_PAGE_SIZE >=
		length + (start & (MLX5_ADAPTER_PAGE_SIZE - 1));
}

static void reg_mr_callback(int status, struct mlx5_async_work *context)
{
	struct mlx5_ib_mr *mr =
		container_of(context, struct mlx5_ib_mr, cb_work);
	struct mlx5_ib_dev *dev = mr->dev;
	struct mlx5_mr_cache *cache = &dev->cache;
	int c = order2idx(dev, mr->order);
	struct mlx5_cache_ent *ent = &cache->ent[c];
	u8 key;
	unsigned long flags;
	struct xarray *mkeys = &dev->mdev->priv.mkey_table;
	int err;

	spin_lock_irqsave(&ent->lock, flags);
	ent->pending--;
	spin_unlock_irqrestore(&ent->lock, flags);
	if (status) {
		mlx5_ib_warn(dev, "async reg mr failed. status %d\n", status);
		kfree(mr);
		dev->fill_delay = 1;
		mod_timer(&dev->delay_timer, jiffies + HZ);
		return;
	}

	mr->mmkey.type = MLX5_MKEY_MR;
	spin_lock_irqsave(&dev->mdev->priv.mkey_lock, flags);
	key = dev->mdev->priv.mkey_key++;
	spin_unlock_irqrestore(&dev->mdev->priv.mkey_lock, flags);
	mr->mmkey.key = mlx5_idx_to_mkey(MLX5_GET(create_mkey_out, mr->out, mkey_index)) | key;

	cache->last_add = jiffies;

	spin_lock_irqsave(&ent->lock, flags);
	list_add_tail(&mr->list, &ent->head);
	ent->cur++;
	ent->size++;
	spin_unlock_irqrestore(&ent->lock, flags);

	xa_lock_irqsave(mkeys, flags);
	err = xa_err(__xa_store(mkeys, mlx5_base_mkey(mr->mmkey.key),
				&mr->mmkey, GFP_ATOMIC));
	xa_unlock_irqrestore(mkeys, flags);
	if (err)
		pr_err("Error inserting to mkey tree. 0x%x\n", -err);

	if (!completion_done(&ent->compl))
		complete(&ent->compl);
}

static int add_keys(struct mlx5_ib_dev *dev, int c, int num)
{
	struct mlx5_mr_cache *cache = &dev->cache;
	struct mlx5_cache_ent *ent = &cache->ent[c];
	int inlen = MLX5_ST_SZ_BYTES(create_mkey_in);
	struct mlx5_ib_mr *mr;
	void *mkc;
	u32 *in;
	int err = 0;
	int i;

	in = kzalloc(inlen, GFP_KERNEL);
	if (!in)
		return -ENOMEM;

	mkc = MLX5_ADDR_OF(create_mkey_in, in, memory_key_mkey_entry);
	for (i = 0; i < num; i++) {
		if (ent->pending >= MAX_PENDING_REG_MR) {
			err = -EAGAIN;
			break;
		}

		mr = kzalloc(sizeof(*mr), GFP_KERNEL);
		if (!mr) {
			err = -ENOMEM;
			break;
		}
		mr->order = ent->order;
		mr->allocated_from_cache = 1;
		mr->dev = dev;

		MLX5_SET(mkc, mkc, free, 1);
		MLX5_SET(mkc, mkc, umr_en, 1);
		MLX5_SET(mkc, mkc, access_mode_1_0, ent->access_mode & 0x3);
		MLX5_SET(mkc, mkc, access_mode_4_2,
			 (ent->access_mode >> 2) & 0x7);

		MLX5_SET(mkc, mkc, qpn, 0xffffff);
		MLX5_SET(mkc, mkc, translations_octword_size, ent->xlt);
		MLX5_SET(mkc, mkc, log_page_size, ent->page);

		spin_lock_irq(&ent->lock);
		ent->pending++;
		spin_unlock_irq(&ent->lock);
		err = mlx5_core_create_mkey_cb(dev->mdev, &mr->mmkey,
					       &dev->async_ctx, in, inlen,
					       mr->out, sizeof(mr->out),
					       reg_mr_callback, &mr->cb_work);
		if (err) {
			spin_lock_irq(&ent->lock);
			ent->pending--;
			spin_unlock_irq(&ent->lock);
			mlx5_ib_warn(dev, "create mkey failed %d\n", err);
			kfree(mr);
			break;
		}
	}

	kfree(in);
	return err;
}

static void remove_keys(struct mlx5_ib_dev *dev, int c, int num)
{
	struct mlx5_mr_cache *cache = &dev->cache;
	struct mlx5_cache_ent *ent = &cache->ent[c];
	struct mlx5_ib_mr *tmp_mr;
	struct mlx5_ib_mr *mr;
	LIST_HEAD(del_list);
	int i;

	for (i = 0; i < num; i++) {
		spin_lock_irq(&ent->lock);
		if (list_empty(&ent->head)) {
			spin_unlock_irq(&ent->lock);
			break;
		}
		mr = list_first_entry(&ent->head, struct mlx5_ib_mr, list);
		list_move(&mr->list, &del_list);
		ent->cur--;
		ent->size--;
		spin_unlock_irq(&ent->lock);
		mlx5_core_destroy_mkey(dev->mdev, &mr->mmkey);
	}

	if (IS_ENABLED(CONFIG_INFINIBAND_ON_DEMAND_PAGING))
		synchronize_srcu(&dev->mr_srcu);

	list_for_each_entry_safe(mr, tmp_mr, &del_list, list) {
		list_del(&mr->list);
		kfree(mr);
	}
}

static ssize_t size_write(struct file *filp, const char __user *buf,
			  size_t count, loff_t *pos)
{
	struct mlx5_cache_ent *ent = filp->private_data;
	struct mlx5_ib_dev *dev = ent->dev;
	char lbuf[20] = {0};
	u32 var;
	int err;
	int c;

	count = min(count, sizeof(lbuf) - 1);
	if (copy_from_user(lbuf, buf, count))
		return -EFAULT;

	c = order2idx(dev, ent->order);

	if (sscanf(lbuf, "%u", &var) != 1)
		return -EINVAL;

	if (var < ent->limit)
		return -EINVAL;

	if (var > ent->size) {
		do {
			err = add_keys(dev, c, var - ent->size);
			if (err && err != -EAGAIN)
				return err;

			usleep_range(3000, 5000);
		} while (err);
	} else if (var < ent->size) {
		remove_keys(dev, c, ent->size - var);
	}

	return count;
}

static ssize_t size_read(struct file *filp, char __user *buf, size_t count,
			 loff_t *pos)
{
	struct mlx5_cache_ent *ent = filp->private_data;
	char lbuf[20];
	int err;

	err = snprintf(lbuf, sizeof(lbuf), "%d\n", ent->size);
	if (err < 0)
		return err;

	return simple_read_from_buffer(buf, count, pos, lbuf, err);
}

static const struct file_operations size_fops = {
	.owner	= THIS_MODULE,
	.open	= simple_open,
	.write	= size_write,
	.read	= size_read,
};

static ssize_t limit_write(struct file *filp, const char __user *buf,
			   size_t count, loff_t *pos)
{
	struct mlx5_cache_ent *ent = filp->private_data;
	struct mlx5_ib_dev *dev = ent->dev;
	char lbuf[20] = {0};
	u32 var;
	int err;
	int c;

	count = min(count, sizeof(lbuf) - 1);
	if (copy_from_user(lbuf, buf, count))
		return -EFAULT;

	c = order2idx(dev, ent->order);

	if (sscanf(lbuf, "%u", &var) != 1)
		return -EINVAL;

	if (var > ent->size)
		return -EINVAL;

	ent->limit = var;

	if (ent->cur < ent->limit) {
		err = add_keys(dev, c, 2 * ent->limit - ent->cur);
		if (err)
			return err;
	}

	return count;
}

static ssize_t limit_read(struct file *filp, char __user *buf, size_t count,
			  loff_t *pos)
{
	struct mlx5_cache_ent *ent = filp->private_data;
	char lbuf[20];
	int err;

	err = snprintf(lbuf, sizeof(lbuf), "%d\n", ent->limit);
	if (err < 0)
		return err;

	return simple_read_from_buffer(buf, count, pos, lbuf, err);
}

static const struct file_operations limit_fops = {
	.owner	= THIS_MODULE,
	.open	= simple_open,
	.write	= limit_write,
	.read	= limit_read,
};

static int someone_adding(struct mlx5_mr_cache *cache)
{
	int i;

	for (i = 0; i < MAX_MR_CACHE_ENTRIES; i++) {
		if (cache->ent[i].cur < cache->ent[i].limit)
			return 1;
	}

	return 0;
}

static void __cache_work_func(struct mlx5_cache_ent *ent)
{
	struct mlx5_ib_dev *dev = ent->dev;
	struct mlx5_mr_cache *cache = &dev->cache;
	int i = order2idx(dev, ent->order);
	int err;

	if (cache->stopped)
		return;

	ent = &dev->cache.ent[i];
	if (ent->cur < 2 * ent->limit && !dev->fill_delay) {
		err = add_keys(dev, i, 1);
		if (ent->cur < 2 * ent->limit) {
			if (err == -EAGAIN) {
				mlx5_ib_dbg(dev, "returned eagain, order %d\n",
					    i + 2);
				queue_delayed_work(cache->wq, &ent->dwork,
						   msecs_to_jiffies(3));
			} else if (err) {
				mlx5_ib_warn(dev, "command failed order %d, err %d\n",
					     i + 2, err);
				queue_delayed_work(cache->wq, &ent->dwork,
						   msecs_to_jiffies(1000));
			} else {
				queue_work(cache->wq, &ent->work);
			}
		}
	} else if (ent->cur > 2 * ent->limit) {
		/*
		 * The remove_keys() logic is performed as garbage collection
		 * task. Such task is intended to be run when no other active
		 * processes are running.
		 *
		 * The need_resched() will return TRUE if there are user tasks
		 * to be activated in near future.
		 *
		 * In such case, we don't execute remove_keys() and postpone
		 * the garbage collection work to try to run in next cycle,
		 * in order to free CPU resources to other tasks.
		 */
		if (!need_resched() && !someone_adding(cache) &&
		    time_after(jiffies, cache->last_add + 300 * HZ)) {
			remove_keys(dev, i, 1);
			if (ent->cur > ent->limit)
				queue_work(cache->wq, &ent->work);
		} else {
			queue_delayed_work(cache->wq, &ent->dwork, 300 * HZ);
		}
	}
}

static void delayed_cache_work_func(struct work_struct *work)
{
	struct mlx5_cache_ent *ent;

	ent = container_of(work, struct mlx5_cache_ent, dwork.work);
	__cache_work_func(ent);
}

static void cache_work_func(struct work_struct *work)
{
	struct mlx5_cache_ent *ent;

	ent = container_of(work, struct mlx5_cache_ent, work);
	__cache_work_func(ent);
}

struct mlx5_ib_mr *mlx5_mr_cache_alloc(struct mlx5_ib_dev *dev, int entry)
{
	struct mlx5_mr_cache *cache = &dev->cache;
	struct mlx5_cache_ent *ent;
	struct mlx5_ib_mr *mr;
	int err;

	if (entry < 0 || entry >= MAX_MR_CACHE_ENTRIES) {
		mlx5_ib_err(dev, "cache entry %d is out of range\n", entry);
		return NULL;
	}

	ent = &cache->ent[entry];
	while (1) {
		spin_lock_irq(&ent->lock);
		if (list_empty(&ent->head)) {
			spin_unlock_irq(&ent->lock);

			err = add_keys(dev, entry, 1);
			if (err && err != -EAGAIN)
				return ERR_PTR(err);

			wait_for_completion(&ent->compl);
		} else {
			mr = list_first_entry(&ent->head, struct mlx5_ib_mr,
					      list);
			list_del(&mr->list);
			ent->cur--;
			spin_unlock_irq(&ent->lock);
			if (ent->cur < ent->limit)
				queue_work(cache->wq, &ent->work);
			return mr;
		}
	}
}

static struct mlx5_ib_mr *alloc_cached_mr(struct mlx5_ib_dev *dev, int order)
{
	struct mlx5_mr_cache *cache = &dev->cache;
	struct mlx5_ib_mr *mr = NULL;
	struct mlx5_cache_ent *ent;
	int last_umr_cache_entry;
	int c;
	int i;

	c = order2idx(dev, order);
	last_umr_cache_entry = order2idx(dev, mr_cache_max_order(dev));
	if (c < 0 || c > last_umr_cache_entry) {
		mlx5_ib_warn(dev, "order %d, cache index %d\n", order, c);
		return NULL;
	}

	for (i = c; i <= last_umr_cache_entry; i++) {
		ent = &cache->ent[i];

		mlx5_ib_dbg(dev, "order %d, cache index %d\n", ent->order, i);

		spin_lock_irq(&ent->lock);
		if (!list_empty(&ent->head)) {
			mr = list_first_entry(&ent->head, struct mlx5_ib_mr,
					      list);
			list_del(&mr->list);
			ent->cur--;
			spin_unlock_irq(&ent->lock);
			if (ent->cur < ent->limit)
				queue_work(cache->wq, &ent->work);
			break;
		}
		spin_unlock_irq(&ent->lock);

		queue_work(cache->wq, &ent->work);
	}

	if (!mr)
		cache->ent[c].miss++;

	return mr;
}

void mlx5_mr_cache_free(struct mlx5_ib_dev *dev, struct mlx5_ib_mr *mr)
{
	struct mlx5_mr_cache *cache = &dev->cache;
	struct mlx5_cache_ent *ent;
	int shrink = 0;
	int c;

	if (!mr->allocated_from_cache)
		return;

	c = order2idx(dev, mr->order);
	WARN_ON(c < 0 || c >= MAX_MR_CACHE_ENTRIES);

	if (unreg_umr(dev, mr)) {
		mr->allocated_from_cache = false;
		destroy_mkey(dev, mr);
		ent = &cache->ent[c];
		if (ent->cur < ent->limit)
			queue_work(cache->wq, &ent->work);
		return;
	}

	ent = &cache->ent[c];
	spin_lock_irq(&ent->lock);
	list_add_tail(&mr->list, &ent->head);
	ent->cur++;
	if (ent->cur > 2 * ent->limit)
		shrink = 1;
	spin_unlock_irq(&ent->lock);

	if (shrink)
		queue_work(cache->wq, &ent->work);
}

static void clean_keys(struct mlx5_ib_dev *dev, int c)
{
	struct mlx5_mr_cache *cache = &dev->cache;
	struct mlx5_cache_ent *ent = &cache->ent[c];
	struct mlx5_ib_mr *tmp_mr;
	struct mlx5_ib_mr *mr;
	LIST_HEAD(del_list);

	cancel_delayed_work(&ent->dwork);
	while (1) {
		spin_lock_irq(&ent->lock);
		if (list_empty(&ent->head)) {
			spin_unlock_irq(&ent->lock);
			break;
		}
		mr = list_first_entry(&ent->head, struct mlx5_ib_mr, list);
		list_move(&mr->list, &del_list);
		ent->cur--;
		ent->size--;
		spin_unlock_irq(&ent->lock);
		mlx5_core_destroy_mkey(dev->mdev, &mr->mmkey);
	}

#ifdef CONFIG_INFINIBAND_ON_DEMAND_PAGING
	synchronize_srcu(&dev->mr_srcu);
#endif

	list_for_each_entry_safe(mr, tmp_mr, &del_list, list) {
		list_del(&mr->list);
		kfree(mr);
	}
}

static void mlx5_mr_cache_debugfs_cleanup(struct mlx5_ib_dev *dev)
{
	if (!mlx5_debugfs_root || dev->is_rep)
		return;

	debugfs_remove_recursive(dev->cache.root);
	dev->cache.root = NULL;
}

static void mlx5_mr_cache_debugfs_init(struct mlx5_ib_dev *dev)
{
	struct mlx5_mr_cache *cache = &dev->cache;
	struct mlx5_cache_ent *ent;
	struct dentry *dir;
	int i;

	if (!mlx5_debugfs_root || dev->is_rep)
		return;

	cache->root = debugfs_create_dir("mr_cache", dev->mdev->priv.dbg_root);

	for (i = 0; i < MAX_MR_CACHE_ENTRIES; i++) {
		ent = &cache->ent[i];
		sprintf(ent->name, "%d", ent->order);
		dir = debugfs_create_dir(ent->name, cache->root);
		debugfs_create_file("size", 0600, dir, ent, &size_fops);
		debugfs_create_file("limit", 0600, dir, ent, &limit_fops);
		debugfs_create_u32("cur", 0400, dir, &ent->cur);
		debugfs_create_u32("miss", 0600, dir, &ent->miss);
	}
}

static void delay_time_func(struct timer_list *t)
{
	struct mlx5_ib_dev *dev = from_timer(dev, t, delay_timer);

	dev->fill_delay = 0;
}

int mlx5_mr_cache_init(struct mlx5_ib_dev *dev)
{
	struct mlx5_mr_cache *cache = &dev->cache;
	struct mlx5_cache_ent *ent;
	int i;

	mutex_init(&dev->slow_path_mutex);
	cache->wq = alloc_ordered_workqueue("mkey_cache", WQ_MEM_RECLAIM);
	if (!cache->wq) {
		mlx5_ib_warn(dev, "failed to create work queue\n");
		return -ENOMEM;
	}

	mlx5_cmd_init_async_ctx(dev->mdev, &dev->async_ctx);
	timer_setup(&dev->delay_timer, delay_time_func, 0);
	for (i = 0; i < MAX_MR_CACHE_ENTRIES; i++) {
		ent = &cache->ent[i];
		INIT_LIST_HEAD(&ent->head);
		spin_lock_init(&ent->lock);
		ent->order = i + 2;
		ent->dev = dev;
		ent->limit = 0;

		init_completion(&ent->compl);
		INIT_WORK(&ent->work, cache_work_func);
		INIT_DELAYED_WORK(&ent->dwork, delayed_cache_work_func);

		if (i > MR_CACHE_LAST_STD_ENTRY) {
			mlx5_odp_init_mr_cache_entry(ent);
			continue;
		}

		if (ent->order > mr_cache_max_order(dev))
			continue;

		ent->page = PAGE_SHIFT;
		ent->xlt = (1 << ent->order) * sizeof(struct mlx5_mtt) /
			   MLX5_IB_UMR_OCTOWORD;
		ent->access_mode = MLX5_MKC_ACCESS_MODE_MTT;
		if ((dev->mdev->profile->mask & MLX5_PROF_MASK_MR_CACHE) &&
		    !dev->is_rep &&
		    mlx5_core_is_pf(dev->mdev))
			ent->limit = dev->mdev->profile->mr_cache[i].limit;
		else
			ent->limit = 0;
		queue_work(cache->wq, &ent->work);
	}

	mlx5_mr_cache_debugfs_init(dev);

	return 0;
}

int mlx5_mr_cache_cleanup(struct mlx5_ib_dev *dev)
{
	int i;

	if (!dev->cache.wq)
		return 0;

	dev->cache.stopped = 1;
	flush_workqueue(dev->cache.wq);

	mlx5_mr_cache_debugfs_cleanup(dev);
	mlx5_cmd_cleanup_async_ctx(&dev->async_ctx);

	for (i = 0; i < MAX_MR_CACHE_ENTRIES; i++)
		clean_keys(dev, i);

	destroy_workqueue(dev->cache.wq);
	del_timer_sync(&dev->delay_timer);

	return 0;
}

struct ib_mr *mlx5_ib_get_dma_mr(struct ib_pd *pd, int acc)
{
	struct mlx5_ib_dev *dev = to_mdev(pd->device);
	int inlen = MLX5_ST_SZ_BYTES(create_mkey_in);
	struct mlx5_core_dev *mdev = dev->mdev;
	struct mlx5_ib_mr *mr;
	void *mkc;
	u32 *in;
	int err;

	mr = kzalloc(sizeof(*mr), GFP_KERNEL);
	if (!mr)
		return ERR_PTR(-ENOMEM);

	in = kzalloc(inlen, GFP_KERNEL);
	if (!in) {
		err = -ENOMEM;
		goto err_free;
	}

	mkc = MLX5_ADDR_OF(create_mkey_in, in, memory_key_mkey_entry);

	MLX5_SET(mkc, mkc, access_mode_1_0, MLX5_MKC_ACCESS_MODE_PA);
	MLX5_SET(mkc, mkc, a, !!(acc & IB_ACCESS_REMOTE_ATOMIC));
	MLX5_SET(mkc, mkc, rw, !!(acc & IB_ACCESS_REMOTE_WRITE));
	MLX5_SET(mkc, mkc, rr, !!(acc & IB_ACCESS_REMOTE_READ));
	MLX5_SET(mkc, mkc, lw, !!(acc & IB_ACCESS_LOCAL_WRITE));
	MLX5_SET(mkc, mkc, lr, 1);

	MLX5_SET(mkc, mkc, length64, 1);
	MLX5_SET(mkc, mkc, pd, to_mpd(pd)->pdn);
	MLX5_SET(mkc, mkc, qpn, 0xffffff);
	MLX5_SET64(mkc, mkc, start_addr, 0);

	err = mlx5_core_create_mkey(mdev, &mr->mmkey, in, inlen);
	if (err)
		goto err_in;

	kfree(in);
	mr->mmkey.type = MLX5_MKEY_MR;
	mr->ibmr.lkey = mr->mmkey.key;
	mr->ibmr.rkey = mr->mmkey.key;
	mr->umem = NULL;

	return &mr->ibmr;

err_in:
	kfree(in);

err_free:
	kfree(mr);

	return ERR_PTR(err);
}

static int get_octo_len(u64 addr, u64 len, int page_shift)
{
	u64 page_size = 1ULL << page_shift;
	u64 offset;
	int npages;

	offset = addr & (page_size - 1);
	npages = ALIGN(len + offset, page_size) >> page_shift;
	return (npages + 1) / 2;
}

static int mr_cache_max_order(struct mlx5_ib_dev *dev)
{
	if (MLX5_CAP_GEN(dev->mdev, umr_extended_translation_offset))
		return MR_CACHE_LAST_STD_ENTRY + 2;
	return MLX5_MAX_UMR_SHIFT;
}

static int mr_umem_get(struct mlx5_ib_dev *dev, struct ib_udata *udata,
		       u64 start, u64 length, int access_flags,
		       struct ib_umem **umem, int *npages, int *page_shift,
		       int *ncont, int *order)
{
	struct ib_umem *u;

	*umem = NULL;

	if (access_flags & IB_ACCESS_ON_DEMAND) {
		struct ib_umem_odp *odp;

		odp = ib_umem_odp_get(udata, start, length, access_flags);
		if (IS_ERR(odp)) {
			mlx5_ib_dbg(dev, "umem get failed (%ld)\n",
				    PTR_ERR(odp));
			return PTR_ERR(odp);
		}

		u = &odp->umem;

		*page_shift = odp->page_shift;
		*ncont = ib_umem_odp_num_pages(odp);
		*npages = *ncont << (*page_shift - PAGE_SHIFT);
		if (order)
			*order = ilog2(roundup_pow_of_two(*ncont));
	} else {
		u = ib_umem_get(udata, start, length, access_flags, 0);
		if (IS_ERR(u)) {
			mlx5_ib_dbg(dev, "umem get failed (%ld)\n", PTR_ERR(u));
			return PTR_ERR(u);
		}

		mlx5_ib_cont_pages(u, start, MLX5_MKEY_PAGE_SHIFT_MASK, npages,
				   page_shift, ncont, order);
	}

	if (!*npages) {
		mlx5_ib_warn(dev, "avoid zero region\n");
		ib_umem_release(u);
		return -EINVAL;
	}

	*umem = u;

	mlx5_ib_dbg(dev, "npages %d, ncont %d, order %d, page_shift %d\n",
		    *npages, *ncont, *order, *page_shift);

	return 0;
}

static void mlx5_ib_umr_done(struct ib_cq *cq, struct ib_wc *wc)
{
	struct mlx5_ib_umr_context *context =
		container_of(wc->wr_cqe, struct mlx5_ib_umr_context, cqe);

	context->status = wc->status;
	complete(&context->done);
}

static inline void mlx5_ib_init_umr_context(struct mlx5_ib_umr_context *context)
{
	context->cqe.done = mlx5_ib_umr_done;
	context->status = -1;
	init_completion(&context->done);
}

static int mlx5_ib_post_send_wait(struct mlx5_ib_dev *dev,
				  struct mlx5_umr_wr *umrwr)
{
	struct umr_common *umrc = &dev->umrc;
	const struct ib_send_wr *bad;
	int err;
	struct mlx5_ib_umr_context umr_context;

	mlx5_ib_init_umr_context(&umr_context);
	umrwr->wr.wr_cqe = &umr_context.cqe;

	down(&umrc->sem);
	err = ib_post_send(umrc->qp, &umrwr->wr, &bad);
	if (err) {
		mlx5_ib_warn(dev, "UMR post send failed, err %d\n", err);
	} else {
		wait_for_completion(&umr_context.done);
		if (umr_context.status != IB_WC_SUCCESS) {
			mlx5_ib_warn(dev, "reg umr failed (%u)\n",
				     umr_context.status);
			err = -EFAULT;
		}
	}
	up(&umrc->sem);
	return err;
}

static struct mlx5_ib_mr *alloc_mr_from_cache(
				  struct ib_pd *pd, struct ib_umem *umem,
				  u64 virt_addr, u64 len, int npages,
				  int page_shift, int order, int access_flags)
{
	struct mlx5_ib_dev *dev = to_mdev(pd->device);
	struct mlx5_ib_mr *mr;
	int err = 0;
	int i;

	for (i = 0; i < 1; i++) {
		mr = alloc_cached_mr(dev, order);
		if (mr)
			break;

		err = add_keys(dev, order2idx(dev, order), 1);
		if (err && err != -EAGAIN) {
			mlx5_ib_warn(dev, "add_keys failed, err %d\n", err);
			break;
		}
	}

	if (!mr)
		return ERR_PTR(-EAGAIN);

	mr->ibmr.pd = pd;
	mr->umem = umem;
	mr->access_flags = access_flags;
	mr->desc_size = sizeof(struct mlx5_mtt);
	mr->mmkey.iova = virt_addr;
	mr->mmkey.size = len;
	mr->mmkey.pd = to_mpd(pd)->pdn;

	return mr;
}

static inline int populate_xlt(struct mlx5_ib_mr *mr, int idx, int npages,
			       void *xlt, int page_shift, size_t size,
			       int flags)
{
	struct mlx5_ib_dev *dev = mr->dev;
	struct ib_umem *umem = mr->umem;

	if (flags & MLX5_IB_UPD_XLT_INDIRECT) {
		if (!umr_can_use_indirect_mkey(dev))
			return -EPERM;
		mlx5_odp_populate_klm(xlt, idx, npages, mr, flags);
		return npages;
	}

	npages = min_t(size_t, npages, ib_umem_num_pages(umem) - idx);

	if (!(flags & MLX5_IB_UPD_XLT_ZAP)) {
		__mlx5_ib_populate_pas(dev, umem, page_shift,
				       idx, npages, xlt,
				       MLX5_IB_MTT_PRESENT);
		/* Clear padding after the pages
		 * brought from the umem.
		 */
		memset(xlt + (npages * sizeof(struct mlx5_mtt)), 0,
		       size - npages * sizeof(struct mlx5_mtt));
	}

	return npages;
}

#define MLX5_MAX_UMR_CHUNK ((1 << (MLX5_MAX_UMR_SHIFT + 4)) - \
			    MLX5_UMR_MTT_ALIGNMENT)
#define MLX5_SPARE_UMR_CHUNK 0x10000

int mlx5_ib_update_xlt(struct mlx5_ib_mr *mr, u64 idx, int npages,
		       int page_shift, int flags)
{
	struct mlx5_ib_dev *dev = mr->dev;
	struct device *ddev = dev->ib_dev.dev.parent;
	int size;
	void *xlt;
	dma_addr_t dma;
	struct mlx5_umr_wr wr;
	struct ib_sge sg;
	int err = 0;
	int desc_size = (flags & MLX5_IB_UPD_XLT_INDIRECT)
			       ? sizeof(struct mlx5_klm)
			       : sizeof(struct mlx5_mtt);
	const int page_align = MLX5_UMR_MTT_ALIGNMENT / desc_size;
	const int page_mask = page_align - 1;
	size_t pages_mapped = 0;
	size_t pages_to_map = 0;
	size_t pages_iter = 0;
	gfp_t gfp;
	bool use_emergency_page = false;

	if ((flags & MLX5_IB_UPD_XLT_INDIRECT) &&
	    !umr_can_use_indirect_mkey(dev))
		return -EPERM;

	/* UMR copies MTTs in units of MLX5_UMR_MTT_ALIGNMENT bytes,
	 * so we need to align the offset and length accordingly
	 */
	if (idx & page_mask) {
		npages += idx & page_mask;
		idx &= ~page_mask;
	}

	gfp = flags & MLX5_IB_UPD_XLT_ATOMIC ? GFP_ATOMIC : GFP_KERNEL;
	gfp |= __GFP_ZERO | __GFP_NOWARN;

	pages_to_map = ALIGN(npages, page_align);
	size = desc_size * pages_to_map;
	size = min_t(int, size, MLX5_MAX_UMR_CHUNK);

	xlt = (void *)__get_free_pages(gfp, get_order(size));
	if (!xlt && size > MLX5_SPARE_UMR_CHUNK) {
		mlx5_ib_dbg(dev, "Failed to allocate %d bytes of order %d. fallback to spare UMR allocation od %d bytes\n",
			    size, get_order(size), MLX5_SPARE_UMR_CHUNK);

		size = MLX5_SPARE_UMR_CHUNK;
		xlt = (void *)__get_free_pages(gfp, get_order(size));
	}

	if (!xlt) {
		mlx5_ib_warn(dev, "Using XLT emergency buffer\n");
		xlt = (void *)mlx5_ib_get_xlt_emergency_page();
		size = PAGE_SIZE;
		memset(xlt, 0, size);
		use_emergency_page = true;
	}
	pages_iter = size / desc_size;
	dma = dma_map_single(ddev, xlt, size, DMA_TO_DEVICE);
	if (dma_mapping_error(ddev, dma)) {
		mlx5_ib_err(dev, "unable to map DMA during XLT update.\n");
		err = -ENOMEM;
		goto free_xlt;
	}

	sg.addr = dma;
	sg.lkey = dev->umrc.pd->local_dma_lkey;

	memset(&wr, 0, sizeof(wr));
	wr.wr.send_flags = MLX5_IB_SEND_UMR_UPDATE_XLT;
	if (!(flags & MLX5_IB_UPD_XLT_ENABLE))
		wr.wr.send_flags |= MLX5_IB_SEND_UMR_FAIL_IF_FREE;
	wr.wr.sg_list = &sg;
	wr.wr.num_sge = 1;
	wr.wr.opcode = MLX5_IB_WR_UMR;

	wr.pd = mr->ibmr.pd;
	wr.mkey = mr->mmkey.key;
	wr.length = mr->mmkey.size;
	wr.virt_addr = mr->mmkey.iova;
	wr.access_flags = mr->access_flags;
	wr.page_shift = page_shift;

	for (pages_mapped = 0;
	     pages_mapped < pages_to_map && !err;
	     pages_mapped += pages_iter, idx += pages_iter) {
		npages = min_t(int, pages_iter, pages_to_map - pages_mapped);
		dma_sync_single_for_cpu(ddev, dma, size, DMA_TO_DEVICE);
		npages = populate_xlt(mr, idx, npages, xlt,
				      page_shift, size, flags);

		dma_sync_single_for_device(ddev, dma, size, DMA_TO_DEVICE);

		sg.length = ALIGN(npages * desc_size,
				  MLX5_UMR_MTT_ALIGNMENT);

		if (pages_mapped + pages_iter >= pages_to_map) {
			if (flags & MLX5_IB_UPD_XLT_ENABLE)
				wr.wr.send_flags |=
					MLX5_IB_SEND_UMR_ENABLE_MR |
					MLX5_IB_SEND_UMR_UPDATE_PD_ACCESS |
					MLX5_IB_SEND_UMR_UPDATE_TRANSLATION;
			if (flags & MLX5_IB_UPD_XLT_PD ||
			    flags & MLX5_IB_UPD_XLT_ACCESS)
				wr.wr.send_flags |=
					MLX5_IB_SEND_UMR_UPDATE_PD_ACCESS;
			if (flags & MLX5_IB_UPD_XLT_ADDR)
				wr.wr.send_flags |=
					MLX5_IB_SEND_UMR_UPDATE_TRANSLATION;
		}

		wr.offset = idx * desc_size;
		wr.xlt_size = sg.length;

		err = mlx5_ib_post_send_wait(dev, &wr);
	}
	dma_unmap_single(ddev, dma, size, DMA_TO_DEVICE);

free_xlt:
	if (use_emergency_page)
		mlx5_ib_put_xlt_emergency_page();
	else
		free_pages((unsigned long)xlt, get_order(size));

	return err;
}

/*
 * If ibmr is NULL it will be allocated by reg_create.
 * Else, the given ibmr will be used.
 */
static struct mlx5_ib_mr *reg_create(struct ib_mr *ibmr, struct ib_pd *pd,
				     u64 virt_addr, u64 length,
				     struct ib_umem *umem, int npages,
				     int page_shift, int access_flags,
				     bool populate)
{
	struct mlx5_ib_dev *dev = to_mdev(pd->device);
	struct mlx5_ib_mr *mr;
	__be64 *pas;
	void *mkc;
	int inlen;
	u32 *in;
	int err;
	bool pg_cap = !!(MLX5_CAP_GEN(dev->mdev, pg));

	mr = ibmr ? to_mmr(ibmr) : kzalloc(sizeof(*mr), GFP_KERNEL);
	if (!mr)
		return ERR_PTR(-ENOMEM);

	mr->ibmr.pd = pd;
	mr->access_flags = access_flags;

	inlen = MLX5_ST_SZ_BYTES(create_mkey_in);
	if (populate)
		inlen += sizeof(*pas) * roundup(npages, 2);
	in = kvzalloc(inlen, GFP_KERNEL);
	if (!in) {
		err = -ENOMEM;
		goto err_1;
	}
	pas = (__be64 *)MLX5_ADDR_OF(create_mkey_in, in, klm_pas_mtt);
	if (populate && !(access_flags & IB_ACCESS_ON_DEMAND))
		mlx5_ib_populate_pas(dev, umem, page_shift, pas,
				     pg_cap ? MLX5_IB_MTT_PRESENT : 0);

	/* The pg_access bit allows setting the access flags
	 * in the page list submitted with the command. */
	MLX5_SET(create_mkey_in, in, pg_access, !!(pg_cap));

	mkc = MLX5_ADDR_OF(create_mkey_in, in, memory_key_mkey_entry);
	MLX5_SET(mkc, mkc, free, !populate);
	MLX5_SET(mkc, mkc, access_mode_1_0, MLX5_MKC_ACCESS_MODE_MTT);
	MLX5_SET(mkc, mkc, a, !!(access_flags & IB_ACCESS_REMOTE_ATOMIC));
	MLX5_SET(mkc, mkc, rw, !!(access_flags & IB_ACCESS_REMOTE_WRITE));
	MLX5_SET(mkc, mkc, rr, !!(access_flags & IB_ACCESS_REMOTE_READ));
	MLX5_SET(mkc, mkc, lw, !!(access_flags & IB_ACCESS_LOCAL_WRITE));
	MLX5_SET(mkc, mkc, lr, 1);
	MLX5_SET(mkc, mkc, umr_en, 1);

	MLX5_SET64(mkc, mkc, start_addr, virt_addr);
	MLX5_SET64(mkc, mkc, len, length);
	MLX5_SET(mkc, mkc, pd, to_mpd(pd)->pdn);
	MLX5_SET(mkc, mkc, bsf_octword_size, 0);
	MLX5_SET(mkc, mkc, translations_octword_size,
		 get_octo_len(virt_addr, length, page_shift));
	MLX5_SET(mkc, mkc, log_page_size, page_shift);
	MLX5_SET(mkc, mkc, qpn, 0xffffff);
	if (populate) {
		MLX5_SET(create_mkey_in, in, translations_octword_actual_size,
			 get_octo_len(virt_addr, length, page_shift));
	}

	err = mlx5_core_create_mkey(dev->mdev, &mr->mmkey, in, inlen);
	if (err) {
		mlx5_ib_warn(dev, "create mkey failed\n");
		goto err_2;
	}
	mr->mmkey.type = MLX5_MKEY_MR;
	mr->desc_size = sizeof(struct mlx5_mtt);
	mr->dev = dev;
	kvfree(in);

	mlx5_ib_dbg(dev, "mkey = 0x%x\n", mr->mmkey.key);

	return mr;

err_2:
	kvfree(in);

err_1:
	if (!ibmr)
		kfree(mr);

	return ERR_PTR(err);
}

static void set_mr_fields(struct mlx5_ib_dev *dev, struct mlx5_ib_mr *mr,
			  int npages, u64 length, int access_flags)
{
	mr->npages = npages;
	atomic_add(npages, &dev->mdev->priv.reg_pages);
	mr->ibmr.lkey = mr->mmkey.key;
	mr->ibmr.rkey = mr->mmkey.key;
	mr->ibmr.length = length;
	mr->access_flags = access_flags;
}

static struct ib_mr *mlx5_ib_get_dm_mr(struct ib_pd *pd, u64 start_addr,
				       u64 length, int acc, int mode)
{
	struct mlx5_ib_dev *dev = to_mdev(pd->device);
	int inlen = MLX5_ST_SZ_BYTES(create_mkey_in);
	struct mlx5_core_dev *mdev = dev->mdev;
	struct mlx5_ib_mr *mr;
	void *mkc;
	u32 *in;
	int err;

	mr = kzalloc(sizeof(*mr), GFP_KERNEL);
	if (!mr)
		return ERR_PTR(-ENOMEM);

	in = kzalloc(inlen, GFP_KERNEL);
	if (!in) {
		err = -ENOMEM;
		goto err_free;
	}

	mkc = MLX5_ADDR_OF(create_mkey_in, in, memory_key_mkey_entry);

	MLX5_SET(mkc, mkc, access_mode_1_0, mode & 0x3);
	MLX5_SET(mkc, mkc, access_mode_4_2, (mode >> 2) & 0x7);
	MLX5_SET(mkc, mkc, a, !!(acc & IB_ACCESS_REMOTE_ATOMIC));
	MLX5_SET(mkc, mkc, rw, !!(acc & IB_ACCESS_REMOTE_WRITE));
	MLX5_SET(mkc, mkc, rr, !!(acc & IB_ACCESS_REMOTE_READ));
	MLX5_SET(mkc, mkc, lw, !!(acc & IB_ACCESS_LOCAL_WRITE));
	MLX5_SET(mkc, mkc, lr, 1);

	MLX5_SET64(mkc, mkc, len, length);
	MLX5_SET(mkc, mkc, pd, to_mpd(pd)->pdn);
	MLX5_SET(mkc, mkc, qpn, 0xffffff);
	MLX5_SET64(mkc, mkc, start_addr, start_addr);

	err = mlx5_core_create_mkey(mdev, &mr->mmkey, in, inlen);
	if (err)
		goto err_in;

	kfree(in);

	mr->umem = NULL;
	set_mr_fields(dev, mr, 0, length, acc);

	return &mr->ibmr;

err_in:
	kfree(in);

err_free:
	kfree(mr);

	return ERR_PTR(err);
}

int mlx5_ib_advise_mr(struct ib_pd *pd,
		      enum ib_uverbs_advise_mr_advice advice,
		      u32 flags,
		      struct ib_sge *sg_list,
		      u32 num_sge,
		      struct uverbs_attr_bundle *attrs)
{
	if (advice != IB_UVERBS_ADVISE_MR_ADVICE_PREFETCH &&
	    advice != IB_UVERBS_ADVISE_MR_ADVICE_PREFETCH_WRITE)
		return -EOPNOTSUPP;

	return mlx5_ib_advise_mr_prefetch(pd, advice, flags,
					 sg_list, num_sge);
}

struct ib_mr *mlx5_ib_reg_dm_mr(struct ib_pd *pd, struct ib_dm *dm,
				struct ib_dm_mr_attr *attr,
				struct uverbs_attr_bundle *attrs)
{
	struct mlx5_ib_dm *mdm = to_mdm(dm);
	struct mlx5_core_dev *dev = to_mdev(dm->device)->mdev;
	u64 start_addr = mdm->dev_addr + attr->offset;
	int mode;

	switch (mdm->type) {
	case MLX5_IB_UAPI_DM_TYPE_MEMIC:
		if (attr->access_flags & ~MLX5_IB_DM_MEMIC_ALLOWED_ACCESS)
			return ERR_PTR(-EINVAL);

		mode = MLX5_MKC_ACCESS_MODE_MEMIC;
		start_addr -= pci_resource_start(dev->pdev, 0);
		break;
	case MLX5_IB_UAPI_DM_TYPE_STEERING_SW_ICM:
	case MLX5_IB_UAPI_DM_TYPE_HEADER_MODIFY_SW_ICM:
		if (attr->access_flags & ~MLX5_IB_DM_SW_ICM_ALLOWED_ACCESS)
			return ERR_PTR(-EINVAL);

		mode = MLX5_MKC_ACCESS_MODE_SW_ICM;
		break;
	default:
		return ERR_PTR(-EINVAL);
	}

	return mlx5_ib_get_dm_mr(pd, start_addr, attr->length,
				 attr->access_flags, mode);
}

struct ib_mr *mlx5_ib_reg_user_mr(struct ib_pd *pd, u64 start, u64 length,
				  u64 virt_addr, int access_flags,
				  struct ib_udata *udata)
{
	struct mlx5_ib_dev *dev = to_mdev(pd->device);
	struct mlx5_ib_mr *mr = NULL;
	bool use_umr;
	struct ib_umem *umem;
	int page_shift;
	int npages;
	int ncont;
	int order;
	int err;

	if (!IS_ENABLED(CONFIG_INFINIBAND_USER_MEM))
		return ERR_PTR(-EOPNOTSUPP);

	mlx5_ib_dbg(dev, "start 0x%llx, virt_addr 0x%llx, length 0x%llx, access_flags 0x%x\n",
		    start, virt_addr, length, access_flags);

	if (IS_ENABLED(CONFIG_INFINIBAND_ON_DEMAND_PAGING) && !start &&
	    length == U64_MAX) {
		if (!(access_flags & IB_ACCESS_ON_DEMAND) ||
		    !(dev->odp_caps.general_caps & IB_ODP_SUPPORT_IMPLICIT))
			return ERR_PTR(-EINVAL);

		mr = mlx5_ib_alloc_implicit_mr(to_mpd(pd), udata, access_flags);
		if (IS_ERR(mr))
			return ERR_CAST(mr);
		return &mr->ibmr;
	}

	err = mr_umem_get(dev, udata, start, length, access_flags, &umem,
			  &npages, &page_shift, &ncont, &order);

	if (err < 0)
		return ERR_PTR(err);

<<<<<<< HEAD
	use_umr = !MLX5_CAP_GEN(dev->mdev, umr_modify_entity_size_disabled) &&
		  (!MLX5_CAP_GEN(dev->mdev, umr_modify_atomic_disabled) ||
		   !MLX5_CAP_GEN(dev->mdev, atomic));
=======
	use_umr = mlx5_ib_can_use_umr(dev, true);
>>>>>>> f7688b48

	if (order <= mr_cache_max_order(dev) && use_umr) {
		mr = alloc_mr_from_cache(pd, umem, virt_addr, length, ncont,
					 page_shift, order, access_flags);
		if (PTR_ERR(mr) == -EAGAIN) {
			mlx5_ib_dbg(dev, "cache empty for order %d\n", order);
			mr = NULL;
		}
	} else if (!MLX5_CAP_GEN(dev->mdev, umr_extended_translation_offset)) {
		if (access_flags & IB_ACCESS_ON_DEMAND) {
			err = -EINVAL;
			pr_err("Got MR registration for ODP MR > 512MB, not supported for Connect-IB\n");
			goto error;
		}
		use_umr = false;
	}

	if (!mr) {
		mutex_lock(&dev->slow_path_mutex);
		mr = reg_create(NULL, pd, virt_addr, length, umem, ncont,
				page_shift, access_flags, !use_umr);
		mutex_unlock(&dev->slow_path_mutex);
	}

	if (IS_ERR(mr)) {
		err = PTR_ERR(mr);
		goto error;
	}

	mlx5_ib_dbg(dev, "mkey 0x%x\n", mr->mmkey.key);

	mr->umem = umem;
	set_mr_fields(dev, mr, npages, length, access_flags);

	if (use_umr) {
		int update_xlt_flags = MLX5_IB_UPD_XLT_ENABLE;

		if (access_flags & IB_ACCESS_ON_DEMAND)
			update_xlt_flags |= MLX5_IB_UPD_XLT_ZAP;

		err = mlx5_ib_update_xlt(mr, 0, ncont, page_shift,
					 update_xlt_flags);

		if (err) {
			dereg_mr(dev, mr);
			return ERR_PTR(err);
		}
	}

	if (is_odp_mr(mr)) {
		to_ib_umem_odp(mr->umem)->private = mr;
		atomic_set(&mr->num_pending_prefetch, 0);
	}
	if (IS_ENABLED(CONFIG_INFINIBAND_ON_DEMAND_PAGING))
		smp_store_release(&mr->live, 1);

	return &mr->ibmr;
error:
	ib_umem_release(umem);
	return ERR_PTR(err);
}

static int unreg_umr(struct mlx5_ib_dev *dev, struct mlx5_ib_mr *mr)
{
	struct mlx5_core_dev *mdev = dev->mdev;
	struct mlx5_umr_wr umrwr = {};

	if (mdev->state == MLX5_DEVICE_STATE_INTERNAL_ERROR)
		return 0;

	umrwr.wr.send_flags = MLX5_IB_SEND_UMR_DISABLE_MR |
			      MLX5_IB_SEND_UMR_UPDATE_PD_ACCESS;
	umrwr.wr.opcode = MLX5_IB_WR_UMR;
	umrwr.pd = dev->umrc.pd;
	umrwr.mkey = mr->mmkey.key;
	umrwr.ignore_free_state = 1;

	return mlx5_ib_post_send_wait(dev, &umrwr);
}

static int rereg_umr(struct ib_pd *pd, struct mlx5_ib_mr *mr,
		     int access_flags, int flags)
{
	struct mlx5_ib_dev *dev = to_mdev(pd->device);
	struct mlx5_umr_wr umrwr = {};
	int err;

	umrwr.wr.send_flags = MLX5_IB_SEND_UMR_FAIL_IF_FREE;

	umrwr.wr.opcode = MLX5_IB_WR_UMR;
	umrwr.mkey = mr->mmkey.key;

	if (flags & IB_MR_REREG_PD || flags & IB_MR_REREG_ACCESS) {
		umrwr.pd = pd;
		umrwr.access_flags = access_flags;
		umrwr.wr.send_flags |= MLX5_IB_SEND_UMR_UPDATE_PD_ACCESS;
	}

	err = mlx5_ib_post_send_wait(dev, &umrwr);

	return err;
}

int mlx5_ib_rereg_user_mr(struct ib_mr *ib_mr, int flags, u64 start,
			  u64 length, u64 virt_addr, int new_access_flags,
			  struct ib_pd *new_pd, struct ib_udata *udata)
{
	struct mlx5_ib_dev *dev = to_mdev(ib_mr->device);
	struct mlx5_ib_mr *mr = to_mmr(ib_mr);
	struct ib_pd *pd = (flags & IB_MR_REREG_PD) ? new_pd : ib_mr->pd;
	int access_flags = flags & IB_MR_REREG_ACCESS ?
			    new_access_flags :
			    mr->access_flags;
	int page_shift = 0;
	int upd_flags = 0;
	int npages = 0;
	int ncont = 0;
	int order = 0;
	u64 addr, len;
	int err;

	mlx5_ib_dbg(dev, "start 0x%llx, virt_addr 0x%llx, length 0x%llx, access_flags 0x%x\n",
		    start, virt_addr, length, access_flags);

	atomic_sub(mr->npages, &dev->mdev->priv.reg_pages);

	if (!mr->umem)
		return -EINVAL;

	if (is_odp_mr(mr))
		return -EOPNOTSUPP;

	if (flags & IB_MR_REREG_TRANS) {
		addr = virt_addr;
		len = length;
	} else {
		addr = mr->umem->address;
		len = mr->umem->length;
	}

	if (flags != IB_MR_REREG_PD) {
		/*
		 * Replace umem. This needs to be done whether or not UMR is
		 * used.
		 */
		flags |= IB_MR_REREG_TRANS;
		ib_umem_release(mr->umem);
		mr->umem = NULL;
		err = mr_umem_get(dev, udata, addr, len, access_flags,
				  &mr->umem, &npages, &page_shift, &ncont,
				  &order);
		if (err)
			goto err;
	}

	if (!mlx5_ib_can_use_umr(dev, true) ||
	    (flags & IB_MR_REREG_TRANS && !use_umr_mtt_update(mr, addr, len))) {
		/*
		 * UMR can't be used - MKey needs to be replaced.
		 */
		if (mr->allocated_from_cache)
			err = unreg_umr(dev, mr);
		else
			err = destroy_mkey(dev, mr);
		if (err)
			goto err;

		mr = reg_create(ib_mr, pd, addr, len, mr->umem, ncont,
				page_shift, access_flags, true);

		if (IS_ERR(mr)) {
			err = PTR_ERR(mr);
			mr = to_mmr(ib_mr);
			goto err;
		}

		mr->allocated_from_cache = 0;
	} else {
		/*
		 * Send a UMR WQE
		 */
		mr->ibmr.pd = pd;
		mr->access_flags = access_flags;
		mr->mmkey.iova = addr;
		mr->mmkey.size = len;
		mr->mmkey.pd = to_mpd(pd)->pdn;

		if (flags & IB_MR_REREG_TRANS) {
			upd_flags = MLX5_IB_UPD_XLT_ADDR;
			if (flags & IB_MR_REREG_PD)
				upd_flags |= MLX5_IB_UPD_XLT_PD;
			if (flags & IB_MR_REREG_ACCESS)
				upd_flags |= MLX5_IB_UPD_XLT_ACCESS;
			err = mlx5_ib_update_xlt(mr, 0, npages, page_shift,
						 upd_flags);
		} else {
			err = rereg_umr(pd, mr, access_flags, flags);
		}

		if (err)
			goto err;
	}

	set_mr_fields(dev, mr, npages, len, access_flags);

	return 0;

err:
	ib_umem_release(mr->umem);
	mr->umem = NULL;

	clean_mr(dev, mr);
	return err;
}

static int
mlx5_alloc_priv_descs(struct ib_device *device,
		      struct mlx5_ib_mr *mr,
		      int ndescs,
		      int desc_size)
{
	int size = ndescs * desc_size;
	int add_size;
	int ret;

	add_size = max_t(int, MLX5_UMR_ALIGN - ARCH_KMALLOC_MINALIGN, 0);

	mr->descs_alloc = kzalloc(size + add_size, GFP_KERNEL);
	if (!mr->descs_alloc)
		return -ENOMEM;

	mr->descs = PTR_ALIGN(mr->descs_alloc, MLX5_UMR_ALIGN);

	mr->desc_map = dma_map_single(device->dev.parent, mr->descs,
				      size, DMA_TO_DEVICE);
	if (dma_mapping_error(device->dev.parent, mr->desc_map)) {
		ret = -ENOMEM;
		goto err;
	}

	return 0;
err:
	kfree(mr->descs_alloc);

	return ret;
}

static void
mlx5_free_priv_descs(struct mlx5_ib_mr *mr)
{
	if (mr->descs) {
		struct ib_device *device = mr->ibmr.device;
		int size = mr->max_descs * mr->desc_size;

		dma_unmap_single(device->dev.parent, mr->desc_map,
				 size, DMA_TO_DEVICE);
		kfree(mr->descs_alloc);
		mr->descs = NULL;
	}
}

static void clean_mr(struct mlx5_ib_dev *dev, struct mlx5_ib_mr *mr)
{
	int allocated_from_cache = mr->allocated_from_cache;

	if (mr->sig) {
		if (mlx5_core_destroy_psv(dev->mdev,
					  mr->sig->psv_memory.psv_idx))
			mlx5_ib_warn(dev, "failed to destroy mem psv %d\n",
				     mr->sig->psv_memory.psv_idx);
		if (mlx5_core_destroy_psv(dev->mdev,
					  mr->sig->psv_wire.psv_idx))
			mlx5_ib_warn(dev, "failed to destroy wire psv %d\n",
				     mr->sig->psv_wire.psv_idx);
		kfree(mr->sig);
		mr->sig = NULL;
	}

	if (!allocated_from_cache) {
		destroy_mkey(dev, mr);
		mlx5_free_priv_descs(mr);
	}
}

static void dereg_mr(struct mlx5_ib_dev *dev, struct mlx5_ib_mr *mr)
{
	int npages = mr->npages;
	struct ib_umem *umem = mr->umem;

	if (is_odp_mr(mr)) {
		struct ib_umem_odp *umem_odp = to_ib_umem_odp(umem);

		/* Prevent new page faults and
		 * prefetch requests from succeeding
		 */
		WRITE_ONCE(mr->live, 0);

		/* Wait for all running page-fault handlers to finish. */
		synchronize_srcu(&dev->mr_srcu);

		/* dequeue pending prefetch requests for the mr */
		if (atomic_read(&mr->num_pending_prefetch))
			flush_workqueue(system_unbound_wq);
		WARN_ON(atomic_read(&mr->num_pending_prefetch));

		/* Destroy all page mappings */
		if (!umem_odp->is_implicit_odp)
			mlx5_ib_invalidate_range(umem_odp,
						 ib_umem_start(umem_odp),
						 ib_umem_end(umem_odp));
		else
			mlx5_ib_free_implicit_mr(mr);
		/*
		 * We kill the umem before the MR for ODP,
		 * so that there will not be any invalidations in
		 * flight, looking at the *mr struct.
		 */
		ib_umem_odp_release(umem_odp);
		atomic_sub(npages, &dev->mdev->priv.reg_pages);

		/* Avoid double-freeing the umem. */
		umem = NULL;
	}

	clean_mr(dev, mr);

	/*
	 * We should unregister the DMA address from the HCA before
	 * remove the DMA mapping.
	 */
	mlx5_mr_cache_free(dev, mr);
	ib_umem_release(umem);
	if (umem)
		atomic_sub(npages, &dev->mdev->priv.reg_pages);

	if (!mr->allocated_from_cache)
		kfree(mr);
}

int mlx5_ib_dereg_mr(struct ib_mr *ibmr, struct ib_udata *udata)
{
	struct mlx5_ib_mr *mmr = to_mmr(ibmr);

	if (ibmr->type == IB_MR_TYPE_INTEGRITY) {
		dereg_mr(to_mdev(mmr->mtt_mr->ibmr.device), mmr->mtt_mr);
		dereg_mr(to_mdev(mmr->klm_mr->ibmr.device), mmr->klm_mr);
	}

	dereg_mr(to_mdev(ibmr->device), mmr);

	return 0;
}

static void mlx5_set_umr_free_mkey(struct ib_pd *pd, u32 *in, int ndescs,
				   int access_mode, int page_shift)
{
	void *mkc;

	mkc = MLX5_ADDR_OF(create_mkey_in, in, memory_key_mkey_entry);

	MLX5_SET(mkc, mkc, free, 1);
	MLX5_SET(mkc, mkc, qpn, 0xffffff);
	MLX5_SET(mkc, mkc, pd, to_mpd(pd)->pdn);
	MLX5_SET(mkc, mkc, translations_octword_size, ndescs);
	MLX5_SET(mkc, mkc, access_mode_1_0, access_mode & 0x3);
	MLX5_SET(mkc, mkc, access_mode_4_2, (access_mode >> 2) & 0x7);
	MLX5_SET(mkc, mkc, umr_en, 1);
	MLX5_SET(mkc, mkc, log_page_size, page_shift);
}

static int _mlx5_alloc_mkey_descs(struct ib_pd *pd, struct mlx5_ib_mr *mr,
				  int ndescs, int desc_size, int page_shift,
				  int access_mode, u32 *in, int inlen)
{
	struct mlx5_ib_dev *dev = to_mdev(pd->device);
	int err;

	mr->access_mode = access_mode;
	mr->desc_size = desc_size;
	mr->max_descs = ndescs;

	err = mlx5_alloc_priv_descs(pd->device, mr, ndescs, desc_size);
	if (err)
		return err;

	mlx5_set_umr_free_mkey(pd, in, ndescs, access_mode, page_shift);

	err = mlx5_core_create_mkey(dev->mdev, &mr->mmkey, in, inlen);
	if (err)
		goto err_free_descs;

	mr->mmkey.type = MLX5_MKEY_MR;
	mr->ibmr.lkey = mr->mmkey.key;
	mr->ibmr.rkey = mr->mmkey.key;

	return 0;

err_free_descs:
	mlx5_free_priv_descs(mr);
	return err;
}

static struct mlx5_ib_mr *mlx5_ib_alloc_pi_mr(struct ib_pd *pd,
				u32 max_num_sg, u32 max_num_meta_sg,
				int desc_size, int access_mode)
{
	int inlen = MLX5_ST_SZ_BYTES(create_mkey_in);
	int ndescs = ALIGN(max_num_sg + max_num_meta_sg, 4);
	int page_shift = 0;
	struct mlx5_ib_mr *mr;
	u32 *in;
	int err;

	mr = kzalloc(sizeof(*mr), GFP_KERNEL);
	if (!mr)
		return ERR_PTR(-ENOMEM);

	mr->ibmr.pd = pd;
	mr->ibmr.device = pd->device;

	in = kzalloc(inlen, GFP_KERNEL);
	if (!in) {
		err = -ENOMEM;
		goto err_free;
	}

	if (access_mode == MLX5_MKC_ACCESS_MODE_MTT)
		page_shift = PAGE_SHIFT;

	err = _mlx5_alloc_mkey_descs(pd, mr, ndescs, desc_size, page_shift,
				     access_mode, in, inlen);
	if (err)
		goto err_free_in;

	mr->umem = NULL;
	kfree(in);

	return mr;

err_free_in:
	kfree(in);
err_free:
	kfree(mr);
	return ERR_PTR(err);
}

static int mlx5_alloc_mem_reg_descs(struct ib_pd *pd, struct mlx5_ib_mr *mr,
				    int ndescs, u32 *in, int inlen)
{
	return _mlx5_alloc_mkey_descs(pd, mr, ndescs, sizeof(struct mlx5_mtt),
				      PAGE_SHIFT, MLX5_MKC_ACCESS_MODE_MTT, in,
				      inlen);
}

static int mlx5_alloc_sg_gaps_descs(struct ib_pd *pd, struct mlx5_ib_mr *mr,
				    int ndescs, u32 *in, int inlen)
{
	return _mlx5_alloc_mkey_descs(pd, mr, ndescs, sizeof(struct mlx5_klm),
				      0, MLX5_MKC_ACCESS_MODE_KLMS, in, inlen);
}

static int mlx5_alloc_integrity_descs(struct ib_pd *pd, struct mlx5_ib_mr *mr,
				      int max_num_sg, int max_num_meta_sg,
				      u32 *in, int inlen)
{
	struct mlx5_ib_dev *dev = to_mdev(pd->device);
	u32 psv_index[2];
	void *mkc;
	int err;

	mr->sig = kzalloc(sizeof(*mr->sig), GFP_KERNEL);
	if (!mr->sig)
		return -ENOMEM;

	/* create mem & wire PSVs */
	err = mlx5_core_create_psv(dev->mdev, to_mpd(pd)->pdn, 2, psv_index);
	if (err)
		goto err_free_sig;

	mr->sig->psv_memory.psv_idx = psv_index[0];
	mr->sig->psv_wire.psv_idx = psv_index[1];

	mr->sig->sig_status_checked = true;
	mr->sig->sig_err_exists = false;
	/* Next UMR, Arm SIGERR */
	++mr->sig->sigerr_count;
	mr->klm_mr = mlx5_ib_alloc_pi_mr(pd, max_num_sg, max_num_meta_sg,
					 sizeof(struct mlx5_klm),
					 MLX5_MKC_ACCESS_MODE_KLMS);
	if (IS_ERR(mr->klm_mr)) {
		err = PTR_ERR(mr->klm_mr);
		goto err_destroy_psv;
	}
	mr->mtt_mr = mlx5_ib_alloc_pi_mr(pd, max_num_sg, max_num_meta_sg,
					 sizeof(struct mlx5_mtt),
					 MLX5_MKC_ACCESS_MODE_MTT);
	if (IS_ERR(mr->mtt_mr)) {
		err = PTR_ERR(mr->mtt_mr);
		goto err_free_klm_mr;
	}

	/* Set bsf descriptors for mkey */
	mkc = MLX5_ADDR_OF(create_mkey_in, in, memory_key_mkey_entry);
	MLX5_SET(mkc, mkc, bsf_en, 1);
	MLX5_SET(mkc, mkc, bsf_octword_size, MLX5_MKEY_BSF_OCTO_SIZE);

	err = _mlx5_alloc_mkey_descs(pd, mr, 4, sizeof(struct mlx5_klm), 0,
				     MLX5_MKC_ACCESS_MODE_KLMS, in, inlen);
	if (err)
		goto err_free_mtt_mr;

	return 0;

err_free_mtt_mr:
	dereg_mr(to_mdev(mr->mtt_mr->ibmr.device), mr->mtt_mr);
	mr->mtt_mr = NULL;
err_free_klm_mr:
	dereg_mr(to_mdev(mr->klm_mr->ibmr.device), mr->klm_mr);
	mr->klm_mr = NULL;
err_destroy_psv:
	if (mlx5_core_destroy_psv(dev->mdev, mr->sig->psv_memory.psv_idx))
		mlx5_ib_warn(dev, "failed to destroy mem psv %d\n",
			     mr->sig->psv_memory.psv_idx);
	if (mlx5_core_destroy_psv(dev->mdev, mr->sig->psv_wire.psv_idx))
		mlx5_ib_warn(dev, "failed to destroy wire psv %d\n",
			     mr->sig->psv_wire.psv_idx);
err_free_sig:
	kfree(mr->sig);

	return err;
}

static struct ib_mr *__mlx5_ib_alloc_mr(struct ib_pd *pd,
					enum ib_mr_type mr_type, u32 max_num_sg,
					u32 max_num_meta_sg)
{
	struct mlx5_ib_dev *dev = to_mdev(pd->device);
	int inlen = MLX5_ST_SZ_BYTES(create_mkey_in);
	int ndescs = ALIGN(max_num_sg, 4);
	struct mlx5_ib_mr *mr;
	u32 *in;
	int err;

	mr = kzalloc(sizeof(*mr), GFP_KERNEL);
	if (!mr)
		return ERR_PTR(-ENOMEM);

	in = kzalloc(inlen, GFP_KERNEL);
	if (!in) {
		err = -ENOMEM;
		goto err_free;
	}

	mr->ibmr.device = pd->device;
	mr->umem = NULL;

	switch (mr_type) {
	case IB_MR_TYPE_MEM_REG:
		err = mlx5_alloc_mem_reg_descs(pd, mr, ndescs, in, inlen);
		break;
	case IB_MR_TYPE_SG_GAPS:
		err = mlx5_alloc_sg_gaps_descs(pd, mr, ndescs, in, inlen);
		break;
	case IB_MR_TYPE_INTEGRITY:
		err = mlx5_alloc_integrity_descs(pd, mr, max_num_sg,
						 max_num_meta_sg, in, inlen);
		break;
	default:
		mlx5_ib_warn(dev, "Invalid mr type %d\n", mr_type);
		err = -EINVAL;
	}

	if (err)
		goto err_free_in;

	kfree(in);

	return &mr->ibmr;

err_free_in:
	kfree(in);
err_free:
	kfree(mr);
	return ERR_PTR(err);
}

struct ib_mr *mlx5_ib_alloc_mr(struct ib_pd *pd, enum ib_mr_type mr_type,
			       u32 max_num_sg, struct ib_udata *udata)
{
	return __mlx5_ib_alloc_mr(pd, mr_type, max_num_sg, 0);
}

struct ib_mr *mlx5_ib_alloc_mr_integrity(struct ib_pd *pd,
					 u32 max_num_sg, u32 max_num_meta_sg)
{
	return __mlx5_ib_alloc_mr(pd, IB_MR_TYPE_INTEGRITY, max_num_sg,
				  max_num_meta_sg);
}

struct ib_mw *mlx5_ib_alloc_mw(struct ib_pd *pd, enum ib_mw_type type,
			       struct ib_udata *udata)
{
	struct mlx5_ib_dev *dev = to_mdev(pd->device);
	int inlen = MLX5_ST_SZ_BYTES(create_mkey_in);
	struct mlx5_ib_mw *mw = NULL;
	u32 *in = NULL;
	void *mkc;
	int ndescs;
	int err;
	struct mlx5_ib_alloc_mw req = {};
	struct {
		__u32	comp_mask;
		__u32	response_length;
	} resp = {};

	err = ib_copy_from_udata(&req, udata, min(udata->inlen, sizeof(req)));
	if (err)
		return ERR_PTR(err);

	if (req.comp_mask || req.reserved1 || req.reserved2)
		return ERR_PTR(-EOPNOTSUPP);

	if (udata->inlen > sizeof(req) &&
	    !ib_is_udata_cleared(udata, sizeof(req),
				 udata->inlen - sizeof(req)))
		return ERR_PTR(-EOPNOTSUPP);

	ndescs = req.num_klms ? roundup(req.num_klms, 4) : roundup(1, 4);

	mw = kzalloc(sizeof(*mw), GFP_KERNEL);
	in = kzalloc(inlen, GFP_KERNEL);
	if (!mw || !in) {
		err = -ENOMEM;
		goto free;
	}

	mkc = MLX5_ADDR_OF(create_mkey_in, in, memory_key_mkey_entry);

	MLX5_SET(mkc, mkc, free, 1);
	MLX5_SET(mkc, mkc, translations_octword_size, ndescs);
	MLX5_SET(mkc, mkc, pd, to_mpd(pd)->pdn);
	MLX5_SET(mkc, mkc, umr_en, 1);
	MLX5_SET(mkc, mkc, lr, 1);
	MLX5_SET(mkc, mkc, access_mode_1_0, MLX5_MKC_ACCESS_MODE_KLMS);
	MLX5_SET(mkc, mkc, en_rinval, !!((type == IB_MW_TYPE_2)));
	MLX5_SET(mkc, mkc, qpn, 0xffffff);

	err = mlx5_core_create_mkey(dev->mdev, &mw->mmkey, in, inlen);
	if (err)
		goto free;

	mw->mmkey.type = MLX5_MKEY_MW;
	mw->ibmw.rkey = mw->mmkey.key;
	mw->ndescs = ndescs;

	resp.response_length = min(offsetof(typeof(resp), response_length) +
				   sizeof(resp.response_length), udata->outlen);
	if (resp.response_length) {
		err = ib_copy_to_udata(udata, &resp, resp.response_length);
		if (err) {
			mlx5_core_destroy_mkey(dev->mdev, &mw->mmkey);
			goto free;
		}
	}

	kfree(in);
	return &mw->ibmw;

free:
	kfree(mw);
	kfree(in);
	return ERR_PTR(err);
}

int mlx5_ib_dealloc_mw(struct ib_mw *mw)
{
	struct mlx5_ib_dev *dev = to_mdev(mw->device);
	struct mlx5_ib_mw *mmw = to_mmw(mw);
	int err;

	if (IS_ENABLED(CONFIG_INFINIBAND_ON_DEMAND_PAGING)) {
		xa_erase_irq(&dev->mdev->priv.mkey_table,
			     mlx5_base_mkey(mmw->mmkey.key));
		/*
		 * pagefault_single_data_segment() may be accessing mmw under
		 * SRCU if the user bound an ODP MR to this MW.
		 */
		synchronize_srcu(&dev->mr_srcu);
	}

	err = mlx5_core_destroy_mkey(dev->mdev, &mmw->mmkey);
	if (err)
		return err;
	kfree(mmw);
	return 0;
}

int mlx5_ib_check_mr_status(struct ib_mr *ibmr, u32 check_mask,
			    struct ib_mr_status *mr_status)
{
	struct mlx5_ib_mr *mmr = to_mmr(ibmr);
	int ret = 0;

	if (check_mask & ~IB_MR_CHECK_SIG_STATUS) {
		pr_err("Invalid status check mask\n");
		ret = -EINVAL;
		goto done;
	}

	mr_status->fail_status = 0;
	if (check_mask & IB_MR_CHECK_SIG_STATUS) {
		if (!mmr->sig) {
			ret = -EINVAL;
			pr_err("signature status check requested on a non-signature enabled MR\n");
			goto done;
		}

		mmr->sig->sig_status_checked = true;
		if (!mmr->sig->sig_err_exists)
			goto done;

		if (ibmr->lkey == mmr->sig->err_item.key)
			memcpy(&mr_status->sig_err, &mmr->sig->err_item,
			       sizeof(mr_status->sig_err));
		else {
			mr_status->sig_err.err_type = IB_SIG_BAD_GUARD;
			mr_status->sig_err.sig_err_offset = 0;
			mr_status->sig_err.key = mmr->sig->err_item.key;
		}

		mmr->sig->sig_err_exists = false;
		mr_status->fail_status |= IB_MR_CHECK_SIG_STATUS;
	}

done:
	return ret;
}

static int
mlx5_ib_map_pa_mr_sg_pi(struct ib_mr *ibmr, struct scatterlist *data_sg,
			int data_sg_nents, unsigned int *data_sg_offset,
			struct scatterlist *meta_sg, int meta_sg_nents,
			unsigned int *meta_sg_offset)
{
	struct mlx5_ib_mr *mr = to_mmr(ibmr);
	unsigned int sg_offset = 0;
	int n = 0;

	mr->meta_length = 0;
	if (data_sg_nents == 1) {
		n++;
		mr->ndescs = 1;
		if (data_sg_offset)
			sg_offset = *data_sg_offset;
		mr->data_length = sg_dma_len(data_sg) - sg_offset;
		mr->data_iova = sg_dma_address(data_sg) + sg_offset;
		if (meta_sg_nents == 1) {
			n++;
			mr->meta_ndescs = 1;
			if (meta_sg_offset)
				sg_offset = *meta_sg_offset;
			else
				sg_offset = 0;
			mr->meta_length = sg_dma_len(meta_sg) - sg_offset;
			mr->pi_iova = sg_dma_address(meta_sg) + sg_offset;
		}
		ibmr->length = mr->data_length + mr->meta_length;
	}

	return n;
}

static int
mlx5_ib_sg_to_klms(struct mlx5_ib_mr *mr,
		   struct scatterlist *sgl,
		   unsigned short sg_nents,
		   unsigned int *sg_offset_p,
		   struct scatterlist *meta_sgl,
		   unsigned short meta_sg_nents,
		   unsigned int *meta_sg_offset_p)
{
	struct scatterlist *sg = sgl;
	struct mlx5_klm *klms = mr->descs;
	unsigned int sg_offset = sg_offset_p ? *sg_offset_p : 0;
	u32 lkey = mr->ibmr.pd->local_dma_lkey;
	int i, j = 0;

	mr->ibmr.iova = sg_dma_address(sg) + sg_offset;
	mr->ibmr.length = 0;

	for_each_sg(sgl, sg, sg_nents, i) {
		if (unlikely(i >= mr->max_descs))
			break;
		klms[i].va = cpu_to_be64(sg_dma_address(sg) + sg_offset);
		klms[i].bcount = cpu_to_be32(sg_dma_len(sg) - sg_offset);
		klms[i].key = cpu_to_be32(lkey);
		mr->ibmr.length += sg_dma_len(sg) - sg_offset;

		sg_offset = 0;
	}

	if (sg_offset_p)
		*sg_offset_p = sg_offset;

	mr->ndescs = i;
	mr->data_length = mr->ibmr.length;

	if (meta_sg_nents) {
		sg = meta_sgl;
		sg_offset = meta_sg_offset_p ? *meta_sg_offset_p : 0;
		for_each_sg(meta_sgl, sg, meta_sg_nents, j) {
			if (unlikely(i + j >= mr->max_descs))
				break;
			klms[i + j].va = cpu_to_be64(sg_dma_address(sg) +
						     sg_offset);
			klms[i + j].bcount = cpu_to_be32(sg_dma_len(sg) -
							 sg_offset);
			klms[i + j].key = cpu_to_be32(lkey);
			mr->ibmr.length += sg_dma_len(sg) - sg_offset;

			sg_offset = 0;
		}
		if (meta_sg_offset_p)
			*meta_sg_offset_p = sg_offset;

		mr->meta_ndescs = j;
		mr->meta_length = mr->ibmr.length - mr->data_length;
	}

	return i + j;
}

static int mlx5_set_page(struct ib_mr *ibmr, u64 addr)
{
	struct mlx5_ib_mr *mr = to_mmr(ibmr);
	__be64 *descs;

	if (unlikely(mr->ndescs == mr->max_descs))
		return -ENOMEM;

	descs = mr->descs;
	descs[mr->ndescs++] = cpu_to_be64(addr | MLX5_EN_RD | MLX5_EN_WR);

	return 0;
}

static int mlx5_set_page_pi(struct ib_mr *ibmr, u64 addr)
{
	struct mlx5_ib_mr *mr = to_mmr(ibmr);
	__be64 *descs;

	if (unlikely(mr->ndescs + mr->meta_ndescs == mr->max_descs))
		return -ENOMEM;

	descs = mr->descs;
	descs[mr->ndescs + mr->meta_ndescs++] =
		cpu_to_be64(addr | MLX5_EN_RD | MLX5_EN_WR);

	return 0;
}

static int
mlx5_ib_map_mtt_mr_sg_pi(struct ib_mr *ibmr, struct scatterlist *data_sg,
			 int data_sg_nents, unsigned int *data_sg_offset,
			 struct scatterlist *meta_sg, int meta_sg_nents,
			 unsigned int *meta_sg_offset)
{
	struct mlx5_ib_mr *mr = to_mmr(ibmr);
	struct mlx5_ib_mr *pi_mr = mr->mtt_mr;
	int n;

	pi_mr->ndescs = 0;
	pi_mr->meta_ndescs = 0;
	pi_mr->meta_length = 0;

	ib_dma_sync_single_for_cpu(ibmr->device, pi_mr->desc_map,
				   pi_mr->desc_size * pi_mr->max_descs,
				   DMA_TO_DEVICE);

	pi_mr->ibmr.page_size = ibmr->page_size;
	n = ib_sg_to_pages(&pi_mr->ibmr, data_sg, data_sg_nents, data_sg_offset,
			   mlx5_set_page);
	if (n != data_sg_nents)
		return n;

	pi_mr->data_iova = pi_mr->ibmr.iova;
	pi_mr->data_length = pi_mr->ibmr.length;
	pi_mr->ibmr.length = pi_mr->data_length;
	ibmr->length = pi_mr->data_length;

	if (meta_sg_nents) {
		u64 page_mask = ~((u64)ibmr->page_size - 1);
		u64 iova = pi_mr->data_iova;

		n += ib_sg_to_pages(&pi_mr->ibmr, meta_sg, meta_sg_nents,
				    meta_sg_offset, mlx5_set_page_pi);

		pi_mr->meta_length = pi_mr->ibmr.length;
		/*
		 * PI address for the HW is the offset of the metadata address
		 * relative to the first data page address.
		 * It equals to first data page address + size of data pages +
		 * metadata offset at the first metadata page
		 */
		pi_mr->pi_iova = (iova & page_mask) +
				 pi_mr->ndescs * ibmr->page_size +
				 (pi_mr->ibmr.iova & ~page_mask);
		/*
		 * In order to use one MTT MR for data and metadata, we register
		 * also the gaps between the end of the data and the start of
		 * the metadata (the sig MR will verify that the HW will access
		 * to right addresses). This mapping is safe because we use
		 * internal mkey for the registration.
		 */
		pi_mr->ibmr.length = pi_mr->pi_iova + pi_mr->meta_length - iova;
		pi_mr->ibmr.iova = iova;
		ibmr->length += pi_mr->meta_length;
	}

	ib_dma_sync_single_for_device(ibmr->device, pi_mr->desc_map,
				      pi_mr->desc_size * pi_mr->max_descs,
				      DMA_TO_DEVICE);

	return n;
}

static int
mlx5_ib_map_klm_mr_sg_pi(struct ib_mr *ibmr, struct scatterlist *data_sg,
			 int data_sg_nents, unsigned int *data_sg_offset,
			 struct scatterlist *meta_sg, int meta_sg_nents,
			 unsigned int *meta_sg_offset)
{
	struct mlx5_ib_mr *mr = to_mmr(ibmr);
	struct mlx5_ib_mr *pi_mr = mr->klm_mr;
	int n;

	pi_mr->ndescs = 0;
	pi_mr->meta_ndescs = 0;
	pi_mr->meta_length = 0;

	ib_dma_sync_single_for_cpu(ibmr->device, pi_mr->desc_map,
				   pi_mr->desc_size * pi_mr->max_descs,
				   DMA_TO_DEVICE);

	n = mlx5_ib_sg_to_klms(pi_mr, data_sg, data_sg_nents, data_sg_offset,
			       meta_sg, meta_sg_nents, meta_sg_offset);

	ib_dma_sync_single_for_device(ibmr->device, pi_mr->desc_map,
				      pi_mr->desc_size * pi_mr->max_descs,
				      DMA_TO_DEVICE);

	/* This is zero-based memory region */
	pi_mr->data_iova = 0;
	pi_mr->ibmr.iova = 0;
	pi_mr->pi_iova = pi_mr->data_length;
	ibmr->length = pi_mr->ibmr.length;

	return n;
}

int mlx5_ib_map_mr_sg_pi(struct ib_mr *ibmr, struct scatterlist *data_sg,
			 int data_sg_nents, unsigned int *data_sg_offset,
			 struct scatterlist *meta_sg, int meta_sg_nents,
			 unsigned int *meta_sg_offset)
{
	struct mlx5_ib_mr *mr = to_mmr(ibmr);
	struct mlx5_ib_mr *pi_mr = NULL;
	int n;

	WARN_ON(ibmr->type != IB_MR_TYPE_INTEGRITY);

	mr->ndescs = 0;
	mr->data_length = 0;
	mr->data_iova = 0;
	mr->meta_ndescs = 0;
	mr->pi_iova = 0;
	/*
	 * As a performance optimization, if possible, there is no need to
	 * perform UMR operation to register the data/metadata buffers.
	 * First try to map the sg lists to PA descriptors with local_dma_lkey.
	 * Fallback to UMR only in case of a failure.
	 */
	n = mlx5_ib_map_pa_mr_sg_pi(ibmr, data_sg, data_sg_nents,
				    data_sg_offset, meta_sg, meta_sg_nents,
				    meta_sg_offset);
	if (n == data_sg_nents + meta_sg_nents)
		goto out;
	/*
	 * As a performance optimization, if possible, there is no need to map
	 * the sg lists to KLM descriptors. First try to map the sg lists to MTT
	 * descriptors and fallback to KLM only in case of a failure.
	 * It's more efficient for the HW to work with MTT descriptors
	 * (especially in high load).
	 * Use KLM (indirect access) only if it's mandatory.
	 */
	pi_mr = mr->mtt_mr;
	n = mlx5_ib_map_mtt_mr_sg_pi(ibmr, data_sg, data_sg_nents,
				     data_sg_offset, meta_sg, meta_sg_nents,
				     meta_sg_offset);
	if (n == data_sg_nents + meta_sg_nents)
		goto out;

	pi_mr = mr->klm_mr;
	n = mlx5_ib_map_klm_mr_sg_pi(ibmr, data_sg, data_sg_nents,
				     data_sg_offset, meta_sg, meta_sg_nents,
				     meta_sg_offset);
	if (unlikely(n != data_sg_nents + meta_sg_nents))
		return -ENOMEM;

out:
	/* This is zero-based memory region */
	ibmr->iova = 0;
	mr->pi_mr = pi_mr;
	if (pi_mr)
		ibmr->sig_attrs->meta_length = pi_mr->meta_length;
	else
		ibmr->sig_attrs->meta_length = mr->meta_length;

	return 0;
}

int mlx5_ib_map_mr_sg(struct ib_mr *ibmr, struct scatterlist *sg, int sg_nents,
		      unsigned int *sg_offset)
{
	struct mlx5_ib_mr *mr = to_mmr(ibmr);
	int n;

	mr->ndescs = 0;

	ib_dma_sync_single_for_cpu(ibmr->device, mr->desc_map,
				   mr->desc_size * mr->max_descs,
				   DMA_TO_DEVICE);

	if (mr->access_mode == MLX5_MKC_ACCESS_MODE_KLMS)
		n = mlx5_ib_sg_to_klms(mr, sg, sg_nents, sg_offset, NULL, 0,
				       NULL);
	else
		n = ib_sg_to_pages(ibmr, sg, sg_nents, sg_offset,
				mlx5_set_page);

	ib_dma_sync_single_for_device(ibmr->device, mr->desc_map,
				      mr->desc_size * mr->max_descs,
				      DMA_TO_DEVICE);

	return n;
}<|MERGE_RESOLUTION|>--- conflicted
+++ resolved
@@ -1285,13 +1285,7 @@
 	if (err < 0)
 		return ERR_PTR(err);
 
-<<<<<<< HEAD
-	use_umr = !MLX5_CAP_GEN(dev->mdev, umr_modify_entity_size_disabled) &&
-		  (!MLX5_CAP_GEN(dev->mdev, umr_modify_atomic_disabled) ||
-		   !MLX5_CAP_GEN(dev->mdev, atomic));
-=======
 	use_umr = mlx5_ib_can_use_umr(dev, true);
->>>>>>> f7688b48
 
 	if (order <= mr_cache_max_order(dev) && use_umr) {
 		mr = alloc_mr_from_cache(pd, umem, virt_addr, length, ncont,
