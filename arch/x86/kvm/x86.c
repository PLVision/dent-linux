// SPDX-License-Identifier: GPL-2.0-only
/*
 * Kernel-based Virtual Machine driver for Linux
 *
 * derived from drivers/kvm/kvm_main.c
 *
 * Copyright (C) 2006 Qumranet, Inc.
 * Copyright (C) 2008 Qumranet, Inc.
 * Copyright IBM Corporation, 2008
 * Copyright 2010 Red Hat, Inc. and/or its affiliates.
 *
 * Authors:
 *   Avi Kivity   <avi@qumranet.com>
 *   Yaniv Kamay  <yaniv@qumranet.com>
 *   Amit Shah    <amit.shah@qumranet.com>
 *   Ben-Ami Yassour <benami@il.ibm.com>
 */

#include <linux/kvm_host.h>
#include "irq.h"
#include "ioapic.h"
#include "mmu.h"
#include "i8254.h"
#include "tss.h"
#include "kvm_cache_regs.h"
#include "kvm_emulate.h"
#include "x86.h"
#include "cpuid.h"
#include "pmu.h"
#include "hyperv.h"
#include "lapic.h"

#include <linux/clocksource.h>
#include <linux/interrupt.h>
#include <linux/kvm.h>
#include <linux/fs.h>
#include <linux/vmalloc.h>
#include <linux/export.h>
#include <linux/moduleparam.h>
#include <linux/mman.h>
#include <linux/highmem.h>
#include <linux/iommu.h>
#include <linux/intel-iommu.h>
#include <linux/cpufreq.h>
#include <linux/user-return-notifier.h>
#include <linux/srcu.h>
#include <linux/slab.h>
#include <linux/perf_event.h>
#include <linux/uaccess.h>
#include <linux/hash.h>
#include <linux/pci.h>
#include <linux/timekeeper_internal.h>
#include <linux/pvclock_gtod.h>
#include <linux/kvm_irqfd.h>
#include <linux/irqbypass.h>
#include <linux/sched/stat.h>
#include <linux/sched/isolation.h>
#include <linux/mem_encrypt.h>
#include <linux/entry-kvm.h>

#include <trace/events/kvm.h>

#include <asm/debugreg.h>
#include <asm/msr.h>
#include <asm/desc.h>
#include <asm/mce.h>
#include <linux/kernel_stat.h>
#include <asm/fpu/internal.h> /* Ugh! */
#include <asm/pvclock.h>
#include <asm/div64.h>
#include <asm/irq_remapping.h>
#include <asm/mshyperv.h>
#include <asm/hypervisor.h>
#include <asm/tlbflush.h>
#include <asm/intel_pt.h>
#include <asm/emulate_prefix.h>
#include <clocksource/hyperv_timer.h>

#define CREATE_TRACE_POINTS
#include "trace.h"

#define MAX_IO_MSRS 256
#define KVM_MAX_MCE_BANKS 32
u64 __read_mostly kvm_mce_cap_supported = MCG_CTL_P | MCG_SER_P;
EXPORT_SYMBOL_GPL(kvm_mce_cap_supported);

#define emul_to_vcpu(ctxt) \
	((struct kvm_vcpu *)(ctxt)->vcpu)

/* EFER defaults:
 * - enable syscall per default because its emulated by KVM
 * - enable LME and LMA per default on 64 bit KVM
 */
#ifdef CONFIG_X86_64
static
u64 __read_mostly efer_reserved_bits = ~((u64)(EFER_SCE | EFER_LME | EFER_LMA));
#else
static u64 __read_mostly efer_reserved_bits = ~((u64)EFER_SCE);
#endif

static u64 __read_mostly cr4_reserved_bits = CR4_RESERVED_BITS;
<<<<<<< HEAD

#define VM_STAT(x, ...) offsetof(struct kvm, stat.x), KVM_STAT_VM, ## __VA_ARGS__
#define VCPU_STAT(x, ...) offsetof(struct kvm_vcpu, stat.x), KVM_STAT_VCPU, ## __VA_ARGS__
=======
>>>>>>> d1988041

#define KVM_X2APIC_API_VALID_FLAGS (KVM_X2APIC_API_USE_32BIT_IDS | \
                                    KVM_X2APIC_API_DISABLE_BROADCAST_QUIRK)

static void update_cr8_intercept(struct kvm_vcpu *vcpu);
static void process_nmi(struct kvm_vcpu *vcpu);
static void enter_smm(struct kvm_vcpu *vcpu);
static void __kvm_set_rflags(struct kvm_vcpu *vcpu, unsigned long rflags);
static void store_regs(struct kvm_vcpu *vcpu);
static int sync_regs(struct kvm_vcpu *vcpu);

struct kvm_x86_ops kvm_x86_ops __read_mostly;
EXPORT_SYMBOL_GPL(kvm_x86_ops);

static bool __read_mostly ignore_msrs = 0;
module_param(ignore_msrs, bool, S_IRUGO | S_IWUSR);

static bool __read_mostly report_ignored_msrs = true;
module_param(report_ignored_msrs, bool, S_IRUGO | S_IWUSR);

unsigned int min_timer_period_us = 200;
module_param(min_timer_period_us, uint, S_IRUGO | S_IWUSR);

static bool __read_mostly kvmclock_periodic_sync = true;
module_param(kvmclock_periodic_sync, bool, S_IRUGO);

bool __read_mostly kvm_has_tsc_control;
EXPORT_SYMBOL_GPL(kvm_has_tsc_control);
u32  __read_mostly kvm_max_guest_tsc_khz;
EXPORT_SYMBOL_GPL(kvm_max_guest_tsc_khz);
u8   __read_mostly kvm_tsc_scaling_ratio_frac_bits;
EXPORT_SYMBOL_GPL(kvm_tsc_scaling_ratio_frac_bits);
u64  __read_mostly kvm_max_tsc_scaling_ratio;
EXPORT_SYMBOL_GPL(kvm_max_tsc_scaling_ratio);
u64 __read_mostly kvm_default_tsc_scaling_ratio;
EXPORT_SYMBOL_GPL(kvm_default_tsc_scaling_ratio);

/* tsc tolerance in parts per million - default to 1/2 of the NTP threshold */
static u32 __read_mostly tsc_tolerance_ppm = 250;
module_param(tsc_tolerance_ppm, uint, S_IRUGO | S_IWUSR);

/*
 * lapic timer advance (tscdeadline mode only) in nanoseconds.  '-1' enables
 * adaptive tuning starting from default advancment of 1000ns.  '0' disables
 * advancement entirely.  Any other value is used as-is and disables adaptive
 * tuning, i.e. allows priveleged userspace to set an exact advancement time.
 */
static int __read_mostly lapic_timer_advance_ns = -1;
module_param(lapic_timer_advance_ns, int, S_IRUGO | S_IWUSR);

static bool __read_mostly vector_hashing = true;
module_param(vector_hashing, bool, S_IRUGO);

bool __read_mostly enable_vmware_backdoor = false;
module_param(enable_vmware_backdoor, bool, S_IRUGO);
EXPORT_SYMBOL_GPL(enable_vmware_backdoor);

static bool __read_mostly force_emulation_prefix = false;
module_param(force_emulation_prefix, bool, S_IRUGO);

int __read_mostly pi_inject_timer = -1;
module_param(pi_inject_timer, bint, S_IRUGO | S_IWUSR);

/*
 * Restoring the host value for MSRs that are only consumed when running in
 * usermode, e.g. SYSCALL MSRs and TSC_AUX, can be deferred until the CPU
 * returns to userspace, i.e. the kernel can run with the guest's value.
 */
#define KVM_MAX_NR_USER_RETURN_MSRS 16

struct kvm_user_return_msrs_global {
	int nr;
	u32 msrs[KVM_MAX_NR_USER_RETURN_MSRS];
};

struct kvm_user_return_msrs {
	struct user_return_notifier urn;
	bool registered;
	struct kvm_user_return_msr_values {
		u64 host;
		u64 curr;
	} values[KVM_MAX_NR_USER_RETURN_MSRS];
};

static struct kvm_user_return_msrs_global __read_mostly user_return_msrs_global;
static struct kvm_user_return_msrs __percpu *user_return_msrs;

#define KVM_SUPPORTED_XCR0     (XFEATURE_MASK_FP | XFEATURE_MASK_SSE \
				| XFEATURE_MASK_YMM | XFEATURE_MASK_BNDREGS \
				| XFEATURE_MASK_BNDCSR | XFEATURE_MASK_AVX512 \
				| XFEATURE_MASK_PKRU)

u64 __read_mostly host_efer;
EXPORT_SYMBOL_GPL(host_efer);

bool __read_mostly allow_smaller_maxphyaddr = 0;
EXPORT_SYMBOL_GPL(allow_smaller_maxphyaddr);

static u64 __read_mostly host_xss;
u64 __read_mostly supported_xss;
EXPORT_SYMBOL_GPL(supported_xss);

struct kvm_stats_debugfs_item debugfs_entries[] = {
	VCPU_STAT("pf_fixed", pf_fixed),
	VCPU_STAT("pf_guest", pf_guest),
	VCPU_STAT("tlb_flush", tlb_flush),
	VCPU_STAT("invlpg", invlpg),
	VCPU_STAT("exits", exits),
	VCPU_STAT("io_exits", io_exits),
	VCPU_STAT("mmio_exits", mmio_exits),
	VCPU_STAT("signal_exits", signal_exits),
	VCPU_STAT("irq_window", irq_window_exits),
	VCPU_STAT("nmi_window", nmi_window_exits),
	VCPU_STAT("halt_exits", halt_exits),
	VCPU_STAT("halt_successful_poll", halt_successful_poll),
	VCPU_STAT("halt_attempted_poll", halt_attempted_poll),
	VCPU_STAT("halt_poll_invalid", halt_poll_invalid),
	VCPU_STAT("halt_wakeup", halt_wakeup),
	VCPU_STAT("hypercalls", hypercalls),
	VCPU_STAT("request_irq", request_irq_exits),
	VCPU_STAT("irq_exits", irq_exits),
	VCPU_STAT("host_state_reload", host_state_reload),
	VCPU_STAT("fpu_reload", fpu_reload),
	VCPU_STAT("insn_emulation", insn_emulation),
	VCPU_STAT("insn_emulation_fail", insn_emulation_fail),
	VCPU_STAT("irq_injections", irq_injections),
	VCPU_STAT("nmi_injections", nmi_injections),
	VCPU_STAT("req_event", req_event),
	VCPU_STAT("l1d_flush", l1d_flush),
	VCPU_STAT("halt_poll_success_ns", halt_poll_success_ns),
	VCPU_STAT("halt_poll_fail_ns", halt_poll_fail_ns),
	VM_STAT("mmu_shadow_zapped", mmu_shadow_zapped),
	VM_STAT("mmu_pte_write", mmu_pte_write),
	VM_STAT("mmu_pte_updated", mmu_pte_updated),
	VM_STAT("mmu_pde_zapped", mmu_pde_zapped),
	VM_STAT("mmu_flooded", mmu_flooded),
	VM_STAT("mmu_recycled", mmu_recycled),
	VM_STAT("mmu_cache_miss", mmu_cache_miss),
	VM_STAT("mmu_unsync", mmu_unsync),
	VM_STAT("remote_tlb_flush", remote_tlb_flush),
	VM_STAT("largepages", lpages, .mode = 0444),
	VM_STAT("nx_largepages_splitted", nx_lpage_splits, .mode = 0444),
	VM_STAT("max_mmu_page_hash_collisions", max_mmu_page_hash_collisions),
	{ NULL }
};

u64 __read_mostly host_xcr0;
u64 __read_mostly supported_xcr0;
EXPORT_SYMBOL_GPL(supported_xcr0);

static struct kmem_cache *x86_fpu_cache;

static struct kmem_cache *x86_emulator_cache;

/*
 * When called, it means the previous get/set msr reached an invalid msr.
 * Return true if we want to ignore/silent this failed msr access.
 */
static bool kvm_msr_ignored_check(struct kvm_vcpu *vcpu, u32 msr,
				  u64 data, bool write)
{
	const char *op = write ? "wrmsr" : "rdmsr";

	if (ignore_msrs) {
		if (report_ignored_msrs)
			kvm_pr_unimpl("ignored %s: 0x%x data 0x%llx\n",
				      op, msr, data);
		/* Mask the error */
		return true;
	} else {
		kvm_debug_ratelimited("unhandled %s: 0x%x data 0x%llx\n",
				      op, msr, data);
		return false;
	}
}

static struct kmem_cache *kvm_alloc_emulator_cache(void)
{
	unsigned int useroffset = offsetof(struct x86_emulate_ctxt, src);
	unsigned int size = sizeof(struct x86_emulate_ctxt);

	return kmem_cache_create_usercopy("x86_emulator", size,
					  __alignof__(struct x86_emulate_ctxt),
					  SLAB_ACCOUNT, useroffset,
					  size - useroffset, NULL);
}

static int emulator_fix_hypercall(struct x86_emulate_ctxt *ctxt);

static inline void kvm_async_pf_hash_reset(struct kvm_vcpu *vcpu)
{
	int i;
	for (i = 0; i < ASYNC_PF_PER_VCPU; i++)
		vcpu->arch.apf.gfns[i] = ~0;
}

static void kvm_on_user_return(struct user_return_notifier *urn)
{
	unsigned slot;
	struct kvm_user_return_msrs *msrs
		= container_of(urn, struct kvm_user_return_msrs, urn);
	struct kvm_user_return_msr_values *values;
	unsigned long flags;

	/*
	 * Disabling irqs at this point since the following code could be
	 * interrupted and executed through kvm_arch_hardware_disable()
	 */
	local_irq_save(flags);
	if (msrs->registered) {
		msrs->registered = false;
		user_return_notifier_unregister(urn);
	}
	local_irq_restore(flags);
	for (slot = 0; slot < user_return_msrs_global.nr; ++slot) {
		values = &msrs->values[slot];
		if (values->host != values->curr) {
			wrmsrl(user_return_msrs_global.msrs[slot], values->host);
			values->curr = values->host;
		}
	}
}

void kvm_define_user_return_msr(unsigned slot, u32 msr)
{
	BUG_ON(slot >= KVM_MAX_NR_USER_RETURN_MSRS);
	user_return_msrs_global.msrs[slot] = msr;
	if (slot >= user_return_msrs_global.nr)
		user_return_msrs_global.nr = slot + 1;
}
EXPORT_SYMBOL_GPL(kvm_define_user_return_msr);

static void kvm_user_return_msr_cpu_online(void)
{
	unsigned int cpu = smp_processor_id();
	struct kvm_user_return_msrs *msrs = per_cpu_ptr(user_return_msrs, cpu);
	u64 value;
	int i;

	for (i = 0; i < user_return_msrs_global.nr; ++i) {
		rdmsrl_safe(user_return_msrs_global.msrs[i], &value);
		msrs->values[i].host = value;
		msrs->values[i].curr = value;
	}
}

int kvm_set_user_return_msr(unsigned slot, u64 value, u64 mask)
{
	unsigned int cpu = smp_processor_id();
	struct kvm_user_return_msrs *msrs = per_cpu_ptr(user_return_msrs, cpu);
	int err;

<<<<<<< HEAD
	value = (value & mask) | (smsr->values[slot].host & ~mask);
	if (value == smsr->values[slot].curr)
		return 0;
	err = wrmsrl_safe(shared_msrs_global.msrs[slot], value);
	if (err)
		return 1;

	smsr->values[slot].curr = value;
	if (!smsr->registered) {
		smsr->urn.on_user_return = kvm_on_user_return;
		user_return_notifier_register(&smsr->urn);
		smsr->registered = true;
=======
	value = (value & mask) | (msrs->values[slot].host & ~mask);
	if (value == msrs->values[slot].curr)
		return 0;
	err = wrmsrl_safe(user_return_msrs_global.msrs[slot], value);
	if (err)
		return 1;

	msrs->values[slot].curr = value;
	if (!msrs->registered) {
		msrs->urn.on_user_return = kvm_on_user_return;
		user_return_notifier_register(&msrs->urn);
		msrs->registered = true;
>>>>>>> d1988041
	}
	return 0;
}
EXPORT_SYMBOL_GPL(kvm_set_user_return_msr);

static void drop_user_return_notifiers(void)
{
	unsigned int cpu = smp_processor_id();
	struct kvm_user_return_msrs *msrs = per_cpu_ptr(user_return_msrs, cpu);

	if (msrs->registered)
		kvm_on_user_return(&msrs->urn);
}

u64 kvm_get_apic_base(struct kvm_vcpu *vcpu)
{
	return vcpu->arch.apic_base;
}
EXPORT_SYMBOL_GPL(kvm_get_apic_base);

enum lapic_mode kvm_get_apic_mode(struct kvm_vcpu *vcpu)
{
	return kvm_apic_mode(kvm_get_apic_base(vcpu));
}
EXPORT_SYMBOL_GPL(kvm_get_apic_mode);

int kvm_set_apic_base(struct kvm_vcpu *vcpu, struct msr_data *msr_info)
{
	enum lapic_mode old_mode = kvm_get_apic_mode(vcpu);
	enum lapic_mode new_mode = kvm_apic_mode(msr_info->data);
	u64 reserved_bits = ((~0ULL) << cpuid_maxphyaddr(vcpu)) | 0x2ff |
		(guest_cpuid_has(vcpu, X86_FEATURE_X2APIC) ? 0 : X2APIC_ENABLE);

	if ((msr_info->data & reserved_bits) != 0 || new_mode == LAPIC_MODE_INVALID)
		return 1;
	if (!msr_info->host_initiated) {
		if (old_mode == LAPIC_MODE_X2APIC && new_mode == LAPIC_MODE_XAPIC)
			return 1;
		if (old_mode == LAPIC_MODE_DISABLED && new_mode == LAPIC_MODE_X2APIC)
			return 1;
	}

	kvm_lapic_set_base(vcpu, msr_info->data);
	kvm_recalculate_apic_map(vcpu->kvm);
	return 0;
}
EXPORT_SYMBOL_GPL(kvm_set_apic_base);

asmlinkage __visible noinstr void kvm_spurious_fault(void)
{
	/* Fault while not rebooting.  We want the trace. */
	BUG_ON(!kvm_rebooting);
}
EXPORT_SYMBOL_GPL(kvm_spurious_fault);

#define EXCPT_BENIGN		0
#define EXCPT_CONTRIBUTORY	1
#define EXCPT_PF		2

static int exception_class(int vector)
{
	switch (vector) {
	case PF_VECTOR:
		return EXCPT_PF;
	case DE_VECTOR:
	case TS_VECTOR:
	case NP_VECTOR:
	case SS_VECTOR:
	case GP_VECTOR:
		return EXCPT_CONTRIBUTORY;
	default:
		break;
	}
	return EXCPT_BENIGN;
}

#define EXCPT_FAULT		0
#define EXCPT_TRAP		1
#define EXCPT_ABORT		2
#define EXCPT_INTERRUPT		3

static int exception_type(int vector)
{
	unsigned int mask;

	if (WARN_ON(vector > 31 || vector == NMI_VECTOR))
		return EXCPT_INTERRUPT;

	mask = 1 << vector;

	/* #DB is trap, as instruction watchpoints are handled elsewhere */
	if (mask & ((1 << DB_VECTOR) | (1 << BP_VECTOR) | (1 << OF_VECTOR)))
		return EXCPT_TRAP;

	if (mask & ((1 << DF_VECTOR) | (1 << MC_VECTOR)))
		return EXCPT_ABORT;

	/* Reserved exceptions will result in fault */
	return EXCPT_FAULT;
}

void kvm_deliver_exception_payload(struct kvm_vcpu *vcpu)
{
	unsigned nr = vcpu->arch.exception.nr;
	bool has_payload = vcpu->arch.exception.has_payload;
	unsigned long payload = vcpu->arch.exception.payload;

	if (!has_payload)
		return;

	switch (nr) {
	case DB_VECTOR:
		/*
		 * "Certain debug exceptions may clear bit 0-3.  The
		 * remaining contents of the DR6 register are never
		 * cleared by the processor".
		 */
		vcpu->arch.dr6 &= ~DR_TRAP_BITS;
		/*
		 * DR6.RTM is set by all #DB exceptions that don't clear it.
		 */
		vcpu->arch.dr6 |= DR6_RTM;
		vcpu->arch.dr6 |= payload;
		/*
		 * Bit 16 should be set in the payload whenever the #DB
		 * exception should clear DR6.RTM. This makes the payload
		 * compatible with the pending debug exceptions under VMX.
		 * Though not currently documented in the SDM, this also
		 * makes the payload compatible with the exit qualification
		 * for #DB exceptions under VMX.
		 */
		vcpu->arch.dr6 ^= payload & DR6_RTM;

		/*
		 * The #DB payload is defined as compatible with the 'pending
		 * debug exceptions' field under VMX, not DR6. While bit 12 is
		 * defined in the 'pending debug exceptions' field (enabled
		 * breakpoint), it is reserved and must be zero in DR6.
		 */
		vcpu->arch.dr6 &= ~BIT(12);
		break;
	case PF_VECTOR:
		vcpu->arch.cr2 = payload;
		break;
	}

	vcpu->arch.exception.has_payload = false;
	vcpu->arch.exception.payload = 0;
}
EXPORT_SYMBOL_GPL(kvm_deliver_exception_payload);

static void kvm_multiple_exception(struct kvm_vcpu *vcpu,
		unsigned nr, bool has_error, u32 error_code,
	        bool has_payload, unsigned long payload, bool reinject)
{
	u32 prev_nr;
	int class1, class2;

	kvm_make_request(KVM_REQ_EVENT, vcpu);

	if (!vcpu->arch.exception.pending && !vcpu->arch.exception.injected) {
	queue:
		if (has_error && !is_protmode(vcpu))
			has_error = false;
		if (reinject) {
			/*
			 * On vmentry, vcpu->arch.exception.pending is only
			 * true if an event injection was blocked by
			 * nested_run_pending.  In that case, however,
			 * vcpu_enter_guest requests an immediate exit,
			 * and the guest shouldn't proceed far enough to
			 * need reinjection.
			 */
			WARN_ON_ONCE(vcpu->arch.exception.pending);
			vcpu->arch.exception.injected = true;
			if (WARN_ON_ONCE(has_payload)) {
				/*
				 * A reinjected event has already
				 * delivered its payload.
				 */
				has_payload = false;
				payload = 0;
			}
		} else {
			vcpu->arch.exception.pending = true;
			vcpu->arch.exception.injected = false;
		}
		vcpu->arch.exception.has_error_code = has_error;
		vcpu->arch.exception.nr = nr;
		vcpu->arch.exception.error_code = error_code;
		vcpu->arch.exception.has_payload = has_payload;
		vcpu->arch.exception.payload = payload;
		if (!is_guest_mode(vcpu))
			kvm_deliver_exception_payload(vcpu);
		return;
	}

	/* to check exception */
	prev_nr = vcpu->arch.exception.nr;
	if (prev_nr == DF_VECTOR) {
		/* triple fault -> shutdown */
		kvm_make_request(KVM_REQ_TRIPLE_FAULT, vcpu);
		return;
	}
	class1 = exception_class(prev_nr);
	class2 = exception_class(nr);
	if ((class1 == EXCPT_CONTRIBUTORY && class2 == EXCPT_CONTRIBUTORY)
		|| (class1 == EXCPT_PF && class2 != EXCPT_BENIGN)) {
		/*
		 * Generate double fault per SDM Table 5-5.  Set
		 * exception.pending = true so that the double fault
		 * can trigger a nested vmexit.
		 */
		vcpu->arch.exception.pending = true;
		vcpu->arch.exception.injected = false;
		vcpu->arch.exception.has_error_code = true;
		vcpu->arch.exception.nr = DF_VECTOR;
		vcpu->arch.exception.error_code = 0;
		vcpu->arch.exception.has_payload = false;
		vcpu->arch.exception.payload = 0;
	} else
		/* replace previous exception with a new one in a hope
		   that instruction re-execution will regenerate lost
		   exception */
		goto queue;
}

void kvm_queue_exception(struct kvm_vcpu *vcpu, unsigned nr)
{
	kvm_multiple_exception(vcpu, nr, false, 0, false, 0, false);
}
EXPORT_SYMBOL_GPL(kvm_queue_exception);

void kvm_requeue_exception(struct kvm_vcpu *vcpu, unsigned nr)
{
	kvm_multiple_exception(vcpu, nr, false, 0, false, 0, true);
}
EXPORT_SYMBOL_GPL(kvm_requeue_exception);

void kvm_queue_exception_p(struct kvm_vcpu *vcpu, unsigned nr,
			   unsigned long payload)
{
	kvm_multiple_exception(vcpu, nr, false, 0, true, payload, false);
}
EXPORT_SYMBOL_GPL(kvm_queue_exception_p);

static void kvm_queue_exception_e_p(struct kvm_vcpu *vcpu, unsigned nr,
				    u32 error_code, unsigned long payload)
{
	kvm_multiple_exception(vcpu, nr, true, error_code,
			       true, payload, false);
}

int kvm_complete_insn_gp(struct kvm_vcpu *vcpu, int err)
{
	if (err)
		kvm_inject_gp(vcpu, 0);
	else
		return kvm_skip_emulated_instruction(vcpu);

	return 1;
}
EXPORT_SYMBOL_GPL(kvm_complete_insn_gp);

void kvm_inject_page_fault(struct kvm_vcpu *vcpu, struct x86_exception *fault)
{
	++vcpu->stat.pf_guest;
	vcpu->arch.exception.nested_apf =
		is_guest_mode(vcpu) && fault->async_page_fault;
	if (vcpu->arch.exception.nested_apf) {
		vcpu->arch.apf.nested_apf_token = fault->address;
		kvm_queue_exception_e(vcpu, PF_VECTOR, fault->error_code);
	} else {
		kvm_queue_exception_e_p(vcpu, PF_VECTOR, fault->error_code,
					fault->address);
	}
}
EXPORT_SYMBOL_GPL(kvm_inject_page_fault);

bool kvm_inject_emulated_page_fault(struct kvm_vcpu *vcpu,
				    struct x86_exception *fault)
{
	struct kvm_mmu *fault_mmu;
	WARN_ON_ONCE(fault->vector != PF_VECTOR);

	fault_mmu = fault->nested_page_fault ? vcpu->arch.mmu :
					       vcpu->arch.walk_mmu;

	/*
	 * Invalidate the TLB entry for the faulting address, if it exists,
	 * else the access will fault indefinitely (and to emulate hardware).
	 */
	if ((fault->error_code & PFERR_PRESENT_MASK) &&
	    !(fault->error_code & PFERR_RSVD_MASK))
		kvm_mmu_invalidate_gva(vcpu, fault_mmu, fault->address,
				       fault_mmu->root_hpa);

	fault_mmu->inject_page_fault(vcpu, fault);
	return fault->nested_page_fault;
}
EXPORT_SYMBOL_GPL(kvm_inject_emulated_page_fault);

void kvm_inject_nmi(struct kvm_vcpu *vcpu)
{
	atomic_inc(&vcpu->arch.nmi_queued);
	kvm_make_request(KVM_REQ_NMI, vcpu);
}
EXPORT_SYMBOL_GPL(kvm_inject_nmi);

void kvm_queue_exception_e(struct kvm_vcpu *vcpu, unsigned nr, u32 error_code)
{
	kvm_multiple_exception(vcpu, nr, true, error_code, false, 0, false);
}
EXPORT_SYMBOL_GPL(kvm_queue_exception_e);

void kvm_requeue_exception_e(struct kvm_vcpu *vcpu, unsigned nr, u32 error_code)
{
	kvm_multiple_exception(vcpu, nr, true, error_code, false, 0, true);
}
EXPORT_SYMBOL_GPL(kvm_requeue_exception_e);

/*
 * Checks if cpl <= required_cpl; if true, return true.  Otherwise queue
 * a #GP and return false.
 */
bool kvm_require_cpl(struct kvm_vcpu *vcpu, int required_cpl)
{
	if (kvm_x86_ops.get_cpl(vcpu) <= required_cpl)
		return true;
	kvm_queue_exception_e(vcpu, GP_VECTOR, 0);
	return false;
}
EXPORT_SYMBOL_GPL(kvm_require_cpl);

bool kvm_require_dr(struct kvm_vcpu *vcpu, int dr)
{
	if ((dr != 4 && dr != 5) || !kvm_read_cr4_bits(vcpu, X86_CR4_DE))
		return true;

	kvm_queue_exception(vcpu, UD_VECTOR);
	return false;
}
EXPORT_SYMBOL_GPL(kvm_require_dr);

/*
 * This function will be used to read from the physical memory of the currently
 * running guest. The difference to kvm_vcpu_read_guest_page is that this function
 * can read from guest physical or from the guest's guest physical memory.
 */
int kvm_read_guest_page_mmu(struct kvm_vcpu *vcpu, struct kvm_mmu *mmu,
			    gfn_t ngfn, void *data, int offset, int len,
			    u32 access)
{
	struct x86_exception exception;
	gfn_t real_gfn;
	gpa_t ngpa;

	ngpa     = gfn_to_gpa(ngfn);
	real_gfn = mmu->translate_gpa(vcpu, ngpa, access, &exception);
	if (real_gfn == UNMAPPED_GVA)
		return -EFAULT;

	real_gfn = gpa_to_gfn(real_gfn);

	return kvm_vcpu_read_guest_page(vcpu, real_gfn, data, offset, len);
}
EXPORT_SYMBOL_GPL(kvm_read_guest_page_mmu);

static int kvm_read_nested_guest_page(struct kvm_vcpu *vcpu, gfn_t gfn,
			       void *data, int offset, int len, u32 access)
{
	return kvm_read_guest_page_mmu(vcpu, vcpu->arch.walk_mmu, gfn,
				       data, offset, len, access);
}

static inline u64 pdptr_rsvd_bits(struct kvm_vcpu *vcpu)
{
	return rsvd_bits(cpuid_maxphyaddr(vcpu), 63) | rsvd_bits(5, 8) |
	       rsvd_bits(1, 2);
}

/*
 * Load the pae pdptrs.  Return 1 if they are all valid, 0 otherwise.
 */
int load_pdptrs(struct kvm_vcpu *vcpu, struct kvm_mmu *mmu, unsigned long cr3)
{
	gfn_t pdpt_gfn = cr3 >> PAGE_SHIFT;
	unsigned offset = ((cr3 & (PAGE_SIZE-1)) >> 5) << 2;
	int i;
	int ret;
	u64 pdpte[ARRAY_SIZE(mmu->pdptrs)];

	ret = kvm_read_guest_page_mmu(vcpu, mmu, pdpt_gfn, pdpte,
				      offset * sizeof(u64), sizeof(pdpte),
				      PFERR_USER_MASK|PFERR_WRITE_MASK);
	if (ret < 0) {
		ret = 0;
		goto out;
	}
	for (i = 0; i < ARRAY_SIZE(pdpte); ++i) {
		if ((pdpte[i] & PT_PRESENT_MASK) &&
		    (pdpte[i] & pdptr_rsvd_bits(vcpu))) {
			ret = 0;
			goto out;
		}
	}
	ret = 1;

	memcpy(mmu->pdptrs, pdpte, sizeof(mmu->pdptrs));
	kvm_register_mark_dirty(vcpu, VCPU_EXREG_PDPTR);

out:

	return ret;
}
EXPORT_SYMBOL_GPL(load_pdptrs);

bool pdptrs_changed(struct kvm_vcpu *vcpu)
{
	u64 pdpte[ARRAY_SIZE(vcpu->arch.walk_mmu->pdptrs)];
	int offset;
	gfn_t gfn;
	int r;

	if (!is_pae_paging(vcpu))
		return false;

	if (!kvm_register_is_available(vcpu, VCPU_EXREG_PDPTR))
		return true;

	gfn = (kvm_read_cr3(vcpu) & 0xffffffe0ul) >> PAGE_SHIFT;
	offset = (kvm_read_cr3(vcpu) & 0xffffffe0ul) & (PAGE_SIZE - 1);
	r = kvm_read_nested_guest_page(vcpu, gfn, pdpte, offset, sizeof(pdpte),
				       PFERR_USER_MASK | PFERR_WRITE_MASK);
	if (r < 0)
		return true;

	return memcmp(pdpte, vcpu->arch.walk_mmu->pdptrs, sizeof(pdpte)) != 0;
}
EXPORT_SYMBOL_GPL(pdptrs_changed);

int kvm_set_cr0(struct kvm_vcpu *vcpu, unsigned long cr0)
{
	unsigned long old_cr0 = kvm_read_cr0(vcpu);
	unsigned long pdptr_bits = X86_CR0_CD | X86_CR0_NW | X86_CR0_PG;
	unsigned long update_bits = X86_CR0_PG | X86_CR0_WP;

	cr0 |= X86_CR0_ET;

#ifdef CONFIG_X86_64
	if (cr0 & 0xffffffff00000000UL)
		return 1;
#endif

	cr0 &= ~CR0_RESERVED_BITS;

	if ((cr0 & X86_CR0_NW) && !(cr0 & X86_CR0_CD))
		return 1;

	if ((cr0 & X86_CR0_PG) && !(cr0 & X86_CR0_PE))
		return 1;

#ifdef CONFIG_X86_64
	if ((vcpu->arch.efer & EFER_LME) && !is_paging(vcpu) &&
	    (cr0 & X86_CR0_PG)) {
		int cs_db, cs_l;

		if (!is_pae(vcpu))
			return 1;
		kvm_x86_ops.get_cs_db_l_bits(vcpu, &cs_db, &cs_l);
		if (cs_l)
			return 1;
	}
#endif
	if (!(vcpu->arch.efer & EFER_LME) && (cr0 & X86_CR0_PG) &&
	    is_pae(vcpu) && ((cr0 ^ old_cr0) & pdptr_bits) &&
	    !load_pdptrs(vcpu, vcpu->arch.walk_mmu, kvm_read_cr3(vcpu)))
		return 1;

	if (!(cr0 & X86_CR0_PG) && kvm_read_cr4_bits(vcpu, X86_CR4_PCIDE))
		return 1;

	kvm_x86_ops.set_cr0(vcpu, cr0);

	if ((cr0 ^ old_cr0) & X86_CR0_PG) {
		kvm_clear_async_pf_completion_queue(vcpu);
		kvm_async_pf_hash_reset(vcpu);
	}

	if ((cr0 ^ old_cr0) & update_bits)
		kvm_mmu_reset_context(vcpu);

	if (((cr0 ^ old_cr0) & X86_CR0_CD) &&
	    kvm_arch_has_noncoherent_dma(vcpu->kvm) &&
	    !kvm_check_has_quirk(vcpu->kvm, KVM_X86_QUIRK_CD_NW_CLEARED))
		kvm_zap_gfn_range(vcpu->kvm, 0, ~0ULL);

	return 0;
}
EXPORT_SYMBOL_GPL(kvm_set_cr0);

void kvm_lmsw(struct kvm_vcpu *vcpu, unsigned long msw)
{
	(void)kvm_set_cr0(vcpu, kvm_read_cr0_bits(vcpu, ~0x0eul) | (msw & 0x0f));
}
EXPORT_SYMBOL_GPL(kvm_lmsw);

void kvm_load_guest_xsave_state(struct kvm_vcpu *vcpu)
{
	if (kvm_read_cr4_bits(vcpu, X86_CR4_OSXSAVE)) {

		if (vcpu->arch.xcr0 != host_xcr0)
			xsetbv(XCR_XFEATURE_ENABLED_MASK, vcpu->arch.xcr0);

		if (vcpu->arch.xsaves_enabled &&
		    vcpu->arch.ia32_xss != host_xss)
			wrmsrl(MSR_IA32_XSS, vcpu->arch.ia32_xss);
	}

	if (static_cpu_has(X86_FEATURE_PKU) &&
	    (kvm_read_cr4_bits(vcpu, X86_CR4_PKE) ||
	     (vcpu->arch.xcr0 & XFEATURE_MASK_PKRU)) &&
	    vcpu->arch.pkru != vcpu->arch.host_pkru)
		__write_pkru(vcpu->arch.pkru);
}
EXPORT_SYMBOL_GPL(kvm_load_guest_xsave_state);

void kvm_load_host_xsave_state(struct kvm_vcpu *vcpu)
{
	if (static_cpu_has(X86_FEATURE_PKU) &&
	    (kvm_read_cr4_bits(vcpu, X86_CR4_PKE) ||
	     (vcpu->arch.xcr0 & XFEATURE_MASK_PKRU))) {
		vcpu->arch.pkru = rdpkru();
		if (vcpu->arch.pkru != vcpu->arch.host_pkru)
			__write_pkru(vcpu->arch.host_pkru);
	}

<<<<<<< HEAD
	if (vcpu->guest_xcr0_loaded) {
=======
	if (kvm_read_cr4_bits(vcpu, X86_CR4_OSXSAVE)) {

>>>>>>> d1988041
		if (vcpu->arch.xcr0 != host_xcr0)
			xsetbv(XCR_XFEATURE_ENABLED_MASK, host_xcr0);

		if (vcpu->arch.xsaves_enabled &&
		    vcpu->arch.ia32_xss != host_xss)
			wrmsrl(MSR_IA32_XSS, host_xss);
	}

}
EXPORT_SYMBOL_GPL(kvm_load_host_xsave_state);

static int __kvm_set_xcr(struct kvm_vcpu *vcpu, u32 index, u64 xcr)
{
	u64 xcr0 = xcr;
	u64 old_xcr0 = vcpu->arch.xcr0;
	u64 valid_bits;

	/* Only support XCR_XFEATURE_ENABLED_MASK(xcr0) now  */
	if (index != XCR_XFEATURE_ENABLED_MASK)
		return 1;
	if (!(xcr0 & XFEATURE_MASK_FP))
		return 1;
	if ((xcr0 & XFEATURE_MASK_YMM) && !(xcr0 & XFEATURE_MASK_SSE))
		return 1;

	/*
	 * Do not allow the guest to set bits that we do not support
	 * saving.  However, xcr0 bit 0 is always set, even if the
	 * emulated CPU does not support XSAVE (see fx_init).
	 */
	valid_bits = vcpu->arch.guest_supported_xcr0 | XFEATURE_MASK_FP;
	if (xcr0 & ~valid_bits)
		return 1;

	if ((!(xcr0 & XFEATURE_MASK_BNDREGS)) !=
	    (!(xcr0 & XFEATURE_MASK_BNDCSR)))
		return 1;

	if (xcr0 & XFEATURE_MASK_AVX512) {
		if (!(xcr0 & XFEATURE_MASK_YMM))
			return 1;
		if ((xcr0 & XFEATURE_MASK_AVX512) != XFEATURE_MASK_AVX512)
			return 1;
	}
	vcpu->arch.xcr0 = xcr0;

	if ((xcr0 ^ old_xcr0) & XFEATURE_MASK_EXTEND)
		kvm_update_cpuid_runtime(vcpu);
	return 0;
}

int kvm_set_xcr(struct kvm_vcpu *vcpu, u32 index, u64 xcr)
{
	if (kvm_x86_ops.get_cpl(vcpu) != 0 ||
	    __kvm_set_xcr(vcpu, index, xcr)) {
		kvm_inject_gp(vcpu, 0);
		return 1;
	}
	return 0;
}
EXPORT_SYMBOL_GPL(kvm_set_xcr);

<<<<<<< HEAD
static u64 kvm_host_cr4_reserved_bits(struct cpuinfo_x86 *c)
{
	u64 reserved_bits = CR4_RESERVED_BITS;

	if (!cpu_has(c, X86_FEATURE_XSAVE))
		reserved_bits |= X86_CR4_OSXSAVE;

	if (!cpu_has(c, X86_FEATURE_SMEP))
		reserved_bits |= X86_CR4_SMEP;

	if (!cpu_has(c, X86_FEATURE_SMAP))
		reserved_bits |= X86_CR4_SMAP;

	if (!cpu_has(c, X86_FEATURE_FSGSBASE))
		reserved_bits |= X86_CR4_FSGSBASE;

	if (!cpu_has(c, X86_FEATURE_PKU))
		reserved_bits |= X86_CR4_PKE;

	if (!cpu_has(c, X86_FEATURE_LA57) &&
	    !(cpuid_ecx(0x7) & bit(X86_FEATURE_LA57)))
		reserved_bits |= X86_CR4_LA57;

	if (!cpu_has(c, X86_FEATURE_UMIP) && !kvm_x86_ops->umip_emulated())
		reserved_bits |= X86_CR4_UMIP;

	return reserved_bits;
}

static int kvm_valid_cr4(struct kvm_vcpu *vcpu, unsigned long cr4)
=======
int kvm_valid_cr4(struct kvm_vcpu *vcpu, unsigned long cr4)
>>>>>>> d1988041
{
	if (cr4 & cr4_reserved_bits)
		return -EINVAL;

	if (cr4 & vcpu->arch.cr4_guest_rsvd_bits)
		return -EINVAL;

	return 0;
}
EXPORT_SYMBOL_GPL(kvm_valid_cr4);

int kvm_set_cr4(struct kvm_vcpu *vcpu, unsigned long cr4)
{
	unsigned long old_cr4 = kvm_read_cr4(vcpu);
	unsigned long pdptr_bits = X86_CR4_PGE | X86_CR4_PSE | X86_CR4_PAE |
				   X86_CR4_SMEP;
	unsigned long mmu_role_bits = pdptr_bits | X86_CR4_SMAP | X86_CR4_PKE;

	if (kvm_valid_cr4(vcpu, cr4))
		return 1;

	if (is_long_mode(vcpu)) {
		if (!(cr4 & X86_CR4_PAE))
			return 1;
		if ((cr4 ^ old_cr4) & X86_CR4_LA57)
			return 1;
	} else if (is_paging(vcpu) && (cr4 & X86_CR4_PAE)
		   && ((cr4 ^ old_cr4) & pdptr_bits)
		   && !load_pdptrs(vcpu, vcpu->arch.walk_mmu,
				   kvm_read_cr3(vcpu)))
		return 1;

	if ((cr4 & X86_CR4_PCIDE) && !(old_cr4 & X86_CR4_PCIDE)) {
		if (!guest_cpuid_has(vcpu, X86_FEATURE_PCID))
			return 1;

		/* PCID can not be enabled when cr3[11:0]!=000H or EFER.LMA=0 */
		if ((kvm_read_cr3(vcpu) & X86_CR3_PCID_MASK) || !is_long_mode(vcpu))
			return 1;
	}

	if (kvm_x86_ops.set_cr4(vcpu, cr4))
		return 1;

	if (((cr4 ^ old_cr4) & mmu_role_bits) ||
	    (!(cr4 & X86_CR4_PCIDE) && (old_cr4 & X86_CR4_PCIDE)))
		kvm_mmu_reset_context(vcpu);

	if ((cr4 ^ old_cr4) & (X86_CR4_OSXSAVE | X86_CR4_PKE))
		kvm_update_cpuid_runtime(vcpu);

	return 0;
}
EXPORT_SYMBOL_GPL(kvm_set_cr4);

int kvm_set_cr3(struct kvm_vcpu *vcpu, unsigned long cr3)
{
	bool skip_tlb_flush = false;
#ifdef CONFIG_X86_64
	bool pcid_enabled = kvm_read_cr4_bits(vcpu, X86_CR4_PCIDE);

	if (pcid_enabled) {
		skip_tlb_flush = cr3 & X86_CR3_PCID_NOFLUSH;
		cr3 &= ~X86_CR3_PCID_NOFLUSH;
	}
#endif

	if (cr3 == kvm_read_cr3(vcpu) && !pdptrs_changed(vcpu)) {
		if (!skip_tlb_flush) {
			kvm_mmu_sync_roots(vcpu);
			kvm_make_request(KVM_REQ_TLB_FLUSH_CURRENT, vcpu);
		}
		return 0;
	}

	if (is_long_mode(vcpu) &&
	    (cr3 & vcpu->arch.cr3_lm_rsvd_bits))
		return 1;
	else if (is_pae_paging(vcpu) &&
		 !load_pdptrs(vcpu, vcpu->arch.walk_mmu, cr3))
		return 1;

	kvm_mmu_new_pgd(vcpu, cr3, skip_tlb_flush, skip_tlb_flush);
	vcpu->arch.cr3 = cr3;
	kvm_register_mark_available(vcpu, VCPU_EXREG_CR3);

	return 0;
}
EXPORT_SYMBOL_GPL(kvm_set_cr3);

int kvm_set_cr8(struct kvm_vcpu *vcpu, unsigned long cr8)
{
	if (cr8 & CR8_RESERVED_BITS)
		return 1;
	if (lapic_in_kernel(vcpu))
		kvm_lapic_set_tpr(vcpu, cr8);
	else
		vcpu->arch.cr8 = cr8;
	return 0;
}
EXPORT_SYMBOL_GPL(kvm_set_cr8);

unsigned long kvm_get_cr8(struct kvm_vcpu *vcpu)
{
	if (lapic_in_kernel(vcpu))
		return kvm_lapic_get_cr8(vcpu);
	else
		return vcpu->arch.cr8;
}
EXPORT_SYMBOL_GPL(kvm_get_cr8);

static void kvm_update_dr0123(struct kvm_vcpu *vcpu)
{
	int i;

	if (!(vcpu->guest_debug & KVM_GUESTDBG_USE_HW_BP)) {
		for (i = 0; i < KVM_NR_DB_REGS; i++)
			vcpu->arch.eff_db[i] = vcpu->arch.db[i];
		vcpu->arch.switch_db_regs |= KVM_DEBUGREG_RELOAD;
	}
}

void kvm_update_dr7(struct kvm_vcpu *vcpu)
{
	unsigned long dr7;

	if (vcpu->guest_debug & KVM_GUESTDBG_USE_HW_BP)
		dr7 = vcpu->arch.guest_debug_dr7;
	else
		dr7 = vcpu->arch.dr7;
	kvm_x86_ops.set_dr7(vcpu, dr7);
	vcpu->arch.switch_db_regs &= ~KVM_DEBUGREG_BP_ENABLED;
	if (dr7 & DR7_BP_EN_MASK)
		vcpu->arch.switch_db_regs |= KVM_DEBUGREG_BP_ENABLED;
}
EXPORT_SYMBOL_GPL(kvm_update_dr7);

static u64 kvm_dr6_fixed(struct kvm_vcpu *vcpu)
{
	u64 fixed = DR6_FIXED_1;

	if (!guest_cpuid_has(vcpu, X86_FEATURE_RTM))
		fixed |= DR6_RTM;
	return fixed;
}

static int __kvm_set_dr(struct kvm_vcpu *vcpu, int dr, unsigned long val)
{
	size_t size = ARRAY_SIZE(vcpu->arch.db);

	switch (dr) {
	case 0 ... 3:
		vcpu->arch.db[array_index_nospec(dr, size)] = val;
		if (!(vcpu->guest_debug & KVM_GUESTDBG_USE_HW_BP))
			vcpu->arch.eff_db[dr] = val;
		break;
	case 4:
	case 6:
		if (!kvm_dr6_valid(val))
			return -1; /* #GP */
		vcpu->arch.dr6 = (val & DR6_VOLATILE) | kvm_dr6_fixed(vcpu);
		break;
	case 5:
	default: /* 7 */
		if (!kvm_dr7_valid(val))
			return -1; /* #GP */
		vcpu->arch.dr7 = (val & DR7_VOLATILE) | DR7_FIXED_1;
		kvm_update_dr7(vcpu);
		break;
	}

	return 0;
}

int kvm_set_dr(struct kvm_vcpu *vcpu, int dr, unsigned long val)
{
	if (__kvm_set_dr(vcpu, dr, val)) {
		kvm_inject_gp(vcpu, 0);
		return 1;
	}
	return 0;
}
EXPORT_SYMBOL_GPL(kvm_set_dr);

int kvm_get_dr(struct kvm_vcpu *vcpu, int dr, unsigned long *val)
{
	size_t size = ARRAY_SIZE(vcpu->arch.db);

	switch (dr) {
	case 0 ... 3:
		*val = vcpu->arch.db[array_index_nospec(dr, size)];
		break;
	case 4:
	case 6:
		*val = vcpu->arch.dr6;
		break;
	case 5:
	default: /* 7 */
		*val = vcpu->arch.dr7;
		break;
	}
	return 0;
}
EXPORT_SYMBOL_GPL(kvm_get_dr);

bool kvm_rdpmc(struct kvm_vcpu *vcpu)
{
	u32 ecx = kvm_rcx_read(vcpu);
	u64 data;
	int err;

	err = kvm_pmu_rdpmc(vcpu, ecx, &data);
	if (err)
		return err;
	kvm_rax_write(vcpu, (u32)data);
	kvm_rdx_write(vcpu, data >> 32);
	return err;
}
EXPORT_SYMBOL_GPL(kvm_rdpmc);

/*
 * List of msr numbers which we expose to userspace through KVM_GET_MSRS
 * and KVM_SET_MSRS, and KVM_GET_MSR_INDEX_LIST.
 *
 * The three MSR lists(msrs_to_save, emulated_msrs, msr_based_features)
 * extract the supported MSRs from the related const lists.
 * msrs_to_save is selected from the msrs_to_save_all to reflect the
 * capabilities of the host cpu. This capabilities test skips MSRs that are
 * kvm-specific. Those are put in emulated_msrs_all; filtering of emulated_msrs
 * may depend on host virtualization features rather than host cpu features.
 */

static const u32 msrs_to_save_all[] = {
	MSR_IA32_SYSENTER_CS, MSR_IA32_SYSENTER_ESP, MSR_IA32_SYSENTER_EIP,
	MSR_STAR,
#ifdef CONFIG_X86_64
	MSR_CSTAR, MSR_KERNEL_GS_BASE, MSR_SYSCALL_MASK, MSR_LSTAR,
#endif
	MSR_IA32_TSC, MSR_IA32_CR_PAT, MSR_VM_HSAVE_PA,
	MSR_IA32_FEAT_CTL, MSR_IA32_BNDCFGS, MSR_TSC_AUX,
	MSR_IA32_SPEC_CTRL,
	MSR_IA32_RTIT_CTL, MSR_IA32_RTIT_STATUS, MSR_IA32_RTIT_CR3_MATCH,
	MSR_IA32_RTIT_OUTPUT_BASE, MSR_IA32_RTIT_OUTPUT_MASK,
	MSR_IA32_RTIT_ADDR0_A, MSR_IA32_RTIT_ADDR0_B,
	MSR_IA32_RTIT_ADDR1_A, MSR_IA32_RTIT_ADDR1_B,
	MSR_IA32_RTIT_ADDR2_A, MSR_IA32_RTIT_ADDR2_B,
	MSR_IA32_RTIT_ADDR3_A, MSR_IA32_RTIT_ADDR3_B,
	MSR_IA32_UMWAIT_CONTROL,

	MSR_ARCH_PERFMON_FIXED_CTR0, MSR_ARCH_PERFMON_FIXED_CTR1,
	MSR_ARCH_PERFMON_FIXED_CTR0 + 2, MSR_ARCH_PERFMON_FIXED_CTR0 + 3,
	MSR_CORE_PERF_FIXED_CTR_CTRL, MSR_CORE_PERF_GLOBAL_STATUS,
	MSR_CORE_PERF_GLOBAL_CTRL, MSR_CORE_PERF_GLOBAL_OVF_CTRL,
	MSR_ARCH_PERFMON_PERFCTR0, MSR_ARCH_PERFMON_PERFCTR1,
	MSR_ARCH_PERFMON_PERFCTR0 + 2, MSR_ARCH_PERFMON_PERFCTR0 + 3,
	MSR_ARCH_PERFMON_PERFCTR0 + 4, MSR_ARCH_PERFMON_PERFCTR0 + 5,
	MSR_ARCH_PERFMON_PERFCTR0 + 6, MSR_ARCH_PERFMON_PERFCTR0 + 7,
	MSR_ARCH_PERFMON_PERFCTR0 + 8, MSR_ARCH_PERFMON_PERFCTR0 + 9,
	MSR_ARCH_PERFMON_PERFCTR0 + 10, MSR_ARCH_PERFMON_PERFCTR0 + 11,
	MSR_ARCH_PERFMON_PERFCTR0 + 12, MSR_ARCH_PERFMON_PERFCTR0 + 13,
	MSR_ARCH_PERFMON_PERFCTR0 + 14, MSR_ARCH_PERFMON_PERFCTR0 + 15,
	MSR_ARCH_PERFMON_PERFCTR0 + 16, MSR_ARCH_PERFMON_PERFCTR0 + 17,
	MSR_ARCH_PERFMON_EVENTSEL0, MSR_ARCH_PERFMON_EVENTSEL1,
	MSR_ARCH_PERFMON_EVENTSEL0 + 2, MSR_ARCH_PERFMON_EVENTSEL0 + 3,
	MSR_ARCH_PERFMON_EVENTSEL0 + 4, MSR_ARCH_PERFMON_EVENTSEL0 + 5,
	MSR_ARCH_PERFMON_EVENTSEL0 + 6, MSR_ARCH_PERFMON_EVENTSEL0 + 7,
	MSR_ARCH_PERFMON_EVENTSEL0 + 8, MSR_ARCH_PERFMON_EVENTSEL0 + 9,
	MSR_ARCH_PERFMON_EVENTSEL0 + 10, MSR_ARCH_PERFMON_EVENTSEL0 + 11,
	MSR_ARCH_PERFMON_EVENTSEL0 + 12, MSR_ARCH_PERFMON_EVENTSEL0 + 13,
	MSR_ARCH_PERFMON_EVENTSEL0 + 14, MSR_ARCH_PERFMON_EVENTSEL0 + 15,
	MSR_ARCH_PERFMON_EVENTSEL0 + 16, MSR_ARCH_PERFMON_EVENTSEL0 + 17,
};

static u32 msrs_to_save[ARRAY_SIZE(msrs_to_save_all)];
static unsigned num_msrs_to_save;

static const u32 emulated_msrs_all[] = {
	MSR_KVM_SYSTEM_TIME, MSR_KVM_WALL_CLOCK,
	MSR_KVM_SYSTEM_TIME_NEW, MSR_KVM_WALL_CLOCK_NEW,
	HV_X64_MSR_GUEST_OS_ID, HV_X64_MSR_HYPERCALL,
	HV_X64_MSR_TIME_REF_COUNT, HV_X64_MSR_REFERENCE_TSC,
	HV_X64_MSR_TSC_FREQUENCY, HV_X64_MSR_APIC_FREQUENCY,
	HV_X64_MSR_CRASH_P0, HV_X64_MSR_CRASH_P1, HV_X64_MSR_CRASH_P2,
	HV_X64_MSR_CRASH_P3, HV_X64_MSR_CRASH_P4, HV_X64_MSR_CRASH_CTL,
	HV_X64_MSR_RESET,
	HV_X64_MSR_VP_INDEX,
	HV_X64_MSR_VP_RUNTIME,
	HV_X64_MSR_SCONTROL,
	HV_X64_MSR_STIMER0_CONFIG,
	HV_X64_MSR_VP_ASSIST_PAGE,
	HV_X64_MSR_REENLIGHTENMENT_CONTROL, HV_X64_MSR_TSC_EMULATION_CONTROL,
	HV_X64_MSR_TSC_EMULATION_STATUS,
	HV_X64_MSR_SYNDBG_OPTIONS,
	HV_X64_MSR_SYNDBG_CONTROL, HV_X64_MSR_SYNDBG_STATUS,
	HV_X64_MSR_SYNDBG_SEND_BUFFER, HV_X64_MSR_SYNDBG_RECV_BUFFER,
	HV_X64_MSR_SYNDBG_PENDING_BUFFER,

	MSR_KVM_ASYNC_PF_EN, MSR_KVM_STEAL_TIME,
	MSR_KVM_PV_EOI_EN, MSR_KVM_ASYNC_PF_INT, MSR_KVM_ASYNC_PF_ACK,

	MSR_IA32_TSC_ADJUST,
	MSR_IA32_TSCDEADLINE,
	MSR_IA32_ARCH_CAPABILITIES,
	MSR_IA32_PERF_CAPABILITIES,
	MSR_IA32_MISC_ENABLE,
	MSR_IA32_MCG_STATUS,
	MSR_IA32_MCG_CTL,
	MSR_IA32_MCG_EXT_CTL,
	MSR_IA32_SMBASE,
	MSR_SMI_COUNT,
	MSR_PLATFORM_INFO,
	MSR_MISC_FEATURES_ENABLES,
	MSR_AMD64_VIRT_SPEC_CTRL,
	MSR_IA32_POWER_CTL,
	MSR_IA32_UCODE_REV,

	/*
	 * The following list leaves out MSRs whose values are determined
	 * by arch/x86/kvm/vmx/nested.c based on CPUID or other MSRs.
	 * We always support the "true" VMX control MSRs, even if the host
	 * processor does not, so I am putting these registers here rather
	 * than in msrs_to_save_all.
	 */
	MSR_IA32_VMX_BASIC,
	MSR_IA32_VMX_TRUE_PINBASED_CTLS,
	MSR_IA32_VMX_TRUE_PROCBASED_CTLS,
	MSR_IA32_VMX_TRUE_EXIT_CTLS,
	MSR_IA32_VMX_TRUE_ENTRY_CTLS,
	MSR_IA32_VMX_MISC,
	MSR_IA32_VMX_CR0_FIXED0,
	MSR_IA32_VMX_CR4_FIXED0,
	MSR_IA32_VMX_VMCS_ENUM,
	MSR_IA32_VMX_PROCBASED_CTLS2,
	MSR_IA32_VMX_EPT_VPID_CAP,
	MSR_IA32_VMX_VMFUNC,

	MSR_K7_HWCR,
	MSR_KVM_POLL_CONTROL,
};

static u32 emulated_msrs[ARRAY_SIZE(emulated_msrs_all)];
static unsigned num_emulated_msrs;

/*
 * List of msr numbers which are used to expose MSR-based features that
 * can be used by a hypervisor to validate requested CPU features.
 */
static const u32 msr_based_features_all[] = {
	MSR_IA32_VMX_BASIC,
	MSR_IA32_VMX_TRUE_PINBASED_CTLS,
	MSR_IA32_VMX_PINBASED_CTLS,
	MSR_IA32_VMX_TRUE_PROCBASED_CTLS,
	MSR_IA32_VMX_PROCBASED_CTLS,
	MSR_IA32_VMX_TRUE_EXIT_CTLS,
	MSR_IA32_VMX_EXIT_CTLS,
	MSR_IA32_VMX_TRUE_ENTRY_CTLS,
	MSR_IA32_VMX_ENTRY_CTLS,
	MSR_IA32_VMX_MISC,
	MSR_IA32_VMX_CR0_FIXED0,
	MSR_IA32_VMX_CR0_FIXED1,
	MSR_IA32_VMX_CR4_FIXED0,
	MSR_IA32_VMX_CR4_FIXED1,
	MSR_IA32_VMX_VMCS_ENUM,
	MSR_IA32_VMX_PROCBASED_CTLS2,
	MSR_IA32_VMX_EPT_VPID_CAP,
	MSR_IA32_VMX_VMFUNC,

	MSR_F10H_DECFG,
	MSR_IA32_UCODE_REV,
	MSR_IA32_ARCH_CAPABILITIES,
	MSR_IA32_PERF_CAPABILITIES,
};

static u32 msr_based_features[ARRAY_SIZE(msr_based_features_all)];
static unsigned int num_msr_based_features;

static u64 kvm_get_arch_capabilities(void)
{
	u64 data = 0;

	if (boot_cpu_has(X86_FEATURE_ARCH_CAPABILITIES))
		rdmsrl(MSR_IA32_ARCH_CAPABILITIES, data);

	/*
	 * If nx_huge_pages is enabled, KVM's shadow paging will ensure that
	 * the nested hypervisor runs with NX huge pages.  If it is not,
	 * L1 is anyway vulnerable to ITLB_MULTIHIT explots from other
	 * L1 guests, so it need not worry about its own (L2) guests.
	 */
	data |= ARCH_CAP_PSCHANGE_MC_NO;

	/*
	 * If we're doing cache flushes (either "always" or "cond")
	 * we will do one whenever the guest does a vmlaunch/vmresume.
	 * If an outer hypervisor is doing the cache flush for us
	 * (VMENTER_L1D_FLUSH_NESTED_VM), we can safely pass that
	 * capability to the guest too, and if EPT is disabled we're not
	 * vulnerable.  Overall, only VMENTER_L1D_FLUSH_NEVER will
	 * require a nested hypervisor to do a flush of its own.
	 */
	if (l1tf_vmx_mitigation != VMENTER_L1D_FLUSH_NEVER)
		data |= ARCH_CAP_SKIP_VMENTRY_L1DFLUSH;

	if (!boot_cpu_has_bug(X86_BUG_CPU_MELTDOWN))
		data |= ARCH_CAP_RDCL_NO;
	if (!boot_cpu_has_bug(X86_BUG_SPEC_STORE_BYPASS))
		data |= ARCH_CAP_SSB_NO;
	if (!boot_cpu_has_bug(X86_BUG_MDS))
		data |= ARCH_CAP_MDS_NO;

	/*
	 * On TAA affected systems:
	 *      - nothing to do if TSX is disabled on the host.
	 *      - we emulate TSX_CTRL if present on the host.
	 *	  This lets the guest use VERW to clear CPU buffers.
	 */
	if (!boot_cpu_has(X86_FEATURE_RTM))
<<<<<<< HEAD
		data &= ~ARCH_CAP_TAA_NO;
	else if (!boot_cpu_has_bug(X86_BUG_TAA))
		data |= ARCH_CAP_TAA_NO;
	else if (data & ARCH_CAP_TSX_CTRL_MSR)
		data &= ~ARCH_CAP_MDS_NO;
=======
		data &= ~(ARCH_CAP_TAA_NO | ARCH_CAP_TSX_CTRL_MSR);
	else if (!boot_cpu_has_bug(X86_BUG_TAA))
		data |= ARCH_CAP_TAA_NO;
>>>>>>> d1988041

	/* KVM does not emulate MSR_IA32_TSX_CTRL.  */
	data &= ~ARCH_CAP_TSX_CTRL_MSR;
	return data;
}

static int kvm_get_msr_feature(struct kvm_msr_entry *msr)
{
	switch (msr->index) {
	case MSR_IA32_ARCH_CAPABILITIES:
		msr->data = kvm_get_arch_capabilities();
		break;
	case MSR_IA32_UCODE_REV:
		rdmsrl_safe(msr->index, &msr->data);
		break;
	default:
		return kvm_x86_ops.get_msr_feature(msr);
	}
	return 0;
}

static int do_get_msr_feature(struct kvm_vcpu *vcpu, unsigned index, u64 *data)
{
	struct kvm_msr_entry msr;
	int r;

	msr.index = index;
	r = kvm_get_msr_feature(&msr);

	if (r == KVM_MSR_RET_INVALID) {
		/* Unconditionally clear the output for simplicity */
		*data = 0;
		if (kvm_msr_ignored_check(vcpu, index, 0, false))
			r = 0;
	}

	if (r)
		return r;

	*data = msr.data;

	return 0;
}

static bool __kvm_valid_efer(struct kvm_vcpu *vcpu, u64 efer)
{
	if (efer & EFER_FFXSR && !guest_cpuid_has(vcpu, X86_FEATURE_FXSR_OPT))
		return false;

	if (efer & EFER_SVME && !guest_cpuid_has(vcpu, X86_FEATURE_SVM))
		return false;

	if (efer & (EFER_LME | EFER_LMA) &&
	    !guest_cpuid_has(vcpu, X86_FEATURE_LM))
		return false;

	if (efer & EFER_NX && !guest_cpuid_has(vcpu, X86_FEATURE_NX))
		return false;

	return true;

}
bool kvm_valid_efer(struct kvm_vcpu *vcpu, u64 efer)
{
	if (efer & efer_reserved_bits)
		return false;

	return __kvm_valid_efer(vcpu, efer);
}
EXPORT_SYMBOL_GPL(kvm_valid_efer);

static int set_efer(struct kvm_vcpu *vcpu, struct msr_data *msr_info)
{
	u64 old_efer = vcpu->arch.efer;
	u64 efer = msr_info->data;
	int r;

	if (efer & efer_reserved_bits)
		return 1;

	if (!msr_info->host_initiated) {
		if (!__kvm_valid_efer(vcpu, efer))
			return 1;

		if (is_paging(vcpu) &&
		    (vcpu->arch.efer & EFER_LME) != (efer & EFER_LME))
			return 1;
	}

	efer &= ~EFER_LMA;
	efer |= vcpu->arch.efer & EFER_LMA;

	r = kvm_x86_ops.set_efer(vcpu, efer);
	if (r) {
		WARN_ON(r > 0);
		return r;
	}

	/* Update reserved bits */
	if ((efer ^ old_efer) & EFER_NX)
		kvm_mmu_reset_context(vcpu);

	return 0;
}

void kvm_enable_efer_bits(u64 mask)
{
       efer_reserved_bits &= ~mask;
}
EXPORT_SYMBOL_GPL(kvm_enable_efer_bits);

bool kvm_msr_allowed(struct kvm_vcpu *vcpu, u32 index, u32 type)
{
	struct kvm *kvm = vcpu->kvm;
	struct msr_bitmap_range *ranges = kvm->arch.msr_filter.ranges;
	u32 count = kvm->arch.msr_filter.count;
	u32 i;
	bool r = kvm->arch.msr_filter.default_allow;
	int idx;

	/* MSR filtering not set up or x2APIC enabled, allow everything */
	if (!count || (index >= 0x800 && index <= 0x8ff))
		return true;

	/* Prevent collision with set_msr_filter */
	idx = srcu_read_lock(&kvm->srcu);

	for (i = 0; i < count; i++) {
		u32 start = ranges[i].base;
		u32 end = start + ranges[i].nmsrs;
		u32 flags = ranges[i].flags;
		unsigned long *bitmap = ranges[i].bitmap;

		if ((index >= start) && (index < end) && (flags & type)) {
			r = !!test_bit(index - start, bitmap);
			break;
		}
	}

	srcu_read_unlock(&kvm->srcu, idx);

	return r;
}
EXPORT_SYMBOL_GPL(kvm_msr_allowed);

/*
 * Write @data into the MSR specified by @index.  Select MSR specific fault
 * checks are bypassed if @host_initiated is %true.
 * Returns 0 on success, non-0 otherwise.
 * Assumes vcpu_load() was already called.
 */
static int __kvm_set_msr(struct kvm_vcpu *vcpu, u32 index, u64 data,
			 bool host_initiated)
{
	struct msr_data msr;

	if (!host_initiated && !kvm_msr_allowed(vcpu, index, KVM_MSR_FILTER_WRITE))
		return KVM_MSR_RET_FILTERED;

	switch (index) {
	case MSR_FS_BASE:
	case MSR_GS_BASE:
	case MSR_KERNEL_GS_BASE:
	case MSR_CSTAR:
	case MSR_LSTAR:
		if (is_noncanonical_address(data, vcpu))
			return 1;
		break;
	case MSR_IA32_SYSENTER_EIP:
	case MSR_IA32_SYSENTER_ESP:
		/*
		 * IA32_SYSENTER_ESP and IA32_SYSENTER_EIP cause #GP if
		 * non-canonical address is written on Intel but not on
		 * AMD (which ignores the top 32-bits, because it does
		 * not implement 64-bit SYSENTER).
		 *
		 * 64-bit code should hence be able to write a non-canonical
		 * value on AMD.  Making the address canonical ensures that
		 * vmentry does not fail on Intel after writing a non-canonical
		 * value, and that something deterministic happens if the guest
		 * invokes 64-bit SYSENTER.
		 */
		data = get_canonical(data, vcpu_virt_addr_bits(vcpu));
	}

	msr.data = data;
	msr.index = index;
	msr.host_initiated = host_initiated;

	return kvm_x86_ops.set_msr(vcpu, &msr);
}

static int kvm_set_msr_ignored_check(struct kvm_vcpu *vcpu,
				     u32 index, u64 data, bool host_initiated)
{
	int ret = __kvm_set_msr(vcpu, index, data, host_initiated);

	if (ret == KVM_MSR_RET_INVALID)
		if (kvm_msr_ignored_check(vcpu, index, data, true))
			ret = 0;

	return ret;
}

/*
 * Read the MSR specified by @index into @data.  Select MSR specific fault
 * checks are bypassed if @host_initiated is %true.
 * Returns 0 on success, non-0 otherwise.
 * Assumes vcpu_load() was already called.
 */
int __kvm_get_msr(struct kvm_vcpu *vcpu, u32 index, u64 *data,
		  bool host_initiated)
{
	struct msr_data msr;
	int ret;

	if (!host_initiated && !kvm_msr_allowed(vcpu, index, KVM_MSR_FILTER_READ))
		return KVM_MSR_RET_FILTERED;

	msr.index = index;
	msr.host_initiated = host_initiated;

	ret = kvm_x86_ops.get_msr(vcpu, &msr);
	if (!ret)
		*data = msr.data;
	return ret;
}

static int kvm_get_msr_ignored_check(struct kvm_vcpu *vcpu,
				     u32 index, u64 *data, bool host_initiated)
{
	int ret = __kvm_get_msr(vcpu, index, data, host_initiated);

	if (ret == KVM_MSR_RET_INVALID) {
		/* Unconditionally clear *data for simplicity */
		*data = 0;
		if (kvm_msr_ignored_check(vcpu, index, 0, false))
			ret = 0;
	}

	return ret;
}

int kvm_get_msr(struct kvm_vcpu *vcpu, u32 index, u64 *data)
{
	return kvm_get_msr_ignored_check(vcpu, index, data, false);
}
EXPORT_SYMBOL_GPL(kvm_get_msr);

int kvm_set_msr(struct kvm_vcpu *vcpu, u32 index, u64 data)
{
	return kvm_set_msr_ignored_check(vcpu, index, data, false);
}
EXPORT_SYMBOL_GPL(kvm_set_msr);

static int complete_emulated_msr(struct kvm_vcpu *vcpu, bool is_read)
{
	if (vcpu->run->msr.error) {
		kvm_inject_gp(vcpu, 0);
		return 1;
	} else if (is_read) {
		kvm_rax_write(vcpu, (u32)vcpu->run->msr.data);
		kvm_rdx_write(vcpu, vcpu->run->msr.data >> 32);
	}

	return kvm_skip_emulated_instruction(vcpu);
}

static int complete_emulated_rdmsr(struct kvm_vcpu *vcpu)
{
	return complete_emulated_msr(vcpu, true);
}

static int complete_emulated_wrmsr(struct kvm_vcpu *vcpu)
{
	return complete_emulated_msr(vcpu, false);
}

static u64 kvm_msr_reason(int r)
{
	switch (r) {
	case KVM_MSR_RET_INVALID:
		return KVM_MSR_EXIT_REASON_UNKNOWN;
	case KVM_MSR_RET_FILTERED:
		return KVM_MSR_EXIT_REASON_FILTER;
	default:
		return KVM_MSR_EXIT_REASON_INVAL;
	}
}

static int kvm_msr_user_space(struct kvm_vcpu *vcpu, u32 index,
			      u32 exit_reason, u64 data,
			      int (*completion)(struct kvm_vcpu *vcpu),
			      int r)
{
	u64 msr_reason = kvm_msr_reason(r);

	/* Check if the user wanted to know about this MSR fault */
	if (!(vcpu->kvm->arch.user_space_msr_mask & msr_reason))
		return 0;

	vcpu->run->exit_reason = exit_reason;
	vcpu->run->msr.error = 0;
	memset(vcpu->run->msr.pad, 0, sizeof(vcpu->run->msr.pad));
	vcpu->run->msr.reason = msr_reason;
	vcpu->run->msr.index = index;
	vcpu->run->msr.data = data;
	vcpu->arch.complete_userspace_io = completion;

	return 1;
}

static int kvm_get_msr_user_space(struct kvm_vcpu *vcpu, u32 index, int r)
{
	return kvm_msr_user_space(vcpu, index, KVM_EXIT_X86_RDMSR, 0,
				   complete_emulated_rdmsr, r);
}

static int kvm_set_msr_user_space(struct kvm_vcpu *vcpu, u32 index, u64 data, int r)
{
	return kvm_msr_user_space(vcpu, index, KVM_EXIT_X86_WRMSR, data,
				   complete_emulated_wrmsr, r);
}

int kvm_emulate_rdmsr(struct kvm_vcpu *vcpu)
{
	u32 ecx = kvm_rcx_read(vcpu);
	u64 data;
	int r;

	r = kvm_get_msr(vcpu, ecx, &data);

	/* MSR read failed? See if we should ask user space */
	if (r && kvm_get_msr_user_space(vcpu, ecx, r)) {
		/* Bounce to user space */
		return 0;
	}

	/* MSR read failed? Inject a #GP */
	if (r) {
		trace_kvm_msr_read_ex(ecx);
		kvm_inject_gp(vcpu, 0);
		return 1;
	}

	trace_kvm_msr_read(ecx, data);

	kvm_rax_write(vcpu, data & -1u);
	kvm_rdx_write(vcpu, (data >> 32) & -1u);
	return kvm_skip_emulated_instruction(vcpu);
}
EXPORT_SYMBOL_GPL(kvm_emulate_rdmsr);

int kvm_emulate_wrmsr(struct kvm_vcpu *vcpu)
{
	u32 ecx = kvm_rcx_read(vcpu);
	u64 data = kvm_read_edx_eax(vcpu);
	int r;

	r = kvm_set_msr(vcpu, ecx, data);

	/* MSR write failed? See if we should ask user space */
	if (r && kvm_set_msr_user_space(vcpu, ecx, data, r))
		/* Bounce to user space */
		return 0;

	/* Signal all other negative errors to userspace */
	if (r < 0)
		return r;

	/* MSR write failed? Inject a #GP */
	if (r > 0) {
		trace_kvm_msr_write_ex(ecx, data);
		kvm_inject_gp(vcpu, 0);
		return 1;
	}

	trace_kvm_msr_write(ecx, data);
	return kvm_skip_emulated_instruction(vcpu);
}
EXPORT_SYMBOL_GPL(kvm_emulate_wrmsr);

bool kvm_vcpu_exit_request(struct kvm_vcpu *vcpu)
{
	return vcpu->mode == EXITING_GUEST_MODE || kvm_request_pending(vcpu) ||
		xfer_to_guest_mode_work_pending();
}
EXPORT_SYMBOL_GPL(kvm_vcpu_exit_request);

/*
 * The fast path for frequent and performance sensitive wrmsr emulation,
 * i.e. the sending of IPI, sending IPI early in the VM-Exit flow reduces
 * the latency of virtual IPI by avoiding the expensive bits of transitioning
 * from guest to host, e.g. reacquiring KVM's SRCU lock. In contrast to the
 * other cases which must be called after interrupts are enabled on the host.
 */
static int handle_fastpath_set_x2apic_icr_irqoff(struct kvm_vcpu *vcpu, u64 data)
{
	if (!lapic_in_kernel(vcpu) || !apic_x2apic_mode(vcpu->arch.apic))
		return 1;

	if (((data & APIC_SHORT_MASK) == APIC_DEST_NOSHORT) &&
		((data & APIC_DEST_MASK) == APIC_DEST_PHYSICAL) &&
		((data & APIC_MODE_MASK) == APIC_DM_FIXED) &&
		((u32)(data >> 32) != X2APIC_BROADCAST)) {

		data &= ~(1 << 12);
		kvm_apic_send_ipi(vcpu->arch.apic, (u32)data, (u32)(data >> 32));
		kvm_lapic_set_reg(vcpu->arch.apic, APIC_ICR2, (u32)(data >> 32));
		kvm_lapic_set_reg(vcpu->arch.apic, APIC_ICR, (u32)data);
		trace_kvm_apic_write(APIC_ICR, (u32)data);
		return 0;
	}

	return 1;
}

static int handle_fastpath_set_tscdeadline(struct kvm_vcpu *vcpu, u64 data)
{
	if (!kvm_can_use_hv_timer(vcpu))
		return 1;

	kvm_set_lapic_tscdeadline_msr(vcpu, data);
	return 0;
}

fastpath_t handle_fastpath_set_msr_irqoff(struct kvm_vcpu *vcpu)
{
	u32 msr = kvm_rcx_read(vcpu);
	u64 data;
	fastpath_t ret = EXIT_FASTPATH_NONE;

	switch (msr) {
	case APIC_BASE_MSR + (APIC_ICR >> 4):
		data = kvm_read_edx_eax(vcpu);
		if (!handle_fastpath_set_x2apic_icr_irqoff(vcpu, data)) {
			kvm_skip_emulated_instruction(vcpu);
			ret = EXIT_FASTPATH_EXIT_HANDLED;
		}
		break;
	case MSR_IA32_TSCDEADLINE:
		data = kvm_read_edx_eax(vcpu);
		if (!handle_fastpath_set_tscdeadline(vcpu, data)) {
			kvm_skip_emulated_instruction(vcpu);
			ret = EXIT_FASTPATH_REENTER_GUEST;
		}
		break;
	default:
		break;
	}

	if (ret != EXIT_FASTPATH_NONE)
		trace_kvm_msr_write(msr, data);

	return ret;
}
EXPORT_SYMBOL_GPL(handle_fastpath_set_msr_irqoff);

/*
 * Adapt set_msr() to msr_io()'s calling convention
 */
static int do_get_msr(struct kvm_vcpu *vcpu, unsigned index, u64 *data)
{
	return kvm_get_msr_ignored_check(vcpu, index, data, true);
}

static int do_set_msr(struct kvm_vcpu *vcpu, unsigned index, u64 *data)
{
	return kvm_set_msr_ignored_check(vcpu, index, *data, true);
}

#ifdef CONFIG_X86_64
struct pvclock_clock {
	int vclock_mode;
	u64 cycle_last;
	u64 mask;
	u32 mult;
	u32 shift;
	u64 base_cycles;
	u64 offset;
};

struct pvclock_gtod_data {
	seqcount_t	seq;

	struct pvclock_clock clock; /* extract of a clocksource struct */
	struct pvclock_clock raw_clock; /* extract of a clocksource struct */

	ktime_t		offs_boot;
	u64		wall_time_sec;
};

static struct pvclock_gtod_data pvclock_gtod_data;

static void update_pvclock_gtod(struct timekeeper *tk)
{
	struct pvclock_gtod_data *vdata = &pvclock_gtod_data;

	write_seqcount_begin(&vdata->seq);

	/* copy pvclock gtod data */
	vdata->clock.vclock_mode	= tk->tkr_mono.clock->vdso_clock_mode;
	vdata->clock.cycle_last		= tk->tkr_mono.cycle_last;
	vdata->clock.mask		= tk->tkr_mono.mask;
	vdata->clock.mult		= tk->tkr_mono.mult;
	vdata->clock.shift		= tk->tkr_mono.shift;
	vdata->clock.base_cycles	= tk->tkr_mono.xtime_nsec;
	vdata->clock.offset		= tk->tkr_mono.base;

	vdata->raw_clock.vclock_mode	= tk->tkr_raw.clock->vdso_clock_mode;
	vdata->raw_clock.cycle_last	= tk->tkr_raw.cycle_last;
	vdata->raw_clock.mask		= tk->tkr_raw.mask;
	vdata->raw_clock.mult		= tk->tkr_raw.mult;
	vdata->raw_clock.shift		= tk->tkr_raw.shift;
	vdata->raw_clock.base_cycles	= tk->tkr_raw.xtime_nsec;
	vdata->raw_clock.offset		= tk->tkr_raw.base;

	vdata->wall_time_sec            = tk->xtime_sec;

	vdata->offs_boot		= tk->offs_boot;

	write_seqcount_end(&vdata->seq);
}

static s64 get_kvmclock_base_ns(void)
{
	/* Count up from boot time, but with the frequency of the raw clock.  */
	return ktime_to_ns(ktime_add(ktime_get_raw(), pvclock_gtod_data.offs_boot));
}
#else
static s64 get_kvmclock_base_ns(void)
{
	/* Master clock not used, so we can just use CLOCK_BOOTTIME.  */
	return ktime_get_boottime_ns();
}
#endif

static void kvm_write_wall_clock(struct kvm *kvm, gpa_t wall_clock)
{
	int version;
	int r;
	struct pvclock_wall_clock wc;
	u64 wall_nsec;

	kvm->arch.wall_clock = wall_clock;

	if (!wall_clock)
		return;

	r = kvm_read_guest(kvm, wall_clock, &version, sizeof(version));
	if (r)
		return;

	if (version & 1)
		++version;  /* first time write, random junk */

	++version;

	if (kvm_write_guest(kvm, wall_clock, &version, sizeof(version)))
		return;

	/*
	 * The guest calculates current wall clock time by adding
	 * system time (updated by kvm_guest_time_update below) to the
	 * wall clock specified here.  We do the reverse here.
	 */
	wall_nsec = ktime_get_real_ns() - get_kvmclock_ns(kvm);

	wc.nsec = do_div(wall_nsec, 1000000000);
	wc.sec = (u32)wall_nsec; /* overflow in 2106 guest time */
	wc.version = version;

	kvm_write_guest(kvm, wall_clock, &wc, sizeof(wc));

	version++;
	kvm_write_guest(kvm, wall_clock, &version, sizeof(version));
}

static void kvm_write_system_time(struct kvm_vcpu *vcpu, gpa_t system_time,
				  bool old_msr, bool host_initiated)
{
	struct kvm_arch *ka = &vcpu->kvm->arch;

	if (vcpu->vcpu_id == 0 && !host_initiated) {
		if (ka->boot_vcpu_runs_old_kvmclock != old_msr)
			kvm_make_request(KVM_REQ_MASTERCLOCK_UPDATE, vcpu);

		ka->boot_vcpu_runs_old_kvmclock = old_msr;
	}

	vcpu->arch.time = system_time;
	kvm_make_request(KVM_REQ_GLOBAL_CLOCK_UPDATE, vcpu);

	/* we verify if the enable bit is set... */
	vcpu->arch.pv_time_enabled = false;
	if (!(system_time & 1))
		return;

	if (!kvm_gfn_to_hva_cache_init(vcpu->kvm,
				       &vcpu->arch.pv_time, system_time & ~1ULL,
				       sizeof(struct pvclock_vcpu_time_info)))
		vcpu->arch.pv_time_enabled = true;

	return;
}

static uint32_t div_frac(uint32_t dividend, uint32_t divisor)
{
	do_shl32_div32(dividend, divisor);
	return dividend;
}

static void kvm_get_time_scale(uint64_t scaled_hz, uint64_t base_hz,
			       s8 *pshift, u32 *pmultiplier)
{
	uint64_t scaled64;
	int32_t  shift = 0;
	uint64_t tps64;
	uint32_t tps32;

	tps64 = base_hz;
	scaled64 = scaled_hz;
	while (tps64 > scaled64*2 || tps64 & 0xffffffff00000000ULL) {
		tps64 >>= 1;
		shift--;
	}

	tps32 = (uint32_t)tps64;
	while (tps32 <= scaled64 || scaled64 & 0xffffffff00000000ULL) {
		if (scaled64 & 0xffffffff00000000ULL || tps32 & 0x80000000)
			scaled64 >>= 1;
		else
			tps32 <<= 1;
		shift++;
	}

	*pshift = shift;
	*pmultiplier = div_frac(scaled64, tps32);
}

#ifdef CONFIG_X86_64
static atomic_t kvm_guest_has_master_clock = ATOMIC_INIT(0);
#endif

static DEFINE_PER_CPU(unsigned long, cpu_tsc_khz);
static unsigned long max_tsc_khz;

static u32 adjust_tsc_khz(u32 khz, s32 ppm)
{
	u64 v = (u64)khz * (1000000 + ppm);
	do_div(v, 1000000);
	return v;
}

static int set_tsc_khz(struct kvm_vcpu *vcpu, u32 user_tsc_khz, bool scale)
{
	u64 ratio;

	/* Guest TSC same frequency as host TSC? */
	if (!scale) {
		vcpu->arch.tsc_scaling_ratio = kvm_default_tsc_scaling_ratio;
		return 0;
	}

	/* TSC scaling supported? */
	if (!kvm_has_tsc_control) {
		if (user_tsc_khz > tsc_khz) {
			vcpu->arch.tsc_catchup = 1;
			vcpu->arch.tsc_always_catchup = 1;
			return 0;
		} else {
			pr_warn_ratelimited("user requested TSC rate below hardware speed\n");
			return -1;
		}
	}

	/* TSC scaling required  - calculate ratio */
	ratio = mul_u64_u32_div(1ULL << kvm_tsc_scaling_ratio_frac_bits,
				user_tsc_khz, tsc_khz);

	if (ratio == 0 || ratio >= kvm_max_tsc_scaling_ratio) {
		pr_warn_ratelimited("Invalid TSC scaling ratio - virtual-tsc-khz=%u\n",
			            user_tsc_khz);
		return -1;
	}

	vcpu->arch.tsc_scaling_ratio = ratio;
	return 0;
}

static int kvm_set_tsc_khz(struct kvm_vcpu *vcpu, u32 user_tsc_khz)
{
	u32 thresh_lo, thresh_hi;
	int use_scaling = 0;

	/* tsc_khz can be zero if TSC calibration fails */
	if (user_tsc_khz == 0) {
		/* set tsc_scaling_ratio to a safe value */
		vcpu->arch.tsc_scaling_ratio = kvm_default_tsc_scaling_ratio;
		return -1;
	}

	/* Compute a scale to convert nanoseconds in TSC cycles */
	kvm_get_time_scale(user_tsc_khz * 1000LL, NSEC_PER_SEC,
			   &vcpu->arch.virtual_tsc_shift,
			   &vcpu->arch.virtual_tsc_mult);
	vcpu->arch.virtual_tsc_khz = user_tsc_khz;

	/*
	 * Compute the variation in TSC rate which is acceptable
	 * within the range of tolerance and decide if the
	 * rate being applied is within that bounds of the hardware
	 * rate.  If so, no scaling or compensation need be done.
	 */
	thresh_lo = adjust_tsc_khz(tsc_khz, -tsc_tolerance_ppm);
	thresh_hi = adjust_tsc_khz(tsc_khz, tsc_tolerance_ppm);
	if (user_tsc_khz < thresh_lo || user_tsc_khz > thresh_hi) {
		pr_debug("kvm: requested TSC rate %u falls outside tolerance [%u,%u]\n", user_tsc_khz, thresh_lo, thresh_hi);
		use_scaling = 1;
	}
	return set_tsc_khz(vcpu, user_tsc_khz, use_scaling);
}

static u64 compute_guest_tsc(struct kvm_vcpu *vcpu, s64 kernel_ns)
{
	u64 tsc = pvclock_scale_delta(kernel_ns-vcpu->arch.this_tsc_nsec,
				      vcpu->arch.virtual_tsc_mult,
				      vcpu->arch.virtual_tsc_shift);
	tsc += vcpu->arch.this_tsc_write;
	return tsc;
}

static inline int gtod_is_based_on_tsc(int mode)
{
	return mode == VDSO_CLOCKMODE_TSC || mode == VDSO_CLOCKMODE_HVCLOCK;
}

static void kvm_track_tsc_matching(struct kvm_vcpu *vcpu)
{
#ifdef CONFIG_X86_64
	bool vcpus_matched;
	struct kvm_arch *ka = &vcpu->kvm->arch;
	struct pvclock_gtod_data *gtod = &pvclock_gtod_data;

	vcpus_matched = (ka->nr_vcpus_matched_tsc + 1 ==
			 atomic_read(&vcpu->kvm->online_vcpus));

	/*
	 * Once the masterclock is enabled, always perform request in
	 * order to update it.
	 *
	 * In order to enable masterclock, the host clocksource must be TSC
	 * and the vcpus need to have matched TSCs.  When that happens,
	 * perform request to enable masterclock.
	 */
	if (ka->use_master_clock ||
	    (gtod_is_based_on_tsc(gtod->clock.vclock_mode) && vcpus_matched))
		kvm_make_request(KVM_REQ_MASTERCLOCK_UPDATE, vcpu);

	trace_kvm_track_tsc(vcpu->vcpu_id, ka->nr_vcpus_matched_tsc,
			    atomic_read(&vcpu->kvm->online_vcpus),
		            ka->use_master_clock, gtod->clock.vclock_mode);
#endif
}

/*
 * Multiply tsc by a fixed point number represented by ratio.
 *
 * The most significant 64-N bits (mult) of ratio represent the
 * integral part of the fixed point number; the remaining N bits
 * (frac) represent the fractional part, ie. ratio represents a fixed
 * point number (mult + frac * 2^(-N)).
 *
 * N equals to kvm_tsc_scaling_ratio_frac_bits.
 */
static inline u64 __scale_tsc(u64 ratio, u64 tsc)
{
	return mul_u64_u64_shr(tsc, ratio, kvm_tsc_scaling_ratio_frac_bits);
}

u64 kvm_scale_tsc(struct kvm_vcpu *vcpu, u64 tsc)
{
	u64 _tsc = tsc;
	u64 ratio = vcpu->arch.tsc_scaling_ratio;

	if (ratio != kvm_default_tsc_scaling_ratio)
		_tsc = __scale_tsc(ratio, tsc);

	return _tsc;
}
EXPORT_SYMBOL_GPL(kvm_scale_tsc);

static u64 kvm_compute_tsc_offset(struct kvm_vcpu *vcpu, u64 target_tsc)
{
	u64 tsc;

	tsc = kvm_scale_tsc(vcpu, rdtsc());

	return target_tsc - tsc;
}

u64 kvm_read_l1_tsc(struct kvm_vcpu *vcpu, u64 host_tsc)
{
	return vcpu->arch.l1_tsc_offset + kvm_scale_tsc(vcpu, host_tsc);
}
EXPORT_SYMBOL_GPL(kvm_read_l1_tsc);

static void kvm_vcpu_write_tsc_offset(struct kvm_vcpu *vcpu, u64 offset)
{
	vcpu->arch.l1_tsc_offset = offset;
	vcpu->arch.tsc_offset = kvm_x86_ops.write_l1_tsc_offset(vcpu, offset);
}

static inline bool kvm_check_tsc_unstable(void)
{
#ifdef CONFIG_X86_64
	/*
	 * TSC is marked unstable when we're running on Hyper-V,
	 * 'TSC page' clocksource is good.
	 */
	if (pvclock_gtod_data.clock.vclock_mode == VDSO_CLOCKMODE_HVCLOCK)
		return false;
#endif
	return check_tsc_unstable();
}

static void kvm_synchronize_tsc(struct kvm_vcpu *vcpu, u64 data)
{
	struct kvm *kvm = vcpu->kvm;
	u64 offset, ns, elapsed;
	unsigned long flags;
	bool matched;
	bool already_matched;
	bool synchronizing = false;

	raw_spin_lock_irqsave(&kvm->arch.tsc_write_lock, flags);
	offset = kvm_compute_tsc_offset(vcpu, data);
	ns = get_kvmclock_base_ns();
	elapsed = ns - kvm->arch.last_tsc_nsec;

	if (vcpu->arch.virtual_tsc_khz) {
		if (data == 0) {
			/*
			 * detection of vcpu initialization -- need to sync
			 * with other vCPUs. This particularly helps to keep
			 * kvm_clock stable after CPU hotplug
			 */
			synchronizing = true;
		} else {
			u64 tsc_exp = kvm->arch.last_tsc_write +
						nsec_to_cycles(vcpu, elapsed);
			u64 tsc_hz = vcpu->arch.virtual_tsc_khz * 1000LL;
			/*
			 * Special case: TSC write with a small delta (1 second)
			 * of virtual cycle time against real time is
			 * interpreted as an attempt to synchronize the CPU.
			 */
			synchronizing = data < tsc_exp + tsc_hz &&
					data + tsc_hz > tsc_exp;
		}
	}

	/*
	 * For a reliable TSC, we can match TSC offsets, and for an unstable
	 * TSC, we add elapsed time in this computation.  We could let the
	 * compensation code attempt to catch up if we fall behind, but
	 * it's better to try to match offsets from the beginning.
         */
	if (synchronizing &&
	    vcpu->arch.virtual_tsc_khz == kvm->arch.last_tsc_khz) {
		if (!kvm_check_tsc_unstable()) {
			offset = kvm->arch.cur_tsc_offset;
		} else {
			u64 delta = nsec_to_cycles(vcpu, elapsed);
			data += delta;
			offset = kvm_compute_tsc_offset(vcpu, data);
		}
		matched = true;
		already_matched = (vcpu->arch.this_tsc_generation == kvm->arch.cur_tsc_generation);
	} else {
		/*
		 * We split periods of matched TSC writes into generations.
		 * For each generation, we track the original measured
		 * nanosecond time, offset, and write, so if TSCs are in
		 * sync, we can match exact offset, and if not, we can match
		 * exact software computation in compute_guest_tsc()
		 *
		 * These values are tracked in kvm->arch.cur_xxx variables.
		 */
		kvm->arch.cur_tsc_generation++;
		kvm->arch.cur_tsc_nsec = ns;
		kvm->arch.cur_tsc_write = data;
		kvm->arch.cur_tsc_offset = offset;
		matched = false;
	}

	/*
	 * We also track th most recent recorded KHZ, write and time to
	 * allow the matching interval to be extended at each write.
	 */
	kvm->arch.last_tsc_nsec = ns;
	kvm->arch.last_tsc_write = data;
	kvm->arch.last_tsc_khz = vcpu->arch.virtual_tsc_khz;

	vcpu->arch.last_guest_tsc = data;

	/* Keep track of which generation this VCPU has synchronized to */
	vcpu->arch.this_tsc_generation = kvm->arch.cur_tsc_generation;
	vcpu->arch.this_tsc_nsec = kvm->arch.cur_tsc_nsec;
	vcpu->arch.this_tsc_write = kvm->arch.cur_tsc_write;

	kvm_vcpu_write_tsc_offset(vcpu, offset);
	raw_spin_unlock_irqrestore(&kvm->arch.tsc_write_lock, flags);

	spin_lock(&kvm->arch.pvclock_gtod_sync_lock);
	if (!matched) {
		kvm->arch.nr_vcpus_matched_tsc = 0;
	} else if (!already_matched) {
		kvm->arch.nr_vcpus_matched_tsc++;
	}

	kvm_track_tsc_matching(vcpu);
	spin_unlock(&kvm->arch.pvclock_gtod_sync_lock);
}

static inline void adjust_tsc_offset_guest(struct kvm_vcpu *vcpu,
					   s64 adjustment)
{
	u64 tsc_offset = vcpu->arch.l1_tsc_offset;
	kvm_vcpu_write_tsc_offset(vcpu, tsc_offset + adjustment);
}

static inline void adjust_tsc_offset_host(struct kvm_vcpu *vcpu, s64 adjustment)
{
	if (vcpu->arch.tsc_scaling_ratio != kvm_default_tsc_scaling_ratio)
		WARN_ON(adjustment < 0);
	adjustment = kvm_scale_tsc(vcpu, (u64) adjustment);
	adjust_tsc_offset_guest(vcpu, adjustment);
}

#ifdef CONFIG_X86_64

static u64 read_tsc(void)
{
	u64 ret = (u64)rdtsc_ordered();
	u64 last = pvclock_gtod_data.clock.cycle_last;

	if (likely(ret >= last))
		return ret;

	/*
	 * GCC likes to generate cmov here, but this branch is extremely
	 * predictable (it's just a function of time and the likely is
	 * very likely) and there's a data dependence, so force GCC
	 * to generate a branch instead.  I don't barrier() because
	 * we don't actually need a barrier, and if this function
	 * ever gets inlined it will generate worse code.
	 */
	asm volatile ("");
	return last;
}

static inline u64 vgettsc(struct pvclock_clock *clock, u64 *tsc_timestamp,
			  int *mode)
{
	long v;
	u64 tsc_pg_val;

	switch (clock->vclock_mode) {
	case VDSO_CLOCKMODE_HVCLOCK:
		tsc_pg_val = hv_read_tsc_page_tsc(hv_get_tsc_page(),
						  tsc_timestamp);
		if (tsc_pg_val != U64_MAX) {
			/* TSC page valid */
			*mode = VDSO_CLOCKMODE_HVCLOCK;
			v = (tsc_pg_val - clock->cycle_last) &
				clock->mask;
		} else {
			/* TSC page invalid */
			*mode = VDSO_CLOCKMODE_NONE;
		}
		break;
	case VDSO_CLOCKMODE_TSC:
		*mode = VDSO_CLOCKMODE_TSC;
		*tsc_timestamp = read_tsc();
		v = (*tsc_timestamp - clock->cycle_last) &
			clock->mask;
		break;
	default:
		*mode = VDSO_CLOCKMODE_NONE;
	}

	if (*mode == VDSO_CLOCKMODE_NONE)
		*tsc_timestamp = v = 0;

	return v * clock->mult;
}

static int do_monotonic_raw(s64 *t, u64 *tsc_timestamp)
{
	struct pvclock_gtod_data *gtod = &pvclock_gtod_data;
	unsigned long seq;
	int mode;
	u64 ns;

	do {
		seq = read_seqcount_begin(&gtod->seq);
		ns = gtod->raw_clock.base_cycles;
		ns += vgettsc(&gtod->raw_clock, tsc_timestamp, &mode);
		ns >>= gtod->raw_clock.shift;
		ns += ktime_to_ns(ktime_add(gtod->raw_clock.offset, gtod->offs_boot));
	} while (unlikely(read_seqcount_retry(&gtod->seq, seq)));
	*t = ns;

	return mode;
}

static int do_realtime(struct timespec64 *ts, u64 *tsc_timestamp)
{
	struct pvclock_gtod_data *gtod = &pvclock_gtod_data;
	unsigned long seq;
	int mode;
	u64 ns;

	do {
		seq = read_seqcount_begin(&gtod->seq);
		ts->tv_sec = gtod->wall_time_sec;
		ns = gtod->clock.base_cycles;
		ns += vgettsc(&gtod->clock, tsc_timestamp, &mode);
		ns >>= gtod->clock.shift;
	} while (unlikely(read_seqcount_retry(&gtod->seq, seq)));

	ts->tv_sec += __iter_div_u64_rem(ns, NSEC_PER_SEC, &ns);
	ts->tv_nsec = ns;

	return mode;
}

/* returns true if host is using TSC based clocksource */
static bool kvm_get_time_and_clockread(s64 *kernel_ns, u64 *tsc_timestamp)
{
	/* checked again under seqlock below */
	if (!gtod_is_based_on_tsc(pvclock_gtod_data.clock.vclock_mode))
		return false;

	return gtod_is_based_on_tsc(do_monotonic_raw(kernel_ns,
						      tsc_timestamp));
}

/* returns true if host is using TSC based clocksource */
static bool kvm_get_walltime_and_clockread(struct timespec64 *ts,
					   u64 *tsc_timestamp)
{
	/* checked again under seqlock below */
	if (!gtod_is_based_on_tsc(pvclock_gtod_data.clock.vclock_mode))
		return false;

	return gtod_is_based_on_tsc(do_realtime(ts, tsc_timestamp));
}
#endif

/*
 *
 * Assuming a stable TSC across physical CPUS, and a stable TSC
 * across virtual CPUs, the following condition is possible.
 * Each numbered line represents an event visible to both
 * CPUs at the next numbered event.
 *
 * "timespecX" represents host monotonic time. "tscX" represents
 * RDTSC value.
 *
 * 		VCPU0 on CPU0		|	VCPU1 on CPU1
 *
 * 1.  read timespec0,tsc0
 * 2.					| timespec1 = timespec0 + N
 * 					| tsc1 = tsc0 + M
 * 3. transition to guest		| transition to guest
 * 4. ret0 = timespec0 + (rdtsc - tsc0) |
 * 5.				        | ret1 = timespec1 + (rdtsc - tsc1)
 * 				        | ret1 = timespec0 + N + (rdtsc - (tsc0 + M))
 *
 * Since ret0 update is visible to VCPU1 at time 5, to obey monotonicity:
 *
 * 	- ret0 < ret1
 *	- timespec0 + (rdtsc - tsc0) < timespec0 + N + (rdtsc - (tsc0 + M))
 *		...
 *	- 0 < N - M => M < N
 *
 * That is, when timespec0 != timespec1, M < N. Unfortunately that is not
 * always the case (the difference between two distinct xtime instances
 * might be smaller then the difference between corresponding TSC reads,
 * when updating guest vcpus pvclock areas).
 *
 * To avoid that problem, do not allow visibility of distinct
 * system_timestamp/tsc_timestamp values simultaneously: use a master
 * copy of host monotonic time values. Update that master copy
 * in lockstep.
 *
 * Rely on synchronization of host TSCs and guest TSCs for monotonicity.
 *
 */

static void pvclock_update_vm_gtod_copy(struct kvm *kvm)
{
#ifdef CONFIG_X86_64
	struct kvm_arch *ka = &kvm->arch;
	int vclock_mode;
	bool host_tsc_clocksource, vcpus_matched;

	vcpus_matched = (ka->nr_vcpus_matched_tsc + 1 ==
			atomic_read(&kvm->online_vcpus));

	/*
	 * If the host uses TSC clock, then passthrough TSC as stable
	 * to the guest.
	 */
	host_tsc_clocksource = kvm_get_time_and_clockread(
					&ka->master_kernel_ns,
					&ka->master_cycle_now);

	ka->use_master_clock = host_tsc_clocksource && vcpus_matched
				&& !ka->backwards_tsc_observed
				&& !ka->boot_vcpu_runs_old_kvmclock;

	if (ka->use_master_clock)
		atomic_set(&kvm_guest_has_master_clock, 1);

	vclock_mode = pvclock_gtod_data.clock.vclock_mode;
	trace_kvm_update_master_clock(ka->use_master_clock, vclock_mode,
					vcpus_matched);
#endif
}

void kvm_make_mclock_inprogress_request(struct kvm *kvm)
{
	kvm_make_all_cpus_request(kvm, KVM_REQ_MCLOCK_INPROGRESS);
}

static void kvm_gen_update_masterclock(struct kvm *kvm)
{
#ifdef CONFIG_X86_64
	int i;
	struct kvm_vcpu *vcpu;
	struct kvm_arch *ka = &kvm->arch;

	spin_lock(&ka->pvclock_gtod_sync_lock);
	kvm_make_mclock_inprogress_request(kvm);
	/* no guest entries from this point */
	pvclock_update_vm_gtod_copy(kvm);

	kvm_for_each_vcpu(i, vcpu, kvm)
		kvm_make_request(KVM_REQ_CLOCK_UPDATE, vcpu);

	/* guest entries allowed */
	kvm_for_each_vcpu(i, vcpu, kvm)
		kvm_clear_request(KVM_REQ_MCLOCK_INPROGRESS, vcpu);

	spin_unlock(&ka->pvclock_gtod_sync_lock);
#endif
}

u64 get_kvmclock_ns(struct kvm *kvm)
{
	struct kvm_arch *ka = &kvm->arch;
	struct pvclock_vcpu_time_info hv_clock;
	u64 ret;

	spin_lock(&ka->pvclock_gtod_sync_lock);
	if (!ka->use_master_clock) {
		spin_unlock(&ka->pvclock_gtod_sync_lock);
		return get_kvmclock_base_ns() + ka->kvmclock_offset;
	}

	hv_clock.tsc_timestamp = ka->master_cycle_now;
	hv_clock.system_time = ka->master_kernel_ns + ka->kvmclock_offset;
	spin_unlock(&ka->pvclock_gtod_sync_lock);

	/* both __this_cpu_read() and rdtsc() should be on the same cpu */
	get_cpu();

	if (__this_cpu_read(cpu_tsc_khz)) {
		kvm_get_time_scale(NSEC_PER_SEC, __this_cpu_read(cpu_tsc_khz) * 1000LL,
				   &hv_clock.tsc_shift,
				   &hv_clock.tsc_to_system_mul);
		ret = __pvclock_read_cycles(&hv_clock, rdtsc());
	} else
		ret = get_kvmclock_base_ns() + ka->kvmclock_offset;

	put_cpu();

	return ret;
}

static void kvm_setup_pvclock_page(struct kvm_vcpu *v)
{
	struct kvm_vcpu_arch *vcpu = &v->arch;
	struct pvclock_vcpu_time_info guest_hv_clock;

	if (unlikely(kvm_read_guest_cached(v->kvm, &vcpu->pv_time,
		&guest_hv_clock, sizeof(guest_hv_clock))))
		return;

	/* This VCPU is paused, but it's legal for a guest to read another
	 * VCPU's kvmclock, so we really have to follow the specification where
	 * it says that version is odd if data is being modified, and even after
	 * it is consistent.
	 *
	 * Version field updates must be kept separate.  This is because
	 * kvm_write_guest_cached might use a "rep movs" instruction, and
	 * writes within a string instruction are weakly ordered.  So there
	 * are three writes overall.
	 *
	 * As a small optimization, only write the version field in the first
	 * and third write.  The vcpu->pv_time cache is still valid, because the
	 * version field is the first in the struct.
	 */
	BUILD_BUG_ON(offsetof(struct pvclock_vcpu_time_info, version) != 0);

	if (guest_hv_clock.version & 1)
		++guest_hv_clock.version;  /* first time write, random junk */

	vcpu->hv_clock.version = guest_hv_clock.version + 1;
	kvm_write_guest_cached(v->kvm, &vcpu->pv_time,
				&vcpu->hv_clock,
				sizeof(vcpu->hv_clock.version));

	smp_wmb();

	/* retain PVCLOCK_GUEST_STOPPED if set in guest copy */
	vcpu->hv_clock.flags |= (guest_hv_clock.flags & PVCLOCK_GUEST_STOPPED);

	if (vcpu->pvclock_set_guest_stopped_request) {
		vcpu->hv_clock.flags |= PVCLOCK_GUEST_STOPPED;
		vcpu->pvclock_set_guest_stopped_request = false;
	}

	trace_kvm_pvclock_update(v->vcpu_id, &vcpu->hv_clock);

	kvm_write_guest_cached(v->kvm, &vcpu->pv_time,
				&vcpu->hv_clock,
				sizeof(vcpu->hv_clock));

	smp_wmb();

	vcpu->hv_clock.version++;
	kvm_write_guest_cached(v->kvm, &vcpu->pv_time,
				&vcpu->hv_clock,
				sizeof(vcpu->hv_clock.version));
}

static int kvm_guest_time_update(struct kvm_vcpu *v)
{
	unsigned long flags, tgt_tsc_khz;
	struct kvm_vcpu_arch *vcpu = &v->arch;
	struct kvm_arch *ka = &v->kvm->arch;
	s64 kernel_ns;
	u64 tsc_timestamp, host_tsc;
	u8 pvclock_flags;
	bool use_master_clock;

	kernel_ns = 0;
	host_tsc = 0;

	/*
	 * If the host uses TSC clock, then passthrough TSC as stable
	 * to the guest.
	 */
	spin_lock(&ka->pvclock_gtod_sync_lock);
	use_master_clock = ka->use_master_clock;
	if (use_master_clock) {
		host_tsc = ka->master_cycle_now;
		kernel_ns = ka->master_kernel_ns;
	}
	spin_unlock(&ka->pvclock_gtod_sync_lock);

	/* Keep irq disabled to prevent changes to the clock */
	local_irq_save(flags);
	tgt_tsc_khz = __this_cpu_read(cpu_tsc_khz);
	if (unlikely(tgt_tsc_khz == 0)) {
		local_irq_restore(flags);
		kvm_make_request(KVM_REQ_CLOCK_UPDATE, v);
		return 1;
	}
	if (!use_master_clock) {
		host_tsc = rdtsc();
		kernel_ns = get_kvmclock_base_ns();
	}

	tsc_timestamp = kvm_read_l1_tsc(v, host_tsc);

	/*
	 * We may have to catch up the TSC to match elapsed wall clock
	 * time for two reasons, even if kvmclock is used.
	 *   1) CPU could have been running below the maximum TSC rate
	 *   2) Broken TSC compensation resets the base at each VCPU
	 *      entry to avoid unknown leaps of TSC even when running
	 *      again on the same CPU.  This may cause apparent elapsed
	 *      time to disappear, and the guest to stand still or run
	 *	very slowly.
	 */
	if (vcpu->tsc_catchup) {
		u64 tsc = compute_guest_tsc(v, kernel_ns);
		if (tsc > tsc_timestamp) {
			adjust_tsc_offset_guest(v, tsc - tsc_timestamp);
			tsc_timestamp = tsc;
		}
	}

	local_irq_restore(flags);

	/* With all the info we got, fill in the values */

	if (kvm_has_tsc_control)
		tgt_tsc_khz = kvm_scale_tsc(v, tgt_tsc_khz);

	if (unlikely(vcpu->hw_tsc_khz != tgt_tsc_khz)) {
		kvm_get_time_scale(NSEC_PER_SEC, tgt_tsc_khz * 1000LL,
				   &vcpu->hv_clock.tsc_shift,
				   &vcpu->hv_clock.tsc_to_system_mul);
		vcpu->hw_tsc_khz = tgt_tsc_khz;
	}

	vcpu->hv_clock.tsc_timestamp = tsc_timestamp;
	vcpu->hv_clock.system_time = kernel_ns + v->kvm->arch.kvmclock_offset;
	vcpu->last_guest_tsc = tsc_timestamp;

	/* If the host uses TSC clocksource, then it is stable */
	pvclock_flags = 0;
	if (use_master_clock)
		pvclock_flags |= PVCLOCK_TSC_STABLE_BIT;

	vcpu->hv_clock.flags = pvclock_flags;

	if (vcpu->pv_time_enabled)
		kvm_setup_pvclock_page(v);
	if (v == kvm_get_vcpu(v->kvm, 0))
		kvm_hv_setup_tsc_page(v->kvm, &vcpu->hv_clock);
	return 0;
}

/*
 * kvmclock updates which are isolated to a given vcpu, such as
 * vcpu->cpu migration, should not allow system_timestamp from
 * the rest of the vcpus to remain static. Otherwise ntp frequency
 * correction applies to one vcpu's system_timestamp but not
 * the others.
 *
 * So in those cases, request a kvmclock update for all vcpus.
 * We need to rate-limit these requests though, as they can
 * considerably slow guests that have a large number of vcpus.
 * The time for a remote vcpu to update its kvmclock is bound
 * by the delay we use to rate-limit the updates.
 */

#define KVMCLOCK_UPDATE_DELAY msecs_to_jiffies(100)

static void kvmclock_update_fn(struct work_struct *work)
{
	int i;
	struct delayed_work *dwork = to_delayed_work(work);
	struct kvm_arch *ka = container_of(dwork, struct kvm_arch,
					   kvmclock_update_work);
	struct kvm *kvm = container_of(ka, struct kvm, arch);
	struct kvm_vcpu *vcpu;

	kvm_for_each_vcpu(i, vcpu, kvm) {
		kvm_make_request(KVM_REQ_CLOCK_UPDATE, vcpu);
		kvm_vcpu_kick(vcpu);
	}
}

static void kvm_gen_kvmclock_update(struct kvm_vcpu *v)
{
	struct kvm *kvm = v->kvm;

	kvm_make_request(KVM_REQ_CLOCK_UPDATE, v);
	schedule_delayed_work(&kvm->arch.kvmclock_update_work,
					KVMCLOCK_UPDATE_DELAY);
}

#define KVMCLOCK_SYNC_PERIOD (300 * HZ)

static void kvmclock_sync_fn(struct work_struct *work)
{
	struct delayed_work *dwork = to_delayed_work(work);
	struct kvm_arch *ka = container_of(dwork, struct kvm_arch,
					   kvmclock_sync_work);
	struct kvm *kvm = container_of(ka, struct kvm, arch);

	if (!kvmclock_periodic_sync)
		return;

	schedule_delayed_work(&kvm->arch.kvmclock_update_work, 0);
	schedule_delayed_work(&kvm->arch.kvmclock_sync_work,
					KVMCLOCK_SYNC_PERIOD);
}

/*
 * On AMD, HWCR[McStatusWrEn] controls whether setting MCi_STATUS results in #GP.
 */
static bool can_set_mci_status(struct kvm_vcpu *vcpu)
{
	/* McStatusWrEn enabled? */
	if (guest_cpuid_is_amd_or_hygon(vcpu))
		return !!(vcpu->arch.msr_hwcr & BIT_ULL(18));

	return false;
}

static int set_msr_mce(struct kvm_vcpu *vcpu, struct msr_data *msr_info)
{
	u64 mcg_cap = vcpu->arch.mcg_cap;
	unsigned bank_num = mcg_cap & 0xff;
	u32 msr = msr_info->index;
	u64 data = msr_info->data;

	switch (msr) {
	case MSR_IA32_MCG_STATUS:
		vcpu->arch.mcg_status = data;
		break;
	case MSR_IA32_MCG_CTL:
		if (!(mcg_cap & MCG_CTL_P) &&
		    (data || !msr_info->host_initiated))
			return 1;
		if (data != 0 && data != ~(u64)0)
			return 1;
		vcpu->arch.mcg_ctl = data;
		break;
	default:
		if (msr >= MSR_IA32_MC0_CTL &&
		    msr < MSR_IA32_MCx_CTL(bank_num)) {
			u32 offset = array_index_nospec(
				msr - MSR_IA32_MC0_CTL,
				MSR_IA32_MCx_CTL(bank_num) - MSR_IA32_MC0_CTL);

			/* only 0 or all 1s can be written to IA32_MCi_CTL
			 * some Linux kernels though clear bit 10 in bank 4 to
			 * workaround a BIOS/GART TBL issue on AMD K8s, ignore
			 * this to avoid an uncatched #GP in the guest
			 */
			if ((offset & 0x3) == 0 &&
			    data != 0 && (data | (1 << 10)) != ~(u64)0)
				return -1;

			/* MCi_STATUS */
			if (!msr_info->host_initiated &&
			    (offset & 0x3) == 1 && data != 0) {
				if (!can_set_mci_status(vcpu))
					return -1;
			}

			vcpu->arch.mce_banks[offset] = data;
			break;
		}
		return 1;
	}
	return 0;
}

static int xen_hvm_config(struct kvm_vcpu *vcpu, u64 data)
{
	struct kvm *kvm = vcpu->kvm;
	int lm = is_long_mode(vcpu);
	u8 *blob_addr = lm ? (u8 *)(long)kvm->arch.xen_hvm_config.blob_addr_64
		: (u8 *)(long)kvm->arch.xen_hvm_config.blob_addr_32;
	u8 blob_size = lm ? kvm->arch.xen_hvm_config.blob_size_64
		: kvm->arch.xen_hvm_config.blob_size_32;
	u32 page_num = data & ~PAGE_MASK;
	u64 page_addr = data & PAGE_MASK;
	u8 *page;

	if (page_num >= blob_size)
		return 1;

	page = memdup_user(blob_addr + (page_num * PAGE_SIZE), PAGE_SIZE);
	if (IS_ERR(page))
		return PTR_ERR(page);

	if (kvm_vcpu_write_guest(vcpu, page_addr, page, PAGE_SIZE)) {
		kfree(page);
		return 1;
	}
	return 0;
}

static inline bool kvm_pv_async_pf_enabled(struct kvm_vcpu *vcpu)
{
	u64 mask = KVM_ASYNC_PF_ENABLED | KVM_ASYNC_PF_DELIVERY_AS_INT;

	return (vcpu->arch.apf.msr_en_val & mask) == mask;
}

static int kvm_pv_enable_async_pf(struct kvm_vcpu *vcpu, u64 data)
{
	gpa_t gpa = data & ~0x3f;

	/* Bits 4:5 are reserved, Should be zero */
	if (data & 0x30)
		return 1;

	if (!guest_pv_has(vcpu, KVM_FEATURE_ASYNC_PF_VMEXIT) &&
	    (data & KVM_ASYNC_PF_DELIVERY_AS_PF_VMEXIT))
		return 1;

	if (!guest_pv_has(vcpu, KVM_FEATURE_ASYNC_PF_INT) &&
	    (data & KVM_ASYNC_PF_DELIVERY_AS_INT))
		return 1;

	if (!lapic_in_kernel(vcpu))
		return data ? 1 : 0;

	vcpu->arch.apf.msr_en_val = data;

	if (!kvm_pv_async_pf_enabled(vcpu)) {
		kvm_clear_async_pf_completion_queue(vcpu);
		kvm_async_pf_hash_reset(vcpu);
		return 0;
	}

	if (kvm_gfn_to_hva_cache_init(vcpu->kvm, &vcpu->arch.apf.data, gpa,
					sizeof(u64)))
		return 1;

	vcpu->arch.apf.send_user_only = !(data & KVM_ASYNC_PF_SEND_ALWAYS);
	vcpu->arch.apf.delivery_as_pf_vmexit = data & KVM_ASYNC_PF_DELIVERY_AS_PF_VMEXIT;

	kvm_async_pf_wakeup_all(vcpu);

	return 0;
}

static int kvm_pv_enable_async_pf_int(struct kvm_vcpu *vcpu, u64 data)
{
	/* Bits 8-63 are reserved */
	if (data >> 8)
		return 1;

	if (!lapic_in_kernel(vcpu))
		return 1;

	vcpu->arch.apf.msr_int_val = data;

	vcpu->arch.apf.vec = data & KVM_ASYNC_PF_VEC_MASK;

	return 0;
}

static void kvmclock_reset(struct kvm_vcpu *vcpu)
{
	vcpu->arch.pv_time_enabled = false;
	vcpu->arch.time = 0;
}

static void kvm_vcpu_flush_tlb_all(struct kvm_vcpu *vcpu)
{
	++vcpu->stat.tlb_flush;
	kvm_x86_ops.tlb_flush_all(vcpu);
}

static void kvm_vcpu_flush_tlb_guest(struct kvm_vcpu *vcpu)
{
	++vcpu->stat.tlb_flush;
	kvm_x86_ops.tlb_flush_guest(vcpu);
}

static void record_steal_time(struct kvm_vcpu *vcpu)
{
	struct kvm_host_map map;
	struct kvm_steal_time *st;

	if (!(vcpu->arch.st.msr_val & KVM_MSR_ENABLED))
		return;

	/* -EAGAIN is returned in atomic context so we can just return. */
	if (kvm_map_gfn(vcpu, vcpu->arch.st.msr_val >> PAGE_SHIFT,
			&map, &vcpu->arch.st.cache, false))
		return;

	st = map.hva +
		offset_in_page(vcpu->arch.st.msr_val & KVM_STEAL_VALID_BITS);

	/*
	 * Doing a TLB flush here, on the guest's behalf, can avoid
	 * expensive IPIs.
	 */
<<<<<<< HEAD
	trace_kvm_pv_tlb_flush(vcpu->vcpu_id,
		st->preempted & KVM_VCPU_FLUSH_TLB);
	if (xchg(&st->preempted, 0) & KVM_VCPU_FLUSH_TLB)
		kvm_vcpu_flush_tlb(vcpu, false);
=======
	if (guest_pv_has(vcpu, KVM_FEATURE_PV_TLB_FLUSH)) {
		trace_kvm_pv_tlb_flush(vcpu->vcpu_id,
				       st->preempted & KVM_VCPU_FLUSH_TLB);
		if (xchg(&st->preempted, 0) & KVM_VCPU_FLUSH_TLB)
			kvm_vcpu_flush_tlb_guest(vcpu);
	}
>>>>>>> d1988041

	vcpu->arch.st.preempted = 0;

	if (st->version & 1)
		st->version += 1;  /* first time write, random junk */

	st->version += 1;

	smp_wmb();

	st->steal += current->sched_info.run_delay -
		vcpu->arch.st.last_steal;
	vcpu->arch.st.last_steal = current->sched_info.run_delay;

	smp_wmb();

	st->version += 1;

	kvm_unmap_gfn(vcpu, &map, &vcpu->arch.st.cache, true, false);
}

int kvm_set_msr_common(struct kvm_vcpu *vcpu, struct msr_data *msr_info)
{
	bool pr = false;
	u32 msr = msr_info->index;
	u64 data = msr_info->data;

	switch (msr) {
	case MSR_AMD64_NB_CFG:
	case MSR_IA32_UCODE_WRITE:
	case MSR_VM_HSAVE_PA:
	case MSR_AMD64_PATCH_LOADER:
	case MSR_AMD64_BU_CFG2:
	case MSR_AMD64_DC_CFG:
	case MSR_F15H_EX_CFG:
		break;

	case MSR_IA32_UCODE_REV:
		if (msr_info->host_initiated)
			vcpu->arch.microcode_version = data;
		break;
	case MSR_IA32_ARCH_CAPABILITIES:
		if (!msr_info->host_initiated)
			return 1;
		vcpu->arch.arch_capabilities = data;
		break;
	case MSR_IA32_PERF_CAPABILITIES: {
		struct kvm_msr_entry msr_ent = {.index = msr, .data = 0};

		if (!msr_info->host_initiated)
			return 1;
		if (guest_cpuid_has(vcpu, X86_FEATURE_PDCM) && kvm_get_msr_feature(&msr_ent))
			return 1;
		if (data & ~msr_ent.data)
			return 1;

		vcpu->arch.perf_capabilities = data;

		return 0;
		}
	case MSR_EFER:
		return set_efer(vcpu, msr_info);
	case MSR_K7_HWCR:
		data &= ~(u64)0x40;	/* ignore flush filter disable */
		data &= ~(u64)0x100;	/* ignore ignne emulation enable */
		data &= ~(u64)0x8;	/* ignore TLB cache disable */

		/* Handle McStatusWrEn */
		if (data == BIT_ULL(18)) {
			vcpu->arch.msr_hwcr = data;
		} else if (data != 0) {
			vcpu_unimpl(vcpu, "unimplemented HWCR wrmsr: 0x%llx\n",
				    data);
			return 1;
		}
		break;
	case MSR_FAM10H_MMIO_CONF_BASE:
		if (data != 0) {
			vcpu_unimpl(vcpu, "unimplemented MMIO_CONF_BASE wrmsr: "
				    "0x%llx\n", data);
			return 1;
		}
		break;
	case MSR_IA32_DEBUGCTLMSR:
		if (!data) {
			/* We support the non-activated case already */
			break;
		} else if (data & ~(DEBUGCTLMSR_LBR | DEBUGCTLMSR_BTF)) {
			/* Values other than LBR and BTF are vendor-specific,
			   thus reserved and should throw a #GP */
			return 1;
		} else if (report_ignored_msrs)
			vcpu_unimpl(vcpu, "%s: MSR_IA32_DEBUGCTLMSR 0x%llx, nop\n",
				    __func__, data);
		break;
	case 0x200 ... 0x2ff:
		return kvm_mtrr_set_msr(vcpu, msr, data);
	case MSR_IA32_APICBASE:
		return kvm_set_apic_base(vcpu, msr_info);
	case APIC_BASE_MSR ... APIC_BASE_MSR + 0xff:
		return kvm_x2apic_msr_write(vcpu, msr, data);
	case MSR_IA32_TSCDEADLINE:
		kvm_set_lapic_tscdeadline_msr(vcpu, data);
		break;
	case MSR_IA32_TSC_ADJUST:
		if (guest_cpuid_has(vcpu, X86_FEATURE_TSC_ADJUST)) {
			if (!msr_info->host_initiated) {
				s64 adj = data - vcpu->arch.ia32_tsc_adjust_msr;
				adjust_tsc_offset_guest(vcpu, adj);
			}
			vcpu->arch.ia32_tsc_adjust_msr = data;
		}
		break;
	case MSR_IA32_MISC_ENABLE:
		if (!kvm_check_has_quirk(vcpu->kvm, KVM_X86_QUIRK_MISC_ENABLE_NO_MWAIT) &&
		    ((vcpu->arch.ia32_misc_enable_msr ^ data) & MSR_IA32_MISC_ENABLE_MWAIT)) {
			if (!guest_cpuid_has(vcpu, X86_FEATURE_XMM3))
				return 1;
			vcpu->arch.ia32_misc_enable_msr = data;
			kvm_update_cpuid_runtime(vcpu);
		} else {
			vcpu->arch.ia32_misc_enable_msr = data;
		}
		break;
	case MSR_IA32_SMBASE:
		if (!msr_info->host_initiated)
			return 1;
		vcpu->arch.smbase = data;
		break;
	case MSR_IA32_POWER_CTL:
		vcpu->arch.msr_ia32_power_ctl = data;
		break;
	case MSR_IA32_TSC:
		if (msr_info->host_initiated) {
			kvm_synchronize_tsc(vcpu, data);
		} else {
			u64 adj = kvm_compute_tsc_offset(vcpu, data) - vcpu->arch.l1_tsc_offset;
			adjust_tsc_offset_guest(vcpu, adj);
			vcpu->arch.ia32_tsc_adjust_msr += adj;
		}
		break;
	case MSR_IA32_XSS:
		if (!msr_info->host_initiated &&
		    !guest_cpuid_has(vcpu, X86_FEATURE_XSAVES))
			return 1;
		/*
		 * KVM supports exposing PT to the guest, but does not support
		 * IA32_XSS[bit 8]. Guests have to use RDMSR/WRMSR rather than
		 * XSAVES/XRSTORS to save/restore PT MSRs.
		 */
		if (data & ~supported_xss)
			return 1;
		vcpu->arch.ia32_xss = data;
		break;
	case MSR_SMI_COUNT:
		if (!msr_info->host_initiated)
			return 1;
		vcpu->arch.smi_count = data;
		break;
	case MSR_KVM_WALL_CLOCK_NEW:
		if (!guest_pv_has(vcpu, KVM_FEATURE_CLOCKSOURCE2))
			return 1;

		kvm_write_wall_clock(vcpu->kvm, data);
		break;
	case MSR_KVM_WALL_CLOCK:
		if (!guest_pv_has(vcpu, KVM_FEATURE_CLOCKSOURCE))
			return 1;

		kvm_write_wall_clock(vcpu->kvm, data);
		break;
	case MSR_KVM_SYSTEM_TIME_NEW:
		if (!guest_pv_has(vcpu, KVM_FEATURE_CLOCKSOURCE2))
			return 1;

		kvm_write_system_time(vcpu, data, false, msr_info->host_initiated);
		break;
	case MSR_KVM_SYSTEM_TIME:
		if (!guest_pv_has(vcpu, KVM_FEATURE_CLOCKSOURCE))
			return 1;

		kvm_write_system_time(vcpu, data, true,  msr_info->host_initiated);
		break;
	case MSR_KVM_ASYNC_PF_EN:
		if (!guest_pv_has(vcpu, KVM_FEATURE_ASYNC_PF))
			return 1;

		if (kvm_pv_enable_async_pf(vcpu, data))
			return 1;
		break;
	case MSR_KVM_ASYNC_PF_INT:
		if (!guest_pv_has(vcpu, KVM_FEATURE_ASYNC_PF_INT))
			return 1;

		if (kvm_pv_enable_async_pf_int(vcpu, data))
			return 1;
		break;
	case MSR_KVM_ASYNC_PF_ACK:
		if (!guest_pv_has(vcpu, KVM_FEATURE_ASYNC_PF))
			return 1;
		if (data & 0x1) {
			vcpu->arch.apf.pageready_pending = false;
			kvm_check_async_pf_completion(vcpu);
		}
		break;
	case MSR_KVM_STEAL_TIME:
		if (!guest_pv_has(vcpu, KVM_FEATURE_STEAL_TIME))
			return 1;

		if (unlikely(!sched_info_on()))
			return 1;

		if (data & KVM_STEAL_RESERVED_MASK)
			return 1;

		vcpu->arch.st.msr_val = data;

		if (!(data & KVM_MSR_ENABLED))
			break;

		kvm_make_request(KVM_REQ_STEAL_UPDATE, vcpu);

		break;
	case MSR_KVM_PV_EOI_EN:
		if (!guest_pv_has(vcpu, KVM_FEATURE_PV_EOI))
			return 1;

		if (kvm_lapic_enable_pv_eoi(vcpu, data, sizeof(u8)))
			return 1;
		break;

	case MSR_KVM_POLL_CONTROL:
		if (!guest_pv_has(vcpu, KVM_FEATURE_POLL_CONTROL))
			return 1;

		/* only enable bit supported */
		if (data & (-1ULL << 1))
			return 1;

		vcpu->arch.msr_kvm_poll_control = data;
		break;

	case MSR_IA32_MCG_CTL:
	case MSR_IA32_MCG_STATUS:
	case MSR_IA32_MC0_CTL ... MSR_IA32_MCx_CTL(KVM_MAX_MCE_BANKS) - 1:
		return set_msr_mce(vcpu, msr_info);

	case MSR_K7_PERFCTR0 ... MSR_K7_PERFCTR3:
	case MSR_P6_PERFCTR0 ... MSR_P6_PERFCTR1:
		pr = true;
		fallthrough;
	case MSR_K7_EVNTSEL0 ... MSR_K7_EVNTSEL3:
	case MSR_P6_EVNTSEL0 ... MSR_P6_EVNTSEL1:
		if (kvm_pmu_is_valid_msr(vcpu, msr))
			return kvm_pmu_set_msr(vcpu, msr_info);

		if (pr || data != 0)
			vcpu_unimpl(vcpu, "disabled perfctr wrmsr: "
				    "0x%x data 0x%llx\n", msr, data);
		break;
	case MSR_K7_CLK_CTL:
		/*
		 * Ignore all writes to this no longer documented MSR.
		 * Writes are only relevant for old K7 processors,
		 * all pre-dating SVM, but a recommended workaround from
		 * AMD for these chips. It is possible to specify the
		 * affected processor models on the command line, hence
		 * the need to ignore the workaround.
		 */
		break;
	case HV_X64_MSR_GUEST_OS_ID ... HV_X64_MSR_SINT15:
	case HV_X64_MSR_SYNDBG_CONTROL ... HV_X64_MSR_SYNDBG_PENDING_BUFFER:
	case HV_X64_MSR_SYNDBG_OPTIONS:
	case HV_X64_MSR_CRASH_P0 ... HV_X64_MSR_CRASH_P4:
	case HV_X64_MSR_CRASH_CTL:
	case HV_X64_MSR_STIMER0_CONFIG ... HV_X64_MSR_STIMER3_COUNT:
	case HV_X64_MSR_REENLIGHTENMENT_CONTROL:
	case HV_X64_MSR_TSC_EMULATION_CONTROL:
	case HV_X64_MSR_TSC_EMULATION_STATUS:
		return kvm_hv_set_msr_common(vcpu, msr, data,
					     msr_info->host_initiated);
	case MSR_IA32_BBL_CR_CTL3:
		/* Drop writes to this legacy MSR -- see rdmsr
		 * counterpart for further detail.
		 */
		if (report_ignored_msrs)
			vcpu_unimpl(vcpu, "ignored wrmsr: 0x%x data 0x%llx\n",
				msr, data);
		break;
	case MSR_AMD64_OSVW_ID_LENGTH:
		if (!guest_cpuid_has(vcpu, X86_FEATURE_OSVW))
			return 1;
		vcpu->arch.osvw.length = data;
		break;
	case MSR_AMD64_OSVW_STATUS:
		if (!guest_cpuid_has(vcpu, X86_FEATURE_OSVW))
			return 1;
		vcpu->arch.osvw.status = data;
		break;
	case MSR_PLATFORM_INFO:
		if (!msr_info->host_initiated ||
		    (!(data & MSR_PLATFORM_INFO_CPUID_FAULT) &&
		     cpuid_fault_enabled(vcpu)))
			return 1;
		vcpu->arch.msr_platform_info = data;
		break;
	case MSR_MISC_FEATURES_ENABLES:
		if (data & ~MSR_MISC_FEATURES_ENABLES_CPUID_FAULT ||
		    (data & MSR_MISC_FEATURES_ENABLES_CPUID_FAULT &&
		     !supports_cpuid_fault(vcpu)))
			return 1;
		vcpu->arch.msr_misc_features_enables = data;
		break;
	default:
		if (msr && (msr == vcpu->kvm->arch.xen_hvm_config.msr))
			return xen_hvm_config(vcpu, data);
		if (kvm_pmu_is_valid_msr(vcpu, msr))
			return kvm_pmu_set_msr(vcpu, msr_info);
		return KVM_MSR_RET_INVALID;
	}
	return 0;
}
EXPORT_SYMBOL_GPL(kvm_set_msr_common);

static int get_msr_mce(struct kvm_vcpu *vcpu, u32 msr, u64 *pdata, bool host)
{
	u64 data;
	u64 mcg_cap = vcpu->arch.mcg_cap;
	unsigned bank_num = mcg_cap & 0xff;

	switch (msr) {
	case MSR_IA32_P5_MC_ADDR:
	case MSR_IA32_P5_MC_TYPE:
		data = 0;
		break;
	case MSR_IA32_MCG_CAP:
		data = vcpu->arch.mcg_cap;
		break;
	case MSR_IA32_MCG_CTL:
		if (!(mcg_cap & MCG_CTL_P) && !host)
			return 1;
		data = vcpu->arch.mcg_ctl;
		break;
	case MSR_IA32_MCG_STATUS:
		data = vcpu->arch.mcg_status;
		break;
	default:
		if (msr >= MSR_IA32_MC0_CTL &&
		    msr < MSR_IA32_MCx_CTL(bank_num)) {
			u32 offset = array_index_nospec(
				msr - MSR_IA32_MC0_CTL,
				MSR_IA32_MCx_CTL(bank_num) - MSR_IA32_MC0_CTL);

			data = vcpu->arch.mce_banks[offset];
			break;
		}
		return 1;
	}
	*pdata = data;
	return 0;
}

int kvm_get_msr_common(struct kvm_vcpu *vcpu, struct msr_data *msr_info)
{
	switch (msr_info->index) {
	case MSR_IA32_PLATFORM_ID:
	case MSR_IA32_EBL_CR_POWERON:
	case MSR_IA32_DEBUGCTLMSR:
	case MSR_IA32_LASTBRANCHFROMIP:
	case MSR_IA32_LASTBRANCHTOIP:
	case MSR_IA32_LASTINTFROMIP:
	case MSR_IA32_LASTINTTOIP:
	case MSR_K8_SYSCFG:
	case MSR_K8_TSEG_ADDR:
	case MSR_K8_TSEG_MASK:
	case MSR_VM_HSAVE_PA:
	case MSR_K8_INT_PENDING_MSG:
	case MSR_AMD64_NB_CFG:
	case MSR_FAM10H_MMIO_CONF_BASE:
	case MSR_AMD64_BU_CFG2:
	case MSR_IA32_PERF_CTL:
	case MSR_AMD64_DC_CFG:
	case MSR_F15H_EX_CFG:
	/*
	 * Intel Sandy Bridge CPUs must support the RAPL (running average power
	 * limit) MSRs. Just return 0, as we do not want to expose the host
	 * data here. Do not conditionalize this on CPUID, as KVM does not do
	 * so for existing CPU-specific MSRs.
	 */
	case MSR_RAPL_POWER_UNIT:
	case MSR_PP0_ENERGY_STATUS:	/* Power plane 0 (core) */
	case MSR_PP1_ENERGY_STATUS:	/* Power plane 1 (graphics uncore) */
	case MSR_PKG_ENERGY_STATUS:	/* Total package */
	case MSR_DRAM_ENERGY_STATUS:	/* DRAM controller */
		msr_info->data = 0;
		break;
	case MSR_F15H_PERF_CTL0 ... MSR_F15H_PERF_CTR5:
	case MSR_K7_EVNTSEL0 ... MSR_K7_EVNTSEL3:
	case MSR_K7_PERFCTR0 ... MSR_K7_PERFCTR3:
	case MSR_P6_PERFCTR0 ... MSR_P6_PERFCTR1:
	case MSR_P6_EVNTSEL0 ... MSR_P6_EVNTSEL1:
		if (kvm_pmu_is_valid_msr(vcpu, msr_info->index))
			return kvm_pmu_get_msr(vcpu, msr_info);
		msr_info->data = 0;
		break;
	case MSR_IA32_UCODE_REV:
		msr_info->data = vcpu->arch.microcode_version;
		break;
	case MSR_IA32_ARCH_CAPABILITIES:
		if (!msr_info->host_initiated &&
		    !guest_cpuid_has(vcpu, X86_FEATURE_ARCH_CAPABILITIES))
			return 1;
		msr_info->data = vcpu->arch.arch_capabilities;
		break;
	case MSR_IA32_PERF_CAPABILITIES:
		if (!msr_info->host_initiated &&
		    !guest_cpuid_has(vcpu, X86_FEATURE_PDCM))
			return 1;
		msr_info->data = vcpu->arch.perf_capabilities;
		break;
	case MSR_IA32_POWER_CTL:
		msr_info->data = vcpu->arch.msr_ia32_power_ctl;
		break;
	case MSR_IA32_TSC: {
		/*
		 * Intel SDM states that MSR_IA32_TSC read adds the TSC offset
		 * even when not intercepted. AMD manual doesn't explicitly
		 * state this but appears to behave the same.
		 *
		 * On userspace reads and writes, however, we unconditionally
		 * return L1's TSC value to ensure backwards-compatible
		 * behavior for migration.
		 */
		u64 tsc_offset = msr_info->host_initiated ? vcpu->arch.l1_tsc_offset :
							    vcpu->arch.tsc_offset;

		msr_info->data = kvm_scale_tsc(vcpu, rdtsc()) + tsc_offset;
		break;
	}
	case MSR_MTRRcap:
	case 0x200 ... 0x2ff:
		return kvm_mtrr_get_msr(vcpu, msr_info->index, &msr_info->data);
	case 0xcd: /* fsb frequency */
		msr_info->data = 3;
		break;
		/*
		 * MSR_EBC_FREQUENCY_ID
		 * Conservative value valid for even the basic CPU models.
		 * Models 0,1: 000 in bits 23:21 indicating a bus speed of
		 * 100MHz, model 2 000 in bits 18:16 indicating 100MHz,
		 * and 266MHz for model 3, or 4. Set Core Clock
		 * Frequency to System Bus Frequency Ratio to 1 (bits
		 * 31:24) even though these are only valid for CPU
		 * models > 2, however guests may end up dividing or
		 * multiplying by zero otherwise.
		 */
	case MSR_EBC_FREQUENCY_ID:
		msr_info->data = 1 << 24;
		break;
	case MSR_IA32_APICBASE:
		msr_info->data = kvm_get_apic_base(vcpu);
		break;
	case APIC_BASE_MSR ... APIC_BASE_MSR + 0xff:
		return kvm_x2apic_msr_read(vcpu, msr_info->index, &msr_info->data);
	case MSR_IA32_TSCDEADLINE:
		msr_info->data = kvm_get_lapic_tscdeadline_msr(vcpu);
		break;
	case MSR_IA32_TSC_ADJUST:
		msr_info->data = (u64)vcpu->arch.ia32_tsc_adjust_msr;
		break;
	case MSR_IA32_MISC_ENABLE:
		msr_info->data = vcpu->arch.ia32_misc_enable_msr;
		break;
	case MSR_IA32_SMBASE:
		if (!msr_info->host_initiated)
			return 1;
		msr_info->data = vcpu->arch.smbase;
		break;
	case MSR_SMI_COUNT:
		msr_info->data = vcpu->arch.smi_count;
		break;
	case MSR_IA32_PERF_STATUS:
		/* TSC increment by tick */
		msr_info->data = 1000ULL;
		/* CPU multiplier */
		msr_info->data |= (((uint64_t)4ULL) << 40);
		break;
	case MSR_EFER:
		msr_info->data = vcpu->arch.efer;
		break;
	case MSR_KVM_WALL_CLOCK:
		if (!guest_pv_has(vcpu, KVM_FEATURE_CLOCKSOURCE))
			return 1;

		msr_info->data = vcpu->kvm->arch.wall_clock;
		break;
	case MSR_KVM_WALL_CLOCK_NEW:
		if (!guest_pv_has(vcpu, KVM_FEATURE_CLOCKSOURCE2))
			return 1;

		msr_info->data = vcpu->kvm->arch.wall_clock;
		break;
	case MSR_KVM_SYSTEM_TIME:
		if (!guest_pv_has(vcpu, KVM_FEATURE_CLOCKSOURCE))
			return 1;

		msr_info->data = vcpu->arch.time;
		break;
	case MSR_KVM_SYSTEM_TIME_NEW:
		if (!guest_pv_has(vcpu, KVM_FEATURE_CLOCKSOURCE2))
			return 1;

		msr_info->data = vcpu->arch.time;
		break;
	case MSR_KVM_ASYNC_PF_EN:
		if (!guest_pv_has(vcpu, KVM_FEATURE_ASYNC_PF))
			return 1;

		msr_info->data = vcpu->arch.apf.msr_en_val;
		break;
	case MSR_KVM_ASYNC_PF_INT:
		if (!guest_pv_has(vcpu, KVM_FEATURE_ASYNC_PF_INT))
			return 1;

		msr_info->data = vcpu->arch.apf.msr_int_val;
		break;
	case MSR_KVM_ASYNC_PF_ACK:
		if (!guest_pv_has(vcpu, KVM_FEATURE_ASYNC_PF))
			return 1;

		msr_info->data = 0;
		break;
	case MSR_KVM_STEAL_TIME:
		if (!guest_pv_has(vcpu, KVM_FEATURE_STEAL_TIME))
			return 1;

		msr_info->data = vcpu->arch.st.msr_val;
		break;
	case MSR_KVM_PV_EOI_EN:
		if (!guest_pv_has(vcpu, KVM_FEATURE_PV_EOI))
			return 1;

		msr_info->data = vcpu->arch.pv_eoi.msr_val;
		break;
	case MSR_KVM_POLL_CONTROL:
		if (!guest_pv_has(vcpu, KVM_FEATURE_POLL_CONTROL))
			return 1;

		msr_info->data = vcpu->arch.msr_kvm_poll_control;
		break;
	case MSR_IA32_P5_MC_ADDR:
	case MSR_IA32_P5_MC_TYPE:
	case MSR_IA32_MCG_CAP:
	case MSR_IA32_MCG_CTL:
	case MSR_IA32_MCG_STATUS:
	case MSR_IA32_MC0_CTL ... MSR_IA32_MCx_CTL(KVM_MAX_MCE_BANKS) - 1:
		return get_msr_mce(vcpu, msr_info->index, &msr_info->data,
				   msr_info->host_initiated);
	case MSR_IA32_XSS:
		if (!msr_info->host_initiated &&
		    !guest_cpuid_has(vcpu, X86_FEATURE_XSAVES))
			return 1;
		msr_info->data = vcpu->arch.ia32_xss;
		break;
	case MSR_K7_CLK_CTL:
		/*
		 * Provide expected ramp-up count for K7. All other
		 * are set to zero, indicating minimum divisors for
		 * every field.
		 *
		 * This prevents guest kernels on AMD host with CPU
		 * type 6, model 8 and higher from exploding due to
		 * the rdmsr failing.
		 */
		msr_info->data = 0x20000000;
		break;
	case HV_X64_MSR_GUEST_OS_ID ... HV_X64_MSR_SINT15:
	case HV_X64_MSR_SYNDBG_CONTROL ... HV_X64_MSR_SYNDBG_PENDING_BUFFER:
	case HV_X64_MSR_SYNDBG_OPTIONS:
	case HV_X64_MSR_CRASH_P0 ... HV_X64_MSR_CRASH_P4:
	case HV_X64_MSR_CRASH_CTL:
	case HV_X64_MSR_STIMER0_CONFIG ... HV_X64_MSR_STIMER3_COUNT:
	case HV_X64_MSR_REENLIGHTENMENT_CONTROL:
	case HV_X64_MSR_TSC_EMULATION_CONTROL:
	case HV_X64_MSR_TSC_EMULATION_STATUS:
		return kvm_hv_get_msr_common(vcpu,
					     msr_info->index, &msr_info->data,
					     msr_info->host_initiated);
	case MSR_IA32_BBL_CR_CTL3:
		/* This legacy MSR exists but isn't fully documented in current
		 * silicon.  It is however accessed by winxp in very narrow
		 * scenarios where it sets bit #19, itself documented as
		 * a "reserved" bit.  Best effort attempt to source coherent
		 * read data here should the balance of the register be
		 * interpreted by the guest:
		 *
		 * L2 cache control register 3: 64GB range, 256KB size,
		 * enabled, latency 0x1, configured
		 */
		msr_info->data = 0xbe702111;
		break;
	case MSR_AMD64_OSVW_ID_LENGTH:
		if (!guest_cpuid_has(vcpu, X86_FEATURE_OSVW))
			return 1;
		msr_info->data = vcpu->arch.osvw.length;
		break;
	case MSR_AMD64_OSVW_STATUS:
		if (!guest_cpuid_has(vcpu, X86_FEATURE_OSVW))
			return 1;
		msr_info->data = vcpu->arch.osvw.status;
		break;
	case MSR_PLATFORM_INFO:
		if (!msr_info->host_initiated &&
		    !vcpu->kvm->arch.guest_can_read_msr_platform_info)
			return 1;
		msr_info->data = vcpu->arch.msr_platform_info;
		break;
	case MSR_MISC_FEATURES_ENABLES:
		msr_info->data = vcpu->arch.msr_misc_features_enables;
		break;
	case MSR_K7_HWCR:
		msr_info->data = vcpu->arch.msr_hwcr;
		break;
	default:
		if (kvm_pmu_is_valid_msr(vcpu, msr_info->index))
			return kvm_pmu_get_msr(vcpu, msr_info);
		return KVM_MSR_RET_INVALID;
	}
	return 0;
}
EXPORT_SYMBOL_GPL(kvm_get_msr_common);

/*
 * Read or write a bunch of msrs. All parameters are kernel addresses.
 *
 * @return number of msrs set successfully.
 */
static int __msr_io(struct kvm_vcpu *vcpu, struct kvm_msrs *msrs,
		    struct kvm_msr_entry *entries,
		    int (*do_msr)(struct kvm_vcpu *vcpu,
				  unsigned index, u64 *data))
{
	int i;

	for (i = 0; i < msrs->nmsrs; ++i)
		if (do_msr(vcpu, entries[i].index, &entries[i].data))
			break;

	return i;
}

/*
 * Read or write a bunch of msrs. Parameters are user addresses.
 *
 * @return number of msrs set successfully.
 */
static int msr_io(struct kvm_vcpu *vcpu, struct kvm_msrs __user *user_msrs,
		  int (*do_msr)(struct kvm_vcpu *vcpu,
				unsigned index, u64 *data),
		  int writeback)
{
	struct kvm_msrs msrs;
	struct kvm_msr_entry *entries;
	int r, n;
	unsigned size;

	r = -EFAULT;
	if (copy_from_user(&msrs, user_msrs, sizeof(msrs)))
		goto out;

	r = -E2BIG;
	if (msrs.nmsrs >= MAX_IO_MSRS)
		goto out;

	size = sizeof(struct kvm_msr_entry) * msrs.nmsrs;
	entries = memdup_user(user_msrs->entries, size);
	if (IS_ERR(entries)) {
		r = PTR_ERR(entries);
		goto out;
	}

	r = n = __msr_io(vcpu, &msrs, entries, do_msr);
	if (r < 0)
		goto out_free;

	r = -EFAULT;
	if (writeback && copy_to_user(user_msrs->entries, entries, size))
		goto out_free;

	r = n;

out_free:
	kfree(entries);
out:
	return r;
}

static inline bool kvm_can_mwait_in_guest(void)
{
	return boot_cpu_has(X86_FEATURE_MWAIT) &&
		!boot_cpu_has_bug(X86_BUG_MONITOR) &&
		boot_cpu_has(X86_FEATURE_ARAT);
}

int kvm_vm_ioctl_check_extension(struct kvm *kvm, long ext)
{
	int r = 0;

	switch (ext) {
	case KVM_CAP_IRQCHIP:
	case KVM_CAP_HLT:
	case KVM_CAP_MMU_SHADOW_CACHE_CONTROL:
	case KVM_CAP_SET_TSS_ADDR:
	case KVM_CAP_EXT_CPUID:
	case KVM_CAP_EXT_EMUL_CPUID:
	case KVM_CAP_CLOCKSOURCE:
	case KVM_CAP_PIT:
	case KVM_CAP_NOP_IO_DELAY:
	case KVM_CAP_MP_STATE:
	case KVM_CAP_SYNC_MMU:
	case KVM_CAP_USER_NMI:
	case KVM_CAP_REINJECT_CONTROL:
	case KVM_CAP_IRQ_INJECT_STATUS:
	case KVM_CAP_IOEVENTFD:
	case KVM_CAP_IOEVENTFD_NO_LENGTH:
	case KVM_CAP_PIT2:
	case KVM_CAP_PIT_STATE2:
	case KVM_CAP_SET_IDENTITY_MAP_ADDR:
	case KVM_CAP_XEN_HVM:
	case KVM_CAP_VCPU_EVENTS:
	case KVM_CAP_HYPERV:
	case KVM_CAP_HYPERV_VAPIC:
	case KVM_CAP_HYPERV_SPIN:
	case KVM_CAP_HYPERV_SYNIC:
	case KVM_CAP_HYPERV_SYNIC2:
	case KVM_CAP_HYPERV_VP_INDEX:
	case KVM_CAP_HYPERV_EVENTFD:
	case KVM_CAP_HYPERV_TLBFLUSH:
	case KVM_CAP_HYPERV_SEND_IPI:
	case KVM_CAP_HYPERV_CPUID:
	case KVM_CAP_PCI_SEGMENT:
	case KVM_CAP_DEBUGREGS:
	case KVM_CAP_X86_ROBUST_SINGLESTEP:
	case KVM_CAP_XSAVE:
	case KVM_CAP_ASYNC_PF:
	case KVM_CAP_ASYNC_PF_INT:
	case KVM_CAP_GET_TSC_KHZ:
	case KVM_CAP_KVMCLOCK_CTRL:
	case KVM_CAP_READONLY_MEM:
	case KVM_CAP_HYPERV_TIME:
	case KVM_CAP_IOAPIC_POLARITY_IGNORED:
	case KVM_CAP_TSC_DEADLINE_TIMER:
	case KVM_CAP_DISABLE_QUIRKS:
	case KVM_CAP_SET_BOOT_CPU_ID:
 	case KVM_CAP_SPLIT_IRQCHIP:
	case KVM_CAP_IMMEDIATE_EXIT:
	case KVM_CAP_PMU_EVENT_FILTER:
	case KVM_CAP_GET_MSR_FEATURES:
	case KVM_CAP_MSR_PLATFORM_INFO:
	case KVM_CAP_EXCEPTION_PAYLOAD:
	case KVM_CAP_SET_GUEST_DEBUG:
	case KVM_CAP_LAST_CPU:
	case KVM_CAP_X86_USER_SPACE_MSR:
	case KVM_CAP_X86_MSR_FILTER:
	case KVM_CAP_ENFORCE_PV_FEATURE_CPUID:
		r = 1;
		break;
	case KVM_CAP_SYNC_REGS:
		r = KVM_SYNC_X86_VALID_FIELDS;
		break;
	case KVM_CAP_ADJUST_CLOCK:
		r = KVM_CLOCK_TSC_STABLE;
		break;
	case KVM_CAP_X86_DISABLE_EXITS:
		r |=  KVM_X86_DISABLE_EXITS_HLT | KVM_X86_DISABLE_EXITS_PAUSE |
		      KVM_X86_DISABLE_EXITS_CSTATE;
		if(kvm_can_mwait_in_guest())
			r |= KVM_X86_DISABLE_EXITS_MWAIT;
		break;
	case KVM_CAP_X86_SMM:
		/* SMBASE is usually relocated above 1M on modern chipsets,
		 * and SMM handlers might indeed rely on 4G segment limits,
		 * so do not report SMM to be available if real mode is
		 * emulated via vm86 mode.  Still, do not go to great lengths
		 * to avoid userspace's usage of the feature, because it is a
		 * fringe case that is not enabled except via specific settings
		 * of the module parameters.
		 */
		r = kvm_x86_ops.has_emulated_msr(MSR_IA32_SMBASE);
		break;
	case KVM_CAP_VAPIC:
		r = !kvm_x86_ops.cpu_has_accelerated_tpr();
		break;
	case KVM_CAP_NR_VCPUS:
		r = KVM_SOFT_MAX_VCPUS;
		break;
	case KVM_CAP_MAX_VCPUS:
		r = KVM_MAX_VCPUS;
		break;
	case KVM_CAP_MAX_VCPU_ID:
		r = KVM_MAX_VCPU_ID;
		break;
	case KVM_CAP_PV_MMU:	/* obsolete */
		r = 0;
		break;
	case KVM_CAP_MCE:
		r = KVM_MAX_MCE_BANKS;
		break;
	case KVM_CAP_XCRS:
		r = boot_cpu_has(X86_FEATURE_XSAVE);
		break;
	case KVM_CAP_TSC_CONTROL:
		r = kvm_has_tsc_control;
		break;
	case KVM_CAP_X2APIC_API:
		r = KVM_X2APIC_API_VALID_FLAGS;
		break;
	case KVM_CAP_NESTED_STATE:
		r = kvm_x86_ops.nested_ops->get_state ?
			kvm_x86_ops.nested_ops->get_state(NULL, NULL, 0) : 0;
		break;
	case KVM_CAP_HYPERV_DIRECT_TLBFLUSH:
		r = kvm_x86_ops.enable_direct_tlbflush != NULL;
		break;
	case KVM_CAP_HYPERV_ENLIGHTENED_VMCS:
		r = kvm_x86_ops.nested_ops->enable_evmcs != NULL;
		break;
	case KVM_CAP_SMALLER_MAXPHYADDR:
		r = (int) allow_smaller_maxphyaddr;
		break;
	case KVM_CAP_STEAL_TIME:
		r = sched_info_on();
		break;
	default:
		break;
	}
	return r;

}

long kvm_arch_dev_ioctl(struct file *filp,
			unsigned int ioctl, unsigned long arg)
{
	void __user *argp = (void __user *)arg;
	long r;

	switch (ioctl) {
	case KVM_GET_MSR_INDEX_LIST: {
		struct kvm_msr_list __user *user_msr_list = argp;
		struct kvm_msr_list msr_list;
		unsigned n;

		r = -EFAULT;
		if (copy_from_user(&msr_list, user_msr_list, sizeof(msr_list)))
			goto out;
		n = msr_list.nmsrs;
		msr_list.nmsrs = num_msrs_to_save + num_emulated_msrs;
		if (copy_to_user(user_msr_list, &msr_list, sizeof(msr_list)))
			goto out;
		r = -E2BIG;
		if (n < msr_list.nmsrs)
			goto out;
		r = -EFAULT;
		if (copy_to_user(user_msr_list->indices, &msrs_to_save,
				 num_msrs_to_save * sizeof(u32)))
			goto out;
		if (copy_to_user(user_msr_list->indices + num_msrs_to_save,
				 &emulated_msrs,
				 num_emulated_msrs * sizeof(u32)))
			goto out;
		r = 0;
		break;
	}
	case KVM_GET_SUPPORTED_CPUID:
	case KVM_GET_EMULATED_CPUID: {
		struct kvm_cpuid2 __user *cpuid_arg = argp;
		struct kvm_cpuid2 cpuid;

		r = -EFAULT;
		if (copy_from_user(&cpuid, cpuid_arg, sizeof(cpuid)))
			goto out;

		r = kvm_dev_ioctl_get_cpuid(&cpuid, cpuid_arg->entries,
					    ioctl);
		if (r)
			goto out;

		r = -EFAULT;
		if (copy_to_user(cpuid_arg, &cpuid, sizeof(cpuid)))
			goto out;
		r = 0;
		break;
	}
	case KVM_X86_GET_MCE_CAP_SUPPORTED:
		r = -EFAULT;
		if (copy_to_user(argp, &kvm_mce_cap_supported,
				 sizeof(kvm_mce_cap_supported)))
			goto out;
		r = 0;
		break;
	case KVM_GET_MSR_FEATURE_INDEX_LIST: {
		struct kvm_msr_list __user *user_msr_list = argp;
		struct kvm_msr_list msr_list;
		unsigned int n;

		r = -EFAULT;
		if (copy_from_user(&msr_list, user_msr_list, sizeof(msr_list)))
			goto out;
		n = msr_list.nmsrs;
		msr_list.nmsrs = num_msr_based_features;
		if (copy_to_user(user_msr_list, &msr_list, sizeof(msr_list)))
			goto out;
		r = -E2BIG;
		if (n < msr_list.nmsrs)
			goto out;
		r = -EFAULT;
		if (copy_to_user(user_msr_list->indices, &msr_based_features,
				 num_msr_based_features * sizeof(u32)))
			goto out;
		r = 0;
		break;
	}
	case KVM_GET_MSRS:
		r = msr_io(NULL, argp, do_get_msr_feature, 1);
		break;
	default:
		r = -EINVAL;
		break;
	}
out:
	return r;
}

static void wbinvd_ipi(void *garbage)
{
	wbinvd();
}

static bool need_emulate_wbinvd(struct kvm_vcpu *vcpu)
{
	return kvm_arch_has_noncoherent_dma(vcpu->kvm);
}

void kvm_arch_vcpu_load(struct kvm_vcpu *vcpu, int cpu)
{
	/* Address WBINVD may be executed by guest */
	if (need_emulate_wbinvd(vcpu)) {
		if (kvm_x86_ops.has_wbinvd_exit())
			cpumask_set_cpu(cpu, vcpu->arch.wbinvd_dirty_mask);
		else if (vcpu->cpu != -1 && vcpu->cpu != cpu)
			smp_call_function_single(vcpu->cpu,
					wbinvd_ipi, NULL, 1);
	}

	kvm_x86_ops.vcpu_load(vcpu, cpu);

<<<<<<< HEAD
=======
	/* Save host pkru register if supported */
	vcpu->arch.host_pkru = read_pkru();

>>>>>>> d1988041
	/* Apply any externally detected TSC adjustments (due to suspend) */
	if (unlikely(vcpu->arch.tsc_offset_adjustment)) {
		adjust_tsc_offset_host(vcpu, vcpu->arch.tsc_offset_adjustment);
		vcpu->arch.tsc_offset_adjustment = 0;
		kvm_make_request(KVM_REQ_CLOCK_UPDATE, vcpu);
	}

	if (unlikely(vcpu->cpu != cpu) || kvm_check_tsc_unstable()) {
		s64 tsc_delta = !vcpu->arch.last_host_tsc ? 0 :
				rdtsc() - vcpu->arch.last_host_tsc;
		if (tsc_delta < 0)
			mark_tsc_unstable("KVM discovered backwards TSC");

		if (kvm_check_tsc_unstable()) {
			u64 offset = kvm_compute_tsc_offset(vcpu,
						vcpu->arch.last_guest_tsc);
			kvm_vcpu_write_tsc_offset(vcpu, offset);
			vcpu->arch.tsc_catchup = 1;
		}

		if (kvm_lapic_hv_timer_in_use(vcpu))
			kvm_lapic_restart_hv_timer(vcpu);

		/*
		 * On a host with synchronized TSC, there is no need to update
		 * kvmclock on vcpu->cpu migration
		 */
		if (!vcpu->kvm->arch.use_master_clock || vcpu->cpu == -1)
			kvm_make_request(KVM_REQ_GLOBAL_CLOCK_UPDATE, vcpu);
		if (vcpu->cpu != cpu)
			kvm_make_request(KVM_REQ_MIGRATE_TIMER, vcpu);
		vcpu->cpu = cpu;
	}

	kvm_make_request(KVM_REQ_STEAL_UPDATE, vcpu);
}

static void kvm_steal_time_set_preempted(struct kvm_vcpu *vcpu)
{
	struct kvm_host_map map;
	struct kvm_steal_time *st;

	if (!(vcpu->arch.st.msr_val & KVM_MSR_ENABLED))
		return;

	if (vcpu->arch.st.preempted)
		return;

	if (kvm_map_gfn(vcpu, vcpu->arch.st.msr_val >> PAGE_SHIFT, &map,
			&vcpu->arch.st.cache, true))
		return;

	st = map.hva +
		offset_in_page(vcpu->arch.st.msr_val & KVM_STEAL_VALID_BITS);

	st->preempted = vcpu->arch.st.preempted = KVM_VCPU_PREEMPTED;

	kvm_unmap_gfn(vcpu, &map, &vcpu->arch.st.cache, true, true);
}

void kvm_arch_vcpu_put(struct kvm_vcpu *vcpu)
{
	int idx;

	if (vcpu->preempted)
		vcpu->arch.preempted_in_kernel = !kvm_x86_ops.get_cpl(vcpu);

	/*
	 * Disable page faults because we're in atomic context here.
	 * kvm_write_guest_offset_cached() would call might_fault()
	 * that relies on pagefault_disable() to tell if there's a
	 * bug. NOTE: the write to guest memory may not go through if
	 * during postcopy live migration or if there's heavy guest
	 * paging.
	 */
	pagefault_disable();
	/*
	 * kvm_memslots() will be called by
	 * kvm_write_guest_offset_cached() so take the srcu lock.
	 */
	idx = srcu_read_lock(&vcpu->kvm->srcu);
	kvm_steal_time_set_preempted(vcpu);
	srcu_read_unlock(&vcpu->kvm->srcu, idx);
	pagefault_enable();
	kvm_x86_ops.vcpu_put(vcpu);
	vcpu->arch.last_host_tsc = rdtsc();
	/*
	 * If userspace has set any breakpoints or watchpoints, dr6 is restored
	 * on every vmexit, but if not, we might have a stale dr6 from the
	 * guest. do_debug expects dr6 to be cleared after it runs, do the same.
	 */
	set_debugreg(0, 6);
}

static int kvm_vcpu_ioctl_get_lapic(struct kvm_vcpu *vcpu,
				    struct kvm_lapic_state *s)
{
	if (vcpu->arch.apicv_active)
		kvm_x86_ops.sync_pir_to_irr(vcpu);

	return kvm_apic_get_state(vcpu, s);
}

static int kvm_vcpu_ioctl_set_lapic(struct kvm_vcpu *vcpu,
				    struct kvm_lapic_state *s)
{
	int r;

	r = kvm_apic_set_state(vcpu, s);
	if (r)
		return r;
	update_cr8_intercept(vcpu);

	return 0;
}

static int kvm_cpu_accept_dm_intr(struct kvm_vcpu *vcpu)
{
	/*
	 * We can accept userspace's request for interrupt injection
	 * as long as we have a place to store the interrupt number.
	 * The actual injection will happen when the CPU is able to
	 * deliver the interrupt.
	 */
	if (kvm_cpu_has_extint(vcpu))
		return false;

	/* Acknowledging ExtINT does not happen if LINT0 is masked.  */
	return (!lapic_in_kernel(vcpu) ||
		kvm_apic_accept_pic_intr(vcpu));
}

static int kvm_vcpu_ready_for_interrupt_injection(struct kvm_vcpu *vcpu)
{
	return kvm_arch_interrupt_allowed(vcpu) &&
		kvm_cpu_accept_dm_intr(vcpu);
}

static int kvm_vcpu_ioctl_interrupt(struct kvm_vcpu *vcpu,
				    struct kvm_interrupt *irq)
{
	if (irq->irq >= KVM_NR_INTERRUPTS)
		return -EINVAL;

	if (!irqchip_in_kernel(vcpu->kvm)) {
		kvm_queue_interrupt(vcpu, irq->irq, false);
		kvm_make_request(KVM_REQ_EVENT, vcpu);
		return 0;
	}

	/*
	 * With in-kernel LAPIC, we only use this to inject EXTINT, so
	 * fail for in-kernel 8259.
	 */
	if (pic_in_kernel(vcpu->kvm))
		return -ENXIO;

	if (vcpu->arch.pending_external_vector != -1)
		return -EEXIST;

	vcpu->arch.pending_external_vector = irq->irq;
	kvm_make_request(KVM_REQ_EVENT, vcpu);
	return 0;
}

static int kvm_vcpu_ioctl_nmi(struct kvm_vcpu *vcpu)
{
	kvm_inject_nmi(vcpu);

	return 0;
}

static int kvm_vcpu_ioctl_smi(struct kvm_vcpu *vcpu)
{
	kvm_make_request(KVM_REQ_SMI, vcpu);

	return 0;
}

static int vcpu_ioctl_tpr_access_reporting(struct kvm_vcpu *vcpu,
					   struct kvm_tpr_access_ctl *tac)
{
	if (tac->flags)
		return -EINVAL;
	vcpu->arch.tpr_access_reporting = !!tac->enabled;
	return 0;
}

static int kvm_vcpu_ioctl_x86_setup_mce(struct kvm_vcpu *vcpu,
					u64 mcg_cap)
{
	int r;
	unsigned bank_num = mcg_cap & 0xff, bank;

	r = -EINVAL;
	if (!bank_num || bank_num > KVM_MAX_MCE_BANKS)
		goto out;
	if (mcg_cap & ~(kvm_mce_cap_supported | 0xff | 0xff0000))
		goto out;
	r = 0;
	vcpu->arch.mcg_cap = mcg_cap;
	/* Init IA32_MCG_CTL to all 1s */
	if (mcg_cap & MCG_CTL_P)
		vcpu->arch.mcg_ctl = ~(u64)0;
	/* Init IA32_MCi_CTL to all 1s */
	for (bank = 0; bank < bank_num; bank++)
		vcpu->arch.mce_banks[bank*4] = ~(u64)0;

	kvm_x86_ops.setup_mce(vcpu);
out:
	return r;
}

static int kvm_vcpu_ioctl_x86_set_mce(struct kvm_vcpu *vcpu,
				      struct kvm_x86_mce *mce)
{
	u64 mcg_cap = vcpu->arch.mcg_cap;
	unsigned bank_num = mcg_cap & 0xff;
	u64 *banks = vcpu->arch.mce_banks;

	if (mce->bank >= bank_num || !(mce->status & MCI_STATUS_VAL))
		return -EINVAL;
	/*
	 * if IA32_MCG_CTL is not all 1s, the uncorrected error
	 * reporting is disabled
	 */
	if ((mce->status & MCI_STATUS_UC) && (mcg_cap & MCG_CTL_P) &&
	    vcpu->arch.mcg_ctl != ~(u64)0)
		return 0;
	banks += 4 * mce->bank;
	/*
	 * if IA32_MCi_CTL is not all 1s, the uncorrected error
	 * reporting is disabled for the bank
	 */
	if ((mce->status & MCI_STATUS_UC) && banks[0] != ~(u64)0)
		return 0;
	if (mce->status & MCI_STATUS_UC) {
		if ((vcpu->arch.mcg_status & MCG_STATUS_MCIP) ||
		    !kvm_read_cr4_bits(vcpu, X86_CR4_MCE)) {
			kvm_make_request(KVM_REQ_TRIPLE_FAULT, vcpu);
			return 0;
		}
		if (banks[1] & MCI_STATUS_VAL)
			mce->status |= MCI_STATUS_OVER;
		banks[2] = mce->addr;
		banks[3] = mce->misc;
		vcpu->arch.mcg_status = mce->mcg_status;
		banks[1] = mce->status;
		kvm_queue_exception(vcpu, MC_VECTOR);
	} else if (!(banks[1] & MCI_STATUS_VAL)
		   || !(banks[1] & MCI_STATUS_UC)) {
		if (banks[1] & MCI_STATUS_VAL)
			mce->status |= MCI_STATUS_OVER;
		banks[2] = mce->addr;
		banks[3] = mce->misc;
		banks[1] = mce->status;
	} else
		banks[1] |= MCI_STATUS_OVER;
	return 0;
}

static void kvm_vcpu_ioctl_x86_get_vcpu_events(struct kvm_vcpu *vcpu,
					       struct kvm_vcpu_events *events)
{
	process_nmi(vcpu);

	/*
	 * In guest mode, payload delivery should be deferred,
	 * so that the L1 hypervisor can intercept #PF before
	 * CR2 is modified (or intercept #DB before DR6 is
	 * modified under nVMX). Unless the per-VM capability,
	 * KVM_CAP_EXCEPTION_PAYLOAD, is set, we may not defer the delivery of
	 * an exception payload and handle after a KVM_GET_VCPU_EVENTS. Since we
	 * opportunistically defer the exception payload, deliver it if the
	 * capability hasn't been requested before processing a
	 * KVM_GET_VCPU_EVENTS.
	 */
	if (!vcpu->kvm->arch.exception_payload_enabled &&
	    vcpu->arch.exception.pending && vcpu->arch.exception.has_payload)
		kvm_deliver_exception_payload(vcpu);

	/*
	 * The API doesn't provide the instruction length for software
	 * exceptions, so don't report them. As long as the guest RIP
	 * isn't advanced, we should expect to encounter the exception
	 * again.
	 */
	if (kvm_exception_is_soft(vcpu->arch.exception.nr)) {
		events->exception.injected = 0;
		events->exception.pending = 0;
	} else {
		events->exception.injected = vcpu->arch.exception.injected;
		events->exception.pending = vcpu->arch.exception.pending;
		/*
		 * For ABI compatibility, deliberately conflate
		 * pending and injected exceptions when
		 * KVM_CAP_EXCEPTION_PAYLOAD isn't enabled.
		 */
		if (!vcpu->kvm->arch.exception_payload_enabled)
			events->exception.injected |=
				vcpu->arch.exception.pending;
	}
	events->exception.nr = vcpu->arch.exception.nr;
	events->exception.has_error_code = vcpu->arch.exception.has_error_code;
	events->exception.error_code = vcpu->arch.exception.error_code;
	events->exception_has_payload = vcpu->arch.exception.has_payload;
	events->exception_payload = vcpu->arch.exception.payload;

	events->interrupt.injected =
		vcpu->arch.interrupt.injected && !vcpu->arch.interrupt.soft;
	events->interrupt.nr = vcpu->arch.interrupt.nr;
	events->interrupt.soft = 0;
	events->interrupt.shadow = kvm_x86_ops.get_interrupt_shadow(vcpu);

	events->nmi.injected = vcpu->arch.nmi_injected;
	events->nmi.pending = vcpu->arch.nmi_pending != 0;
	events->nmi.masked = kvm_x86_ops.get_nmi_mask(vcpu);
	events->nmi.pad = 0;

	events->sipi_vector = 0; /* never valid when reporting to user space */

	events->smi.smm = is_smm(vcpu);
	events->smi.pending = vcpu->arch.smi_pending;
	events->smi.smm_inside_nmi =
		!!(vcpu->arch.hflags & HF_SMM_INSIDE_NMI_MASK);
	events->smi.latched_init = kvm_lapic_latched_init(vcpu);

	events->flags = (KVM_VCPUEVENT_VALID_NMI_PENDING
			 | KVM_VCPUEVENT_VALID_SHADOW
			 | KVM_VCPUEVENT_VALID_SMM);
	if (vcpu->kvm->arch.exception_payload_enabled)
		events->flags |= KVM_VCPUEVENT_VALID_PAYLOAD;

	memset(&events->reserved, 0, sizeof(events->reserved));
}

static void kvm_smm_changed(struct kvm_vcpu *vcpu);

static int kvm_vcpu_ioctl_x86_set_vcpu_events(struct kvm_vcpu *vcpu,
					      struct kvm_vcpu_events *events)
{
	if (events->flags & ~(KVM_VCPUEVENT_VALID_NMI_PENDING
			      | KVM_VCPUEVENT_VALID_SIPI_VECTOR
			      | KVM_VCPUEVENT_VALID_SHADOW
			      | KVM_VCPUEVENT_VALID_SMM
			      | KVM_VCPUEVENT_VALID_PAYLOAD))
		return -EINVAL;

	if (events->flags & KVM_VCPUEVENT_VALID_PAYLOAD) {
		if (!vcpu->kvm->arch.exception_payload_enabled)
			return -EINVAL;
		if (events->exception.pending)
			events->exception.injected = 0;
		else
			events->exception_has_payload = 0;
	} else {
		events->exception.pending = 0;
		events->exception_has_payload = 0;
	}

	if ((events->exception.injected || events->exception.pending) &&
	    (events->exception.nr > 31 || events->exception.nr == NMI_VECTOR))
		return -EINVAL;

	/* INITs are latched while in SMM */
	if (events->flags & KVM_VCPUEVENT_VALID_SMM &&
	    (events->smi.smm || events->smi.pending) &&
	    vcpu->arch.mp_state == KVM_MP_STATE_INIT_RECEIVED)
		return -EINVAL;

	process_nmi(vcpu);
	vcpu->arch.exception.injected = events->exception.injected;
	vcpu->arch.exception.pending = events->exception.pending;
	vcpu->arch.exception.nr = events->exception.nr;
	vcpu->arch.exception.has_error_code = events->exception.has_error_code;
	vcpu->arch.exception.error_code = events->exception.error_code;
	vcpu->arch.exception.has_payload = events->exception_has_payload;
	vcpu->arch.exception.payload = events->exception_payload;

	vcpu->arch.interrupt.injected = events->interrupt.injected;
	vcpu->arch.interrupt.nr = events->interrupt.nr;
	vcpu->arch.interrupt.soft = events->interrupt.soft;
	if (events->flags & KVM_VCPUEVENT_VALID_SHADOW)
		kvm_x86_ops.set_interrupt_shadow(vcpu,
						  events->interrupt.shadow);

	vcpu->arch.nmi_injected = events->nmi.injected;
	if (events->flags & KVM_VCPUEVENT_VALID_NMI_PENDING)
		vcpu->arch.nmi_pending = events->nmi.pending;
	kvm_x86_ops.set_nmi_mask(vcpu, events->nmi.masked);

	if (events->flags & KVM_VCPUEVENT_VALID_SIPI_VECTOR &&
	    lapic_in_kernel(vcpu))
		vcpu->arch.apic->sipi_vector = events->sipi_vector;

	if (events->flags & KVM_VCPUEVENT_VALID_SMM) {
		if (!!(vcpu->arch.hflags & HF_SMM_MASK) != events->smi.smm) {
			if (events->smi.smm)
				vcpu->arch.hflags |= HF_SMM_MASK;
			else
				vcpu->arch.hflags &= ~HF_SMM_MASK;
			kvm_smm_changed(vcpu);
		}

		vcpu->arch.smi_pending = events->smi.pending;

		if (events->smi.smm) {
			if (events->smi.smm_inside_nmi)
				vcpu->arch.hflags |= HF_SMM_INSIDE_NMI_MASK;
			else
				vcpu->arch.hflags &= ~HF_SMM_INSIDE_NMI_MASK;
		}

		if (lapic_in_kernel(vcpu)) {
			if (events->smi.latched_init)
				set_bit(KVM_APIC_INIT, &vcpu->arch.apic->pending_events);
			else
				clear_bit(KVM_APIC_INIT, &vcpu->arch.apic->pending_events);
		}
	}

	kvm_make_request(KVM_REQ_EVENT, vcpu);

	return 0;
}

static void kvm_vcpu_ioctl_x86_get_debugregs(struct kvm_vcpu *vcpu,
					     struct kvm_debugregs *dbgregs)
{
	unsigned long val;

	memcpy(dbgregs->db, vcpu->arch.db, sizeof(vcpu->arch.db));
	kvm_get_dr(vcpu, 6, &val);
	dbgregs->dr6 = val;
	dbgregs->dr7 = vcpu->arch.dr7;
	dbgregs->flags = 0;
	memset(&dbgregs->reserved, 0, sizeof(dbgregs->reserved));
}

static int kvm_vcpu_ioctl_x86_set_debugregs(struct kvm_vcpu *vcpu,
					    struct kvm_debugregs *dbgregs)
{
	if (dbgregs->flags)
		return -EINVAL;

	if (dbgregs->dr6 & ~0xffffffffull)
		return -EINVAL;
	if (dbgregs->dr7 & ~0xffffffffull)
		return -EINVAL;

	memcpy(vcpu->arch.db, dbgregs->db, sizeof(vcpu->arch.db));
	kvm_update_dr0123(vcpu);
	vcpu->arch.dr6 = dbgregs->dr6;
	vcpu->arch.dr7 = dbgregs->dr7;
	kvm_update_dr7(vcpu);

	return 0;
}

#define XSTATE_COMPACTION_ENABLED (1ULL << 63)

static void fill_xsave(u8 *dest, struct kvm_vcpu *vcpu)
{
	struct xregs_state *xsave = &vcpu->arch.guest_fpu->state.xsave;
	u64 xstate_bv = xsave->header.xfeatures;
	u64 valid;

	/*
	 * Copy legacy XSAVE area, to avoid complications with CPUID
	 * leaves 0 and 1 in the loop below.
	 */
	memcpy(dest, xsave, XSAVE_HDR_OFFSET);

	/* Set XSTATE_BV */
	xstate_bv &= vcpu->arch.guest_supported_xcr0 | XFEATURE_MASK_FPSSE;
	*(u64 *)(dest + XSAVE_HDR_OFFSET) = xstate_bv;

	/*
	 * Copy each region from the possibly compacted offset to the
	 * non-compacted offset.
	 */
	valid = xstate_bv & ~XFEATURE_MASK_FPSSE;
	while (valid) {
		u64 xfeature_mask = valid & -valid;
		int xfeature_nr = fls64(xfeature_mask) - 1;
		void *src = get_xsave_addr(xsave, xfeature_nr);

		if (src) {
			u32 size, offset, ecx, edx;
			cpuid_count(XSTATE_CPUID, xfeature_nr,
				    &size, &offset, &ecx, &edx);
			if (xfeature_nr == XFEATURE_PKRU)
				memcpy(dest + offset, &vcpu->arch.pkru,
				       sizeof(vcpu->arch.pkru));
			else
				memcpy(dest + offset, src, size);

		}

		valid -= xfeature_mask;
	}
}

static void load_xsave(struct kvm_vcpu *vcpu, u8 *src)
{
	struct xregs_state *xsave = &vcpu->arch.guest_fpu->state.xsave;
	u64 xstate_bv = *(u64 *)(src + XSAVE_HDR_OFFSET);
	u64 valid;

	/*
	 * Copy legacy XSAVE area, to avoid complications with CPUID
	 * leaves 0 and 1 in the loop below.
	 */
	memcpy(xsave, src, XSAVE_HDR_OFFSET);

	/* Set XSTATE_BV and possibly XCOMP_BV.  */
	xsave->header.xfeatures = xstate_bv;
	if (boot_cpu_has(X86_FEATURE_XSAVES))
		xsave->header.xcomp_bv = host_xcr0 | XSTATE_COMPACTION_ENABLED;

	/*
	 * Copy each region from the non-compacted offset to the
	 * possibly compacted offset.
	 */
	valid = xstate_bv & ~XFEATURE_MASK_FPSSE;
	while (valid) {
		u64 xfeature_mask = valid & -valid;
		int xfeature_nr = fls64(xfeature_mask) - 1;
		void *dest = get_xsave_addr(xsave, xfeature_nr);

		if (dest) {
			u32 size, offset, ecx, edx;
			cpuid_count(XSTATE_CPUID, xfeature_nr,
				    &size, &offset, &ecx, &edx);
			if (xfeature_nr == XFEATURE_PKRU)
				memcpy(&vcpu->arch.pkru, src + offset,
				       sizeof(vcpu->arch.pkru));
			else
				memcpy(dest, src + offset, size);
		}

		valid -= xfeature_mask;
	}
}

static void kvm_vcpu_ioctl_x86_get_xsave(struct kvm_vcpu *vcpu,
					 struct kvm_xsave *guest_xsave)
{
	if (boot_cpu_has(X86_FEATURE_XSAVE)) {
		memset(guest_xsave, 0, sizeof(struct kvm_xsave));
		fill_xsave((u8 *) guest_xsave->region, vcpu);
	} else {
		memcpy(guest_xsave->region,
			&vcpu->arch.guest_fpu->state.fxsave,
			sizeof(struct fxregs_state));
		*(u64 *)&guest_xsave->region[XSAVE_HDR_OFFSET / sizeof(u32)] =
			XFEATURE_MASK_FPSSE;
	}
}

#define XSAVE_MXCSR_OFFSET 24

static int kvm_vcpu_ioctl_x86_set_xsave(struct kvm_vcpu *vcpu,
					struct kvm_xsave *guest_xsave)
{
	u64 xstate_bv =
		*(u64 *)&guest_xsave->region[XSAVE_HDR_OFFSET / sizeof(u32)];
	u32 mxcsr = *(u32 *)&guest_xsave->region[XSAVE_MXCSR_OFFSET / sizeof(u32)];

	if (boot_cpu_has(X86_FEATURE_XSAVE)) {
		/*
		 * Here we allow setting states that are not present in
		 * CPUID leaf 0xD, index 0, EDX:EAX.  This is for compatibility
		 * with old userspace.
		 */
		if (xstate_bv & ~supported_xcr0 || mxcsr & ~mxcsr_feature_mask)
			return -EINVAL;
		load_xsave(vcpu, (u8 *)guest_xsave->region);
	} else {
		if (xstate_bv & ~XFEATURE_MASK_FPSSE ||
			mxcsr & ~mxcsr_feature_mask)
			return -EINVAL;
		memcpy(&vcpu->arch.guest_fpu->state.fxsave,
			guest_xsave->region, sizeof(struct fxregs_state));
	}
	return 0;
}

static void kvm_vcpu_ioctl_x86_get_xcrs(struct kvm_vcpu *vcpu,
					struct kvm_xcrs *guest_xcrs)
{
	if (!boot_cpu_has(X86_FEATURE_XSAVE)) {
		guest_xcrs->nr_xcrs = 0;
		return;
	}

	guest_xcrs->nr_xcrs = 1;
	guest_xcrs->flags = 0;
	guest_xcrs->xcrs[0].xcr = XCR_XFEATURE_ENABLED_MASK;
	guest_xcrs->xcrs[0].value = vcpu->arch.xcr0;
}

static int kvm_vcpu_ioctl_x86_set_xcrs(struct kvm_vcpu *vcpu,
				       struct kvm_xcrs *guest_xcrs)
{
	int i, r = 0;

	if (!boot_cpu_has(X86_FEATURE_XSAVE))
		return -EINVAL;

	if (guest_xcrs->nr_xcrs > KVM_MAX_XCRS || guest_xcrs->flags)
		return -EINVAL;

	for (i = 0; i < guest_xcrs->nr_xcrs; i++)
		/* Only support XCR0 currently */
		if (guest_xcrs->xcrs[i].xcr == XCR_XFEATURE_ENABLED_MASK) {
			r = __kvm_set_xcr(vcpu, XCR_XFEATURE_ENABLED_MASK,
				guest_xcrs->xcrs[i].value);
			break;
		}
	if (r)
		r = -EINVAL;
	return r;
}

/*
 * kvm_set_guest_paused() indicates to the guest kernel that it has been
 * stopped by the hypervisor.  This function will be called from the host only.
 * EINVAL is returned when the host attempts to set the flag for a guest that
 * does not support pv clocks.
 */
static int kvm_set_guest_paused(struct kvm_vcpu *vcpu)
{
	if (!vcpu->arch.pv_time_enabled)
		return -EINVAL;
	vcpu->arch.pvclock_set_guest_stopped_request = true;
	kvm_make_request(KVM_REQ_CLOCK_UPDATE, vcpu);
	return 0;
}

static int kvm_vcpu_ioctl_enable_cap(struct kvm_vcpu *vcpu,
				     struct kvm_enable_cap *cap)
{
	int r;
	uint16_t vmcs_version;
	void __user *user_ptr;

	if (cap->flags)
		return -EINVAL;

	switch (cap->cap) {
	case KVM_CAP_HYPERV_SYNIC2:
		if (cap->args[0])
			return -EINVAL;
		fallthrough;

	case KVM_CAP_HYPERV_SYNIC:
		if (!irqchip_in_kernel(vcpu->kvm))
			return -EINVAL;
		return kvm_hv_activate_synic(vcpu, cap->cap ==
					     KVM_CAP_HYPERV_SYNIC2);
	case KVM_CAP_HYPERV_ENLIGHTENED_VMCS:
		if (!kvm_x86_ops.nested_ops->enable_evmcs)
			return -ENOTTY;
		r = kvm_x86_ops.nested_ops->enable_evmcs(vcpu, &vmcs_version);
		if (!r) {
			user_ptr = (void __user *)(uintptr_t)cap->args[0];
			if (copy_to_user(user_ptr, &vmcs_version,
					 sizeof(vmcs_version)))
				r = -EFAULT;
		}
		return r;
	case KVM_CAP_HYPERV_DIRECT_TLBFLUSH:
		if (!kvm_x86_ops.enable_direct_tlbflush)
			return -ENOTTY;

		return kvm_x86_ops.enable_direct_tlbflush(vcpu);

	case KVM_CAP_ENFORCE_PV_FEATURE_CPUID:
		vcpu->arch.pv_cpuid.enforce = cap->args[0];
		if (vcpu->arch.pv_cpuid.enforce)
			kvm_update_pv_runtime(vcpu);

		return 0;

	default:
		return -EINVAL;
	}
}

long kvm_arch_vcpu_ioctl(struct file *filp,
			 unsigned int ioctl, unsigned long arg)
{
	struct kvm_vcpu *vcpu = filp->private_data;
	void __user *argp = (void __user *)arg;
	int r;
	union {
		struct kvm_lapic_state *lapic;
		struct kvm_xsave *xsave;
		struct kvm_xcrs *xcrs;
		void *buffer;
	} u;

	vcpu_load(vcpu);

	u.buffer = NULL;
	switch (ioctl) {
	case KVM_GET_LAPIC: {
		r = -EINVAL;
		if (!lapic_in_kernel(vcpu))
			goto out;
		u.lapic = kzalloc(sizeof(struct kvm_lapic_state),
				GFP_KERNEL_ACCOUNT);

		r = -ENOMEM;
		if (!u.lapic)
			goto out;
		r = kvm_vcpu_ioctl_get_lapic(vcpu, u.lapic);
		if (r)
			goto out;
		r = -EFAULT;
		if (copy_to_user(argp, u.lapic, sizeof(struct kvm_lapic_state)))
			goto out;
		r = 0;
		break;
	}
	case KVM_SET_LAPIC: {
		r = -EINVAL;
		if (!lapic_in_kernel(vcpu))
			goto out;
		u.lapic = memdup_user(argp, sizeof(*u.lapic));
		if (IS_ERR(u.lapic)) {
			r = PTR_ERR(u.lapic);
			goto out_nofree;
		}

		r = kvm_vcpu_ioctl_set_lapic(vcpu, u.lapic);
		break;
	}
	case KVM_INTERRUPT: {
		struct kvm_interrupt irq;

		r = -EFAULT;
		if (copy_from_user(&irq, argp, sizeof(irq)))
			goto out;
		r = kvm_vcpu_ioctl_interrupt(vcpu, &irq);
		break;
	}
	case KVM_NMI: {
		r = kvm_vcpu_ioctl_nmi(vcpu);
		break;
	}
	case KVM_SMI: {
		r = kvm_vcpu_ioctl_smi(vcpu);
		break;
	}
	case KVM_SET_CPUID: {
		struct kvm_cpuid __user *cpuid_arg = argp;
		struct kvm_cpuid cpuid;

		r = -EFAULT;
		if (copy_from_user(&cpuid, cpuid_arg, sizeof(cpuid)))
			goto out;
		r = kvm_vcpu_ioctl_set_cpuid(vcpu, &cpuid, cpuid_arg->entries);
		break;
	}
	case KVM_SET_CPUID2: {
		struct kvm_cpuid2 __user *cpuid_arg = argp;
		struct kvm_cpuid2 cpuid;

		r = -EFAULT;
		if (copy_from_user(&cpuid, cpuid_arg, sizeof(cpuid)))
			goto out;
		r = kvm_vcpu_ioctl_set_cpuid2(vcpu, &cpuid,
					      cpuid_arg->entries);
		break;
	}
	case KVM_GET_CPUID2: {
		struct kvm_cpuid2 __user *cpuid_arg = argp;
		struct kvm_cpuid2 cpuid;

		r = -EFAULT;
		if (copy_from_user(&cpuid, cpuid_arg, sizeof(cpuid)))
			goto out;
		r = kvm_vcpu_ioctl_get_cpuid2(vcpu, &cpuid,
					      cpuid_arg->entries);
		if (r)
			goto out;
		r = -EFAULT;
		if (copy_to_user(cpuid_arg, &cpuid, sizeof(cpuid)))
			goto out;
		r = 0;
		break;
	}
	case KVM_GET_MSRS: {
		int idx = srcu_read_lock(&vcpu->kvm->srcu);
		r = msr_io(vcpu, argp, do_get_msr, 1);
		srcu_read_unlock(&vcpu->kvm->srcu, idx);
		break;
	}
	case KVM_SET_MSRS: {
		int idx = srcu_read_lock(&vcpu->kvm->srcu);
		r = msr_io(vcpu, argp, do_set_msr, 0);
		srcu_read_unlock(&vcpu->kvm->srcu, idx);
		break;
	}
	case KVM_TPR_ACCESS_REPORTING: {
		struct kvm_tpr_access_ctl tac;

		r = -EFAULT;
		if (copy_from_user(&tac, argp, sizeof(tac)))
			goto out;
		r = vcpu_ioctl_tpr_access_reporting(vcpu, &tac);
		if (r)
			goto out;
		r = -EFAULT;
		if (copy_to_user(argp, &tac, sizeof(tac)))
			goto out;
		r = 0;
		break;
	};
	case KVM_SET_VAPIC_ADDR: {
		struct kvm_vapic_addr va;
		int idx;

		r = -EINVAL;
		if (!lapic_in_kernel(vcpu))
			goto out;
		r = -EFAULT;
		if (copy_from_user(&va, argp, sizeof(va)))
			goto out;
		idx = srcu_read_lock(&vcpu->kvm->srcu);
		r = kvm_lapic_set_vapic_addr(vcpu, va.vapic_addr);
		srcu_read_unlock(&vcpu->kvm->srcu, idx);
		break;
	}
	case KVM_X86_SETUP_MCE: {
		u64 mcg_cap;

		r = -EFAULT;
		if (copy_from_user(&mcg_cap, argp, sizeof(mcg_cap)))
			goto out;
		r = kvm_vcpu_ioctl_x86_setup_mce(vcpu, mcg_cap);
		break;
	}
	case KVM_X86_SET_MCE: {
		struct kvm_x86_mce mce;

		r = -EFAULT;
		if (copy_from_user(&mce, argp, sizeof(mce)))
			goto out;
		r = kvm_vcpu_ioctl_x86_set_mce(vcpu, &mce);
		break;
	}
	case KVM_GET_VCPU_EVENTS: {
		struct kvm_vcpu_events events;

		kvm_vcpu_ioctl_x86_get_vcpu_events(vcpu, &events);

		r = -EFAULT;
		if (copy_to_user(argp, &events, sizeof(struct kvm_vcpu_events)))
			break;
		r = 0;
		break;
	}
	case KVM_SET_VCPU_EVENTS: {
		struct kvm_vcpu_events events;

		r = -EFAULT;
		if (copy_from_user(&events, argp, sizeof(struct kvm_vcpu_events)))
			break;

		r = kvm_vcpu_ioctl_x86_set_vcpu_events(vcpu, &events);
		break;
	}
	case KVM_GET_DEBUGREGS: {
		struct kvm_debugregs dbgregs;

		kvm_vcpu_ioctl_x86_get_debugregs(vcpu, &dbgregs);

		r = -EFAULT;
		if (copy_to_user(argp, &dbgregs,
				 sizeof(struct kvm_debugregs)))
			break;
		r = 0;
		break;
	}
	case KVM_SET_DEBUGREGS: {
		struct kvm_debugregs dbgregs;

		r = -EFAULT;
		if (copy_from_user(&dbgregs, argp,
				   sizeof(struct kvm_debugregs)))
			break;

		r = kvm_vcpu_ioctl_x86_set_debugregs(vcpu, &dbgregs);
		break;
	}
	case KVM_GET_XSAVE: {
		u.xsave = kzalloc(sizeof(struct kvm_xsave), GFP_KERNEL_ACCOUNT);
		r = -ENOMEM;
		if (!u.xsave)
			break;

		kvm_vcpu_ioctl_x86_get_xsave(vcpu, u.xsave);

		r = -EFAULT;
		if (copy_to_user(argp, u.xsave, sizeof(struct kvm_xsave)))
			break;
		r = 0;
		break;
	}
	case KVM_SET_XSAVE: {
		u.xsave = memdup_user(argp, sizeof(*u.xsave));
		if (IS_ERR(u.xsave)) {
			r = PTR_ERR(u.xsave);
			goto out_nofree;
		}

		r = kvm_vcpu_ioctl_x86_set_xsave(vcpu, u.xsave);
		break;
	}
	case KVM_GET_XCRS: {
		u.xcrs = kzalloc(sizeof(struct kvm_xcrs), GFP_KERNEL_ACCOUNT);
		r = -ENOMEM;
		if (!u.xcrs)
			break;

		kvm_vcpu_ioctl_x86_get_xcrs(vcpu, u.xcrs);

		r = -EFAULT;
		if (copy_to_user(argp, u.xcrs,
				 sizeof(struct kvm_xcrs)))
			break;
		r = 0;
		break;
	}
	case KVM_SET_XCRS: {
		u.xcrs = memdup_user(argp, sizeof(*u.xcrs));
		if (IS_ERR(u.xcrs)) {
			r = PTR_ERR(u.xcrs);
			goto out_nofree;
		}

		r = kvm_vcpu_ioctl_x86_set_xcrs(vcpu, u.xcrs);
		break;
	}
	case KVM_SET_TSC_KHZ: {
		u32 user_tsc_khz;

		r = -EINVAL;
		user_tsc_khz = (u32)arg;

		if (kvm_has_tsc_control &&
		    user_tsc_khz >= kvm_max_guest_tsc_khz)
			goto out;

		if (user_tsc_khz == 0)
			user_tsc_khz = tsc_khz;

		if (!kvm_set_tsc_khz(vcpu, user_tsc_khz))
			r = 0;

		goto out;
	}
	case KVM_GET_TSC_KHZ: {
		r = vcpu->arch.virtual_tsc_khz;
		goto out;
	}
	case KVM_KVMCLOCK_CTRL: {
		r = kvm_set_guest_paused(vcpu);
		goto out;
	}
	case KVM_ENABLE_CAP: {
		struct kvm_enable_cap cap;

		r = -EFAULT;
		if (copy_from_user(&cap, argp, sizeof(cap)))
			goto out;
		r = kvm_vcpu_ioctl_enable_cap(vcpu, &cap);
		break;
	}
	case KVM_GET_NESTED_STATE: {
		struct kvm_nested_state __user *user_kvm_nested_state = argp;
		u32 user_data_size;

		r = -EINVAL;
		if (!kvm_x86_ops.nested_ops->get_state)
			break;

		BUILD_BUG_ON(sizeof(user_data_size) != sizeof(user_kvm_nested_state->size));
		r = -EFAULT;
		if (get_user(user_data_size, &user_kvm_nested_state->size))
			break;

		r = kvm_x86_ops.nested_ops->get_state(vcpu, user_kvm_nested_state,
						     user_data_size);
		if (r < 0)
			break;

		if (r > user_data_size) {
			if (put_user(r, &user_kvm_nested_state->size))
				r = -EFAULT;
			else
				r = -E2BIG;
			break;
		}

		r = 0;
		break;
	}
	case KVM_SET_NESTED_STATE: {
		struct kvm_nested_state __user *user_kvm_nested_state = argp;
		struct kvm_nested_state kvm_state;
		int idx;

		r = -EINVAL;
		if (!kvm_x86_ops.nested_ops->set_state)
			break;

		r = -EFAULT;
		if (copy_from_user(&kvm_state, user_kvm_nested_state, sizeof(kvm_state)))
			break;

		r = -EINVAL;
		if (kvm_state.size < sizeof(kvm_state))
			break;

		if (kvm_state.flags &
		    ~(KVM_STATE_NESTED_RUN_PENDING | KVM_STATE_NESTED_GUEST_MODE
		      | KVM_STATE_NESTED_EVMCS | KVM_STATE_NESTED_MTF_PENDING
		      | KVM_STATE_NESTED_GIF_SET))
			break;

		/* nested_run_pending implies guest_mode.  */
		if ((kvm_state.flags & KVM_STATE_NESTED_RUN_PENDING)
		    && !(kvm_state.flags & KVM_STATE_NESTED_GUEST_MODE))
			break;

		idx = srcu_read_lock(&vcpu->kvm->srcu);
<<<<<<< HEAD
		r = kvm_x86_ops->set_nested_state(vcpu, user_kvm_nested_state, &kvm_state);
=======
		r = kvm_x86_ops.nested_ops->set_state(vcpu, user_kvm_nested_state, &kvm_state);
>>>>>>> d1988041
		srcu_read_unlock(&vcpu->kvm->srcu, idx);
		break;
	}
	case KVM_GET_SUPPORTED_HV_CPUID: {
		struct kvm_cpuid2 __user *cpuid_arg = argp;
		struct kvm_cpuid2 cpuid;

		r = -EFAULT;
		if (copy_from_user(&cpuid, cpuid_arg, sizeof(cpuid)))
			goto out;

		r = kvm_vcpu_ioctl_get_hv_cpuid(vcpu, &cpuid,
						cpuid_arg->entries);
		if (r)
			goto out;

		r = -EFAULT;
		if (copy_to_user(cpuid_arg, &cpuid, sizeof(cpuid)))
			goto out;
		r = 0;
		break;
	}
	default:
		r = -EINVAL;
	}
out:
	kfree(u.buffer);
out_nofree:
	vcpu_put(vcpu);
	return r;
}

vm_fault_t kvm_arch_vcpu_fault(struct kvm_vcpu *vcpu, struct vm_fault *vmf)
{
	return VM_FAULT_SIGBUS;
}

static int kvm_vm_ioctl_set_tss_addr(struct kvm *kvm, unsigned long addr)
{
	int ret;

	if (addr > (unsigned int)(-3 * PAGE_SIZE))
		return -EINVAL;
	ret = kvm_x86_ops.set_tss_addr(kvm, addr);
	return ret;
}

static int kvm_vm_ioctl_set_identity_map_addr(struct kvm *kvm,
					      u64 ident_addr)
{
	return kvm_x86_ops.set_identity_map_addr(kvm, ident_addr);
}

static int kvm_vm_ioctl_set_nr_mmu_pages(struct kvm *kvm,
					 unsigned long kvm_nr_mmu_pages)
{
	if (kvm_nr_mmu_pages < KVM_MIN_ALLOC_MMU_PAGES)
		return -EINVAL;

	mutex_lock(&kvm->slots_lock);

	kvm_mmu_change_mmu_pages(kvm, kvm_nr_mmu_pages);
	kvm->arch.n_requested_mmu_pages = kvm_nr_mmu_pages;

	mutex_unlock(&kvm->slots_lock);
	return 0;
}

static unsigned long kvm_vm_ioctl_get_nr_mmu_pages(struct kvm *kvm)
{
	return kvm->arch.n_max_mmu_pages;
}

static int kvm_vm_ioctl_get_irqchip(struct kvm *kvm, struct kvm_irqchip *chip)
{
	struct kvm_pic *pic = kvm->arch.vpic;
	int r;

	r = 0;
	switch (chip->chip_id) {
	case KVM_IRQCHIP_PIC_MASTER:
		memcpy(&chip->chip.pic, &pic->pics[0],
			sizeof(struct kvm_pic_state));
		break;
	case KVM_IRQCHIP_PIC_SLAVE:
		memcpy(&chip->chip.pic, &pic->pics[1],
			sizeof(struct kvm_pic_state));
		break;
	case KVM_IRQCHIP_IOAPIC:
		kvm_get_ioapic(kvm, &chip->chip.ioapic);
		break;
	default:
		r = -EINVAL;
		break;
	}
	return r;
}

static int kvm_vm_ioctl_set_irqchip(struct kvm *kvm, struct kvm_irqchip *chip)
{
	struct kvm_pic *pic = kvm->arch.vpic;
	int r;

	r = 0;
	switch (chip->chip_id) {
	case KVM_IRQCHIP_PIC_MASTER:
		spin_lock(&pic->lock);
		memcpy(&pic->pics[0], &chip->chip.pic,
			sizeof(struct kvm_pic_state));
		spin_unlock(&pic->lock);
		break;
	case KVM_IRQCHIP_PIC_SLAVE:
		spin_lock(&pic->lock);
		memcpy(&pic->pics[1], &chip->chip.pic,
			sizeof(struct kvm_pic_state));
		spin_unlock(&pic->lock);
		break;
	case KVM_IRQCHIP_IOAPIC:
		kvm_set_ioapic(kvm, &chip->chip.ioapic);
		break;
	default:
		r = -EINVAL;
		break;
	}
	kvm_pic_update_irq(pic);
	return r;
}

static int kvm_vm_ioctl_get_pit(struct kvm *kvm, struct kvm_pit_state *ps)
{
	struct kvm_kpit_state *kps = &kvm->arch.vpit->pit_state;

	BUILD_BUG_ON(sizeof(*ps) != sizeof(kps->channels));

	mutex_lock(&kps->lock);
	memcpy(ps, &kps->channels, sizeof(*ps));
	mutex_unlock(&kps->lock);
	return 0;
}

static int kvm_vm_ioctl_set_pit(struct kvm *kvm, struct kvm_pit_state *ps)
{
	int i;
	struct kvm_pit *pit = kvm->arch.vpit;

	mutex_lock(&pit->pit_state.lock);
	memcpy(&pit->pit_state.channels, ps, sizeof(*ps));
	for (i = 0; i < 3; i++)
		kvm_pit_load_count(pit, i, ps->channels[i].count, 0);
	mutex_unlock(&pit->pit_state.lock);
	return 0;
}

static int kvm_vm_ioctl_get_pit2(struct kvm *kvm, struct kvm_pit_state2 *ps)
{
	mutex_lock(&kvm->arch.vpit->pit_state.lock);
	memcpy(ps->channels, &kvm->arch.vpit->pit_state.channels,
		sizeof(ps->channels));
	ps->flags = kvm->arch.vpit->pit_state.flags;
	mutex_unlock(&kvm->arch.vpit->pit_state.lock);
	memset(&ps->reserved, 0, sizeof(ps->reserved));
	return 0;
}

static int kvm_vm_ioctl_set_pit2(struct kvm *kvm, struct kvm_pit_state2 *ps)
{
	int start = 0;
	int i;
	u32 prev_legacy, cur_legacy;
	struct kvm_pit *pit = kvm->arch.vpit;

	mutex_lock(&pit->pit_state.lock);
	prev_legacy = pit->pit_state.flags & KVM_PIT_FLAGS_HPET_LEGACY;
	cur_legacy = ps->flags & KVM_PIT_FLAGS_HPET_LEGACY;
	if (!prev_legacy && cur_legacy)
		start = 1;
	memcpy(&pit->pit_state.channels, &ps->channels,
	       sizeof(pit->pit_state.channels));
	pit->pit_state.flags = ps->flags;
	for (i = 0; i < 3; i++)
		kvm_pit_load_count(pit, i, pit->pit_state.channels[i].count,
				   start && i == 0);
	mutex_unlock(&pit->pit_state.lock);
	return 0;
}

static int kvm_vm_ioctl_reinject(struct kvm *kvm,
				 struct kvm_reinject_control *control)
{
	struct kvm_pit *pit = kvm->arch.vpit;

	/* pit->pit_state.lock was overloaded to prevent userspace from getting
	 * an inconsistent state after running multiple KVM_REINJECT_CONTROL
	 * ioctls in parallel.  Use a separate lock if that ioctl isn't rare.
	 */
	mutex_lock(&pit->pit_state.lock);
	kvm_pit_set_reinject(pit, control->pit_reinject);
	mutex_unlock(&pit->pit_state.lock);

	return 0;
}

void kvm_arch_sync_dirty_log(struct kvm *kvm, struct kvm_memory_slot *memslot)
{
	/*
	 * Flush potentially hardware-cached dirty pages to dirty_bitmap.
	 */
	if (kvm_x86_ops.flush_log_dirty)
		kvm_x86_ops.flush_log_dirty(kvm);
}

int kvm_vm_ioctl_irq_line(struct kvm *kvm, struct kvm_irq_level *irq_event,
			bool line_status)
{
	if (!irqchip_in_kernel(kvm))
		return -ENXIO;

	irq_event->status = kvm_set_irq(kvm, KVM_USERSPACE_IRQ_SOURCE_ID,
					irq_event->irq, irq_event->level,
					line_status);
	return 0;
}

int kvm_vm_ioctl_enable_cap(struct kvm *kvm,
			    struct kvm_enable_cap *cap)
{
	int r;

	if (cap->flags)
		return -EINVAL;

	switch (cap->cap) {
	case KVM_CAP_DISABLE_QUIRKS:
		kvm->arch.disabled_quirks = cap->args[0];
		r = 0;
		break;
	case KVM_CAP_SPLIT_IRQCHIP: {
		mutex_lock(&kvm->lock);
		r = -EINVAL;
		if (cap->args[0] > MAX_NR_RESERVED_IOAPIC_PINS)
			goto split_irqchip_unlock;
		r = -EEXIST;
		if (irqchip_in_kernel(kvm))
			goto split_irqchip_unlock;
		if (kvm->created_vcpus)
			goto split_irqchip_unlock;
		r = kvm_setup_empty_irq_routing(kvm);
		if (r)
			goto split_irqchip_unlock;
		/* Pairs with irqchip_in_kernel. */
		smp_wmb();
		kvm->arch.irqchip_mode = KVM_IRQCHIP_SPLIT;
		kvm->arch.nr_reserved_ioapic_pins = cap->args[0];
		r = 0;
split_irqchip_unlock:
		mutex_unlock(&kvm->lock);
		break;
	}
	case KVM_CAP_X2APIC_API:
		r = -EINVAL;
		if (cap->args[0] & ~KVM_X2APIC_API_VALID_FLAGS)
			break;

		if (cap->args[0] & KVM_X2APIC_API_USE_32BIT_IDS)
			kvm->arch.x2apic_format = true;
		if (cap->args[0] & KVM_X2APIC_API_DISABLE_BROADCAST_QUIRK)
			kvm->arch.x2apic_broadcast_quirk_disabled = true;

		r = 0;
		break;
	case KVM_CAP_X86_DISABLE_EXITS:
		r = -EINVAL;
		if (cap->args[0] & ~KVM_X86_DISABLE_VALID_EXITS)
			break;

		if ((cap->args[0] & KVM_X86_DISABLE_EXITS_MWAIT) &&
			kvm_can_mwait_in_guest())
			kvm->arch.mwait_in_guest = true;
		if (cap->args[0] & KVM_X86_DISABLE_EXITS_HLT)
			kvm->arch.hlt_in_guest = true;
		if (cap->args[0] & KVM_X86_DISABLE_EXITS_PAUSE)
			kvm->arch.pause_in_guest = true;
		if (cap->args[0] & KVM_X86_DISABLE_EXITS_CSTATE)
			kvm->arch.cstate_in_guest = true;
		r = 0;
		break;
	case KVM_CAP_MSR_PLATFORM_INFO:
		kvm->arch.guest_can_read_msr_platform_info = cap->args[0];
		r = 0;
		break;
	case KVM_CAP_EXCEPTION_PAYLOAD:
		kvm->arch.exception_payload_enabled = cap->args[0];
		r = 0;
		break;
	case KVM_CAP_X86_USER_SPACE_MSR:
		kvm->arch.user_space_msr_mask = cap->args[0];
		r = 0;
		break;
	default:
		r = -EINVAL;
		break;
	}
	return r;
}

static void kvm_clear_msr_filter(struct kvm *kvm)
{
	u32 i;
	u32 count = kvm->arch.msr_filter.count;
	struct msr_bitmap_range ranges[16];

	mutex_lock(&kvm->lock);
	kvm->arch.msr_filter.count = 0;
	memcpy(ranges, kvm->arch.msr_filter.ranges, count * sizeof(ranges[0]));
	mutex_unlock(&kvm->lock);
	synchronize_srcu(&kvm->srcu);

	for (i = 0; i < count; i++)
		kfree(ranges[i].bitmap);
}

static int kvm_add_msr_filter(struct kvm *kvm, struct kvm_msr_filter_range *user_range)
{
	struct msr_bitmap_range *ranges = kvm->arch.msr_filter.ranges;
	struct msr_bitmap_range range;
	unsigned long *bitmap = NULL;
	size_t bitmap_size;
	int r;

	if (!user_range->nmsrs)
		return 0;

	bitmap_size = BITS_TO_LONGS(user_range->nmsrs) * sizeof(long);
	if (!bitmap_size || bitmap_size > KVM_MSR_FILTER_MAX_BITMAP_SIZE)
		return -EINVAL;

	bitmap = memdup_user((__user u8*)user_range->bitmap, bitmap_size);
	if (IS_ERR(bitmap))
		return PTR_ERR(bitmap);

	range = (struct msr_bitmap_range) {
		.flags = user_range->flags,
		.base = user_range->base,
		.nmsrs = user_range->nmsrs,
		.bitmap = bitmap,
	};

	if (range.flags & ~(KVM_MSR_FILTER_READ | KVM_MSR_FILTER_WRITE)) {
		r = -EINVAL;
		goto err;
	}

	if (!range.flags) {
		r = -EINVAL;
		goto err;
	}

	/* Everything ok, add this range identifier to our global pool */
	ranges[kvm->arch.msr_filter.count] = range;
	/* Make sure we filled the array before we tell anyone to walk it */
	smp_wmb();
	kvm->arch.msr_filter.count++;

	return 0;
err:
	kfree(bitmap);
	return r;
}

static int kvm_vm_ioctl_set_msr_filter(struct kvm *kvm, void __user *argp)
{
	struct kvm_msr_filter __user *user_msr_filter = argp;
	struct kvm_msr_filter filter;
	bool default_allow;
	int r = 0;
	bool empty = true;
	u32 i;

	if (copy_from_user(&filter, user_msr_filter, sizeof(filter)))
		return -EFAULT;

	for (i = 0; i < ARRAY_SIZE(filter.ranges); i++)
		empty &= !filter.ranges[i].nmsrs;

	default_allow = !(filter.flags & KVM_MSR_FILTER_DEFAULT_DENY);
	if (empty && !default_allow)
		return -EINVAL;

	kvm_clear_msr_filter(kvm);

	kvm->arch.msr_filter.default_allow = default_allow;

	/*
	 * Protect from concurrent calls to this function that could trigger
	 * a TOCTOU violation on kvm->arch.msr_filter.count.
	 */
	mutex_lock(&kvm->lock);
	for (i = 0; i < ARRAY_SIZE(filter.ranges); i++) {
		r = kvm_add_msr_filter(kvm, &filter.ranges[i]);
		if (r)
			break;
	}

	kvm_make_all_cpus_request(kvm, KVM_REQ_MSR_FILTER_CHANGED);
	mutex_unlock(&kvm->lock);

	return r;
}

long kvm_arch_vm_ioctl(struct file *filp,
		       unsigned int ioctl, unsigned long arg)
{
	struct kvm *kvm = filp->private_data;
	void __user *argp = (void __user *)arg;
	int r = -ENOTTY;
	/*
	 * This union makes it completely explicit to gcc-3.x
	 * that these two variables' stack usage should be
	 * combined, not added together.
	 */
	union {
		struct kvm_pit_state ps;
		struct kvm_pit_state2 ps2;
		struct kvm_pit_config pit_config;
	} u;

	switch (ioctl) {
	case KVM_SET_TSS_ADDR:
		r = kvm_vm_ioctl_set_tss_addr(kvm, arg);
		break;
	case KVM_SET_IDENTITY_MAP_ADDR: {
		u64 ident_addr;

		mutex_lock(&kvm->lock);
		r = -EINVAL;
		if (kvm->created_vcpus)
			goto set_identity_unlock;
		r = -EFAULT;
		if (copy_from_user(&ident_addr, argp, sizeof(ident_addr)))
			goto set_identity_unlock;
		r = kvm_vm_ioctl_set_identity_map_addr(kvm, ident_addr);
set_identity_unlock:
		mutex_unlock(&kvm->lock);
		break;
	}
	case KVM_SET_NR_MMU_PAGES:
		r = kvm_vm_ioctl_set_nr_mmu_pages(kvm, arg);
		break;
	case KVM_GET_NR_MMU_PAGES:
		r = kvm_vm_ioctl_get_nr_mmu_pages(kvm);
		break;
	case KVM_CREATE_IRQCHIP: {
		mutex_lock(&kvm->lock);

		r = -EEXIST;
		if (irqchip_in_kernel(kvm))
			goto create_irqchip_unlock;

		r = -EINVAL;
		if (kvm->created_vcpus)
			goto create_irqchip_unlock;

		r = kvm_pic_init(kvm);
		if (r)
			goto create_irqchip_unlock;

		r = kvm_ioapic_init(kvm);
		if (r) {
			kvm_pic_destroy(kvm);
			goto create_irqchip_unlock;
		}

		r = kvm_setup_default_irq_routing(kvm);
		if (r) {
			kvm_ioapic_destroy(kvm);
			kvm_pic_destroy(kvm);
			goto create_irqchip_unlock;
		}
		/* Write kvm->irq_routing before enabling irqchip_in_kernel. */
		smp_wmb();
		kvm->arch.irqchip_mode = KVM_IRQCHIP_KERNEL;
	create_irqchip_unlock:
		mutex_unlock(&kvm->lock);
		break;
	}
	case KVM_CREATE_PIT:
		u.pit_config.flags = KVM_PIT_SPEAKER_DUMMY;
		goto create_pit;
	case KVM_CREATE_PIT2:
		r = -EFAULT;
		if (copy_from_user(&u.pit_config, argp,
				   sizeof(struct kvm_pit_config)))
			goto out;
	create_pit:
		mutex_lock(&kvm->lock);
		r = -EEXIST;
		if (kvm->arch.vpit)
			goto create_pit_unlock;
		r = -ENOMEM;
		kvm->arch.vpit = kvm_create_pit(kvm, u.pit_config.flags);
		if (kvm->arch.vpit)
			r = 0;
	create_pit_unlock:
		mutex_unlock(&kvm->lock);
		break;
	case KVM_GET_IRQCHIP: {
		/* 0: PIC master, 1: PIC slave, 2: IOAPIC */
		struct kvm_irqchip *chip;

		chip = memdup_user(argp, sizeof(*chip));
		if (IS_ERR(chip)) {
			r = PTR_ERR(chip);
			goto out;
		}

		r = -ENXIO;
		if (!irqchip_kernel(kvm))
			goto get_irqchip_out;
		r = kvm_vm_ioctl_get_irqchip(kvm, chip);
		if (r)
			goto get_irqchip_out;
		r = -EFAULT;
		if (copy_to_user(argp, chip, sizeof(*chip)))
			goto get_irqchip_out;
		r = 0;
	get_irqchip_out:
		kfree(chip);
		break;
	}
	case KVM_SET_IRQCHIP: {
		/* 0: PIC master, 1: PIC slave, 2: IOAPIC */
		struct kvm_irqchip *chip;

		chip = memdup_user(argp, sizeof(*chip));
		if (IS_ERR(chip)) {
			r = PTR_ERR(chip);
			goto out;
		}

		r = -ENXIO;
		if (!irqchip_kernel(kvm))
			goto set_irqchip_out;
		r = kvm_vm_ioctl_set_irqchip(kvm, chip);
	set_irqchip_out:
		kfree(chip);
		break;
	}
	case KVM_GET_PIT: {
		r = -EFAULT;
		if (copy_from_user(&u.ps, argp, sizeof(struct kvm_pit_state)))
			goto out;
		r = -ENXIO;
		if (!kvm->arch.vpit)
			goto out;
		r = kvm_vm_ioctl_get_pit(kvm, &u.ps);
		if (r)
			goto out;
		r = -EFAULT;
		if (copy_to_user(argp, &u.ps, sizeof(struct kvm_pit_state)))
			goto out;
		r = 0;
		break;
	}
	case KVM_SET_PIT: {
		r = -EFAULT;
		if (copy_from_user(&u.ps, argp, sizeof(u.ps)))
			goto out;
		mutex_lock(&kvm->lock);
		r = -ENXIO;
		if (!kvm->arch.vpit)
			goto set_pit_out;
		r = kvm_vm_ioctl_set_pit(kvm, &u.ps);
set_pit_out:
		mutex_unlock(&kvm->lock);
		break;
	}
	case KVM_GET_PIT2: {
		r = -ENXIO;
		if (!kvm->arch.vpit)
			goto out;
		r = kvm_vm_ioctl_get_pit2(kvm, &u.ps2);
		if (r)
			goto out;
		r = -EFAULT;
		if (copy_to_user(argp, &u.ps2, sizeof(u.ps2)))
			goto out;
		r = 0;
		break;
	}
	case KVM_SET_PIT2: {
		r = -EFAULT;
		if (copy_from_user(&u.ps2, argp, sizeof(u.ps2)))
			goto out;
		mutex_lock(&kvm->lock);
		r = -ENXIO;
		if (!kvm->arch.vpit)
			goto set_pit2_out;
		r = kvm_vm_ioctl_set_pit2(kvm, &u.ps2);
set_pit2_out:
		mutex_unlock(&kvm->lock);
		break;
	}
	case KVM_REINJECT_CONTROL: {
		struct kvm_reinject_control control;
		r =  -EFAULT;
		if (copy_from_user(&control, argp, sizeof(control)))
			goto out;
		r = -ENXIO;
		if (!kvm->arch.vpit)
			goto out;
		r = kvm_vm_ioctl_reinject(kvm, &control);
		break;
	}
	case KVM_SET_BOOT_CPU_ID:
		r = 0;
		mutex_lock(&kvm->lock);
		if (kvm->created_vcpus)
			r = -EBUSY;
		else
			kvm->arch.bsp_vcpu_id = arg;
		mutex_unlock(&kvm->lock);
		break;
	case KVM_XEN_HVM_CONFIG: {
		struct kvm_xen_hvm_config xhc;
		r = -EFAULT;
		if (copy_from_user(&xhc, argp, sizeof(xhc)))
			goto out;
		r = -EINVAL;
		if (xhc.flags)
			goto out;
		memcpy(&kvm->arch.xen_hvm_config, &xhc, sizeof(xhc));
		r = 0;
		break;
	}
	case KVM_SET_CLOCK: {
		struct kvm_clock_data user_ns;
		u64 now_ns;

		r = -EFAULT;
		if (copy_from_user(&user_ns, argp, sizeof(user_ns)))
			goto out;

		r = -EINVAL;
		if (user_ns.flags)
			goto out;

		r = 0;
		/*
		 * TODO: userspace has to take care of races with VCPU_RUN, so
		 * kvm_gen_update_masterclock() can be cut down to locked
		 * pvclock_update_vm_gtod_copy().
		 */
		kvm_gen_update_masterclock(kvm);
		now_ns = get_kvmclock_ns(kvm);
		kvm->arch.kvmclock_offset += user_ns.clock - now_ns;
		kvm_make_all_cpus_request(kvm, KVM_REQ_CLOCK_UPDATE);
		break;
	}
	case KVM_GET_CLOCK: {
		struct kvm_clock_data user_ns;
		u64 now_ns;

		now_ns = get_kvmclock_ns(kvm);
		user_ns.clock = now_ns;
		user_ns.flags = kvm->arch.use_master_clock ? KVM_CLOCK_TSC_STABLE : 0;
		memset(&user_ns.pad, 0, sizeof(user_ns.pad));

		r = -EFAULT;
		if (copy_to_user(argp, &user_ns, sizeof(user_ns)))
			goto out;
		r = 0;
		break;
	}
	case KVM_MEMORY_ENCRYPT_OP: {
		r = -ENOTTY;
		if (kvm_x86_ops.mem_enc_op)
			r = kvm_x86_ops.mem_enc_op(kvm, argp);
		break;
	}
	case KVM_MEMORY_ENCRYPT_REG_REGION: {
		struct kvm_enc_region region;

		r = -EFAULT;
		if (copy_from_user(&region, argp, sizeof(region)))
			goto out;

		r = -ENOTTY;
		if (kvm_x86_ops.mem_enc_reg_region)
			r = kvm_x86_ops.mem_enc_reg_region(kvm, &region);
		break;
	}
	case KVM_MEMORY_ENCRYPT_UNREG_REGION: {
		struct kvm_enc_region region;

		r = -EFAULT;
		if (copy_from_user(&region, argp, sizeof(region)))
			goto out;

		r = -ENOTTY;
		if (kvm_x86_ops.mem_enc_unreg_region)
			r = kvm_x86_ops.mem_enc_unreg_region(kvm, &region);
		break;
	}
	case KVM_HYPERV_EVENTFD: {
		struct kvm_hyperv_eventfd hvevfd;

		r = -EFAULT;
		if (copy_from_user(&hvevfd, argp, sizeof(hvevfd)))
			goto out;
		r = kvm_vm_ioctl_hv_eventfd(kvm, &hvevfd);
		break;
	}
	case KVM_SET_PMU_EVENT_FILTER:
		r = kvm_vm_ioctl_set_pmu_event_filter(kvm, argp);
		break;
	case KVM_X86_SET_MSR_FILTER:
		r = kvm_vm_ioctl_set_msr_filter(kvm, argp);
		break;
	default:
		r = -ENOTTY;
	}
out:
	return r;
}

static void kvm_init_msr_list(void)
{
	struct x86_pmu_capability x86_pmu;
	u32 dummy[2];
	unsigned i;

	BUILD_BUG_ON_MSG(INTEL_PMC_MAX_FIXED != 4,
			 "Please update the fixed PMCs in msrs_to_saved_all[]");

	perf_get_x86_pmu_capability(&x86_pmu);

	num_msrs_to_save = 0;
	num_emulated_msrs = 0;
	num_msr_based_features = 0;

	for (i = 0; i < ARRAY_SIZE(msrs_to_save_all); i++) {
		if (rdmsr_safe(msrs_to_save_all[i], &dummy[0], &dummy[1]) < 0)
			continue;

		/*
		 * Even MSRs that are valid in the host may not be exposed
		 * to the guests in some cases.
		 */
		switch (msrs_to_save_all[i]) {
		case MSR_IA32_BNDCFGS:
			if (!kvm_mpx_supported())
				continue;
			break;
		case MSR_TSC_AUX:
			if (!kvm_cpu_cap_has(X86_FEATURE_RDTSCP))
				continue;
			break;
		case MSR_IA32_UMWAIT_CONTROL:
			if (!kvm_cpu_cap_has(X86_FEATURE_WAITPKG))
				continue;
			break;
		case MSR_IA32_UMWAIT_CONTROL:
			if (!boot_cpu_has(X86_FEATURE_WAITPKG))
				continue;
			break;
		case MSR_IA32_RTIT_CTL:
		case MSR_IA32_RTIT_STATUS:
			if (!kvm_cpu_cap_has(X86_FEATURE_INTEL_PT))
				continue;
			break;
		case MSR_IA32_RTIT_CR3_MATCH:
			if (!kvm_cpu_cap_has(X86_FEATURE_INTEL_PT) ||
			    !intel_pt_validate_hw_cap(PT_CAP_cr3_filtering))
				continue;
			break;
		case MSR_IA32_RTIT_OUTPUT_BASE:
		case MSR_IA32_RTIT_OUTPUT_MASK:
			if (!kvm_cpu_cap_has(X86_FEATURE_INTEL_PT) ||
				(!intel_pt_validate_hw_cap(PT_CAP_topa_output) &&
				 !intel_pt_validate_hw_cap(PT_CAP_single_range_output)))
				continue;
			break;
		case MSR_IA32_RTIT_ADDR0_A ... MSR_IA32_RTIT_ADDR3_B:
			if (!kvm_cpu_cap_has(X86_FEATURE_INTEL_PT) ||
				msrs_to_save_all[i] - MSR_IA32_RTIT_ADDR0_A >=
				intel_pt_validate_hw_cap(PT_CAP_num_address_ranges) * 2)
				continue;
			break;
		case MSR_ARCH_PERFMON_PERFCTR0 ... MSR_ARCH_PERFMON_PERFCTR0 + 17:
			if (msrs_to_save_all[i] - MSR_ARCH_PERFMON_PERFCTR0 >=
			    min(INTEL_PMC_MAX_GENERIC, x86_pmu.num_counters_gp))
				continue;
			break;
		case MSR_ARCH_PERFMON_EVENTSEL0 ... MSR_ARCH_PERFMON_EVENTSEL0 + 17:
			if (msrs_to_save_all[i] - MSR_ARCH_PERFMON_EVENTSEL0 >=
			    min(INTEL_PMC_MAX_GENERIC, x86_pmu.num_counters_gp))
				continue;
			break;
		default:
			break;
		}

		msrs_to_save[num_msrs_to_save++] = msrs_to_save_all[i];
	}

	for (i = 0; i < ARRAY_SIZE(emulated_msrs_all); i++) {
		if (!kvm_x86_ops.has_emulated_msr(emulated_msrs_all[i]))
			continue;

		emulated_msrs[num_emulated_msrs++] = emulated_msrs_all[i];
	}

	for (i = 0; i < ARRAY_SIZE(msr_based_features_all); i++) {
		struct kvm_msr_entry msr;

		msr.index = msr_based_features_all[i];
		if (kvm_get_msr_feature(&msr))
			continue;

		msr_based_features[num_msr_based_features++] = msr_based_features_all[i];
	}
}

static int vcpu_mmio_write(struct kvm_vcpu *vcpu, gpa_t addr, int len,
			   const void *v)
{
	int handled = 0;
	int n;

	do {
		n = min(len, 8);
		if (!(lapic_in_kernel(vcpu) &&
		      !kvm_iodevice_write(vcpu, &vcpu->arch.apic->dev, addr, n, v))
		    && kvm_io_bus_write(vcpu, KVM_MMIO_BUS, addr, n, v))
			break;
		handled += n;
		addr += n;
		len -= n;
		v += n;
	} while (len);

	return handled;
}

static int vcpu_mmio_read(struct kvm_vcpu *vcpu, gpa_t addr, int len, void *v)
{
	int handled = 0;
	int n;

	do {
		n = min(len, 8);
		if (!(lapic_in_kernel(vcpu) &&
		      !kvm_iodevice_read(vcpu, &vcpu->arch.apic->dev,
					 addr, n, v))
		    && kvm_io_bus_read(vcpu, KVM_MMIO_BUS, addr, n, v))
			break;
		trace_kvm_mmio(KVM_TRACE_MMIO_READ, n, addr, v);
		handled += n;
		addr += n;
		len -= n;
		v += n;
	} while (len);

	return handled;
}

static void kvm_set_segment(struct kvm_vcpu *vcpu,
			struct kvm_segment *var, int seg)
{
	kvm_x86_ops.set_segment(vcpu, var, seg);
}

void kvm_get_segment(struct kvm_vcpu *vcpu,
		     struct kvm_segment *var, int seg)
{
	kvm_x86_ops.get_segment(vcpu, var, seg);
}

gpa_t translate_nested_gpa(struct kvm_vcpu *vcpu, gpa_t gpa, u32 access,
			   struct x86_exception *exception)
{
	gpa_t t_gpa;

	BUG_ON(!mmu_is_nested(vcpu));

	/* NPT walks are always user-walks */
	access |= PFERR_USER_MASK;
	t_gpa  = vcpu->arch.mmu->gva_to_gpa(vcpu, gpa, access, exception);

	return t_gpa;
}

gpa_t kvm_mmu_gva_to_gpa_read(struct kvm_vcpu *vcpu, gva_t gva,
			      struct x86_exception *exception)
{
	u32 access = (kvm_x86_ops.get_cpl(vcpu) == 3) ? PFERR_USER_MASK : 0;
	return vcpu->arch.walk_mmu->gva_to_gpa(vcpu, gva, access, exception);
}

 gpa_t kvm_mmu_gva_to_gpa_fetch(struct kvm_vcpu *vcpu, gva_t gva,
				struct x86_exception *exception)
{
	u32 access = (kvm_x86_ops.get_cpl(vcpu) == 3) ? PFERR_USER_MASK : 0;
	access |= PFERR_FETCH_MASK;
	return vcpu->arch.walk_mmu->gva_to_gpa(vcpu, gva, access, exception);
}

gpa_t kvm_mmu_gva_to_gpa_write(struct kvm_vcpu *vcpu, gva_t gva,
			       struct x86_exception *exception)
{
	u32 access = (kvm_x86_ops.get_cpl(vcpu) == 3) ? PFERR_USER_MASK : 0;
	access |= PFERR_WRITE_MASK;
	return vcpu->arch.walk_mmu->gva_to_gpa(vcpu, gva, access, exception);
}

/* uses this to access any guest's mapped memory without checking CPL */
gpa_t kvm_mmu_gva_to_gpa_system(struct kvm_vcpu *vcpu, gva_t gva,
				struct x86_exception *exception)
{
	return vcpu->arch.walk_mmu->gva_to_gpa(vcpu, gva, 0, exception);
}

static int kvm_read_guest_virt_helper(gva_t addr, void *val, unsigned int bytes,
				      struct kvm_vcpu *vcpu, u32 access,
				      struct x86_exception *exception)
{
	void *data = val;
	int r = X86EMUL_CONTINUE;

	while (bytes) {
		gpa_t gpa = vcpu->arch.walk_mmu->gva_to_gpa(vcpu, addr, access,
							    exception);
		unsigned offset = addr & (PAGE_SIZE-1);
		unsigned toread = min(bytes, (unsigned)PAGE_SIZE - offset);
		int ret;

		if (gpa == UNMAPPED_GVA)
			return X86EMUL_PROPAGATE_FAULT;
		ret = kvm_vcpu_read_guest_page(vcpu, gpa >> PAGE_SHIFT, data,
					       offset, toread);
		if (ret < 0) {
			r = X86EMUL_IO_NEEDED;
			goto out;
		}

		bytes -= toread;
		data += toread;
		addr += toread;
	}
out:
	return r;
}

/* used for instruction fetching */
static int kvm_fetch_guest_virt(struct x86_emulate_ctxt *ctxt,
				gva_t addr, void *val, unsigned int bytes,
				struct x86_exception *exception)
{
	struct kvm_vcpu *vcpu = emul_to_vcpu(ctxt);
	u32 access = (kvm_x86_ops.get_cpl(vcpu) == 3) ? PFERR_USER_MASK : 0;
	unsigned offset;
	int ret;

	/* Inline kvm_read_guest_virt_helper for speed.  */
	gpa_t gpa = vcpu->arch.walk_mmu->gva_to_gpa(vcpu, addr, access|PFERR_FETCH_MASK,
						    exception);
	if (unlikely(gpa == UNMAPPED_GVA))
		return X86EMUL_PROPAGATE_FAULT;

	offset = addr & (PAGE_SIZE-1);
	if (WARN_ON(offset + bytes > PAGE_SIZE))
		bytes = (unsigned)PAGE_SIZE - offset;
	ret = kvm_vcpu_read_guest_page(vcpu, gpa >> PAGE_SHIFT, val,
				       offset, bytes);
	if (unlikely(ret < 0))
		return X86EMUL_IO_NEEDED;

	return X86EMUL_CONTINUE;
}

int kvm_read_guest_virt(struct kvm_vcpu *vcpu,
			       gva_t addr, void *val, unsigned int bytes,
			       struct x86_exception *exception)
{
	u32 access = (kvm_x86_ops.get_cpl(vcpu) == 3) ? PFERR_USER_MASK : 0;

	/*
	 * FIXME: this should call handle_emulation_failure if X86EMUL_IO_NEEDED
	 * is returned, but our callers are not ready for that and they blindly
	 * call kvm_inject_page_fault.  Ensure that they at least do not leak
	 * uninitialized kernel stack memory into cr2 and error code.
	 */
	memset(exception, 0, sizeof(*exception));
	return kvm_read_guest_virt_helper(addr, val, bytes, vcpu, access,
					  exception);
}
EXPORT_SYMBOL_GPL(kvm_read_guest_virt);

static int emulator_read_std(struct x86_emulate_ctxt *ctxt,
			     gva_t addr, void *val, unsigned int bytes,
			     struct x86_exception *exception, bool system)
{
	struct kvm_vcpu *vcpu = emul_to_vcpu(ctxt);
	u32 access = 0;

	if (!system && kvm_x86_ops.get_cpl(vcpu) == 3)
		access |= PFERR_USER_MASK;

	return kvm_read_guest_virt_helper(addr, val, bytes, vcpu, access, exception);
}

static int kvm_read_guest_phys_system(struct x86_emulate_ctxt *ctxt,
		unsigned long addr, void *val, unsigned int bytes)
{
	struct kvm_vcpu *vcpu = emul_to_vcpu(ctxt);
	int r = kvm_vcpu_read_guest(vcpu, addr, val, bytes);

	return r < 0 ? X86EMUL_IO_NEEDED : X86EMUL_CONTINUE;
}

static int kvm_write_guest_virt_helper(gva_t addr, void *val, unsigned int bytes,
				      struct kvm_vcpu *vcpu, u32 access,
				      struct x86_exception *exception)
{
	void *data = val;
	int r = X86EMUL_CONTINUE;

	while (bytes) {
		gpa_t gpa =  vcpu->arch.walk_mmu->gva_to_gpa(vcpu, addr,
							     access,
							     exception);
		unsigned offset = addr & (PAGE_SIZE-1);
		unsigned towrite = min(bytes, (unsigned)PAGE_SIZE - offset);
		int ret;

		if (gpa == UNMAPPED_GVA)
			return X86EMUL_PROPAGATE_FAULT;
		ret = kvm_vcpu_write_guest(vcpu, gpa, data, towrite);
		if (ret < 0) {
			r = X86EMUL_IO_NEEDED;
			goto out;
		}

		bytes -= towrite;
		data += towrite;
		addr += towrite;
	}
out:
	return r;
}

static int emulator_write_std(struct x86_emulate_ctxt *ctxt, gva_t addr, void *val,
			      unsigned int bytes, struct x86_exception *exception,
			      bool system)
{
	struct kvm_vcpu *vcpu = emul_to_vcpu(ctxt);
	u32 access = PFERR_WRITE_MASK;

	if (!system && kvm_x86_ops.get_cpl(vcpu) == 3)
		access |= PFERR_USER_MASK;

	return kvm_write_guest_virt_helper(addr, val, bytes, vcpu,
					   access, exception);
}

int kvm_write_guest_virt_system(struct kvm_vcpu *vcpu, gva_t addr, void *val,
				unsigned int bytes, struct x86_exception *exception)
{
	/* kvm_write_guest_virt_system can pull in tons of pages. */
	vcpu->arch.l1tf_flush_l1d = true;

	return kvm_write_guest_virt_helper(addr, val, bytes, vcpu,
					   PFERR_WRITE_MASK, exception);
}
EXPORT_SYMBOL_GPL(kvm_write_guest_virt_system);

int handle_ud(struct kvm_vcpu *vcpu)
{
	static const char kvm_emulate_prefix[] = { __KVM_EMULATE_PREFIX };
	int emul_type = EMULTYPE_TRAP_UD;
	char sig[5]; /* ud2; .ascii "kvm" */
	struct x86_exception e;

	if (unlikely(!kvm_x86_ops.can_emulate_instruction(vcpu, NULL, 0)))
		return 1;

	if (force_emulation_prefix &&
	    kvm_read_guest_virt(vcpu, kvm_get_linear_rip(vcpu),
				sig, sizeof(sig), &e) == 0 &&
	    memcmp(sig, kvm_emulate_prefix, sizeof(sig)) == 0) {
		kvm_rip_write(vcpu, kvm_rip_read(vcpu) + sizeof(sig));
		emul_type = EMULTYPE_TRAP_UD_FORCED;
	}

	return kvm_emulate_instruction(vcpu, emul_type);
}
EXPORT_SYMBOL_GPL(handle_ud);

static int vcpu_is_mmio_gpa(struct kvm_vcpu *vcpu, unsigned long gva,
			    gpa_t gpa, bool write)
{
	/* For APIC access vmexit */
	if ((gpa & PAGE_MASK) == APIC_DEFAULT_PHYS_BASE)
		return 1;

	if (vcpu_match_mmio_gpa(vcpu, gpa)) {
		trace_vcpu_match_mmio(gva, gpa, write, true);
		return 1;
	}

	return 0;
}

static int vcpu_mmio_gva_to_gpa(struct kvm_vcpu *vcpu, unsigned long gva,
				gpa_t *gpa, struct x86_exception *exception,
				bool write)
{
	u32 access = ((kvm_x86_ops.get_cpl(vcpu) == 3) ? PFERR_USER_MASK : 0)
		| (write ? PFERR_WRITE_MASK : 0);

	/*
	 * currently PKRU is only applied to ept enabled guest so
	 * there is no pkey in EPT page table for L1 guest or EPT
	 * shadow page table for L2 guest.
	 */
	if (vcpu_match_mmio_gva(vcpu, gva)
	    && !permission_fault(vcpu, vcpu->arch.walk_mmu,
				 vcpu->arch.mmio_access, 0, access)) {
		*gpa = vcpu->arch.mmio_gfn << PAGE_SHIFT |
					(gva & (PAGE_SIZE - 1));
		trace_vcpu_match_mmio(gva, *gpa, write, false);
		return 1;
	}

	*gpa = vcpu->arch.walk_mmu->gva_to_gpa(vcpu, gva, access, exception);

	if (*gpa == UNMAPPED_GVA)
		return -1;

	return vcpu_is_mmio_gpa(vcpu, gva, *gpa, write);
}

int emulator_write_phys(struct kvm_vcpu *vcpu, gpa_t gpa,
			const void *val, int bytes)
{
	int ret;

	ret = kvm_vcpu_write_guest(vcpu, gpa, val, bytes);
	if (ret < 0)
		return 0;
	kvm_page_track_write(vcpu, gpa, val, bytes);
	return 1;
}

struct read_write_emulator_ops {
	int (*read_write_prepare)(struct kvm_vcpu *vcpu, void *val,
				  int bytes);
	int (*read_write_emulate)(struct kvm_vcpu *vcpu, gpa_t gpa,
				  void *val, int bytes);
	int (*read_write_mmio)(struct kvm_vcpu *vcpu, gpa_t gpa,
			       int bytes, void *val);
	int (*read_write_exit_mmio)(struct kvm_vcpu *vcpu, gpa_t gpa,
				    void *val, int bytes);
	bool write;
};

static int read_prepare(struct kvm_vcpu *vcpu, void *val, int bytes)
{
	if (vcpu->mmio_read_completed) {
		trace_kvm_mmio(KVM_TRACE_MMIO_READ, bytes,
			       vcpu->mmio_fragments[0].gpa, val);
		vcpu->mmio_read_completed = 0;
		return 1;
	}

	return 0;
}

static int read_emulate(struct kvm_vcpu *vcpu, gpa_t gpa,
			void *val, int bytes)
{
	return !kvm_vcpu_read_guest(vcpu, gpa, val, bytes);
}

static int write_emulate(struct kvm_vcpu *vcpu, gpa_t gpa,
			 void *val, int bytes)
{
	return emulator_write_phys(vcpu, gpa, val, bytes);
}

static int write_mmio(struct kvm_vcpu *vcpu, gpa_t gpa, int bytes, void *val)
{
	trace_kvm_mmio(KVM_TRACE_MMIO_WRITE, bytes, gpa, val);
	return vcpu_mmio_write(vcpu, gpa, bytes, val);
}

static int read_exit_mmio(struct kvm_vcpu *vcpu, gpa_t gpa,
			  void *val, int bytes)
{
	trace_kvm_mmio(KVM_TRACE_MMIO_READ_UNSATISFIED, bytes, gpa, NULL);
	return X86EMUL_IO_NEEDED;
}

static int write_exit_mmio(struct kvm_vcpu *vcpu, gpa_t gpa,
			   void *val, int bytes)
{
	struct kvm_mmio_fragment *frag = &vcpu->mmio_fragments[0];

	memcpy(vcpu->run->mmio.data, frag->data, min(8u, frag->len));
	return X86EMUL_CONTINUE;
}

static const struct read_write_emulator_ops read_emultor = {
	.read_write_prepare = read_prepare,
	.read_write_emulate = read_emulate,
	.read_write_mmio = vcpu_mmio_read,
	.read_write_exit_mmio = read_exit_mmio,
};

static const struct read_write_emulator_ops write_emultor = {
	.read_write_emulate = write_emulate,
	.read_write_mmio = write_mmio,
	.read_write_exit_mmio = write_exit_mmio,
	.write = true,
};

static int emulator_read_write_onepage(unsigned long addr, void *val,
				       unsigned int bytes,
				       struct x86_exception *exception,
				       struct kvm_vcpu *vcpu,
				       const struct read_write_emulator_ops *ops)
{
	gpa_t gpa;
	int handled, ret;
	bool write = ops->write;
	struct kvm_mmio_fragment *frag;
	struct x86_emulate_ctxt *ctxt = vcpu->arch.emulate_ctxt;

	/*
	 * If the exit was due to a NPF we may already have a GPA.
	 * If the GPA is present, use it to avoid the GVA to GPA table walk.
	 * Note, this cannot be used on string operations since string
	 * operation using rep will only have the initial GPA from the NPF
	 * occurred.
	 */
	if (ctxt->gpa_available && emulator_can_use_gpa(ctxt) &&
	    (addr & ~PAGE_MASK) == (ctxt->gpa_val & ~PAGE_MASK)) {
		gpa = ctxt->gpa_val;
		ret = vcpu_is_mmio_gpa(vcpu, addr, gpa, write);
	} else {
		ret = vcpu_mmio_gva_to_gpa(vcpu, addr, &gpa, exception, write);
		if (ret < 0)
			return X86EMUL_PROPAGATE_FAULT;
	}

	if (!ret && ops->read_write_emulate(vcpu, gpa, val, bytes))
		return X86EMUL_CONTINUE;

	/*
	 * Is this MMIO handled locally?
	 */
	handled = ops->read_write_mmio(vcpu, gpa, bytes, val);
	if (handled == bytes)
		return X86EMUL_CONTINUE;

	gpa += handled;
	bytes -= handled;
	val += handled;

	WARN_ON(vcpu->mmio_nr_fragments >= KVM_MAX_MMIO_FRAGMENTS);
	frag = &vcpu->mmio_fragments[vcpu->mmio_nr_fragments++];
	frag->gpa = gpa;
	frag->data = val;
	frag->len = bytes;
	return X86EMUL_CONTINUE;
}

static int emulator_read_write(struct x86_emulate_ctxt *ctxt,
			unsigned long addr,
			void *val, unsigned int bytes,
			struct x86_exception *exception,
			const struct read_write_emulator_ops *ops)
{
	struct kvm_vcpu *vcpu = emul_to_vcpu(ctxt);
	gpa_t gpa;
	int rc;

	if (ops->read_write_prepare &&
		  ops->read_write_prepare(vcpu, val, bytes))
		return X86EMUL_CONTINUE;

	vcpu->mmio_nr_fragments = 0;

	/* Crossing a page boundary? */
	if (((addr + bytes - 1) ^ addr) & PAGE_MASK) {
		int now;

		now = -addr & ~PAGE_MASK;
		rc = emulator_read_write_onepage(addr, val, now, exception,
						 vcpu, ops);

		if (rc != X86EMUL_CONTINUE)
			return rc;
		addr += now;
		if (ctxt->mode != X86EMUL_MODE_PROT64)
			addr = (u32)addr;
		val += now;
		bytes -= now;
	}

	rc = emulator_read_write_onepage(addr, val, bytes, exception,
					 vcpu, ops);
	if (rc != X86EMUL_CONTINUE)
		return rc;

	if (!vcpu->mmio_nr_fragments)
		return rc;

	gpa = vcpu->mmio_fragments[0].gpa;

	vcpu->mmio_needed = 1;
	vcpu->mmio_cur_fragment = 0;

	vcpu->run->mmio.len = min(8u, vcpu->mmio_fragments[0].len);
	vcpu->run->mmio.is_write = vcpu->mmio_is_write = ops->write;
	vcpu->run->exit_reason = KVM_EXIT_MMIO;
	vcpu->run->mmio.phys_addr = gpa;

	return ops->read_write_exit_mmio(vcpu, gpa, val, bytes);
}

static int emulator_read_emulated(struct x86_emulate_ctxt *ctxt,
				  unsigned long addr,
				  void *val,
				  unsigned int bytes,
				  struct x86_exception *exception)
{
	return emulator_read_write(ctxt, addr, val, bytes,
				   exception, &read_emultor);
}

static int emulator_write_emulated(struct x86_emulate_ctxt *ctxt,
			    unsigned long addr,
			    const void *val,
			    unsigned int bytes,
			    struct x86_exception *exception)
{
	return emulator_read_write(ctxt, addr, (void *)val, bytes,
				   exception, &write_emultor);
}

#define CMPXCHG_TYPE(t, ptr, old, new) \
	(cmpxchg((t *)(ptr), *(t *)(old), *(t *)(new)) == *(t *)(old))

#ifdef CONFIG_X86_64
#  define CMPXCHG64(ptr, old, new) CMPXCHG_TYPE(u64, ptr, old, new)
#else
#  define CMPXCHG64(ptr, old, new) \
	(cmpxchg64((u64 *)(ptr), *(u64 *)(old), *(u64 *)(new)) == *(u64 *)(old))
#endif

static int emulator_cmpxchg_emulated(struct x86_emulate_ctxt *ctxt,
				     unsigned long addr,
				     const void *old,
				     const void *new,
				     unsigned int bytes,
				     struct x86_exception *exception)
{
	struct kvm_host_map map;
	struct kvm_vcpu *vcpu = emul_to_vcpu(ctxt);
	u64 page_line_mask;
	gpa_t gpa;
	char *kaddr;
	bool exchanged;

	/* guests cmpxchg8b have to be emulated atomically */
	if (bytes > 8 || (bytes & (bytes - 1)))
		goto emul_write;

	gpa = kvm_mmu_gva_to_gpa_write(vcpu, addr, NULL);

	if (gpa == UNMAPPED_GVA ||
	    (gpa & PAGE_MASK) == APIC_DEFAULT_PHYS_BASE)
		goto emul_write;

	/*
	 * Emulate the atomic as a straight write to avoid #AC if SLD is
	 * enabled in the host and the access splits a cache line.
	 */
	if (boot_cpu_has(X86_FEATURE_SPLIT_LOCK_DETECT))
		page_line_mask = ~(cache_line_size() - 1);
	else
		page_line_mask = PAGE_MASK;

	if (((gpa + bytes - 1) & page_line_mask) != (gpa & page_line_mask))
		goto emul_write;

	if (kvm_vcpu_map(vcpu, gpa_to_gfn(gpa), &map))
		goto emul_write;

	kaddr = map.hva + offset_in_page(gpa);

	switch (bytes) {
	case 1:
		exchanged = CMPXCHG_TYPE(u8, kaddr, old, new);
		break;
	case 2:
		exchanged = CMPXCHG_TYPE(u16, kaddr, old, new);
		break;
	case 4:
		exchanged = CMPXCHG_TYPE(u32, kaddr, old, new);
		break;
	case 8:
		exchanged = CMPXCHG64(kaddr, old, new);
		break;
	default:
		BUG();
	}

	kvm_vcpu_unmap(vcpu, &map, true);

	if (!exchanged)
		return X86EMUL_CMPXCHG_FAILED;

	kvm_page_track_write(vcpu, gpa, new, bytes);

	return X86EMUL_CONTINUE;

emul_write:
	printk_once(KERN_WARNING "kvm: emulating exchange as write\n");

	return emulator_write_emulated(ctxt, addr, new, bytes, exception);
}

static int kernel_pio(struct kvm_vcpu *vcpu, void *pd)
{
	int r = 0, i;

	for (i = 0; i < vcpu->arch.pio.count; i++) {
		if (vcpu->arch.pio.in)
			r = kvm_io_bus_read(vcpu, KVM_PIO_BUS, vcpu->arch.pio.port,
					    vcpu->arch.pio.size, pd);
		else
			r = kvm_io_bus_write(vcpu, KVM_PIO_BUS,
					     vcpu->arch.pio.port, vcpu->arch.pio.size,
					     pd);
		if (r)
			break;
		pd += vcpu->arch.pio.size;
	}
	return r;
}

static int emulator_pio_in_out(struct kvm_vcpu *vcpu, int size,
			       unsigned short port, void *val,
			       unsigned int count, bool in)
{
	vcpu->arch.pio.port = port;
	vcpu->arch.pio.in = in;
	vcpu->arch.pio.count  = count;
	vcpu->arch.pio.size = size;

	if (!kernel_pio(vcpu, vcpu->arch.pio_data)) {
		vcpu->arch.pio.count = 0;
		return 1;
	}

	vcpu->run->exit_reason = KVM_EXIT_IO;
	vcpu->run->io.direction = in ? KVM_EXIT_IO_IN : KVM_EXIT_IO_OUT;
	vcpu->run->io.size = size;
	vcpu->run->io.data_offset = KVM_PIO_PAGE_OFFSET * PAGE_SIZE;
	vcpu->run->io.count = count;
	vcpu->run->io.port = port;

	return 0;
}

static int emulator_pio_in(struct kvm_vcpu *vcpu, int size,
			   unsigned short port, void *val, unsigned int count)
{
	int ret;

	if (vcpu->arch.pio.count)
		goto data_avail;

	memset(vcpu->arch.pio_data, 0, size * count);

	ret = emulator_pio_in_out(vcpu, size, port, val, count, true);
	if (ret) {
data_avail:
		memcpy(val, vcpu->arch.pio_data, size * count);
		trace_kvm_pio(KVM_PIO_IN, port, size, count, vcpu->arch.pio_data);
		vcpu->arch.pio.count = 0;
		return 1;
	}

	return 0;
}

static int emulator_pio_in_emulated(struct x86_emulate_ctxt *ctxt,
				    int size, unsigned short port, void *val,
				    unsigned int count)
{
	return emulator_pio_in(emul_to_vcpu(ctxt), size, port, val, count);

}

static int emulator_pio_out(struct kvm_vcpu *vcpu, int size,
			    unsigned short port, const void *val,
			    unsigned int count)
{
	memcpy(vcpu->arch.pio_data, val, size * count);
	trace_kvm_pio(KVM_PIO_OUT, port, size, count, vcpu->arch.pio_data);
	return emulator_pio_in_out(vcpu, size, port, (void *)val, count, false);
}

static int emulator_pio_out_emulated(struct x86_emulate_ctxt *ctxt,
				     int size, unsigned short port,
				     const void *val, unsigned int count)
{
	return emulator_pio_out(emul_to_vcpu(ctxt), size, port, val, count);
}

static unsigned long get_segment_base(struct kvm_vcpu *vcpu, int seg)
{
	return kvm_x86_ops.get_segment_base(vcpu, seg);
}

static void emulator_invlpg(struct x86_emulate_ctxt *ctxt, ulong address)
{
	kvm_mmu_invlpg(emul_to_vcpu(ctxt), address);
}

static int kvm_emulate_wbinvd_noskip(struct kvm_vcpu *vcpu)
{
	if (!need_emulate_wbinvd(vcpu))
		return X86EMUL_CONTINUE;

	if (kvm_x86_ops.has_wbinvd_exit()) {
		int cpu = get_cpu();

		cpumask_set_cpu(cpu, vcpu->arch.wbinvd_dirty_mask);
		smp_call_function_many(vcpu->arch.wbinvd_dirty_mask,
				wbinvd_ipi, NULL, 1);
		put_cpu();
		cpumask_clear(vcpu->arch.wbinvd_dirty_mask);
	} else
		wbinvd();
	return X86EMUL_CONTINUE;
}

int kvm_emulate_wbinvd(struct kvm_vcpu *vcpu)
{
	kvm_emulate_wbinvd_noskip(vcpu);
	return kvm_skip_emulated_instruction(vcpu);
}
EXPORT_SYMBOL_GPL(kvm_emulate_wbinvd);



static void emulator_wbinvd(struct x86_emulate_ctxt *ctxt)
{
	kvm_emulate_wbinvd_noskip(emul_to_vcpu(ctxt));
}

static int emulator_get_dr(struct x86_emulate_ctxt *ctxt, int dr,
			   unsigned long *dest)
{
	return kvm_get_dr(emul_to_vcpu(ctxt), dr, dest);
}

static int emulator_set_dr(struct x86_emulate_ctxt *ctxt, int dr,
			   unsigned long value)
{

	return __kvm_set_dr(emul_to_vcpu(ctxt), dr, value);
}

static u64 mk_cr_64(u64 curr_cr, u32 new_val)
{
	return (curr_cr & ~((1ULL << 32) - 1)) | new_val;
}

static unsigned long emulator_get_cr(struct x86_emulate_ctxt *ctxt, int cr)
{
	struct kvm_vcpu *vcpu = emul_to_vcpu(ctxt);
	unsigned long value;

	switch (cr) {
	case 0:
		value = kvm_read_cr0(vcpu);
		break;
	case 2:
		value = vcpu->arch.cr2;
		break;
	case 3:
		value = kvm_read_cr3(vcpu);
		break;
	case 4:
		value = kvm_read_cr4(vcpu);
		break;
	case 8:
		value = kvm_get_cr8(vcpu);
		break;
	default:
		kvm_err("%s: unexpected cr %u\n", __func__, cr);
		return 0;
	}

	return value;
}

static int emulator_set_cr(struct x86_emulate_ctxt *ctxt, int cr, ulong val)
{
	struct kvm_vcpu *vcpu = emul_to_vcpu(ctxt);
	int res = 0;

	switch (cr) {
	case 0:
		res = kvm_set_cr0(vcpu, mk_cr_64(kvm_read_cr0(vcpu), val));
		break;
	case 2:
		vcpu->arch.cr2 = val;
		break;
	case 3:
		res = kvm_set_cr3(vcpu, val);
		break;
	case 4:
		res = kvm_set_cr4(vcpu, mk_cr_64(kvm_read_cr4(vcpu), val));
		break;
	case 8:
		res = kvm_set_cr8(vcpu, val);
		break;
	default:
		kvm_err("%s: unexpected cr %u\n", __func__, cr);
		res = -1;
	}

	return res;
}

static int emulator_get_cpl(struct x86_emulate_ctxt *ctxt)
{
	return kvm_x86_ops.get_cpl(emul_to_vcpu(ctxt));
}

static void emulator_get_gdt(struct x86_emulate_ctxt *ctxt, struct desc_ptr *dt)
{
	kvm_x86_ops.get_gdt(emul_to_vcpu(ctxt), dt);
}

static void emulator_get_idt(struct x86_emulate_ctxt *ctxt, struct desc_ptr *dt)
{
	kvm_x86_ops.get_idt(emul_to_vcpu(ctxt), dt);
}

static void emulator_set_gdt(struct x86_emulate_ctxt *ctxt, struct desc_ptr *dt)
{
	kvm_x86_ops.set_gdt(emul_to_vcpu(ctxt), dt);
}

static void emulator_set_idt(struct x86_emulate_ctxt *ctxt, struct desc_ptr *dt)
{
	kvm_x86_ops.set_idt(emul_to_vcpu(ctxt), dt);
}

static unsigned long emulator_get_cached_segment_base(
	struct x86_emulate_ctxt *ctxt, int seg)
{
	return get_segment_base(emul_to_vcpu(ctxt), seg);
}

static bool emulator_get_segment(struct x86_emulate_ctxt *ctxt, u16 *selector,
				 struct desc_struct *desc, u32 *base3,
				 int seg)
{
	struct kvm_segment var;

	kvm_get_segment(emul_to_vcpu(ctxt), &var, seg);
	*selector = var.selector;

	if (var.unusable) {
		memset(desc, 0, sizeof(*desc));
		if (base3)
			*base3 = 0;
		return false;
	}

	if (var.g)
		var.limit >>= 12;
	set_desc_limit(desc, var.limit);
	set_desc_base(desc, (unsigned long)var.base);
#ifdef CONFIG_X86_64
	if (base3)
		*base3 = var.base >> 32;
#endif
	desc->type = var.type;
	desc->s = var.s;
	desc->dpl = var.dpl;
	desc->p = var.present;
	desc->avl = var.avl;
	desc->l = var.l;
	desc->d = var.db;
	desc->g = var.g;

	return true;
}

static void emulator_set_segment(struct x86_emulate_ctxt *ctxt, u16 selector,
				 struct desc_struct *desc, u32 base3,
				 int seg)
{
	struct kvm_vcpu *vcpu = emul_to_vcpu(ctxt);
	struct kvm_segment var;

	var.selector = selector;
	var.base = get_desc_base(desc);
#ifdef CONFIG_X86_64
	var.base |= ((u64)base3) << 32;
#endif
	var.limit = get_desc_limit(desc);
	if (desc->g)
		var.limit = (var.limit << 12) | 0xfff;
	var.type = desc->type;
	var.dpl = desc->dpl;
	var.db = desc->d;
	var.s = desc->s;
	var.l = desc->l;
	var.g = desc->g;
	var.avl = desc->avl;
	var.present = desc->p;
	var.unusable = !var.present;
	var.padding = 0;

	kvm_set_segment(vcpu, &var, seg);
	return;
}

static int emulator_get_msr(struct x86_emulate_ctxt *ctxt,
			    u32 msr_index, u64 *pdata)
{
	struct kvm_vcpu *vcpu = emul_to_vcpu(ctxt);
	int r;

	r = kvm_get_msr(vcpu, msr_index, pdata);

	if (r && kvm_get_msr_user_space(vcpu, msr_index, r)) {
		/* Bounce to user space */
		return X86EMUL_IO_NEEDED;
	}

	return r;
}

static int emulator_set_msr(struct x86_emulate_ctxt *ctxt,
			    u32 msr_index, u64 data)
{
	struct kvm_vcpu *vcpu = emul_to_vcpu(ctxt);
	int r;

	r = kvm_set_msr(vcpu, msr_index, data);

	if (r && kvm_set_msr_user_space(vcpu, msr_index, data, r)) {
		/* Bounce to user space */
		return X86EMUL_IO_NEEDED;
	}

	return r;
}

static u64 emulator_get_smbase(struct x86_emulate_ctxt *ctxt)
{
	struct kvm_vcpu *vcpu = emul_to_vcpu(ctxt);

	return vcpu->arch.smbase;
}

static void emulator_set_smbase(struct x86_emulate_ctxt *ctxt, u64 smbase)
{
	struct kvm_vcpu *vcpu = emul_to_vcpu(ctxt);

	vcpu->arch.smbase = smbase;
}

static int emulator_check_pmc(struct x86_emulate_ctxt *ctxt,
			      u32 pmc)
{
	return kvm_pmu_is_valid_rdpmc_ecx(emul_to_vcpu(ctxt), pmc);
}

static int emulator_read_pmc(struct x86_emulate_ctxt *ctxt,
			     u32 pmc, u64 *pdata)
{
	return kvm_pmu_rdpmc(emul_to_vcpu(ctxt), pmc, pdata);
}

static void emulator_halt(struct x86_emulate_ctxt *ctxt)
{
	emul_to_vcpu(ctxt)->arch.halt_request = 1;
}

static int emulator_intercept(struct x86_emulate_ctxt *ctxt,
			      struct x86_instruction_info *info,
			      enum x86_intercept_stage stage)
{
	return kvm_x86_ops.check_intercept(emul_to_vcpu(ctxt), info, stage,
					    &ctxt->exception);
}

static bool emulator_get_cpuid(struct x86_emulate_ctxt *ctxt,
			      u32 *eax, u32 *ebx, u32 *ecx, u32 *edx,
			      bool exact_only)
{
	return kvm_cpuid(emul_to_vcpu(ctxt), eax, ebx, ecx, edx, exact_only);
}

static bool emulator_guest_has_long_mode(struct x86_emulate_ctxt *ctxt)
{
	return guest_cpuid_has(emul_to_vcpu(ctxt), X86_FEATURE_LM);
}

static bool emulator_guest_has_movbe(struct x86_emulate_ctxt *ctxt)
{
	return guest_cpuid_has(emul_to_vcpu(ctxt), X86_FEATURE_MOVBE);
}

static bool emulator_guest_has_fxsr(struct x86_emulate_ctxt *ctxt)
{
	return guest_cpuid_has(emul_to_vcpu(ctxt), X86_FEATURE_FXSR);
}

static ulong emulator_read_gpr(struct x86_emulate_ctxt *ctxt, unsigned reg)
{
	return kvm_register_read(emul_to_vcpu(ctxt), reg);
}

static void emulator_write_gpr(struct x86_emulate_ctxt *ctxt, unsigned reg, ulong val)
{
	kvm_register_write(emul_to_vcpu(ctxt), reg, val);
}

static void emulator_set_nmi_mask(struct x86_emulate_ctxt *ctxt, bool masked)
{
	kvm_x86_ops.set_nmi_mask(emul_to_vcpu(ctxt), masked);
}

static unsigned emulator_get_hflags(struct x86_emulate_ctxt *ctxt)
{
	return emul_to_vcpu(ctxt)->arch.hflags;
}

static void emulator_set_hflags(struct x86_emulate_ctxt *ctxt, unsigned emul_flags)
{
	emul_to_vcpu(ctxt)->arch.hflags = emul_flags;
}

static int emulator_pre_leave_smm(struct x86_emulate_ctxt *ctxt,
				  const char *smstate)
{
	return kvm_x86_ops.pre_leave_smm(emul_to_vcpu(ctxt), smstate);
}

static void emulator_post_leave_smm(struct x86_emulate_ctxt *ctxt)
{
	kvm_smm_changed(emul_to_vcpu(ctxt));
}

static int emulator_set_xcr(struct x86_emulate_ctxt *ctxt, u32 index, u64 xcr)
{
	return __kvm_set_xcr(emul_to_vcpu(ctxt), index, xcr);
}

static const struct x86_emulate_ops emulate_ops = {
	.read_gpr            = emulator_read_gpr,
	.write_gpr           = emulator_write_gpr,
	.read_std            = emulator_read_std,
	.write_std           = emulator_write_std,
	.read_phys           = kvm_read_guest_phys_system,
	.fetch               = kvm_fetch_guest_virt,
	.read_emulated       = emulator_read_emulated,
	.write_emulated      = emulator_write_emulated,
	.cmpxchg_emulated    = emulator_cmpxchg_emulated,
	.invlpg              = emulator_invlpg,
	.pio_in_emulated     = emulator_pio_in_emulated,
	.pio_out_emulated    = emulator_pio_out_emulated,
	.get_segment         = emulator_get_segment,
	.set_segment         = emulator_set_segment,
	.get_cached_segment_base = emulator_get_cached_segment_base,
	.get_gdt             = emulator_get_gdt,
	.get_idt	     = emulator_get_idt,
	.set_gdt             = emulator_set_gdt,
	.set_idt	     = emulator_set_idt,
	.get_cr              = emulator_get_cr,
	.set_cr              = emulator_set_cr,
	.cpl                 = emulator_get_cpl,
	.get_dr              = emulator_get_dr,
	.set_dr              = emulator_set_dr,
	.get_smbase          = emulator_get_smbase,
	.set_smbase          = emulator_set_smbase,
	.set_msr             = emulator_set_msr,
	.get_msr             = emulator_get_msr,
	.check_pmc	     = emulator_check_pmc,
	.read_pmc            = emulator_read_pmc,
	.halt                = emulator_halt,
	.wbinvd              = emulator_wbinvd,
	.fix_hypercall       = emulator_fix_hypercall,
	.intercept           = emulator_intercept,
	.get_cpuid           = emulator_get_cpuid,
	.guest_has_long_mode = emulator_guest_has_long_mode,
	.guest_has_movbe     = emulator_guest_has_movbe,
	.guest_has_fxsr      = emulator_guest_has_fxsr,
	.set_nmi_mask        = emulator_set_nmi_mask,
	.get_hflags          = emulator_get_hflags,
	.set_hflags          = emulator_set_hflags,
	.pre_leave_smm       = emulator_pre_leave_smm,
	.post_leave_smm      = emulator_post_leave_smm,
	.set_xcr             = emulator_set_xcr,
};

static void toggle_interruptibility(struct kvm_vcpu *vcpu, u32 mask)
{
	u32 int_shadow = kvm_x86_ops.get_interrupt_shadow(vcpu);
	/*
	 * an sti; sti; sequence only disable interrupts for the first
	 * instruction. So, if the last instruction, be it emulated or
	 * not, left the system with the INT_STI flag enabled, it
	 * means that the last instruction is an sti. We should not
	 * leave the flag on in this case. The same goes for mov ss
	 */
	if (int_shadow & mask)
		mask = 0;
	if (unlikely(int_shadow || mask)) {
		kvm_x86_ops.set_interrupt_shadow(vcpu, mask);
		if (!mask)
			kvm_make_request(KVM_REQ_EVENT, vcpu);
	}
}

static bool inject_emulated_exception(struct kvm_vcpu *vcpu)
{
	struct x86_emulate_ctxt *ctxt = vcpu->arch.emulate_ctxt;
	if (ctxt->exception.vector == PF_VECTOR)
		return kvm_inject_emulated_page_fault(vcpu, &ctxt->exception);

	if (ctxt->exception.error_code_valid)
		kvm_queue_exception_e(vcpu, ctxt->exception.vector,
				      ctxt->exception.error_code);
	else
		kvm_queue_exception(vcpu, ctxt->exception.vector);
	return false;
}

static struct x86_emulate_ctxt *alloc_emulate_ctxt(struct kvm_vcpu *vcpu)
{
	struct x86_emulate_ctxt *ctxt;

	ctxt = kmem_cache_zalloc(x86_emulator_cache, GFP_KERNEL_ACCOUNT);
	if (!ctxt) {
		pr_err("kvm: failed to allocate vcpu's emulator\n");
		return NULL;
	}

	ctxt->vcpu = vcpu;
	ctxt->ops = &emulate_ops;
	vcpu->arch.emulate_ctxt = ctxt;

	return ctxt;
}

static void init_emulate_ctxt(struct kvm_vcpu *vcpu)
{
	struct x86_emulate_ctxt *ctxt = vcpu->arch.emulate_ctxt;
	int cs_db, cs_l;

	kvm_x86_ops.get_cs_db_l_bits(vcpu, &cs_db, &cs_l);

	ctxt->gpa_available = false;
	ctxt->eflags = kvm_get_rflags(vcpu);
	ctxt->tf = (ctxt->eflags & X86_EFLAGS_TF) != 0;

	ctxt->eip = kvm_rip_read(vcpu);
	ctxt->mode = (!is_protmode(vcpu))		? X86EMUL_MODE_REAL :
		     (ctxt->eflags & X86_EFLAGS_VM)	? X86EMUL_MODE_VM86 :
		     (cs_l && is_long_mode(vcpu))	? X86EMUL_MODE_PROT64 :
		     cs_db				? X86EMUL_MODE_PROT32 :
							  X86EMUL_MODE_PROT16;
	BUILD_BUG_ON(HF_GUEST_MASK != X86EMUL_GUEST_MASK);
	BUILD_BUG_ON(HF_SMM_MASK != X86EMUL_SMM_MASK);
	BUILD_BUG_ON(HF_SMM_INSIDE_NMI_MASK != X86EMUL_SMM_INSIDE_NMI_MASK);

	init_decode_cache(ctxt);
	vcpu->arch.emulate_regs_need_sync_from_vcpu = false;
}

void kvm_inject_realmode_interrupt(struct kvm_vcpu *vcpu, int irq, int inc_eip)
{
	struct x86_emulate_ctxt *ctxt = vcpu->arch.emulate_ctxt;
	int ret;

	init_emulate_ctxt(vcpu);

	ctxt->op_bytes = 2;
	ctxt->ad_bytes = 2;
	ctxt->_eip = ctxt->eip + inc_eip;
	ret = emulate_int_real(ctxt, irq);

	if (ret != X86EMUL_CONTINUE) {
		kvm_make_request(KVM_REQ_TRIPLE_FAULT, vcpu);
	} else {
		ctxt->eip = ctxt->_eip;
		kvm_rip_write(vcpu, ctxt->eip);
		kvm_set_rflags(vcpu, ctxt->eflags);
	}
}
EXPORT_SYMBOL_GPL(kvm_inject_realmode_interrupt);

static int handle_emulation_failure(struct kvm_vcpu *vcpu, int emulation_type)
{
	++vcpu->stat.insn_emulation_fail;
	trace_kvm_emulate_insn_failed(vcpu);

	if (emulation_type & EMULTYPE_VMWARE_GP) {
		kvm_queue_exception_e(vcpu, GP_VECTOR, 0);
		return 1;
	}

	if (emulation_type & EMULTYPE_SKIP) {
		vcpu->run->exit_reason = KVM_EXIT_INTERNAL_ERROR;
		vcpu->run->internal.suberror = KVM_INTERNAL_ERROR_EMULATION;
		vcpu->run->internal.ndata = 0;
		return 0;
	}

	kvm_queue_exception(vcpu, UD_VECTOR);

	if (!is_guest_mode(vcpu) && kvm_x86_ops.get_cpl(vcpu) == 0) {
		vcpu->run->exit_reason = KVM_EXIT_INTERNAL_ERROR;
		vcpu->run->internal.suberror = KVM_INTERNAL_ERROR_EMULATION;
		vcpu->run->internal.ndata = 0;
		return 0;
	}

	return 1;
}

static bool reexecute_instruction(struct kvm_vcpu *vcpu, gpa_t cr2_or_gpa,
				  bool write_fault_to_shadow_pgtable,
				  int emulation_type)
{
	gpa_t gpa = cr2_or_gpa;
	kvm_pfn_t pfn;

	if (!(emulation_type & EMULTYPE_ALLOW_RETRY_PF))
		return false;

	if (WARN_ON_ONCE(is_guest_mode(vcpu)) ||
	    WARN_ON_ONCE(!(emulation_type & EMULTYPE_PF)))
		return false;

	if (!vcpu->arch.mmu->direct_map) {
		/*
		 * Write permission should be allowed since only
		 * write access need to be emulated.
		 */
		gpa = kvm_mmu_gva_to_gpa_write(vcpu, cr2_or_gpa, NULL);

		/*
		 * If the mapping is invalid in guest, let cpu retry
		 * it to generate fault.
		 */
		if (gpa == UNMAPPED_GVA)
			return true;
	}

	/*
	 * Do not retry the unhandleable instruction if it faults on the
	 * readonly host memory, otherwise it will goto a infinite loop:
	 * retry instruction -> write #PF -> emulation fail -> retry
	 * instruction -> ...
	 */
	pfn = gfn_to_pfn(vcpu->kvm, gpa_to_gfn(gpa));

	/*
	 * If the instruction failed on the error pfn, it can not be fixed,
	 * report the error to userspace.
	 */
	if (is_error_noslot_pfn(pfn))
		return false;

	kvm_release_pfn_clean(pfn);

	/* The instructions are well-emulated on direct mmu. */
	if (vcpu->arch.mmu->direct_map) {
		unsigned int indirect_shadow_pages;

		spin_lock(&vcpu->kvm->mmu_lock);
		indirect_shadow_pages = vcpu->kvm->arch.indirect_shadow_pages;
		spin_unlock(&vcpu->kvm->mmu_lock);

		if (indirect_shadow_pages)
			kvm_mmu_unprotect_page(vcpu->kvm, gpa_to_gfn(gpa));

		return true;
	}

	/*
	 * if emulation was due to access to shadowed page table
	 * and it failed try to unshadow page and re-enter the
	 * guest to let CPU execute the instruction.
	 */
	kvm_mmu_unprotect_page(vcpu->kvm, gpa_to_gfn(gpa));

	/*
	 * If the access faults on its page table, it can not
	 * be fixed by unprotecting shadow page and it should
	 * be reported to userspace.
	 */
	return !write_fault_to_shadow_pgtable;
}

static bool retry_instruction(struct x86_emulate_ctxt *ctxt,
			      gpa_t cr2_or_gpa,  int emulation_type)
{
	struct kvm_vcpu *vcpu = emul_to_vcpu(ctxt);
	unsigned long last_retry_eip, last_retry_addr, gpa = cr2_or_gpa;

	last_retry_eip = vcpu->arch.last_retry_eip;
	last_retry_addr = vcpu->arch.last_retry_addr;

	/*
	 * If the emulation is caused by #PF and it is non-page_table
	 * writing instruction, it means the VM-EXIT is caused by shadow
	 * page protected, we can zap the shadow page and retry this
	 * instruction directly.
	 *
	 * Note: if the guest uses a non-page-table modifying instruction
	 * on the PDE that points to the instruction, then we will unmap
	 * the instruction and go to an infinite loop. So, we cache the
	 * last retried eip and the last fault address, if we meet the eip
	 * and the address again, we can break out of the potential infinite
	 * loop.
	 */
	vcpu->arch.last_retry_eip = vcpu->arch.last_retry_addr = 0;

	if (!(emulation_type & EMULTYPE_ALLOW_RETRY_PF))
		return false;

	if (WARN_ON_ONCE(is_guest_mode(vcpu)) ||
	    WARN_ON_ONCE(!(emulation_type & EMULTYPE_PF)))
		return false;

	if (x86_page_table_writing_insn(ctxt))
		return false;

	if (ctxt->eip == last_retry_eip && last_retry_addr == cr2_or_gpa)
		return false;

	vcpu->arch.last_retry_eip = ctxt->eip;
	vcpu->arch.last_retry_addr = cr2_or_gpa;

	if (!vcpu->arch.mmu->direct_map)
		gpa = kvm_mmu_gva_to_gpa_write(vcpu, cr2_or_gpa, NULL);

	kvm_mmu_unprotect_page(vcpu->kvm, gpa_to_gfn(gpa));

	return true;
}

static int complete_emulated_mmio(struct kvm_vcpu *vcpu);
static int complete_emulated_pio(struct kvm_vcpu *vcpu);

static void kvm_smm_changed(struct kvm_vcpu *vcpu)
{
	if (!(vcpu->arch.hflags & HF_SMM_MASK)) {
		/* This is a good place to trace that we are exiting SMM.  */
		trace_kvm_enter_smm(vcpu->vcpu_id, vcpu->arch.smbase, false);

		/* Process a latched INIT or SMI, if any.  */
		kvm_make_request(KVM_REQ_EVENT, vcpu);
	}

	kvm_mmu_reset_context(vcpu);
}

static int kvm_vcpu_check_hw_bp(unsigned long addr, u32 type, u32 dr7,
				unsigned long *db)
{
	u32 dr6 = 0;
	int i;
	u32 enable, rwlen;

	enable = dr7;
	rwlen = dr7 >> 16;
	for (i = 0; i < 4; i++, enable >>= 2, rwlen >>= 4)
		if ((enable & 3) && (rwlen & 15) == type && db[i] == addr)
			dr6 |= (1 << i);
	return dr6;
}

static int kvm_vcpu_do_singlestep(struct kvm_vcpu *vcpu)
{
	struct kvm_run *kvm_run = vcpu->run;

	if (vcpu->guest_debug & KVM_GUESTDBG_SINGLESTEP) {
		kvm_run->debug.arch.dr6 = DR6_BS | DR6_FIXED_1 | DR6_RTM;
		kvm_run->debug.arch.pc = kvm_get_linear_rip(vcpu);
		kvm_run->debug.arch.exception = DB_VECTOR;
		kvm_run->exit_reason = KVM_EXIT_DEBUG;
		return 0;
	}
	kvm_queue_exception_p(vcpu, DB_VECTOR, DR6_BS);
	return 1;
}

int kvm_skip_emulated_instruction(struct kvm_vcpu *vcpu)
{
	unsigned long rflags = kvm_x86_ops.get_rflags(vcpu);
	int r;

	r = kvm_x86_ops.skip_emulated_instruction(vcpu);
	if (unlikely(!r))
		return 0;

	/*
	 * rflags is the old, "raw" value of the flags.  The new value has
	 * not been saved yet.
	 *
	 * This is correct even for TF set by the guest, because "the
	 * processor will not generate this exception after the instruction
	 * that sets the TF flag".
	 */
	if (unlikely(rflags & X86_EFLAGS_TF))
		r = kvm_vcpu_do_singlestep(vcpu);
	return r;
}
EXPORT_SYMBOL_GPL(kvm_skip_emulated_instruction);

static bool kvm_vcpu_check_breakpoint(struct kvm_vcpu *vcpu, int *r)
{
	if (unlikely(vcpu->guest_debug & KVM_GUESTDBG_USE_HW_BP) &&
	    (vcpu->arch.guest_debug_dr7 & DR7_BP_EN_MASK)) {
		struct kvm_run *kvm_run = vcpu->run;
		unsigned long eip = kvm_get_linear_rip(vcpu);
		u32 dr6 = kvm_vcpu_check_hw_bp(eip, 0,
					   vcpu->arch.guest_debug_dr7,
					   vcpu->arch.eff_db);

		if (dr6 != 0) {
			kvm_run->debug.arch.dr6 = dr6 | DR6_FIXED_1 | DR6_RTM;
			kvm_run->debug.arch.pc = eip;
			kvm_run->debug.arch.exception = DB_VECTOR;
			kvm_run->exit_reason = KVM_EXIT_DEBUG;
			*r = 0;
			return true;
		}
	}

	if (unlikely(vcpu->arch.dr7 & DR7_BP_EN_MASK) &&
	    !(kvm_get_rflags(vcpu) & X86_EFLAGS_RF)) {
		unsigned long eip = kvm_get_linear_rip(vcpu);
		u32 dr6 = kvm_vcpu_check_hw_bp(eip, 0,
					   vcpu->arch.dr7,
					   vcpu->arch.db);

		if (dr6 != 0) {
			kvm_queue_exception_p(vcpu, DB_VECTOR, dr6);
			*r = 1;
			return true;
		}
	}

	return false;
}

static bool is_vmware_backdoor_opcode(struct x86_emulate_ctxt *ctxt)
{
	switch (ctxt->opcode_len) {
	case 1:
		switch (ctxt->b) {
		case 0xe4:	/* IN */
		case 0xe5:
		case 0xec:
		case 0xed:
		case 0xe6:	/* OUT */
		case 0xe7:
		case 0xee:
		case 0xef:
		case 0x6c:	/* INS */
		case 0x6d:
		case 0x6e:	/* OUTS */
		case 0x6f:
			return true;
		}
		break;
	case 2:
		switch (ctxt->b) {
		case 0x33:	/* RDPMC */
			return true;
		}
		break;
	}

	return false;
}

int x86_emulate_instruction(struct kvm_vcpu *vcpu, gpa_t cr2_or_gpa,
			    int emulation_type, void *insn, int insn_len)
{
	int r;
	struct x86_emulate_ctxt *ctxt = vcpu->arch.emulate_ctxt;
	bool writeback = true;
	bool write_fault_to_spt;

	if (unlikely(!kvm_x86_ops.can_emulate_instruction(vcpu, insn, insn_len)))
		return 1;

	vcpu->arch.l1tf_flush_l1d = true;

	/*
	 * Clear write_fault_to_shadow_pgtable here to ensure it is
	 * never reused.
	 */
	write_fault_to_spt = vcpu->arch.write_fault_to_shadow_pgtable;
	vcpu->arch.write_fault_to_shadow_pgtable = false;
	kvm_clear_exception_queue(vcpu);

	if (!(emulation_type & EMULTYPE_NO_DECODE)) {
		init_emulate_ctxt(vcpu);

		/*
		 * We will reenter on the same instruction since
		 * we do not set complete_userspace_io.  This does not
		 * handle watchpoints yet, those would be handled in
		 * the emulate_ops.
		 */
		if (!(emulation_type & EMULTYPE_SKIP) &&
		    kvm_vcpu_check_breakpoint(vcpu, &r))
			return r;

		ctxt->interruptibility = 0;
		ctxt->have_exception = false;
		ctxt->exception.vector = -1;
		ctxt->perm_ok = false;

		ctxt->ud = emulation_type & EMULTYPE_TRAP_UD;

		r = x86_decode_insn(ctxt, insn, insn_len);

		trace_kvm_emulate_insn_start(vcpu);
		++vcpu->stat.insn_emulation;
		if (r != EMULATION_OK)  {
			if ((emulation_type & EMULTYPE_TRAP_UD) ||
			    (emulation_type & EMULTYPE_TRAP_UD_FORCED)) {
				kvm_queue_exception(vcpu, UD_VECTOR);
				return 1;
			}
			if (reexecute_instruction(vcpu, cr2_or_gpa,
						  write_fault_to_spt,
						  emulation_type))
				return 1;
			if (ctxt->have_exception) {
				/*
				 * #UD should result in just EMULATION_FAILED, and trap-like
				 * exception should not be encountered during decode.
				 */
				WARN_ON_ONCE(ctxt->exception.vector == UD_VECTOR ||
					     exception_type(ctxt->exception.vector) == EXCPT_TRAP);
				inject_emulated_exception(vcpu);
				return 1;
			}
			return handle_emulation_failure(vcpu, emulation_type);
		}
	}

	if ((emulation_type & EMULTYPE_VMWARE_GP) &&
	    !is_vmware_backdoor_opcode(ctxt)) {
		kvm_queue_exception_e(vcpu, GP_VECTOR, 0);
		return 1;
	}

	/*
	 * Note, EMULTYPE_SKIP is intended for use *only* by vendor callbacks
	 * for kvm_skip_emulated_instruction().  The caller is responsible for
	 * updating interruptibility state and injecting single-step #DBs.
	 */
	if (emulation_type & EMULTYPE_SKIP) {
		kvm_rip_write(vcpu, ctxt->_eip);
		if (ctxt->eflags & X86_EFLAGS_RF)
			kvm_set_rflags(vcpu, ctxt->eflags & ~X86_EFLAGS_RF);
		return 1;
	}

	if (retry_instruction(ctxt, cr2_or_gpa, emulation_type))
		return 1;

	/* this is needed for vmware backdoor interface to work since it
	   changes registers values  during IO operation */
	if (vcpu->arch.emulate_regs_need_sync_from_vcpu) {
		vcpu->arch.emulate_regs_need_sync_from_vcpu = false;
		emulator_invalidate_register_cache(ctxt);
	}

restart:
<<<<<<< HEAD
	/* Save the faulting GPA (cr2) in the address field */
	ctxt->exception.address = cr2_or_gpa;
=======
	if (emulation_type & EMULTYPE_PF) {
		/* Save the faulting GPA (cr2) in the address field */
		ctxt->exception.address = cr2_or_gpa;

		/* With shadow page tables, cr2 contains a GVA or nGPA. */
		if (vcpu->arch.mmu->direct_map) {
			ctxt->gpa_available = true;
			ctxt->gpa_val = cr2_or_gpa;
		}
	} else {
		/* Sanitize the address out of an abundance of paranoia. */
		ctxt->exception.address = 0;
	}
>>>>>>> d1988041

	r = x86_emulate_insn(ctxt);

	if (r == EMULATION_INTERCEPTED)
		return 1;

	if (r == EMULATION_FAILED) {
		if (reexecute_instruction(vcpu, cr2_or_gpa, write_fault_to_spt,
					emulation_type))
			return 1;

		return handle_emulation_failure(vcpu, emulation_type);
	}

	if (ctxt->have_exception) {
		r = 1;
		if (inject_emulated_exception(vcpu))
			return r;
	} else if (vcpu->arch.pio.count) {
		if (!vcpu->arch.pio.in) {
			/* FIXME: return into emulator if single-stepping.  */
			vcpu->arch.pio.count = 0;
		} else {
			writeback = false;
			vcpu->arch.complete_userspace_io = complete_emulated_pio;
		}
		r = 0;
	} else if (vcpu->mmio_needed) {
		++vcpu->stat.mmio_exits;

		if (!vcpu->mmio_is_write)
			writeback = false;
		r = 0;
		vcpu->arch.complete_userspace_io = complete_emulated_mmio;
	} else if (r == EMULATION_RESTART)
		goto restart;
	else
		r = 1;

	if (writeback) {
		unsigned long rflags = kvm_x86_ops.get_rflags(vcpu);
		toggle_interruptibility(vcpu, ctxt->interruptibility);
		vcpu->arch.emulate_regs_need_sync_to_vcpu = false;
		if (!ctxt->have_exception ||
		    exception_type(ctxt->exception.vector) == EXCPT_TRAP) {
			kvm_rip_write(vcpu, ctxt->eip);
			if (r && (ctxt->tf || (vcpu->guest_debug & KVM_GUESTDBG_SINGLESTEP)))
				r = kvm_vcpu_do_singlestep(vcpu);
			if (kvm_x86_ops.update_emulated_instruction)
				kvm_x86_ops.update_emulated_instruction(vcpu);
			__kvm_set_rflags(vcpu, ctxt->eflags);
		}

		/*
		 * For STI, interrupts are shadowed; so KVM_REQ_EVENT will
		 * do nothing, and it will be requested again as soon as
		 * the shadow expires.  But we still need to check here,
		 * because POPF has no interrupt shadow.
		 */
		if (unlikely((ctxt->eflags & ~rflags) & X86_EFLAGS_IF))
			kvm_make_request(KVM_REQ_EVENT, vcpu);
	} else
		vcpu->arch.emulate_regs_need_sync_to_vcpu = true;

	return r;
}

int kvm_emulate_instruction(struct kvm_vcpu *vcpu, int emulation_type)
{
	return x86_emulate_instruction(vcpu, 0, emulation_type, NULL, 0);
}
EXPORT_SYMBOL_GPL(kvm_emulate_instruction);

int kvm_emulate_instruction_from_buffer(struct kvm_vcpu *vcpu,
					void *insn, int insn_len)
{
	return x86_emulate_instruction(vcpu, 0, 0, insn, insn_len);
}
EXPORT_SYMBOL_GPL(kvm_emulate_instruction_from_buffer);

static int complete_fast_pio_out_port_0x7e(struct kvm_vcpu *vcpu)
{
	vcpu->arch.pio.count = 0;
	return 1;
}

static int complete_fast_pio_out(struct kvm_vcpu *vcpu)
{
	vcpu->arch.pio.count = 0;

	if (unlikely(!kvm_is_linear_rip(vcpu, vcpu->arch.pio.linear_rip)))
		return 1;

	return kvm_skip_emulated_instruction(vcpu);
}

static int kvm_fast_pio_out(struct kvm_vcpu *vcpu, int size,
			    unsigned short port)
{
	unsigned long val = kvm_rax_read(vcpu);
	int ret = emulator_pio_out(vcpu, size, port, &val, 1);

	if (ret)
		return ret;

	/*
	 * Workaround userspace that relies on old KVM behavior of %rip being
	 * incremented prior to exiting to userspace to handle "OUT 0x7e".
	 */
	if (port == 0x7e &&
	    kvm_check_has_quirk(vcpu->kvm, KVM_X86_QUIRK_OUT_7E_INC_RIP)) {
		vcpu->arch.complete_userspace_io =
			complete_fast_pio_out_port_0x7e;
		kvm_skip_emulated_instruction(vcpu);
	} else {
		vcpu->arch.pio.linear_rip = kvm_get_linear_rip(vcpu);
		vcpu->arch.complete_userspace_io = complete_fast_pio_out;
	}
	return 0;
}

static int complete_fast_pio_in(struct kvm_vcpu *vcpu)
{
	unsigned long val;

	/* We should only ever be called with arch.pio.count equal to 1 */
	BUG_ON(vcpu->arch.pio.count != 1);

	if (unlikely(!kvm_is_linear_rip(vcpu, vcpu->arch.pio.linear_rip))) {
		vcpu->arch.pio.count = 0;
		return 1;
	}

	/* For size less than 4 we merge, else we zero extend */
	val = (vcpu->arch.pio.size < 4) ? kvm_rax_read(vcpu) : 0;

	/*
	 * Since vcpu->arch.pio.count == 1 let emulator_pio_in perform
	 * the copy and tracing
	 */
	emulator_pio_in(vcpu, vcpu->arch.pio.size, vcpu->arch.pio.port, &val, 1);
	kvm_rax_write(vcpu, val);

	return kvm_skip_emulated_instruction(vcpu);
}

static int kvm_fast_pio_in(struct kvm_vcpu *vcpu, int size,
			   unsigned short port)
{
	unsigned long val;
	int ret;

	/* For size less than 4 we merge, else we zero extend */
	val = (size < 4) ? kvm_rax_read(vcpu) : 0;

	ret = emulator_pio_in(vcpu, size, port, &val, 1);
	if (ret) {
		kvm_rax_write(vcpu, val);
		return ret;
	}

	vcpu->arch.pio.linear_rip = kvm_get_linear_rip(vcpu);
	vcpu->arch.complete_userspace_io = complete_fast_pio_in;

	return 0;
}

int kvm_fast_pio(struct kvm_vcpu *vcpu, int size, unsigned short port, int in)
{
	int ret;

	if (in)
		ret = kvm_fast_pio_in(vcpu, size, port);
	else
		ret = kvm_fast_pio_out(vcpu, size, port);
	return ret && kvm_skip_emulated_instruction(vcpu);
}
EXPORT_SYMBOL_GPL(kvm_fast_pio);

static int kvmclock_cpu_down_prep(unsigned int cpu)
{
	__this_cpu_write(cpu_tsc_khz, 0);
	return 0;
}

static void tsc_khz_changed(void *data)
{
	struct cpufreq_freqs *freq = data;
	unsigned long khz = 0;

	if (data)
		khz = freq->new;
	else if (!boot_cpu_has(X86_FEATURE_CONSTANT_TSC))
		khz = cpufreq_quick_get(raw_smp_processor_id());
	if (!khz)
		khz = tsc_khz;
	__this_cpu_write(cpu_tsc_khz, khz);
}

#ifdef CONFIG_X86_64
static void kvm_hyperv_tsc_notifier(void)
{
	struct kvm *kvm;
	struct kvm_vcpu *vcpu;
	int cpu;

	mutex_lock(&kvm_lock);
	list_for_each_entry(kvm, &vm_list, vm_list)
		kvm_make_mclock_inprogress_request(kvm);

	hyperv_stop_tsc_emulation();

	/* TSC frequency always matches when on Hyper-V */
	for_each_present_cpu(cpu)
		per_cpu(cpu_tsc_khz, cpu) = tsc_khz;
	kvm_max_guest_tsc_khz = tsc_khz;

	list_for_each_entry(kvm, &vm_list, vm_list) {
		struct kvm_arch *ka = &kvm->arch;

		spin_lock(&ka->pvclock_gtod_sync_lock);

		pvclock_update_vm_gtod_copy(kvm);

		kvm_for_each_vcpu(cpu, vcpu, kvm)
			kvm_make_request(KVM_REQ_CLOCK_UPDATE, vcpu);

		kvm_for_each_vcpu(cpu, vcpu, kvm)
			kvm_clear_request(KVM_REQ_MCLOCK_INPROGRESS, vcpu);

		spin_unlock(&ka->pvclock_gtod_sync_lock);
	}
	mutex_unlock(&kvm_lock);
}
#endif

static void __kvmclock_cpufreq_notifier(struct cpufreq_freqs *freq, int cpu)
{
	struct kvm *kvm;
	struct kvm_vcpu *vcpu;
	int i, send_ipi = 0;

	/*
	 * We allow guests to temporarily run on slowing clocks,
	 * provided we notify them after, or to run on accelerating
	 * clocks, provided we notify them before.  Thus time never
	 * goes backwards.
	 *
	 * However, we have a problem.  We can't atomically update
	 * the frequency of a given CPU from this function; it is
	 * merely a notifier, which can be called from any CPU.
	 * Changing the TSC frequency at arbitrary points in time
	 * requires a recomputation of local variables related to
	 * the TSC for each VCPU.  We must flag these local variables
	 * to be updated and be sure the update takes place with the
	 * new frequency before any guests proceed.
	 *
	 * Unfortunately, the combination of hotplug CPU and frequency
	 * change creates an intractable locking scenario; the order
	 * of when these callouts happen is undefined with respect to
	 * CPU hotplug, and they can race with each other.  As such,
	 * merely setting per_cpu(cpu_tsc_khz) = X during a hotadd is
	 * undefined; you can actually have a CPU frequency change take
	 * place in between the computation of X and the setting of the
	 * variable.  To protect against this problem, all updates of
	 * the per_cpu tsc_khz variable are done in an interrupt
	 * protected IPI, and all callers wishing to update the value
	 * must wait for a synchronous IPI to complete (which is trivial
	 * if the caller is on the CPU already).  This establishes the
	 * necessary total order on variable updates.
	 *
	 * Note that because a guest time update may take place
	 * anytime after the setting of the VCPU's request bit, the
	 * correct TSC value must be set before the request.  However,
	 * to ensure the update actually makes it to any guest which
	 * starts running in hardware virtualization between the set
	 * and the acquisition of the spinlock, we must also ping the
	 * CPU after setting the request bit.
	 *
	 */

	smp_call_function_single(cpu, tsc_khz_changed, freq, 1);

	mutex_lock(&kvm_lock);
	list_for_each_entry(kvm, &vm_list, vm_list) {
		kvm_for_each_vcpu(i, vcpu, kvm) {
			if (vcpu->cpu != cpu)
				continue;
			kvm_make_request(KVM_REQ_CLOCK_UPDATE, vcpu);
			if (vcpu->cpu != raw_smp_processor_id())
				send_ipi = 1;
		}
	}
	mutex_unlock(&kvm_lock);

	if (freq->old < freq->new && send_ipi) {
		/*
		 * We upscale the frequency.  Must make the guest
		 * doesn't see old kvmclock values while running with
		 * the new frequency, otherwise we risk the guest sees
		 * time go backwards.
		 *
		 * In case we update the frequency for another cpu
		 * (which might be in guest context) send an interrupt
		 * to kick the cpu out of guest context.  Next time
		 * guest context is entered kvmclock will be updated,
		 * so the guest will not see stale values.
		 */
		smp_call_function_single(cpu, tsc_khz_changed, freq, 1);
	}
}

static int kvmclock_cpufreq_notifier(struct notifier_block *nb, unsigned long val,
				     void *data)
{
	struct cpufreq_freqs *freq = data;
	int cpu;

	if (val == CPUFREQ_PRECHANGE && freq->old > freq->new)
		return 0;
	if (val == CPUFREQ_POSTCHANGE && freq->old < freq->new)
		return 0;

	for_each_cpu(cpu, freq->policy->cpus)
		__kvmclock_cpufreq_notifier(freq, cpu);

	return 0;
}

static struct notifier_block kvmclock_cpufreq_notifier_block = {
	.notifier_call  = kvmclock_cpufreq_notifier
};

static int kvmclock_cpu_online(unsigned int cpu)
{
	tsc_khz_changed(NULL);
	return 0;
}

static void kvm_timer_init(void)
{
	max_tsc_khz = tsc_khz;

	if (!boot_cpu_has(X86_FEATURE_CONSTANT_TSC)) {
#ifdef CONFIG_CPU_FREQ
		struct cpufreq_policy *policy;
		int cpu;

		cpu = get_cpu();
		policy = cpufreq_cpu_get(cpu);
		if (policy) {
			if (policy->cpuinfo.max_freq)
				max_tsc_khz = policy->cpuinfo.max_freq;
			cpufreq_cpu_put(policy);
		}
		put_cpu();
#endif
		cpufreq_register_notifier(&kvmclock_cpufreq_notifier_block,
					  CPUFREQ_TRANSITION_NOTIFIER);
	}

	cpuhp_setup_state(CPUHP_AP_X86_KVM_CLK_ONLINE, "x86/kvm/clk:online",
			  kvmclock_cpu_online, kvmclock_cpu_down_prep);
}

DEFINE_PER_CPU(struct kvm_vcpu *, current_vcpu);
EXPORT_PER_CPU_SYMBOL_GPL(current_vcpu);

int kvm_is_in_guest(void)
{
	return __this_cpu_read(current_vcpu) != NULL;
}

static int kvm_is_user_mode(void)
{
	int user_mode = 3;

	if (__this_cpu_read(current_vcpu))
		user_mode = kvm_x86_ops.get_cpl(__this_cpu_read(current_vcpu));

	return user_mode != 0;
}

static unsigned long kvm_get_guest_ip(void)
{
	unsigned long ip = 0;

	if (__this_cpu_read(current_vcpu))
		ip = kvm_rip_read(__this_cpu_read(current_vcpu));

	return ip;
}

static void kvm_handle_intel_pt_intr(void)
{
	struct kvm_vcpu *vcpu = __this_cpu_read(current_vcpu);

	kvm_make_request(KVM_REQ_PMI, vcpu);
	__set_bit(MSR_CORE_PERF_GLOBAL_OVF_CTRL_TRACE_TOPA_PMI_BIT,
			(unsigned long *)&vcpu->arch.pmu.global_status);
}

static struct perf_guest_info_callbacks kvm_guest_cbs = {
	.is_in_guest		= kvm_is_in_guest,
	.is_user_mode		= kvm_is_user_mode,
	.get_guest_ip		= kvm_get_guest_ip,
	.handle_intel_pt_intr	= kvm_handle_intel_pt_intr,
};

#ifdef CONFIG_X86_64
static void pvclock_gtod_update_fn(struct work_struct *work)
{
	struct kvm *kvm;

	struct kvm_vcpu *vcpu;
	int i;

	mutex_lock(&kvm_lock);
	list_for_each_entry(kvm, &vm_list, vm_list)
		kvm_for_each_vcpu(i, vcpu, kvm)
			kvm_make_request(KVM_REQ_MASTERCLOCK_UPDATE, vcpu);
	atomic_set(&kvm_guest_has_master_clock, 0);
	mutex_unlock(&kvm_lock);
}

static DECLARE_WORK(pvclock_gtod_work, pvclock_gtod_update_fn);

/*
 * Notification about pvclock gtod data update.
 */
static int pvclock_gtod_notify(struct notifier_block *nb, unsigned long unused,
			       void *priv)
{
	struct pvclock_gtod_data *gtod = &pvclock_gtod_data;
	struct timekeeper *tk = priv;

	update_pvclock_gtod(tk);

	/* disable master clock if host does not trust, or does not
	 * use, TSC based clocksource.
	 */
	if (!gtod_is_based_on_tsc(gtod->clock.vclock_mode) &&
	    atomic_read(&kvm_guest_has_master_clock) != 0)
		queue_work(system_long_wq, &pvclock_gtod_work);

	return 0;
}

static struct notifier_block pvclock_gtod_notifier = {
	.notifier_call = pvclock_gtod_notify,
};
#endif

int kvm_arch_init(void *opaque)
{
	struct kvm_x86_init_ops *ops = opaque;
	int r;

	if (kvm_x86_ops.hardware_enable) {
		printk(KERN_ERR "kvm: already loaded the other module\n");
		r = -EEXIST;
		goto out;
	}

	if (!ops->cpu_has_kvm_support()) {
		pr_err_ratelimited("kvm: no hardware support\n");
		r = -EOPNOTSUPP;
		goto out;
	}
	if (ops->disabled_by_bios()) {
		pr_err_ratelimited("kvm: disabled by bios\n");
		r = -EOPNOTSUPP;
		goto out;
	}

	/*
	 * KVM explicitly assumes that the guest has an FPU and
	 * FXSAVE/FXRSTOR. For example, the KVM_GET_FPU explicitly casts the
	 * vCPU's FPU state as a fxregs_state struct.
	 */
	if (!boot_cpu_has(X86_FEATURE_FPU) || !boot_cpu_has(X86_FEATURE_FXSR)) {
		printk(KERN_ERR "kvm: inadequate fpu\n");
		r = -EOPNOTSUPP;
		goto out;
	}

	r = -ENOMEM;
	x86_fpu_cache = kmem_cache_create("x86_fpu", sizeof(struct fpu),
					  __alignof__(struct fpu), SLAB_ACCOUNT,
					  NULL);
	if (!x86_fpu_cache) {
		printk(KERN_ERR "kvm: failed to allocate cache for x86 fpu\n");
		goto out;
	}

	x86_emulator_cache = kvm_alloc_emulator_cache();
	if (!x86_emulator_cache) {
		pr_err("kvm: failed to allocate cache for x86 emulator\n");
		goto out_free_x86_fpu_cache;
	}

	user_return_msrs = alloc_percpu(struct kvm_user_return_msrs);
	if (!user_return_msrs) {
		printk(KERN_ERR "kvm: failed to allocate percpu kvm_user_return_msrs\n");
		goto out_free_x86_emulator_cache;
	}

	r = kvm_mmu_module_init();
	if (r)
		goto out_free_percpu;

	kvm_mmu_set_mask_ptes(PT_USER_MASK, PT_ACCESSED_MASK,
			PT_DIRTY_MASK, PT64_NX_MASK, 0,
			PT_PRESENT_MASK, 0, sme_me_mask);
	kvm_timer_init();

	perf_register_guest_info_callbacks(&kvm_guest_cbs);

	if (boot_cpu_has(X86_FEATURE_XSAVE)) {
		host_xcr0 = xgetbv(XCR_XFEATURE_ENABLED_MASK);
		supported_xcr0 = host_xcr0 & KVM_SUPPORTED_XCR0;
	}

	kvm_lapic_init();
	if (pi_inject_timer == -1)
		pi_inject_timer = housekeeping_enabled(HK_FLAG_TIMER);
#ifdef CONFIG_X86_64
	pvclock_gtod_register_notifier(&pvclock_gtod_notifier);

	if (hypervisor_is_type(X86_HYPER_MS_HYPERV))
		set_hv_tscchange_cb(kvm_hyperv_tsc_notifier);
#endif

	return 0;

out_free_percpu:
	free_percpu(user_return_msrs);
out_free_x86_emulator_cache:
	kmem_cache_destroy(x86_emulator_cache);
out_free_x86_fpu_cache:
	kmem_cache_destroy(x86_fpu_cache);
out:
	return r;
}

void kvm_arch_exit(void)
{
#ifdef CONFIG_X86_64
	if (hypervisor_is_type(X86_HYPER_MS_HYPERV))
		clear_hv_tscchange_cb();
#endif
	kvm_lapic_exit();
	perf_unregister_guest_info_callbacks(&kvm_guest_cbs);

	if (!boot_cpu_has(X86_FEATURE_CONSTANT_TSC))
		cpufreq_unregister_notifier(&kvmclock_cpufreq_notifier_block,
					    CPUFREQ_TRANSITION_NOTIFIER);
	cpuhp_remove_state_nocalls(CPUHP_AP_X86_KVM_CLK_ONLINE);
#ifdef CONFIG_X86_64
	pvclock_gtod_unregister_notifier(&pvclock_gtod_notifier);
#endif
	kvm_x86_ops.hardware_enable = NULL;
	kvm_mmu_module_exit();
	free_percpu(user_return_msrs);
	kmem_cache_destroy(x86_fpu_cache);
}

int kvm_vcpu_halt(struct kvm_vcpu *vcpu)
{
	++vcpu->stat.halt_exits;
	if (lapic_in_kernel(vcpu)) {
		vcpu->arch.mp_state = KVM_MP_STATE_HALTED;
		return 1;
	} else {
		vcpu->run->exit_reason = KVM_EXIT_HLT;
		return 0;
	}
}
EXPORT_SYMBOL_GPL(kvm_vcpu_halt);

int kvm_emulate_halt(struct kvm_vcpu *vcpu)
{
	int ret = kvm_skip_emulated_instruction(vcpu);
	/*
	 * TODO: we might be squashing a GUESTDBG_SINGLESTEP-triggered
	 * KVM_EXIT_DEBUG here.
	 */
	return kvm_vcpu_halt(vcpu) && ret;
}
EXPORT_SYMBOL_GPL(kvm_emulate_halt);

#ifdef CONFIG_X86_64
static int kvm_pv_clock_pairing(struct kvm_vcpu *vcpu, gpa_t paddr,
			        unsigned long clock_type)
{
	struct kvm_clock_pairing clock_pairing;
	struct timespec64 ts;
	u64 cycle;
	int ret;

	if (clock_type != KVM_CLOCK_PAIRING_WALLCLOCK)
		return -KVM_EOPNOTSUPP;

	if (kvm_get_walltime_and_clockread(&ts, &cycle) == false)
		return -KVM_EOPNOTSUPP;

	clock_pairing.sec = ts.tv_sec;
	clock_pairing.nsec = ts.tv_nsec;
	clock_pairing.tsc = kvm_read_l1_tsc(vcpu, cycle);
	clock_pairing.flags = 0;
	memset(&clock_pairing.pad, 0, sizeof(clock_pairing.pad));

	ret = 0;
	if (kvm_write_guest(vcpu->kvm, paddr, &clock_pairing,
			    sizeof(struct kvm_clock_pairing)))
		ret = -KVM_EFAULT;

	return ret;
}
#endif

/*
 * kvm_pv_kick_cpu_op:  Kick a vcpu.
 *
 * @apicid - apicid of vcpu to be kicked.
 */
static void kvm_pv_kick_cpu_op(struct kvm *kvm, unsigned long flags, int apicid)
{
	struct kvm_lapic_irq lapic_irq;

	lapic_irq.shorthand = APIC_DEST_NOSHORT;
	lapic_irq.dest_mode = APIC_DEST_PHYSICAL;
	lapic_irq.level = 0;
	lapic_irq.dest_id = apicid;
	lapic_irq.msi_redir_hint = false;

	lapic_irq.delivery_mode = APIC_DM_REMRD;
	kvm_irq_delivery_to_apic(kvm, NULL, &lapic_irq, NULL);
}

bool kvm_apicv_activated(struct kvm *kvm)
{
	return (READ_ONCE(kvm->arch.apicv_inhibit_reasons) == 0);
}
EXPORT_SYMBOL_GPL(kvm_apicv_activated);

void kvm_apicv_init(struct kvm *kvm, bool enable)
{
	if (enable)
		clear_bit(APICV_INHIBIT_REASON_DISABLE,
			  &kvm->arch.apicv_inhibit_reasons);
	else
		set_bit(APICV_INHIBIT_REASON_DISABLE,
			&kvm->arch.apicv_inhibit_reasons);
}
EXPORT_SYMBOL_GPL(kvm_apicv_init);

static void kvm_sched_yield(struct kvm *kvm, unsigned long dest_id)
{
	struct kvm_vcpu *target = NULL;
	struct kvm_apic_map *map;

	rcu_read_lock();
	map = rcu_dereference(kvm->arch.apic_map);

	if (likely(map) && dest_id <= map->max_apic_id && map->phys_map[dest_id])
		target = map->phys_map[dest_id]->vcpu;

	rcu_read_unlock();

	if (target && READ_ONCE(target->ready))
		kvm_vcpu_yield_to(target);
}

int kvm_emulate_hypercall(struct kvm_vcpu *vcpu)
{
	unsigned long nr, a0, a1, a2, a3, ret;
	int op_64_bit;

	if (kvm_hv_hypercall_enabled(vcpu->kvm))
		return kvm_hv_hypercall(vcpu);

	nr = kvm_rax_read(vcpu);
	a0 = kvm_rbx_read(vcpu);
	a1 = kvm_rcx_read(vcpu);
	a2 = kvm_rdx_read(vcpu);
	a3 = kvm_rsi_read(vcpu);

	trace_kvm_hypercall(nr, a0, a1, a2, a3);

	op_64_bit = is_64_bit_mode(vcpu);
	if (!op_64_bit) {
		nr &= 0xFFFFFFFF;
		a0 &= 0xFFFFFFFF;
		a1 &= 0xFFFFFFFF;
		a2 &= 0xFFFFFFFF;
		a3 &= 0xFFFFFFFF;
	}

	if (kvm_x86_ops.get_cpl(vcpu) != 0) {
		ret = -KVM_EPERM;
		goto out;
	}

	ret = -KVM_ENOSYS;

	switch (nr) {
	case KVM_HC_VAPIC_POLL_IRQ:
		ret = 0;
		break;
	case KVM_HC_KICK_CPU:
		if (!guest_pv_has(vcpu, KVM_FEATURE_PV_UNHALT))
			break;

		kvm_pv_kick_cpu_op(vcpu->kvm, a0, a1);
		kvm_sched_yield(vcpu->kvm, a1);
		ret = 0;
		break;
#ifdef CONFIG_X86_64
	case KVM_HC_CLOCK_PAIRING:
		ret = kvm_pv_clock_pairing(vcpu, a0, a1);
		break;
#endif
	case KVM_HC_SEND_IPI:
		if (!guest_pv_has(vcpu, KVM_FEATURE_PV_SEND_IPI))
			break;

		ret = kvm_pv_send_ipi(vcpu->kvm, a0, a1, a2, a3, op_64_bit);
		break;
	case KVM_HC_SCHED_YIELD:
		if (!guest_pv_has(vcpu, KVM_FEATURE_PV_SCHED_YIELD))
			break;

		kvm_sched_yield(vcpu->kvm, a0);
		ret = 0;
		break;
	default:
		ret = -KVM_ENOSYS;
		break;
	}
out:
	if (!op_64_bit)
		ret = (u32)ret;
	kvm_rax_write(vcpu, ret);

	++vcpu->stat.hypercalls;
	return kvm_skip_emulated_instruction(vcpu);
}
EXPORT_SYMBOL_GPL(kvm_emulate_hypercall);

static int emulator_fix_hypercall(struct x86_emulate_ctxt *ctxt)
{
	struct kvm_vcpu *vcpu = emul_to_vcpu(ctxt);
	char instruction[3];
	unsigned long rip = kvm_rip_read(vcpu);

	kvm_x86_ops.patch_hypercall(vcpu, instruction);

	return emulator_write_emulated(ctxt, rip, instruction, 3,
		&ctxt->exception);
}

static int dm_request_for_irq_injection(struct kvm_vcpu *vcpu)
{
	return vcpu->run->request_interrupt_window &&
		likely(!pic_in_kernel(vcpu->kvm));
}

static void post_kvm_run_save(struct kvm_vcpu *vcpu)
{
	struct kvm_run *kvm_run = vcpu->run;

	kvm_run->if_flag = (kvm_get_rflags(vcpu) & X86_EFLAGS_IF) != 0;
	kvm_run->flags = is_smm(vcpu) ? KVM_RUN_X86_SMM : 0;
	kvm_run->cr8 = kvm_get_cr8(vcpu);
	kvm_run->apic_base = kvm_get_apic_base(vcpu);
	kvm_run->ready_for_interrupt_injection =
		pic_in_kernel(vcpu->kvm) ||
		kvm_vcpu_ready_for_interrupt_injection(vcpu);
}

static void update_cr8_intercept(struct kvm_vcpu *vcpu)
{
	int max_irr, tpr;

	if (!kvm_x86_ops.update_cr8_intercept)
		return;

	if (!lapic_in_kernel(vcpu))
		return;

	if (vcpu->arch.apicv_active)
		return;

	if (!vcpu->arch.apic->vapic_addr)
		max_irr = kvm_lapic_find_highest_irr(vcpu);
	else
		max_irr = -1;

	if (max_irr != -1)
		max_irr >>= 4;

	tpr = kvm_lapic_get_cr8(vcpu);

	kvm_x86_ops.update_cr8_intercept(vcpu, tpr, max_irr);
}

<<<<<<< HEAD
static int inject_pending_event(struct kvm_vcpu *vcpu)
=======
static void inject_pending_event(struct kvm_vcpu *vcpu, bool *req_immediate_exit)
>>>>>>> d1988041
{
	int r;
	bool can_inject = true;

	/* try to reinject previous events if any */

	if (vcpu->arch.exception.injected) {
		kvm_x86_ops.queue_exception(vcpu);
		can_inject = false;
	}
	/*
	 * Do not inject an NMI or interrupt if there is a pending
	 * exception.  Exceptions and interrupts are recognized at
	 * instruction boundaries, i.e. the start of an instruction.
	 * Trap-like exceptions, e.g. #DB, have higher priority than
	 * NMIs and interrupts, i.e. traps are recognized before an
	 * NMI/interrupt that's pending on the same instruction.
	 * Fault-like exceptions, e.g. #GP and #PF, are the lowest
	 * priority, but are only generated (pended) during instruction
	 * execution, i.e. a pending fault-like exception means the
	 * fault occurred on the *previous* instruction and must be
	 * serviced prior to recognizing any new events in order to
	 * fully complete the previous instruction.
	 */
	else if (!vcpu->arch.exception.pending) {
		if (vcpu->arch.nmi_injected) {
			kvm_x86_ops.set_nmi(vcpu);
			can_inject = false;
		} else if (vcpu->arch.interrupt.injected) {
			kvm_x86_ops.set_irq(vcpu);
			can_inject = false;
		}
	}

	WARN_ON_ONCE(vcpu->arch.exception.injected &&
		     vcpu->arch.exception.pending);

	/*
	 * Call check_nested_events() even if we reinjected a previous event
	 * in order for caller to determine if it should require immediate-exit
	 * from L2 to L1 due to pending L1 events which require exit
	 * from L2 to L1.
	 */
<<<<<<< HEAD
	if (is_guest_mode(vcpu) && kvm_x86_ops->check_nested_events) {
		r = kvm_x86_ops->check_nested_events(vcpu);
		if (r != 0)
			return r;
=======
	if (is_guest_mode(vcpu)) {
		r = kvm_x86_ops.nested_ops->check_events(vcpu);
		if (r < 0)
			goto busy;
>>>>>>> d1988041
	}

	/* try to inject new event if pending */
	if (vcpu->arch.exception.pending) {
		trace_kvm_inj_exception(vcpu->arch.exception.nr,
					vcpu->arch.exception.has_error_code,
					vcpu->arch.exception.error_code);

		vcpu->arch.exception.pending = false;
		vcpu->arch.exception.injected = true;

		if (exception_type(vcpu->arch.exception.nr) == EXCPT_FAULT)
			__kvm_set_rflags(vcpu, kvm_get_rflags(vcpu) |
					     X86_EFLAGS_RF);

		if (vcpu->arch.exception.nr == DB_VECTOR) {
			kvm_deliver_exception_payload(vcpu);
			if (vcpu->arch.dr7 & DR7_GD) {
				vcpu->arch.dr7 &= ~DR7_GD;
				kvm_update_dr7(vcpu);
			}
		}

		kvm_x86_ops.queue_exception(vcpu);
		can_inject = false;
	}

	/*
	 * Finally, inject interrupt events.  If an event cannot be injected
	 * due to architectural conditions (e.g. IF=0) a window-open exit
	 * will re-request KVM_REQ_EVENT.  Sometimes however an event is pending
	 * and can architecturally be injected, but we cannot do it right now:
	 * an interrupt could have arrived just now and we have to inject it
	 * as a vmexit, or there could already an event in the queue, which is
	 * indicated by can_inject.  In that case we request an immediate exit
	 * in order to make progress and get back here for another iteration.
	 * The kvm_x86_ops hooks communicate this by returning -EBUSY.
	 */
	if (vcpu->arch.smi_pending) {
		r = can_inject ? kvm_x86_ops.smi_allowed(vcpu, true) : -EBUSY;
		if (r < 0)
			goto busy;
		if (r) {
			vcpu->arch.smi_pending = false;
			++vcpu->arch.smi_count;
			enter_smm(vcpu);
			can_inject = false;
		} else
			kvm_x86_ops.enable_smi_window(vcpu);
	}

<<<<<<< HEAD
	if (vcpu->arch.smi_pending && !is_smm(vcpu) &&
	    kvm_x86_ops->smi_allowed(vcpu)) {
		vcpu->arch.smi_pending = false;
		++vcpu->arch.smi_count;
		enter_smm(vcpu);
	} else if (vcpu->arch.nmi_pending && kvm_x86_ops->nmi_allowed(vcpu)) {
		--vcpu->arch.nmi_pending;
		vcpu->arch.nmi_injected = true;
		kvm_x86_ops->set_nmi(vcpu);
	} else if (kvm_cpu_has_injectable_intr(vcpu)) {
		/*
		 * Because interrupts can be injected asynchronously, we are
		 * calling check_nested_events again here to avoid a race condition.
		 * See https://lkml.org/lkml/2014/7/2/60 for discussion about this
		 * proposal and current concerns.  Perhaps we should be setting
		 * KVM_REQ_EVENT only on certain events and not unconditionally?
		 */
		if (is_guest_mode(vcpu) && kvm_x86_ops->check_nested_events) {
			r = kvm_x86_ops->check_nested_events(vcpu);
			if (r != 0)
				return r;
=======
	if (vcpu->arch.nmi_pending) {
		r = can_inject ? kvm_x86_ops.nmi_allowed(vcpu, true) : -EBUSY;
		if (r < 0)
			goto busy;
		if (r) {
			--vcpu->arch.nmi_pending;
			vcpu->arch.nmi_injected = true;
			kvm_x86_ops.set_nmi(vcpu);
			can_inject = false;
			WARN_ON(kvm_x86_ops.nmi_allowed(vcpu, true) < 0);
>>>>>>> d1988041
		}
		if (vcpu->arch.nmi_pending)
			kvm_x86_ops.enable_nmi_window(vcpu);
	}

	if (kvm_cpu_has_injectable_intr(vcpu)) {
		r = can_inject ? kvm_x86_ops.interrupt_allowed(vcpu, true) : -EBUSY;
		if (r < 0)
			goto busy;
		if (r) {
			kvm_queue_interrupt(vcpu, kvm_cpu_get_interrupt(vcpu), false);
			kvm_x86_ops.set_irq(vcpu);
			WARN_ON(kvm_x86_ops.interrupt_allowed(vcpu, true) < 0);
		}
		if (kvm_cpu_has_injectable_intr(vcpu))
			kvm_x86_ops.enable_irq_window(vcpu);
	}

	if (is_guest_mode(vcpu) &&
	    kvm_x86_ops.nested_ops->hv_timer_pending &&
	    kvm_x86_ops.nested_ops->hv_timer_pending(vcpu))
		*req_immediate_exit = true;

	WARN_ON(vcpu->arch.exception.pending);
	return;

busy:
	*req_immediate_exit = true;
	return;
}

static void process_nmi(struct kvm_vcpu *vcpu)
{
	unsigned limit = 2;

	/*
	 * x86 is limited to one NMI running, and one NMI pending after it.
	 * If an NMI is already in progress, limit further NMIs to just one.
	 * Otherwise, allow two (and we'll inject the first one immediately).
	 */
	if (kvm_x86_ops.get_nmi_mask(vcpu) || vcpu->arch.nmi_injected)
		limit = 1;

	vcpu->arch.nmi_pending += atomic_xchg(&vcpu->arch.nmi_queued, 0);
	vcpu->arch.nmi_pending = min(vcpu->arch.nmi_pending, limit);
	kvm_make_request(KVM_REQ_EVENT, vcpu);
}

static u32 enter_smm_get_segment_flags(struct kvm_segment *seg)
{
	u32 flags = 0;
	flags |= seg->g       << 23;
	flags |= seg->db      << 22;
	flags |= seg->l       << 21;
	flags |= seg->avl     << 20;
	flags |= seg->present << 15;
	flags |= seg->dpl     << 13;
	flags |= seg->s       << 12;
	flags |= seg->type    << 8;
	return flags;
}

static void enter_smm_save_seg_32(struct kvm_vcpu *vcpu, char *buf, int n)
{
	struct kvm_segment seg;
	int offset;

	kvm_get_segment(vcpu, &seg, n);
	put_smstate(u32, buf, 0x7fa8 + n * 4, seg.selector);

	if (n < 3)
		offset = 0x7f84 + n * 12;
	else
		offset = 0x7f2c + (n - 3) * 12;

	put_smstate(u32, buf, offset + 8, seg.base);
	put_smstate(u32, buf, offset + 4, seg.limit);
	put_smstate(u32, buf, offset, enter_smm_get_segment_flags(&seg));
}

#ifdef CONFIG_X86_64
static void enter_smm_save_seg_64(struct kvm_vcpu *vcpu, char *buf, int n)
{
	struct kvm_segment seg;
	int offset;
	u16 flags;

	kvm_get_segment(vcpu, &seg, n);
	offset = 0x7e00 + n * 16;

	flags = enter_smm_get_segment_flags(&seg) >> 8;
	put_smstate(u16, buf, offset, seg.selector);
	put_smstate(u16, buf, offset + 2, flags);
	put_smstate(u32, buf, offset + 4, seg.limit);
	put_smstate(u64, buf, offset + 8, seg.base);
}
#endif

static void enter_smm_save_state_32(struct kvm_vcpu *vcpu, char *buf)
{
	struct desc_ptr dt;
	struct kvm_segment seg;
	unsigned long val;
	int i;

	put_smstate(u32, buf, 0x7ffc, kvm_read_cr0(vcpu));
	put_smstate(u32, buf, 0x7ff8, kvm_read_cr3(vcpu));
	put_smstate(u32, buf, 0x7ff4, kvm_get_rflags(vcpu));
	put_smstate(u32, buf, 0x7ff0, kvm_rip_read(vcpu));

	for (i = 0; i < 8; i++)
		put_smstate(u32, buf, 0x7fd0 + i * 4, kvm_register_read(vcpu, i));

	kvm_get_dr(vcpu, 6, &val);
	put_smstate(u32, buf, 0x7fcc, (u32)val);
	kvm_get_dr(vcpu, 7, &val);
	put_smstate(u32, buf, 0x7fc8, (u32)val);

	kvm_get_segment(vcpu, &seg, VCPU_SREG_TR);
	put_smstate(u32, buf, 0x7fc4, seg.selector);
	put_smstate(u32, buf, 0x7f64, seg.base);
	put_smstate(u32, buf, 0x7f60, seg.limit);
	put_smstate(u32, buf, 0x7f5c, enter_smm_get_segment_flags(&seg));

	kvm_get_segment(vcpu, &seg, VCPU_SREG_LDTR);
	put_smstate(u32, buf, 0x7fc0, seg.selector);
	put_smstate(u32, buf, 0x7f80, seg.base);
	put_smstate(u32, buf, 0x7f7c, seg.limit);
	put_smstate(u32, buf, 0x7f78, enter_smm_get_segment_flags(&seg));

	kvm_x86_ops.get_gdt(vcpu, &dt);
	put_smstate(u32, buf, 0x7f74, dt.address);
	put_smstate(u32, buf, 0x7f70, dt.size);

	kvm_x86_ops.get_idt(vcpu, &dt);
	put_smstate(u32, buf, 0x7f58, dt.address);
	put_smstate(u32, buf, 0x7f54, dt.size);

	for (i = 0; i < 6; i++)
		enter_smm_save_seg_32(vcpu, buf, i);

	put_smstate(u32, buf, 0x7f14, kvm_read_cr4(vcpu));

	/* revision id */
	put_smstate(u32, buf, 0x7efc, 0x00020000);
	put_smstate(u32, buf, 0x7ef8, vcpu->arch.smbase);
}

#ifdef CONFIG_X86_64
static void enter_smm_save_state_64(struct kvm_vcpu *vcpu, char *buf)
{
	struct desc_ptr dt;
	struct kvm_segment seg;
	unsigned long val;
	int i;

	for (i = 0; i < 16; i++)
		put_smstate(u64, buf, 0x7ff8 - i * 8, kvm_register_read(vcpu, i));

	put_smstate(u64, buf, 0x7f78, kvm_rip_read(vcpu));
	put_smstate(u32, buf, 0x7f70, kvm_get_rflags(vcpu));

	kvm_get_dr(vcpu, 6, &val);
	put_smstate(u64, buf, 0x7f68, val);
	kvm_get_dr(vcpu, 7, &val);
	put_smstate(u64, buf, 0x7f60, val);

	put_smstate(u64, buf, 0x7f58, kvm_read_cr0(vcpu));
	put_smstate(u64, buf, 0x7f50, kvm_read_cr3(vcpu));
	put_smstate(u64, buf, 0x7f48, kvm_read_cr4(vcpu));

	put_smstate(u32, buf, 0x7f00, vcpu->arch.smbase);

	/* revision id */
	put_smstate(u32, buf, 0x7efc, 0x00020064);

	put_smstate(u64, buf, 0x7ed0, vcpu->arch.efer);

	kvm_get_segment(vcpu, &seg, VCPU_SREG_TR);
	put_smstate(u16, buf, 0x7e90, seg.selector);
	put_smstate(u16, buf, 0x7e92, enter_smm_get_segment_flags(&seg) >> 8);
	put_smstate(u32, buf, 0x7e94, seg.limit);
	put_smstate(u64, buf, 0x7e98, seg.base);

	kvm_x86_ops.get_idt(vcpu, &dt);
	put_smstate(u32, buf, 0x7e84, dt.size);
	put_smstate(u64, buf, 0x7e88, dt.address);

	kvm_get_segment(vcpu, &seg, VCPU_SREG_LDTR);
	put_smstate(u16, buf, 0x7e70, seg.selector);
	put_smstate(u16, buf, 0x7e72, enter_smm_get_segment_flags(&seg) >> 8);
	put_smstate(u32, buf, 0x7e74, seg.limit);
	put_smstate(u64, buf, 0x7e78, seg.base);

	kvm_x86_ops.get_gdt(vcpu, &dt);
	put_smstate(u32, buf, 0x7e64, dt.size);
	put_smstate(u64, buf, 0x7e68, dt.address);

	for (i = 0; i < 6; i++)
		enter_smm_save_seg_64(vcpu, buf, i);
}
#endif

static void enter_smm(struct kvm_vcpu *vcpu)
{
	struct kvm_segment cs, ds;
	struct desc_ptr dt;
	char buf[512];
	u32 cr0;

	trace_kvm_enter_smm(vcpu->vcpu_id, vcpu->arch.smbase, true);
	memset(buf, 0, 512);
#ifdef CONFIG_X86_64
	if (guest_cpuid_has(vcpu, X86_FEATURE_LM))
		enter_smm_save_state_64(vcpu, buf);
	else
#endif
		enter_smm_save_state_32(vcpu, buf);

	/*
	 * Give pre_enter_smm() a chance to make ISA-specific changes to the
	 * vCPU state (e.g. leave guest mode) after we've saved the state into
	 * the SMM state-save area.
	 */
	kvm_x86_ops.pre_enter_smm(vcpu, buf);

	vcpu->arch.hflags |= HF_SMM_MASK;
	kvm_vcpu_write_guest(vcpu, vcpu->arch.smbase + 0xfe00, buf, sizeof(buf));

	if (kvm_x86_ops.get_nmi_mask(vcpu))
		vcpu->arch.hflags |= HF_SMM_INSIDE_NMI_MASK;
	else
		kvm_x86_ops.set_nmi_mask(vcpu, true);

	kvm_set_rflags(vcpu, X86_EFLAGS_FIXED);
	kvm_rip_write(vcpu, 0x8000);

	cr0 = vcpu->arch.cr0 & ~(X86_CR0_PE | X86_CR0_EM | X86_CR0_TS | X86_CR0_PG);
	kvm_x86_ops.set_cr0(vcpu, cr0);
	vcpu->arch.cr0 = cr0;

	kvm_x86_ops.set_cr4(vcpu, 0);

	/* Undocumented: IDT limit is set to zero on entry to SMM.  */
	dt.address = dt.size = 0;
	kvm_x86_ops.set_idt(vcpu, &dt);

	__kvm_set_dr(vcpu, 7, DR7_FIXED_1);

	cs.selector = (vcpu->arch.smbase >> 4) & 0xffff;
	cs.base = vcpu->arch.smbase;

	ds.selector = 0;
	ds.base = 0;

	cs.limit    = ds.limit = 0xffffffff;
	cs.type     = ds.type = 0x3;
	cs.dpl      = ds.dpl = 0;
	cs.db       = ds.db = 0;
	cs.s        = ds.s = 1;
	cs.l        = ds.l = 0;
	cs.g        = ds.g = 1;
	cs.avl      = ds.avl = 0;
	cs.present  = ds.present = 1;
	cs.unusable = ds.unusable = 0;
	cs.padding  = ds.padding = 0;

	kvm_set_segment(vcpu, &cs, VCPU_SREG_CS);
	kvm_set_segment(vcpu, &ds, VCPU_SREG_DS);
	kvm_set_segment(vcpu, &ds, VCPU_SREG_ES);
	kvm_set_segment(vcpu, &ds, VCPU_SREG_FS);
	kvm_set_segment(vcpu, &ds, VCPU_SREG_GS);
	kvm_set_segment(vcpu, &ds, VCPU_SREG_SS);

#ifdef CONFIG_X86_64
	if (guest_cpuid_has(vcpu, X86_FEATURE_LM))
		kvm_x86_ops.set_efer(vcpu, 0);
#endif

	kvm_update_cpuid_runtime(vcpu);
	kvm_mmu_reset_context(vcpu);
}

static void process_smi(struct kvm_vcpu *vcpu)
{
	vcpu->arch.smi_pending = true;
	kvm_make_request(KVM_REQ_EVENT, vcpu);
}

void kvm_make_scan_ioapic_request_mask(struct kvm *kvm,
				       unsigned long *vcpu_bitmap)
{
	cpumask_var_t cpus;

	zalloc_cpumask_var(&cpus, GFP_ATOMIC);

	kvm_make_vcpus_request_mask(kvm, KVM_REQ_SCAN_IOAPIC,
				    NULL, vcpu_bitmap, cpus);

	free_cpumask_var(cpus);
}

void kvm_make_scan_ioapic_request(struct kvm *kvm)
{
	kvm_make_all_cpus_request(kvm, KVM_REQ_SCAN_IOAPIC);
}

void kvm_vcpu_update_apicv(struct kvm_vcpu *vcpu)
{
	if (!lapic_in_kernel(vcpu))
		return;

	vcpu->arch.apicv_active = kvm_apicv_activated(vcpu->kvm);
	kvm_apic_update_apicv(vcpu);
	kvm_x86_ops.refresh_apicv_exec_ctrl(vcpu);
}
EXPORT_SYMBOL_GPL(kvm_vcpu_update_apicv);

/*
 * NOTE: Do not hold any lock prior to calling this.
 *
 * In particular, kvm_request_apicv_update() expects kvm->srcu not to be
 * locked, because it calls __x86_set_memory_region() which does
 * synchronize_srcu(&kvm->srcu).
 */
void kvm_request_apicv_update(struct kvm *kvm, bool activate, ulong bit)
{
	struct kvm_vcpu *except;
	unsigned long old, new, expected;

	if (!kvm_x86_ops.check_apicv_inhibit_reasons ||
	    !kvm_x86_ops.check_apicv_inhibit_reasons(bit))
		return;

	old = READ_ONCE(kvm->arch.apicv_inhibit_reasons);
	do {
		expected = new = old;
		if (activate)
			__clear_bit(bit, &new);
		else
			__set_bit(bit, &new);
		if (new == old)
			break;
		old = cmpxchg(&kvm->arch.apicv_inhibit_reasons, expected, new);
	} while (old != expected);

	if (!!old == !!new)
		return;

	trace_kvm_apicv_update_request(activate, bit);
	if (kvm_x86_ops.pre_update_apicv_exec_ctrl)
		kvm_x86_ops.pre_update_apicv_exec_ctrl(kvm, activate);

	/*
	 * Sending request to update APICV for all other vcpus,
	 * while update the calling vcpu immediately instead of
	 * waiting for another #VMEXIT to handle the request.
	 */
	except = kvm_get_running_vcpu();
	kvm_make_all_cpus_request_except(kvm, KVM_REQ_APICV_UPDATE,
					 except);
	if (except)
		kvm_vcpu_update_apicv(except);
}
EXPORT_SYMBOL_GPL(kvm_request_apicv_update);

static void vcpu_scan_ioapic(struct kvm_vcpu *vcpu)
{
	if (!kvm_apic_present(vcpu))
		return;

	bitmap_zero(vcpu->arch.ioapic_handled_vectors, 256);

	if (irqchip_split(vcpu->kvm))
		kvm_scan_ioapic_routes(vcpu, vcpu->arch.ioapic_handled_vectors);
	else {
		if (vcpu->arch.apicv_active)
			kvm_x86_ops.sync_pir_to_irr(vcpu);
		if (ioapic_in_kernel(vcpu->kvm))
			kvm_ioapic_scan_entry(vcpu, vcpu->arch.ioapic_handled_vectors);
	}

	if (is_guest_mode(vcpu))
		vcpu->arch.load_eoi_exitmap_pending = true;
	else
		kvm_make_request(KVM_REQ_LOAD_EOI_EXITMAP, vcpu);
}

static void vcpu_load_eoi_exitmap(struct kvm_vcpu *vcpu)
{
	u64 eoi_exit_bitmap[4];

	if (!kvm_apic_hw_enabled(vcpu->arch.apic))
		return;

	bitmap_or((ulong *)eoi_exit_bitmap, vcpu->arch.ioapic_handled_vectors,
		  vcpu_to_synic(vcpu)->vec_bitmap, 256);
	kvm_x86_ops.load_eoi_exitmap(vcpu, eoi_exit_bitmap);
}

void kvm_arch_mmu_notifier_invalidate_range(struct kvm *kvm,
					    unsigned long start, unsigned long end)
{
	unsigned long apic_address;

	/*
	 * The physical address of apic access page is stored in the VMCS.
	 * Update it when it becomes invalid.
	 */
	apic_address = gfn_to_hva(kvm, APIC_DEFAULT_PHYS_BASE >> PAGE_SHIFT);
	if (start <= apic_address && apic_address < end)
		kvm_make_all_cpus_request(kvm, KVM_REQ_APIC_PAGE_RELOAD);
}

void kvm_vcpu_reload_apic_access_page(struct kvm_vcpu *vcpu)
{
	if (!lapic_in_kernel(vcpu))
		return;

	if (!kvm_x86_ops.set_apic_access_page_addr)
		return;

	kvm_x86_ops.set_apic_access_page_addr(vcpu);
}

void __kvm_request_immediate_exit(struct kvm_vcpu *vcpu)
{
	smp_send_reschedule(vcpu->cpu);
}
EXPORT_SYMBOL_GPL(__kvm_request_immediate_exit);

/*
 * Returns 1 to let vcpu_run() continue the guest execution loop without
 * exiting to the userspace.  Otherwise, the value will be returned to the
 * userspace.
 */
static int vcpu_enter_guest(struct kvm_vcpu *vcpu)
{
	int r;
	bool req_int_win =
		dm_request_for_irq_injection(vcpu) &&
		kvm_cpu_accept_dm_intr(vcpu);
	fastpath_t exit_fastpath;

	bool req_immediate_exit = false;

	if (kvm_request_pending(vcpu)) {
		if (kvm_check_request(KVM_REQ_GET_NESTED_STATE_PAGES, vcpu)) {
			if (unlikely(!kvm_x86_ops.nested_ops->get_nested_state_pages(vcpu))) {
				r = 0;
				goto out;
			}
		}
		if (kvm_check_request(KVM_REQ_MMU_RELOAD, vcpu))
			kvm_mmu_unload(vcpu);
		if (kvm_check_request(KVM_REQ_MIGRATE_TIMER, vcpu))
			__kvm_migrate_timers(vcpu);
		if (kvm_check_request(KVM_REQ_MASTERCLOCK_UPDATE, vcpu))
			kvm_gen_update_masterclock(vcpu->kvm);
		if (kvm_check_request(KVM_REQ_GLOBAL_CLOCK_UPDATE, vcpu))
			kvm_gen_kvmclock_update(vcpu);
		if (kvm_check_request(KVM_REQ_CLOCK_UPDATE, vcpu)) {
			r = kvm_guest_time_update(vcpu);
			if (unlikely(r))
				goto out;
		}
		if (kvm_check_request(KVM_REQ_MMU_SYNC, vcpu))
			kvm_mmu_sync_roots(vcpu);
		if (kvm_check_request(KVM_REQ_LOAD_MMU_PGD, vcpu))
			kvm_mmu_load_pgd(vcpu);
		if (kvm_check_request(KVM_REQ_TLB_FLUSH, vcpu)) {
			kvm_vcpu_flush_tlb_all(vcpu);

			/* Flushing all ASIDs flushes the current ASID... */
			kvm_clear_request(KVM_REQ_TLB_FLUSH_CURRENT, vcpu);
		}
		if (kvm_check_request(KVM_REQ_TLB_FLUSH_CURRENT, vcpu))
			kvm_vcpu_flush_tlb_current(vcpu);
		if (kvm_check_request(KVM_REQ_HV_TLB_FLUSH, vcpu))
			kvm_vcpu_flush_tlb_guest(vcpu);

		if (kvm_check_request(KVM_REQ_REPORT_TPR_ACCESS, vcpu)) {
			vcpu->run->exit_reason = KVM_EXIT_TPR_ACCESS;
			r = 0;
			goto out;
		}
		if (kvm_check_request(KVM_REQ_TRIPLE_FAULT, vcpu)) {
			vcpu->run->exit_reason = KVM_EXIT_SHUTDOWN;
			vcpu->mmio_needed = 0;
			r = 0;
			goto out;
		}
		if (kvm_check_request(KVM_REQ_APF_HALT, vcpu)) {
			/* Page is swapped out. Do synthetic halt */
			vcpu->arch.apf.halted = true;
			r = 1;
			goto out;
		}
		if (kvm_check_request(KVM_REQ_STEAL_UPDATE, vcpu))
			record_steal_time(vcpu);
		if (kvm_check_request(KVM_REQ_SMI, vcpu))
			process_smi(vcpu);
		if (kvm_check_request(KVM_REQ_NMI, vcpu))
			process_nmi(vcpu);
		if (kvm_check_request(KVM_REQ_PMU, vcpu))
			kvm_pmu_handle_event(vcpu);
		if (kvm_check_request(KVM_REQ_PMI, vcpu))
			kvm_pmu_deliver_pmi(vcpu);
		if (kvm_check_request(KVM_REQ_IOAPIC_EOI_EXIT, vcpu)) {
			BUG_ON(vcpu->arch.pending_ioapic_eoi > 255);
			if (test_bit(vcpu->arch.pending_ioapic_eoi,
				     vcpu->arch.ioapic_handled_vectors)) {
				vcpu->run->exit_reason = KVM_EXIT_IOAPIC_EOI;
				vcpu->run->eoi.vector =
						vcpu->arch.pending_ioapic_eoi;
				r = 0;
				goto out;
			}
		}
		if (kvm_check_request(KVM_REQ_SCAN_IOAPIC, vcpu))
			vcpu_scan_ioapic(vcpu);
		if (kvm_check_request(KVM_REQ_LOAD_EOI_EXITMAP, vcpu))
			vcpu_load_eoi_exitmap(vcpu);
		if (kvm_check_request(KVM_REQ_APIC_PAGE_RELOAD, vcpu))
			kvm_vcpu_reload_apic_access_page(vcpu);
		if (kvm_check_request(KVM_REQ_HV_CRASH, vcpu)) {
			vcpu->run->exit_reason = KVM_EXIT_SYSTEM_EVENT;
			vcpu->run->system_event.type = KVM_SYSTEM_EVENT_CRASH;
			r = 0;
			goto out;
		}
		if (kvm_check_request(KVM_REQ_HV_RESET, vcpu)) {
			vcpu->run->exit_reason = KVM_EXIT_SYSTEM_EVENT;
			vcpu->run->system_event.type = KVM_SYSTEM_EVENT_RESET;
			r = 0;
			goto out;
		}
		if (kvm_check_request(KVM_REQ_HV_EXIT, vcpu)) {
			vcpu->run->exit_reason = KVM_EXIT_HYPERV;
			vcpu->run->hyperv = vcpu->arch.hyperv.exit;
			r = 0;
			goto out;
		}

		/*
		 * KVM_REQ_HV_STIMER has to be processed after
		 * KVM_REQ_CLOCK_UPDATE, because Hyper-V SynIC timers
		 * depend on the guest clock being up-to-date
		 */
		if (kvm_check_request(KVM_REQ_HV_STIMER, vcpu))
			kvm_hv_process_stimers(vcpu);
		if (kvm_check_request(KVM_REQ_APICV_UPDATE, vcpu))
			kvm_vcpu_update_apicv(vcpu);
		if (kvm_check_request(KVM_REQ_APF_READY, vcpu))
			kvm_check_async_pf_completion(vcpu);
		if (kvm_check_request(KVM_REQ_MSR_FILTER_CHANGED, vcpu))
			kvm_x86_ops.msr_filter_changed(vcpu);
	}

	if (kvm_check_request(KVM_REQ_EVENT, vcpu) || req_int_win) {
		++vcpu->stat.req_event;
		kvm_apic_accept_events(vcpu);
		if (vcpu->arch.mp_state == KVM_MP_STATE_INIT_RECEIVED) {
			r = 1;
			goto out;
		}

<<<<<<< HEAD
		if (inject_pending_event(vcpu) != 0)
			req_immediate_exit = true;
		else {
			/* Enable SMI/NMI/IRQ window open exits if needed.
			 *
			 * SMIs have three cases:
			 * 1) They can be nested, and then there is nothing to
			 *    do here because RSM will cause a vmexit anyway.
			 * 2) There is an ISA-specific reason why SMI cannot be
			 *    injected, and the moment when this changes can be
			 *    intercepted.
			 * 3) Or the SMI can be pending because
			 *    inject_pending_event has completed the injection
			 *    of an IRQ or NMI from the previous vmexit, and
			 *    then we request an immediate exit to inject the
			 *    SMI.
			 */
			if (vcpu->arch.smi_pending && !is_smm(vcpu))
				if (!kvm_x86_ops->enable_smi_window(vcpu))
					req_immediate_exit = true;
			if (vcpu->arch.nmi_pending)
				kvm_x86_ops->enable_nmi_window(vcpu);
			if (kvm_cpu_has_injectable_intr(vcpu) || req_int_win)
				kvm_x86_ops->enable_irq_window(vcpu);
			WARN_ON(vcpu->arch.exception.pending);
		}
=======
		inject_pending_event(vcpu, &req_immediate_exit);
		if (req_int_win)
			kvm_x86_ops.enable_irq_window(vcpu);
>>>>>>> d1988041

		if (kvm_lapic_enabled(vcpu)) {
			update_cr8_intercept(vcpu);
			kvm_lapic_sync_to_vapic(vcpu);
		}
	}

	r = kvm_mmu_reload(vcpu);
	if (unlikely(r)) {
		goto cancel_injection;
	}

	preempt_disable();

	kvm_x86_ops.prepare_guest_switch(vcpu);

	/*
	 * Disable IRQs before setting IN_GUEST_MODE.  Posted interrupt
	 * IPI are then delayed after guest entry, which ensures that they
	 * result in virtual interrupt delivery.
	 */
	local_irq_disable();
	vcpu->mode = IN_GUEST_MODE;

	srcu_read_unlock(&vcpu->kvm->srcu, vcpu->srcu_idx);

	/*
	 * 1) We should set ->mode before checking ->requests.  Please see
	 * the comment in kvm_vcpu_exiting_guest_mode().
	 *
	 * 2) For APICv, we should set ->mode before checking PID.ON. This
	 * pairs with the memory barrier implicit in pi_test_and_set_on
	 * (see vmx_deliver_posted_interrupt).
	 *
	 * 3) This also orders the write to mode from any reads to the page
	 * tables done while the VCPU is running.  Please see the comment
	 * in kvm_flush_remote_tlbs.
	 */
	smp_mb__after_srcu_read_unlock();

	/*
	 * This handles the case where a posted interrupt was
	 * notified with kvm_vcpu_kick.
	 */
	if (kvm_lapic_enabled(vcpu) && vcpu->arch.apicv_active)
		kvm_x86_ops.sync_pir_to_irr(vcpu);

	if (kvm_vcpu_exit_request(vcpu)) {
		vcpu->mode = OUTSIDE_GUEST_MODE;
		smp_wmb();
		local_irq_enable();
		preempt_enable();
		vcpu->srcu_idx = srcu_read_lock(&vcpu->kvm->srcu);
		r = 1;
		goto cancel_injection;
	}

	if (req_immediate_exit) {
		kvm_make_request(KVM_REQ_EVENT, vcpu);
		kvm_x86_ops.request_immediate_exit(vcpu);
	}

	trace_kvm_entry(vcpu);

<<<<<<< HEAD
	/* Save host pkru register if supported */
	vcpu->arch.host_pkru = read_pkru();

=======
>>>>>>> d1988041
	fpregs_assert_state_consistent();
	if (test_thread_flag(TIF_NEED_FPU_LOAD))
		switch_fpu_return();

	if (unlikely(vcpu->arch.switch_db_regs)) {
		set_debugreg(0, 7);
		set_debugreg(vcpu->arch.eff_db[0], 0);
		set_debugreg(vcpu->arch.eff_db[1], 1);
		set_debugreg(vcpu->arch.eff_db[2], 2);
		set_debugreg(vcpu->arch.eff_db[3], 3);
		set_debugreg(vcpu->arch.dr6, 6);
		vcpu->arch.switch_db_regs &= ~KVM_DEBUGREG_RELOAD;
	}

	exit_fastpath = kvm_x86_ops.run(vcpu);

	/*
	 * Do this here before restoring debug registers on the host.  And
	 * since we do this before handling the vmexit, a DR access vmexit
	 * can (a) read the correct value of the debug registers, (b) set
	 * KVM_DEBUGREG_WONT_EXIT again.
	 */
	if (unlikely(vcpu->arch.switch_db_regs & KVM_DEBUGREG_WONT_EXIT)) {
		WARN_ON(vcpu->guest_debug & KVM_GUESTDBG_USE_HW_BP);
		kvm_x86_ops.sync_dirty_debug_regs(vcpu);
		kvm_update_dr0123(vcpu);
		kvm_update_dr7(vcpu);
		vcpu->arch.switch_db_regs &= ~KVM_DEBUGREG_RELOAD;
	}

	/*
	 * If the guest has used debug registers, at least dr7
	 * will be disabled while returning to the host.
	 * If we don't have active breakpoints in the host, we don't
	 * care about the messed up debug address registers. But if
	 * we have some of them active, restore the old state.
	 */
	if (hw_breakpoint_active())
		hw_breakpoint_restore();

	vcpu->arch.last_vmentry_cpu = vcpu->cpu;
	vcpu->arch.last_guest_tsc = kvm_read_l1_tsc(vcpu, rdtsc());

	vcpu->mode = OUTSIDE_GUEST_MODE;
	smp_wmb();

	kvm_x86_ops.handle_exit_irqoff(vcpu);

	/*
	 * Consume any pending interrupts, including the possible source of
	 * VM-Exit on SVM and any ticks that occur between VM-Exit and now.
	 * An instruction is required after local_irq_enable() to fully unblock
	 * interrupts on processors that implement an interrupt shadow, the
	 * stat.exits increment will do nicely.
	 */
	kvm_before_interrupt(vcpu);
	local_irq_enable();
	++vcpu->stat.exits;
	local_irq_disable();
	kvm_after_interrupt(vcpu);

	if (lapic_in_kernel(vcpu)) {
		s64 delta = vcpu->arch.apic->lapic_timer.advance_expire_delta;
		if (delta != S64_MIN) {
			trace_kvm_wait_lapic_expire(vcpu->vcpu_id, delta);
			vcpu->arch.apic->lapic_timer.advance_expire_delta = S64_MIN;
		}
	}

	local_irq_enable();
	preempt_enable();

	vcpu->srcu_idx = srcu_read_lock(&vcpu->kvm->srcu);

	/*
	 * Profile KVM exit RIPs:
	 */
	if (unlikely(prof_on == KVM_PROFILING)) {
		unsigned long rip = kvm_rip_read(vcpu);
		profile_hit(KVM_PROFILING, (void *)rip);
	}

	if (unlikely(vcpu->arch.tsc_always_catchup))
		kvm_make_request(KVM_REQ_CLOCK_UPDATE, vcpu);

	if (vcpu->arch.apic_attention)
		kvm_lapic_sync_from_vapic(vcpu);

	r = kvm_x86_ops.handle_exit(vcpu, exit_fastpath);
	return r;

cancel_injection:
	if (req_immediate_exit)
		kvm_make_request(KVM_REQ_EVENT, vcpu);
	kvm_x86_ops.cancel_injection(vcpu);
	if (unlikely(vcpu->arch.apic_attention))
		kvm_lapic_sync_from_vapic(vcpu);
out:
	return r;
}

static inline int vcpu_block(struct kvm *kvm, struct kvm_vcpu *vcpu)
{
	if (!kvm_arch_vcpu_runnable(vcpu) &&
	    (!kvm_x86_ops.pre_block || kvm_x86_ops.pre_block(vcpu) == 0)) {
		srcu_read_unlock(&kvm->srcu, vcpu->srcu_idx);
		kvm_vcpu_block(vcpu);
		vcpu->srcu_idx = srcu_read_lock(&kvm->srcu);

		if (kvm_x86_ops.post_block)
			kvm_x86_ops.post_block(vcpu);

		if (!kvm_check_request(KVM_REQ_UNHALT, vcpu))
			return 1;
	}

	kvm_apic_accept_events(vcpu);
	switch(vcpu->arch.mp_state) {
	case KVM_MP_STATE_HALTED:
		vcpu->arch.pv.pv_unhalted = false;
		vcpu->arch.mp_state =
			KVM_MP_STATE_RUNNABLE;
		fallthrough;
	case KVM_MP_STATE_RUNNABLE:
		vcpu->arch.apf.halted = false;
		break;
	case KVM_MP_STATE_INIT_RECEIVED:
		break;
	default:
		return -EINTR;
	}
	return 1;
}

static inline bool kvm_vcpu_running(struct kvm_vcpu *vcpu)
{
<<<<<<< HEAD
	if (is_guest_mode(vcpu) && kvm_x86_ops->check_nested_events)
		kvm_x86_ops->check_nested_events(vcpu);
=======
	if (is_guest_mode(vcpu))
		kvm_x86_ops.nested_ops->check_events(vcpu);
>>>>>>> d1988041

	return (vcpu->arch.mp_state == KVM_MP_STATE_RUNNABLE &&
		!vcpu->arch.apf.halted);
}

static int vcpu_run(struct kvm_vcpu *vcpu)
{
	int r;
	struct kvm *kvm = vcpu->kvm;

	vcpu->srcu_idx = srcu_read_lock(&kvm->srcu);
	vcpu->arch.l1tf_flush_l1d = true;

	for (;;) {
		if (kvm_vcpu_running(vcpu)) {
			r = vcpu_enter_guest(vcpu);
		} else {
			r = vcpu_block(kvm, vcpu);
		}

		if (r <= 0)
			break;

		kvm_clear_request(KVM_REQ_PENDING_TIMER, vcpu);
		if (kvm_cpu_has_pending_timer(vcpu))
			kvm_inject_pending_timer_irqs(vcpu);

		if (dm_request_for_irq_injection(vcpu) &&
			kvm_vcpu_ready_for_interrupt_injection(vcpu)) {
			r = 0;
			vcpu->run->exit_reason = KVM_EXIT_IRQ_WINDOW_OPEN;
			++vcpu->stat.request_irq_exits;
			break;
		}

		if (__xfer_to_guest_mode_work_pending()) {
			srcu_read_unlock(&kvm->srcu, vcpu->srcu_idx);
			r = xfer_to_guest_mode_handle_work(vcpu);
			if (r)
				return r;
			vcpu->srcu_idx = srcu_read_lock(&kvm->srcu);
		}
	}

	srcu_read_unlock(&kvm->srcu, vcpu->srcu_idx);

	return r;
}

static inline int complete_emulated_io(struct kvm_vcpu *vcpu)
{
	int r;

	vcpu->srcu_idx = srcu_read_lock(&vcpu->kvm->srcu);
	r = kvm_emulate_instruction(vcpu, EMULTYPE_NO_DECODE);
	srcu_read_unlock(&vcpu->kvm->srcu, vcpu->srcu_idx);
	return r;
}

static int complete_emulated_pio(struct kvm_vcpu *vcpu)
{
	BUG_ON(!vcpu->arch.pio.count);

	return complete_emulated_io(vcpu);
}

/*
 * Implements the following, as a state machine:
 *
 * read:
 *   for each fragment
 *     for each mmio piece in the fragment
 *       write gpa, len
 *       exit
 *       copy data
 *   execute insn
 *
 * write:
 *   for each fragment
 *     for each mmio piece in the fragment
 *       write gpa, len
 *       copy data
 *       exit
 */
static int complete_emulated_mmio(struct kvm_vcpu *vcpu)
{
	struct kvm_run *run = vcpu->run;
	struct kvm_mmio_fragment *frag;
	unsigned len;

	BUG_ON(!vcpu->mmio_needed);

	/* Complete previous fragment */
	frag = &vcpu->mmio_fragments[vcpu->mmio_cur_fragment];
	len = min(8u, frag->len);
	if (!vcpu->mmio_is_write)
		memcpy(frag->data, run->mmio.data, len);

	if (frag->len <= 8) {
		/* Switch to the next fragment. */
		frag++;
		vcpu->mmio_cur_fragment++;
	} else {
		/* Go forward to the next mmio piece. */
		frag->data += len;
		frag->gpa += len;
		frag->len -= len;
	}

	if (vcpu->mmio_cur_fragment >= vcpu->mmio_nr_fragments) {
		vcpu->mmio_needed = 0;

		/* FIXME: return into emulator if single-stepping.  */
		if (vcpu->mmio_is_write)
			return 1;
		vcpu->mmio_read_completed = 1;
		return complete_emulated_io(vcpu);
	}

	run->exit_reason = KVM_EXIT_MMIO;
	run->mmio.phys_addr = frag->gpa;
	if (vcpu->mmio_is_write)
		memcpy(run->mmio.data, frag->data, min(8u, frag->len));
	run->mmio.len = min(8u, frag->len);
	run->mmio.is_write = vcpu->mmio_is_write;
	vcpu->arch.complete_userspace_io = complete_emulated_mmio;
	return 0;
}

static void kvm_save_current_fpu(struct fpu *fpu)
{
	/*
	 * If the target FPU state is not resident in the CPU registers, just
	 * memcpy() from current, else save CPU state directly to the target.
	 */
	if (test_thread_flag(TIF_NEED_FPU_LOAD))
		memcpy(&fpu->state, &current->thread.fpu.state,
		       fpu_kernel_xstate_size);
	else
		copy_fpregs_to_fpstate(fpu);
}

/* Swap (qemu) user FPU context for the guest FPU context. */
static void kvm_load_guest_fpu(struct kvm_vcpu *vcpu)
{
	fpregs_lock();

	kvm_save_current_fpu(vcpu->arch.user_fpu);

<<<<<<< HEAD
	/* PKRU is separately restored in kvm_x86_ops->run.  */
=======
	/* PKRU is separately restored in kvm_x86_ops.run.  */
>>>>>>> d1988041
	__copy_kernel_to_fpregs(&vcpu->arch.guest_fpu->state,
				~XFEATURE_MASK_PKRU);

	fpregs_mark_activate();
	fpregs_unlock();

	trace_kvm_fpu(1);
}

/* When vcpu_run ends, restore user space FPU context. */
static void kvm_put_guest_fpu(struct kvm_vcpu *vcpu)
{
	fpregs_lock();

	kvm_save_current_fpu(vcpu->arch.guest_fpu);

	copy_kernel_to_fpregs(&vcpu->arch.user_fpu->state);

	fpregs_mark_activate();
	fpregs_unlock();

	++vcpu->stat.fpu_reload;
	trace_kvm_fpu(0);
}

int kvm_arch_vcpu_ioctl_run(struct kvm_vcpu *vcpu)
{
	struct kvm_run *kvm_run = vcpu->run;
	int r;

	vcpu_load(vcpu);
	kvm_sigset_activate(vcpu);
	kvm_load_guest_fpu(vcpu);

	if (unlikely(vcpu->arch.mp_state == KVM_MP_STATE_UNINITIALIZED)) {
		if (kvm_run->immediate_exit) {
			r = -EINTR;
			goto out;
		}
		kvm_vcpu_block(vcpu);
		kvm_apic_accept_events(vcpu);
		kvm_clear_request(KVM_REQ_UNHALT, vcpu);
		r = -EAGAIN;
		if (signal_pending(current)) {
			r = -EINTR;
			kvm_run->exit_reason = KVM_EXIT_INTR;
			++vcpu->stat.signal_exits;
		}
		goto out;
	}

	if (kvm_run->kvm_valid_regs & ~KVM_SYNC_X86_VALID_FIELDS) {
		r = -EINVAL;
		goto out;
	}

	if (kvm_run->kvm_dirty_regs) {
		r = sync_regs(vcpu);
		if (r != 0)
			goto out;
	}

	/* re-sync apic's tpr */
	if (!lapic_in_kernel(vcpu)) {
		if (kvm_set_cr8(vcpu, kvm_run->cr8) != 0) {
			r = -EINVAL;
			goto out;
		}
	}

	if (unlikely(vcpu->arch.complete_userspace_io)) {
		int (*cui)(struct kvm_vcpu *) = vcpu->arch.complete_userspace_io;
		vcpu->arch.complete_userspace_io = NULL;
		r = cui(vcpu);
		if (r <= 0)
			goto out;
	} else
		WARN_ON(vcpu->arch.pio.count || vcpu->mmio_needed);

	if (kvm_run->immediate_exit)
		r = -EINTR;
	else
		r = vcpu_run(vcpu);

out:
	kvm_put_guest_fpu(vcpu);
	if (kvm_run->kvm_valid_regs)
		store_regs(vcpu);
	post_kvm_run_save(vcpu);
	kvm_sigset_deactivate(vcpu);

	vcpu_put(vcpu);
	return r;
}

static void __get_regs(struct kvm_vcpu *vcpu, struct kvm_regs *regs)
{
	if (vcpu->arch.emulate_regs_need_sync_to_vcpu) {
		/*
		 * We are here if userspace calls get_regs() in the middle of
		 * instruction emulation. Registers state needs to be copied
		 * back from emulation context to vcpu. Userspace shouldn't do
		 * that usually, but some bad designed PV devices (vmware
		 * backdoor interface) need this to work
		 */
		emulator_writeback_register_cache(vcpu->arch.emulate_ctxt);
		vcpu->arch.emulate_regs_need_sync_to_vcpu = false;
	}
	regs->rax = kvm_rax_read(vcpu);
	regs->rbx = kvm_rbx_read(vcpu);
	regs->rcx = kvm_rcx_read(vcpu);
	regs->rdx = kvm_rdx_read(vcpu);
	regs->rsi = kvm_rsi_read(vcpu);
	regs->rdi = kvm_rdi_read(vcpu);
	regs->rsp = kvm_rsp_read(vcpu);
	regs->rbp = kvm_rbp_read(vcpu);
#ifdef CONFIG_X86_64
	regs->r8 = kvm_r8_read(vcpu);
	regs->r9 = kvm_r9_read(vcpu);
	regs->r10 = kvm_r10_read(vcpu);
	regs->r11 = kvm_r11_read(vcpu);
	regs->r12 = kvm_r12_read(vcpu);
	regs->r13 = kvm_r13_read(vcpu);
	regs->r14 = kvm_r14_read(vcpu);
	regs->r15 = kvm_r15_read(vcpu);
#endif

	regs->rip = kvm_rip_read(vcpu);
	regs->rflags = kvm_get_rflags(vcpu);
}

int kvm_arch_vcpu_ioctl_get_regs(struct kvm_vcpu *vcpu, struct kvm_regs *regs)
{
	vcpu_load(vcpu);
	__get_regs(vcpu, regs);
	vcpu_put(vcpu);
	return 0;
}

static void __set_regs(struct kvm_vcpu *vcpu, struct kvm_regs *regs)
{
	vcpu->arch.emulate_regs_need_sync_from_vcpu = true;
	vcpu->arch.emulate_regs_need_sync_to_vcpu = false;

	kvm_rax_write(vcpu, regs->rax);
	kvm_rbx_write(vcpu, regs->rbx);
	kvm_rcx_write(vcpu, regs->rcx);
	kvm_rdx_write(vcpu, regs->rdx);
	kvm_rsi_write(vcpu, regs->rsi);
	kvm_rdi_write(vcpu, regs->rdi);
	kvm_rsp_write(vcpu, regs->rsp);
	kvm_rbp_write(vcpu, regs->rbp);
#ifdef CONFIG_X86_64
	kvm_r8_write(vcpu, regs->r8);
	kvm_r9_write(vcpu, regs->r9);
	kvm_r10_write(vcpu, regs->r10);
	kvm_r11_write(vcpu, regs->r11);
	kvm_r12_write(vcpu, regs->r12);
	kvm_r13_write(vcpu, regs->r13);
	kvm_r14_write(vcpu, regs->r14);
	kvm_r15_write(vcpu, regs->r15);
#endif

	kvm_rip_write(vcpu, regs->rip);
	kvm_set_rflags(vcpu, regs->rflags | X86_EFLAGS_FIXED);

	vcpu->arch.exception.pending = false;

	kvm_make_request(KVM_REQ_EVENT, vcpu);
}

int kvm_arch_vcpu_ioctl_set_regs(struct kvm_vcpu *vcpu, struct kvm_regs *regs)
{
	vcpu_load(vcpu);
	__set_regs(vcpu, regs);
	vcpu_put(vcpu);
	return 0;
}

void kvm_get_cs_db_l_bits(struct kvm_vcpu *vcpu, int *db, int *l)
{
	struct kvm_segment cs;

	kvm_get_segment(vcpu, &cs, VCPU_SREG_CS);
	*db = cs.db;
	*l = cs.l;
}
EXPORT_SYMBOL_GPL(kvm_get_cs_db_l_bits);

static void __get_sregs(struct kvm_vcpu *vcpu, struct kvm_sregs *sregs)
{
	struct desc_ptr dt;

	kvm_get_segment(vcpu, &sregs->cs, VCPU_SREG_CS);
	kvm_get_segment(vcpu, &sregs->ds, VCPU_SREG_DS);
	kvm_get_segment(vcpu, &sregs->es, VCPU_SREG_ES);
	kvm_get_segment(vcpu, &sregs->fs, VCPU_SREG_FS);
	kvm_get_segment(vcpu, &sregs->gs, VCPU_SREG_GS);
	kvm_get_segment(vcpu, &sregs->ss, VCPU_SREG_SS);

	kvm_get_segment(vcpu, &sregs->tr, VCPU_SREG_TR);
	kvm_get_segment(vcpu, &sregs->ldt, VCPU_SREG_LDTR);

	kvm_x86_ops.get_idt(vcpu, &dt);
	sregs->idt.limit = dt.size;
	sregs->idt.base = dt.address;
	kvm_x86_ops.get_gdt(vcpu, &dt);
	sregs->gdt.limit = dt.size;
	sregs->gdt.base = dt.address;

	sregs->cr0 = kvm_read_cr0(vcpu);
	sregs->cr2 = vcpu->arch.cr2;
	sregs->cr3 = kvm_read_cr3(vcpu);
	sregs->cr4 = kvm_read_cr4(vcpu);
	sregs->cr8 = kvm_get_cr8(vcpu);
	sregs->efer = vcpu->arch.efer;
	sregs->apic_base = kvm_get_apic_base(vcpu);

	memset(sregs->interrupt_bitmap, 0, sizeof(sregs->interrupt_bitmap));

	if (vcpu->arch.interrupt.injected && !vcpu->arch.interrupt.soft)
		set_bit(vcpu->arch.interrupt.nr,
			(unsigned long *)sregs->interrupt_bitmap);
}

int kvm_arch_vcpu_ioctl_get_sregs(struct kvm_vcpu *vcpu,
				  struct kvm_sregs *sregs)
{
	vcpu_load(vcpu);
	__get_sregs(vcpu, sregs);
	vcpu_put(vcpu);
	return 0;
}

int kvm_arch_vcpu_ioctl_get_mpstate(struct kvm_vcpu *vcpu,
				    struct kvm_mp_state *mp_state)
{
	vcpu_load(vcpu);
	if (kvm_mpx_supported())
		kvm_load_guest_fpu(vcpu);

	kvm_apic_accept_events(vcpu);
	if (vcpu->arch.mp_state == KVM_MP_STATE_HALTED &&
					vcpu->arch.pv.pv_unhalted)
		mp_state->mp_state = KVM_MP_STATE_RUNNABLE;
	else
		mp_state->mp_state = vcpu->arch.mp_state;

	if (kvm_mpx_supported())
		kvm_put_guest_fpu(vcpu);
	vcpu_put(vcpu);
	return 0;
}

int kvm_arch_vcpu_ioctl_set_mpstate(struct kvm_vcpu *vcpu,
				    struct kvm_mp_state *mp_state)
{
	int ret = -EINVAL;

	vcpu_load(vcpu);

	if (!lapic_in_kernel(vcpu) &&
	    mp_state->mp_state != KVM_MP_STATE_RUNNABLE)
		goto out;

	/*
	 * KVM_MP_STATE_INIT_RECEIVED means the processor is in
	 * INIT state; latched init should be reported using
	 * KVM_SET_VCPU_EVENTS, so reject it here.
	 */
	if ((kvm_vcpu_latch_init(vcpu) || vcpu->arch.smi_pending) &&
	    (mp_state->mp_state == KVM_MP_STATE_SIPI_RECEIVED ||
	     mp_state->mp_state == KVM_MP_STATE_INIT_RECEIVED))
		goto out;

	if (mp_state->mp_state == KVM_MP_STATE_SIPI_RECEIVED) {
		vcpu->arch.mp_state = KVM_MP_STATE_INIT_RECEIVED;
		set_bit(KVM_APIC_SIPI, &vcpu->arch.apic->pending_events);
	} else
		vcpu->arch.mp_state = mp_state->mp_state;
	kvm_make_request(KVM_REQ_EVENT, vcpu);

	ret = 0;
out:
	vcpu_put(vcpu);
	return ret;
}

int kvm_task_switch(struct kvm_vcpu *vcpu, u16 tss_selector, int idt_index,
		    int reason, bool has_error_code, u32 error_code)
{
	struct x86_emulate_ctxt *ctxt = vcpu->arch.emulate_ctxt;
	int ret;

	init_emulate_ctxt(vcpu);

	ret = emulator_task_switch(ctxt, tss_selector, idt_index, reason,
				   has_error_code, error_code);
	if (ret) {
		vcpu->run->exit_reason = KVM_EXIT_INTERNAL_ERROR;
		vcpu->run->internal.suberror = KVM_INTERNAL_ERROR_EMULATION;
		vcpu->run->internal.ndata = 0;
		return 0;
	}

	kvm_rip_write(vcpu, ctxt->eip);
	kvm_set_rflags(vcpu, ctxt->eflags);
	return 1;
}
EXPORT_SYMBOL_GPL(kvm_task_switch);

static int kvm_valid_sregs(struct kvm_vcpu *vcpu, struct kvm_sregs *sregs)
{
	if ((sregs->efer & EFER_LME) && (sregs->cr0 & X86_CR0_PG)) {
		/*
		 * When EFER.LME and CR0.PG are set, the processor is in
		 * 64-bit mode (though maybe in a 32-bit code segment).
		 * CR4.PAE and EFER.LMA must be set.
		 */
		if (!(sregs->cr4 & X86_CR4_PAE)
		    || !(sregs->efer & EFER_LMA))
			return -EINVAL;
	} else {
		/*
		 * Not in 64-bit mode: EFER.LMA is clear and the code
		 * segment cannot be 64-bit.
		 */
		if (sregs->efer & EFER_LMA || sregs->cs.l)
			return -EINVAL;
	}

	return kvm_valid_cr4(vcpu, sregs->cr4);
}

static int __set_sregs(struct kvm_vcpu *vcpu, struct kvm_sregs *sregs)
{
	struct msr_data apic_base_msr;
	int mmu_reset_needed = 0;
	int cpuid_update_needed = 0;
	int pending_vec, max_bits, idx;
	struct desc_ptr dt;
	int ret = -EINVAL;

	if (kvm_valid_sregs(vcpu, sregs))
		goto out;

	apic_base_msr.data = sregs->apic_base;
	apic_base_msr.host_initiated = true;
	if (kvm_set_apic_base(vcpu, &apic_base_msr))
		goto out;

	dt.size = sregs->idt.limit;
	dt.address = sregs->idt.base;
	kvm_x86_ops.set_idt(vcpu, &dt);
	dt.size = sregs->gdt.limit;
	dt.address = sregs->gdt.base;
	kvm_x86_ops.set_gdt(vcpu, &dt);

	vcpu->arch.cr2 = sregs->cr2;
	mmu_reset_needed |= kvm_read_cr3(vcpu) != sregs->cr3;
	vcpu->arch.cr3 = sregs->cr3;
	kvm_register_mark_available(vcpu, VCPU_EXREG_CR3);

	kvm_set_cr8(vcpu, sregs->cr8);

	mmu_reset_needed |= vcpu->arch.efer != sregs->efer;
	kvm_x86_ops.set_efer(vcpu, sregs->efer);

	mmu_reset_needed |= kvm_read_cr0(vcpu) != sregs->cr0;
	kvm_x86_ops.set_cr0(vcpu, sregs->cr0);
	vcpu->arch.cr0 = sregs->cr0;

	mmu_reset_needed |= kvm_read_cr4(vcpu) != sregs->cr4;
	cpuid_update_needed |= ((kvm_read_cr4(vcpu) ^ sregs->cr4) &
				(X86_CR4_OSXSAVE | X86_CR4_PKE));
	kvm_x86_ops.set_cr4(vcpu, sregs->cr4);
	if (cpuid_update_needed)
		kvm_update_cpuid_runtime(vcpu);

	idx = srcu_read_lock(&vcpu->kvm->srcu);
	if (is_pae_paging(vcpu)) {
		load_pdptrs(vcpu, vcpu->arch.walk_mmu, kvm_read_cr3(vcpu));
		mmu_reset_needed = 1;
	}
	srcu_read_unlock(&vcpu->kvm->srcu, idx);

	if (mmu_reset_needed)
		kvm_mmu_reset_context(vcpu);

	max_bits = KVM_NR_INTERRUPTS;
	pending_vec = find_first_bit(
		(const unsigned long *)sregs->interrupt_bitmap, max_bits);
	if (pending_vec < max_bits) {
		kvm_queue_interrupt(vcpu, pending_vec, false);
		pr_debug("Set back pending irq %d\n", pending_vec);
	}

	kvm_set_segment(vcpu, &sregs->cs, VCPU_SREG_CS);
	kvm_set_segment(vcpu, &sregs->ds, VCPU_SREG_DS);
	kvm_set_segment(vcpu, &sregs->es, VCPU_SREG_ES);
	kvm_set_segment(vcpu, &sregs->fs, VCPU_SREG_FS);
	kvm_set_segment(vcpu, &sregs->gs, VCPU_SREG_GS);
	kvm_set_segment(vcpu, &sregs->ss, VCPU_SREG_SS);

	kvm_set_segment(vcpu, &sregs->tr, VCPU_SREG_TR);
	kvm_set_segment(vcpu, &sregs->ldt, VCPU_SREG_LDTR);

	update_cr8_intercept(vcpu);

	/* Older userspace won't unhalt the vcpu on reset. */
	if (kvm_vcpu_is_bsp(vcpu) && kvm_rip_read(vcpu) == 0xfff0 &&
	    sregs->cs.selector == 0xf000 && sregs->cs.base == 0xffff0000 &&
	    !is_protmode(vcpu))
		vcpu->arch.mp_state = KVM_MP_STATE_RUNNABLE;

	kvm_make_request(KVM_REQ_EVENT, vcpu);

	ret = 0;
out:
	return ret;
}

int kvm_arch_vcpu_ioctl_set_sregs(struct kvm_vcpu *vcpu,
				  struct kvm_sregs *sregs)
{
	int ret;

	vcpu_load(vcpu);
	ret = __set_sregs(vcpu, sregs);
	vcpu_put(vcpu);
	return ret;
}

int kvm_arch_vcpu_ioctl_set_guest_debug(struct kvm_vcpu *vcpu,
					struct kvm_guest_debug *dbg)
{
	unsigned long rflags;
	int i, r;

	vcpu_load(vcpu);

	if (dbg->control & (KVM_GUESTDBG_INJECT_DB | KVM_GUESTDBG_INJECT_BP)) {
		r = -EBUSY;
		if (vcpu->arch.exception.pending)
			goto out;
		if (dbg->control & KVM_GUESTDBG_INJECT_DB)
			kvm_queue_exception(vcpu, DB_VECTOR);
		else
			kvm_queue_exception(vcpu, BP_VECTOR);
	}

	/*
	 * Read rflags as long as potentially injected trace flags are still
	 * filtered out.
	 */
	rflags = kvm_get_rflags(vcpu);

	vcpu->guest_debug = dbg->control;
	if (!(vcpu->guest_debug & KVM_GUESTDBG_ENABLE))
		vcpu->guest_debug = 0;

	if (vcpu->guest_debug & KVM_GUESTDBG_USE_HW_BP) {
		for (i = 0; i < KVM_NR_DB_REGS; ++i)
			vcpu->arch.eff_db[i] = dbg->arch.debugreg[i];
		vcpu->arch.guest_debug_dr7 = dbg->arch.debugreg[7];
	} else {
		for (i = 0; i < KVM_NR_DB_REGS; i++)
			vcpu->arch.eff_db[i] = vcpu->arch.db[i];
	}
	kvm_update_dr7(vcpu);

	if (vcpu->guest_debug & KVM_GUESTDBG_SINGLESTEP)
		vcpu->arch.singlestep_rip = kvm_rip_read(vcpu) +
			get_segment_base(vcpu, VCPU_SREG_CS);

	/*
	 * Trigger an rflags update that will inject or remove the trace
	 * flags.
	 */
	kvm_set_rflags(vcpu, rflags);

	kvm_x86_ops.update_exception_bitmap(vcpu);

	r = 0;

out:
	vcpu_put(vcpu);
	return r;
}

/*
 * Translate a guest virtual address to a guest physical address.
 */
int kvm_arch_vcpu_ioctl_translate(struct kvm_vcpu *vcpu,
				    struct kvm_translation *tr)
{
	unsigned long vaddr = tr->linear_address;
	gpa_t gpa;
	int idx;

	vcpu_load(vcpu);

	idx = srcu_read_lock(&vcpu->kvm->srcu);
	gpa = kvm_mmu_gva_to_gpa_system(vcpu, vaddr, NULL);
	srcu_read_unlock(&vcpu->kvm->srcu, idx);
	tr->physical_address = gpa;
	tr->valid = gpa != UNMAPPED_GVA;
	tr->writeable = 1;
	tr->usermode = 0;

	vcpu_put(vcpu);
	return 0;
}

int kvm_arch_vcpu_ioctl_get_fpu(struct kvm_vcpu *vcpu, struct kvm_fpu *fpu)
{
	struct fxregs_state *fxsave;

	vcpu_load(vcpu);

	fxsave = &vcpu->arch.guest_fpu->state.fxsave;
	memcpy(fpu->fpr, fxsave->st_space, 128);
	fpu->fcw = fxsave->cwd;
	fpu->fsw = fxsave->swd;
	fpu->ftwx = fxsave->twd;
	fpu->last_opcode = fxsave->fop;
	fpu->last_ip = fxsave->rip;
	fpu->last_dp = fxsave->rdp;
	memcpy(fpu->xmm, fxsave->xmm_space, sizeof(fxsave->xmm_space));

	vcpu_put(vcpu);
	return 0;
}

int kvm_arch_vcpu_ioctl_set_fpu(struct kvm_vcpu *vcpu, struct kvm_fpu *fpu)
{
	struct fxregs_state *fxsave;

	vcpu_load(vcpu);

	fxsave = &vcpu->arch.guest_fpu->state.fxsave;

	memcpy(fxsave->st_space, fpu->fpr, 128);
	fxsave->cwd = fpu->fcw;
	fxsave->swd = fpu->fsw;
	fxsave->twd = fpu->ftwx;
	fxsave->fop = fpu->last_opcode;
	fxsave->rip = fpu->last_ip;
	fxsave->rdp = fpu->last_dp;
	memcpy(fxsave->xmm_space, fpu->xmm, sizeof(fxsave->xmm_space));

	vcpu_put(vcpu);
	return 0;
}

static void store_regs(struct kvm_vcpu *vcpu)
{
	BUILD_BUG_ON(sizeof(struct kvm_sync_regs) > SYNC_REGS_SIZE_BYTES);

	if (vcpu->run->kvm_valid_regs & KVM_SYNC_X86_REGS)
		__get_regs(vcpu, &vcpu->run->s.regs.regs);

	if (vcpu->run->kvm_valid_regs & KVM_SYNC_X86_SREGS)
		__get_sregs(vcpu, &vcpu->run->s.regs.sregs);

	if (vcpu->run->kvm_valid_regs & KVM_SYNC_X86_EVENTS)
		kvm_vcpu_ioctl_x86_get_vcpu_events(
				vcpu, &vcpu->run->s.regs.events);
}

static int sync_regs(struct kvm_vcpu *vcpu)
{
	if (vcpu->run->kvm_dirty_regs & ~KVM_SYNC_X86_VALID_FIELDS)
		return -EINVAL;

	if (vcpu->run->kvm_dirty_regs & KVM_SYNC_X86_REGS) {
		__set_regs(vcpu, &vcpu->run->s.regs.regs);
		vcpu->run->kvm_dirty_regs &= ~KVM_SYNC_X86_REGS;
	}
	if (vcpu->run->kvm_dirty_regs & KVM_SYNC_X86_SREGS) {
		if (__set_sregs(vcpu, &vcpu->run->s.regs.sregs))
			return -EINVAL;
		vcpu->run->kvm_dirty_regs &= ~KVM_SYNC_X86_SREGS;
	}
	if (vcpu->run->kvm_dirty_regs & KVM_SYNC_X86_EVENTS) {
		if (kvm_vcpu_ioctl_x86_set_vcpu_events(
				vcpu, &vcpu->run->s.regs.events))
			return -EINVAL;
		vcpu->run->kvm_dirty_regs &= ~KVM_SYNC_X86_EVENTS;
	}

	return 0;
}

static void fx_init(struct kvm_vcpu *vcpu)
{
	fpstate_init(&vcpu->arch.guest_fpu->state);
	if (boot_cpu_has(X86_FEATURE_XSAVES))
		vcpu->arch.guest_fpu->state.xsave.header.xcomp_bv =
			host_xcr0 | XSTATE_COMPACTION_ENABLED;

	/*
	 * Ensure guest xcr0 is valid for loading
	 */
	vcpu->arch.xcr0 = XFEATURE_MASK_FP;

	vcpu->arch.cr0 |= X86_CR0_ET;
}

int kvm_arch_vcpu_precreate(struct kvm *kvm, unsigned int id)
{
<<<<<<< HEAD
	void *wbinvd_dirty_mask = vcpu->arch.wbinvd_dirty_mask;
	struct gfn_to_pfn_cache *cache = &vcpu->arch.st.cache;

	kvm_release_pfn(cache->pfn, cache->dirty, cache);

	kvmclock_reset(vcpu);
=======
	if (kvm_check_tsc_unstable() && atomic_read(&kvm->online_vcpus) != 0)
		pr_warn_once("kvm: SMP vm created on host with unstable TSC; "
			     "guest TSC will not be reliable\n");
>>>>>>> d1988041

	return 0;
}

int kvm_arch_vcpu_create(struct kvm_vcpu *vcpu)
{
	struct page *page;
	int r;

	if (!irqchip_in_kernel(vcpu->kvm) || kvm_vcpu_is_reset_bsp(vcpu))
		vcpu->arch.mp_state = KVM_MP_STATE_RUNNABLE;
	else
		vcpu->arch.mp_state = KVM_MP_STATE_UNINITIALIZED;

	kvm_set_tsc_khz(vcpu, max_tsc_khz);

	r = kvm_mmu_create(vcpu);
	if (r < 0)
		return r;

	if (irqchip_in_kernel(vcpu->kvm)) {
		r = kvm_create_lapic(vcpu, lapic_timer_advance_ns);
		if (r < 0)
			goto fail_mmu_destroy;
		if (kvm_apicv_activated(vcpu->kvm))
			vcpu->arch.apicv_active = true;
	} else
		static_key_slow_inc(&kvm_no_apic_vcpu);

	r = -ENOMEM;

	page = alloc_page(GFP_KERNEL | __GFP_ZERO);
	if (!page)
		goto fail_free_lapic;
	vcpu->arch.pio_data = page_address(page);

	vcpu->arch.mce_banks = kzalloc(KVM_MAX_MCE_BANKS * sizeof(u64) * 4,
				       GFP_KERNEL_ACCOUNT);
	if (!vcpu->arch.mce_banks)
		goto fail_free_pio_data;
	vcpu->arch.mcg_cap = KVM_MAX_MCE_BANKS;

	if (!zalloc_cpumask_var(&vcpu->arch.wbinvd_dirty_mask,
				GFP_KERNEL_ACCOUNT))
		goto fail_free_mce_banks;

	if (!alloc_emulate_ctxt(vcpu))
		goto free_wbinvd_dirty_mask;

	vcpu->arch.user_fpu = kmem_cache_zalloc(x86_fpu_cache,
						GFP_KERNEL_ACCOUNT);
	if (!vcpu->arch.user_fpu) {
		pr_err("kvm: failed to allocate userspace's fpu\n");
		goto free_emulate_ctxt;
	}

	vcpu->arch.guest_fpu = kmem_cache_zalloc(x86_fpu_cache,
						 GFP_KERNEL_ACCOUNT);
	if (!vcpu->arch.guest_fpu) {
		pr_err("kvm: failed to allocate vcpu's fpu\n");
		goto free_user_fpu;
	}
	fx_init(vcpu);

	vcpu->arch.maxphyaddr = cpuid_query_maxphyaddr(vcpu);

	vcpu->arch.pat = MSR_IA32_CR_PAT_DEFAULT;

	kvm_async_pf_hash_reset(vcpu);
	kvm_pmu_init(vcpu);

	vcpu->arch.pending_external_vector = -1;
	vcpu->arch.preempted_in_kernel = false;

	kvm_hv_vcpu_init(vcpu);

	r = kvm_x86_ops.vcpu_create(vcpu);
	if (r)
		goto free_guest_fpu;

	vcpu->arch.arch_capabilities = kvm_get_arch_capabilities();
	vcpu->arch.msr_platform_info = MSR_PLATFORM_INFO_CPUID_FAULT;
	kvm_vcpu_mtrr_init(vcpu);
	vcpu_load(vcpu);
	kvm_vcpu_reset(vcpu, false);
	kvm_init_mmu(vcpu, false);
	vcpu_put(vcpu);
	return 0;

free_guest_fpu:
	kmem_cache_free(x86_fpu_cache, vcpu->arch.guest_fpu);
free_user_fpu:
	kmem_cache_free(x86_fpu_cache, vcpu->arch.user_fpu);
free_emulate_ctxt:
	kmem_cache_free(x86_emulator_cache, vcpu->arch.emulate_ctxt);
free_wbinvd_dirty_mask:
	free_cpumask_var(vcpu->arch.wbinvd_dirty_mask);
fail_free_mce_banks:
	kfree(vcpu->arch.mce_banks);
fail_free_pio_data:
	free_page((unsigned long)vcpu->arch.pio_data);
fail_free_lapic:
	kvm_free_lapic(vcpu);
fail_mmu_destroy:
	kvm_mmu_destroy(vcpu);
	return r;
}

void kvm_arch_vcpu_postcreate(struct kvm_vcpu *vcpu)
{
	struct kvm *kvm = vcpu->kvm;

	kvm_hv_vcpu_postcreate(vcpu);

	if (mutex_lock_killable(&vcpu->mutex))
		return;
	vcpu_load(vcpu);
	kvm_synchronize_tsc(vcpu, 0);
	vcpu_put(vcpu);

	/* poll control enabled by default */
	vcpu->arch.msr_kvm_poll_control = 1;

	mutex_unlock(&vcpu->mutex);

	if (kvmclock_periodic_sync && vcpu->vcpu_idx == 0)
		schedule_delayed_work(&kvm->arch.kvmclock_sync_work,
						KVMCLOCK_SYNC_PERIOD);
}

void kvm_arch_vcpu_destroy(struct kvm_vcpu *vcpu)
{
<<<<<<< HEAD
	kvm_arch_vcpu_free(vcpu);
=======
	struct gfn_to_pfn_cache *cache = &vcpu->arch.st.cache;
	int idx;

	kvm_release_pfn(cache->pfn, cache->dirty, cache);

	kvmclock_reset(vcpu);

	kvm_x86_ops.vcpu_free(vcpu);

	kmem_cache_free(x86_emulator_cache, vcpu->arch.emulate_ctxt);
	free_cpumask_var(vcpu->arch.wbinvd_dirty_mask);
	kmem_cache_free(x86_fpu_cache, vcpu->arch.user_fpu);
	kmem_cache_free(x86_fpu_cache, vcpu->arch.guest_fpu);

	kvm_hv_vcpu_uninit(vcpu);
	kvm_pmu_destroy(vcpu);
	kfree(vcpu->arch.mce_banks);
	kvm_free_lapic(vcpu);
	idx = srcu_read_lock(&vcpu->kvm->srcu);
	kvm_mmu_destroy(vcpu);
	srcu_read_unlock(&vcpu->kvm->srcu, idx);
	free_page((unsigned long)vcpu->arch.pio_data);
	kvfree(vcpu->arch.cpuid_entries);
	if (!lapic_in_kernel(vcpu))
		static_key_slow_dec(&kvm_no_apic_vcpu);
>>>>>>> d1988041
}

void kvm_vcpu_reset(struct kvm_vcpu *vcpu, bool init_event)
{
	kvm_lapic_reset(vcpu, init_event);

	vcpu->arch.hflags = 0;

	vcpu->arch.smi_pending = 0;
	vcpu->arch.smi_count = 0;
	atomic_set(&vcpu->arch.nmi_queued, 0);
	vcpu->arch.nmi_pending = 0;
	vcpu->arch.nmi_injected = false;
	kvm_clear_interrupt_queue(vcpu);
	kvm_clear_exception_queue(vcpu);

	memset(vcpu->arch.db, 0, sizeof(vcpu->arch.db));
	kvm_update_dr0123(vcpu);
	vcpu->arch.dr6 = DR6_INIT;
	vcpu->arch.dr7 = DR7_FIXED_1;
	kvm_update_dr7(vcpu);

	vcpu->arch.cr2 = 0;

	kvm_make_request(KVM_REQ_EVENT, vcpu);
	vcpu->arch.apf.msr_en_val = 0;
	vcpu->arch.apf.msr_int_val = 0;
	vcpu->arch.st.msr_val = 0;

	kvmclock_reset(vcpu);

	kvm_clear_async_pf_completion_queue(vcpu);
	kvm_async_pf_hash_reset(vcpu);
	vcpu->arch.apf.halted = false;

	if (kvm_mpx_supported()) {
		void *mpx_state_buffer;

		/*
		 * To avoid have the INIT path from kvm_apic_has_events() that be
		 * called with loaded FPU and does not let userspace fix the state.
		 */
		if (init_event)
			kvm_put_guest_fpu(vcpu);
		mpx_state_buffer = get_xsave_addr(&vcpu->arch.guest_fpu->state.xsave,
					XFEATURE_BNDREGS);
		if (mpx_state_buffer)
			memset(mpx_state_buffer, 0, sizeof(struct mpx_bndreg_state));
		mpx_state_buffer = get_xsave_addr(&vcpu->arch.guest_fpu->state.xsave,
					XFEATURE_BNDCSR);
		if (mpx_state_buffer)
			memset(mpx_state_buffer, 0, sizeof(struct mpx_bndcsr));
		if (init_event)
			kvm_load_guest_fpu(vcpu);
	}

	if (!init_event) {
		kvm_pmu_reset(vcpu);
		vcpu->arch.smbase = 0x30000;

		vcpu->arch.msr_misc_features_enables = 0;

		vcpu->arch.xcr0 = XFEATURE_MASK_FP;
	}

	memset(vcpu->arch.regs, 0, sizeof(vcpu->arch.regs));
	vcpu->arch.regs_avail = ~0;
	vcpu->arch.regs_dirty = ~0;

	vcpu->arch.ia32_xss = 0;

	kvm_x86_ops.vcpu_reset(vcpu, init_event);
}

void kvm_vcpu_deliver_sipi_vector(struct kvm_vcpu *vcpu, u8 vector)
{
	struct kvm_segment cs;

	kvm_get_segment(vcpu, &cs, VCPU_SREG_CS);
	cs.selector = vector << 8;
	cs.base = vector << 12;
	kvm_set_segment(vcpu, &cs, VCPU_SREG_CS);
	kvm_rip_write(vcpu, 0);
}

int kvm_arch_hardware_enable(void)
{
	struct kvm *kvm;
	struct kvm_vcpu *vcpu;
	int i;
	int ret;
	u64 local_tsc;
	u64 max_tsc = 0;
	bool stable, backwards_tsc = false;

	kvm_user_return_msr_cpu_online();
	ret = kvm_x86_ops.hardware_enable();
	if (ret != 0)
		return ret;

	local_tsc = rdtsc();
	stable = !kvm_check_tsc_unstable();
	list_for_each_entry(kvm, &vm_list, vm_list) {
		kvm_for_each_vcpu(i, vcpu, kvm) {
			if (!stable && vcpu->cpu == smp_processor_id())
				kvm_make_request(KVM_REQ_CLOCK_UPDATE, vcpu);
			if (stable && vcpu->arch.last_host_tsc > local_tsc) {
				backwards_tsc = true;
				if (vcpu->arch.last_host_tsc > max_tsc)
					max_tsc = vcpu->arch.last_host_tsc;
			}
		}
	}

	/*
	 * Sometimes, even reliable TSCs go backwards.  This happens on
	 * platforms that reset TSC during suspend or hibernate actions, but
	 * maintain synchronization.  We must compensate.  Fortunately, we can
	 * detect that condition here, which happens early in CPU bringup,
	 * before any KVM threads can be running.  Unfortunately, we can't
	 * bring the TSCs fully up to date with real time, as we aren't yet far
	 * enough into CPU bringup that we know how much real time has actually
	 * elapsed; our helper function, ktime_get_boottime_ns() will be using boot
	 * variables that haven't been updated yet.
	 *
	 * So we simply find the maximum observed TSC above, then record the
	 * adjustment to TSC in each VCPU.  When the VCPU later gets loaded,
	 * the adjustment will be applied.  Note that we accumulate
	 * adjustments, in case multiple suspend cycles happen before some VCPU
	 * gets a chance to run again.  In the event that no KVM threads get a
	 * chance to run, we will miss the entire elapsed period, as we'll have
	 * reset last_host_tsc, so VCPUs will not have the TSC adjusted and may
	 * loose cycle time.  This isn't too big a deal, since the loss will be
	 * uniform across all VCPUs (not to mention the scenario is extremely
	 * unlikely). It is possible that a second hibernate recovery happens
	 * much faster than a first, causing the observed TSC here to be
	 * smaller; this would require additional padding adjustment, which is
	 * why we set last_host_tsc to the local tsc observed here.
	 *
	 * N.B. - this code below runs only on platforms with reliable TSC,
	 * as that is the only way backwards_tsc is set above.  Also note
	 * that this runs for ALL vcpus, which is not a bug; all VCPUs should
	 * have the same delta_cyc adjustment applied if backwards_tsc
	 * is detected.  Note further, this adjustment is only done once,
	 * as we reset last_host_tsc on all VCPUs to stop this from being
	 * called multiple times (one for each physical CPU bringup).
	 *
	 * Platforms with unreliable TSCs don't have to deal with this, they
	 * will be compensated by the logic in vcpu_load, which sets the TSC to
	 * catchup mode.  This will catchup all VCPUs to real time, but cannot
	 * guarantee that they stay in perfect synchronization.
	 */
	if (backwards_tsc) {
		u64 delta_cyc = max_tsc - local_tsc;
		list_for_each_entry(kvm, &vm_list, vm_list) {
			kvm->arch.backwards_tsc_observed = true;
			kvm_for_each_vcpu(i, vcpu, kvm) {
				vcpu->arch.tsc_offset_adjustment += delta_cyc;
				vcpu->arch.last_host_tsc = local_tsc;
				kvm_make_request(KVM_REQ_MASTERCLOCK_UPDATE, vcpu);
			}

			/*
			 * We have to disable TSC offset matching.. if you were
			 * booting a VM while issuing an S4 host suspend....
			 * you may have some problem.  Solving this issue is
			 * left as an exercise to the reader.
			 */
			kvm->arch.last_tsc_nsec = 0;
			kvm->arch.last_tsc_write = 0;
		}

	}
	return 0;
}

void kvm_arch_hardware_disable(void)
{
	kvm_x86_ops.hardware_disable();
	drop_user_return_notifiers();
}

int kvm_arch_hardware_setup(void *opaque)
{
	struct kvm_x86_init_ops *ops = opaque;
	int r;

	rdmsrl_safe(MSR_EFER, &host_efer);

	if (boot_cpu_has(X86_FEATURE_XSAVES))
		rdmsrl(MSR_IA32_XSS, host_xss);

	r = ops->hardware_setup();
	if (r != 0)
		return r;

<<<<<<< HEAD
	cr4_reserved_bits = kvm_host_cr4_reserved_bits(&boot_cpu_data);
=======
	memcpy(&kvm_x86_ops, ops->runtime_ops, sizeof(kvm_x86_ops));

	if (!kvm_cpu_cap_has(X86_FEATURE_XSAVES))
		supported_xss = 0;

#define __kvm_cpu_cap_has(UNUSED_, f) kvm_cpu_cap_has(f)
	cr4_reserved_bits = __cr4_reserved_bits(__kvm_cpu_cap_has, UNUSED_);
#undef __kvm_cpu_cap_has
>>>>>>> d1988041

	if (kvm_has_tsc_control) {
		/*
		 * Make sure the user can only configure tsc_khz values that
		 * fit into a signed integer.
		 * A min value is not calculated because it will always
		 * be 1 on all machines.
		 */
		u64 max = min(0x7fffffffULL,
			      __scale_tsc(kvm_max_tsc_scaling_ratio, tsc_khz));
		kvm_max_guest_tsc_khz = max;

		kvm_default_tsc_scaling_ratio = 1ULL << kvm_tsc_scaling_ratio_frac_bits;
	}

	kvm_init_msr_list();
	return 0;
}

void kvm_arch_hardware_unsetup(void)
{
	kvm_x86_ops.hardware_unsetup();
}

int kvm_arch_check_processor_compat(void *opaque)
{
	struct cpuinfo_x86 *c = &cpu_data(smp_processor_id());
	struct kvm_x86_init_ops *ops = opaque;

	WARN_ON(!irqs_disabled());

	if (__cr4_reserved_bits(cpu_has, c) !=
	    __cr4_reserved_bits(cpu_has, &boot_cpu_data))
		return -EIO;

	return ops->check_processor_compatibility();
}

bool kvm_vcpu_is_reset_bsp(struct kvm_vcpu *vcpu)
{
	return vcpu->kvm->arch.bsp_vcpu_id == vcpu->vcpu_id;
}
EXPORT_SYMBOL_GPL(kvm_vcpu_is_reset_bsp);

bool kvm_vcpu_is_bsp(struct kvm_vcpu *vcpu)
{
	return (vcpu->arch.apic_base & MSR_IA32_APICBASE_BSP) != 0;
}

struct static_key kvm_no_apic_vcpu __read_mostly;
EXPORT_SYMBOL_GPL(kvm_no_apic_vcpu);

void kvm_arch_sched_in(struct kvm_vcpu *vcpu, int cpu)
{
	struct kvm_pmu *pmu = vcpu_to_pmu(vcpu);

	vcpu->arch.l1tf_flush_l1d = true;
	if (pmu->version && unlikely(pmu->event_count)) {
		pmu->need_cleanup = true;
		kvm_make_request(KVM_REQ_PMU, vcpu);
	}
	kvm_x86_ops.sched_in(vcpu, cpu);
}

void kvm_arch_free_vm(struct kvm *kvm)
{
	kfree(kvm->arch.hyperv.hv_pa_pg);
	vfree(kvm);
}


int kvm_arch_init_vm(struct kvm *kvm, unsigned long type)
{
	if (type)
		return -EINVAL;

	INIT_HLIST_HEAD(&kvm->arch.mask_notifier_list);
	INIT_LIST_HEAD(&kvm->arch.active_mmu_pages);
	INIT_LIST_HEAD(&kvm->arch.zapped_obsolete_pages);
	INIT_LIST_HEAD(&kvm->arch.lpage_disallowed_mmu_pages);
	INIT_LIST_HEAD(&kvm->arch.assigned_dev_head);
	atomic_set(&kvm->arch.noncoherent_dma_count, 0);

	/* Reserve bit 0 of irq_sources_bitmap for userspace irq source */
	set_bit(KVM_USERSPACE_IRQ_SOURCE_ID, &kvm->arch.irq_sources_bitmap);
	/* Reserve bit 1 of irq_sources_bitmap for irqfd-resampler */
	set_bit(KVM_IRQFD_RESAMPLE_IRQ_SOURCE_ID,
		&kvm->arch.irq_sources_bitmap);

	raw_spin_lock_init(&kvm->arch.tsc_write_lock);
	mutex_init(&kvm->arch.apic_map_lock);
	spin_lock_init(&kvm->arch.pvclock_gtod_sync_lock);

	kvm->arch.kvmclock_offset = -get_kvmclock_base_ns();
	pvclock_update_vm_gtod_copy(kvm);

	kvm->arch.guest_can_read_msr_platform_info = true;

	INIT_DELAYED_WORK(&kvm->arch.kvmclock_update_work, kvmclock_update_fn);
	INIT_DELAYED_WORK(&kvm->arch.kvmclock_sync_work, kvmclock_sync_fn);

	kvm_hv_init_vm(kvm);
	kvm_page_track_init(kvm);
	kvm_mmu_init_vm(kvm);

	return kvm_x86_ops.vm_init(kvm);
}

int kvm_arch_post_init_vm(struct kvm *kvm)
{
	return kvm_mmu_post_init_vm(kvm);
}

static void kvm_unload_vcpu_mmu(struct kvm_vcpu *vcpu)
{
	vcpu_load(vcpu);
	kvm_mmu_unload(vcpu);
	vcpu_put(vcpu);
}

static void kvm_free_vcpus(struct kvm *kvm)
{
	unsigned int i;
	struct kvm_vcpu *vcpu;

	/*
	 * Unpin any mmu pages first.
	 */
	kvm_for_each_vcpu(i, vcpu, kvm) {
		kvm_clear_async_pf_completion_queue(vcpu);
		kvm_unload_vcpu_mmu(vcpu);
	}
	kvm_for_each_vcpu(i, vcpu, kvm)
		kvm_vcpu_destroy(vcpu);

	mutex_lock(&kvm->lock);
	for (i = 0; i < atomic_read(&kvm->online_vcpus); i++)
		kvm->vcpus[i] = NULL;

	atomic_set(&kvm->online_vcpus, 0);
	mutex_unlock(&kvm->lock);
}

void kvm_arch_sync_events(struct kvm *kvm)
{
	cancel_delayed_work_sync(&kvm->arch.kvmclock_sync_work);
	cancel_delayed_work_sync(&kvm->arch.kvmclock_update_work);
	kvm_free_pit(kvm);
}

int __x86_set_memory_region(struct kvm *kvm, int id, gpa_t gpa, u32 size)
{
	int i, r;
	unsigned long hva, old_npages;
	struct kvm_memslots *slots = kvm_memslots(kvm);
	struct kvm_memory_slot *slot;

	/* Called with kvm->slots_lock held.  */
	if (WARN_ON(id >= KVM_MEM_SLOTS_NUM))
		return -EINVAL;

	slot = id_to_memslot(slots, id);
	if (size) {
		if (slot && slot->npages)
			return -EEXIST;

		/*
		 * MAP_SHARED to prevent internal slot pages from being moved
		 * by fork()/COW.
		 */
		hva = vm_mmap(NULL, 0, size, PROT_READ | PROT_WRITE,
			      MAP_SHARED | MAP_ANONYMOUS, 0);
		if (IS_ERR((void *)hva))
			return PTR_ERR((void *)hva);
	} else {
		if (!slot || !slot->npages)
			return 0;

		old_npages = slot->npages;
		hva = 0;
	}

	for (i = 0; i < KVM_ADDRESS_SPACE_NUM; i++) {
		struct kvm_userspace_memory_region m;

		m.slot = id | (i << 16);
		m.flags = 0;
		m.guest_phys_addr = gpa;
		m.userspace_addr = hva;
		m.memory_size = size;
		r = __kvm_set_memory_region(kvm, &m);
		if (r < 0)
			return r;
	}

	if (!size)
		vm_munmap(hva, old_npages * PAGE_SIZE);

	return 0;
}
EXPORT_SYMBOL_GPL(__x86_set_memory_region);

void kvm_arch_pre_destroy_vm(struct kvm *kvm)
{
	kvm_mmu_pre_destroy_vm(kvm);
}

void kvm_arch_destroy_vm(struct kvm *kvm)
{
	u32 i;

	if (current->mm == kvm->mm) {
		/*
		 * Free memory regions allocated on behalf of userspace,
		 * unless the the memory map has changed due to process exit
		 * or fd copying.
		 */
		mutex_lock(&kvm->slots_lock);
		__x86_set_memory_region(kvm, APIC_ACCESS_PAGE_PRIVATE_MEMSLOT,
					0, 0);
		__x86_set_memory_region(kvm, IDENTITY_PAGETABLE_PRIVATE_MEMSLOT,
					0, 0);
		__x86_set_memory_region(kvm, TSS_PRIVATE_MEMSLOT, 0, 0);
		mutex_unlock(&kvm->slots_lock);
	}
	if (kvm_x86_ops.vm_destroy)
		kvm_x86_ops.vm_destroy(kvm);
	for (i = 0; i < kvm->arch.msr_filter.count; i++)
		kfree(kvm->arch.msr_filter.ranges[i].bitmap);
	kvm_pic_destroy(kvm);
	kvm_ioapic_destroy(kvm);
	kvm_free_vcpus(kvm);
	kvfree(rcu_dereference_check(kvm->arch.apic_map, 1));
	kfree(srcu_dereference_check(kvm->arch.pmu_event_filter, &kvm->srcu, 1));
	kvm_mmu_uninit_vm(kvm);
	kvm_page_track_cleanup(kvm);
	kvm_hv_destroy_vm(kvm);
}

void kvm_arch_free_memslot(struct kvm *kvm, struct kvm_memory_slot *slot)
{
	int i;

	for (i = 0; i < KVM_NR_PAGE_SIZES; ++i) {
		kvfree(slot->arch.rmap[i]);
		slot->arch.rmap[i] = NULL;

		if (i == 0)
			continue;

		kvfree(slot->arch.lpage_info[i - 1]);
		slot->arch.lpage_info[i - 1] = NULL;
	}

	kvm_page_track_free_memslot(slot);
}

static int kvm_alloc_memslot_metadata(struct kvm_memory_slot *slot,
				      unsigned long npages)
{
	int i;

	/*
	 * Clear out the previous array pointers for the KVM_MR_MOVE case.  The
	 * old arrays will be freed by __kvm_set_memory_region() if installing
	 * the new memslot is successful.
	 */
	memset(&slot->arch, 0, sizeof(slot->arch));

	for (i = 0; i < KVM_NR_PAGE_SIZES; ++i) {
		struct kvm_lpage_info *linfo;
		unsigned long ugfn;
		int lpages;
		int level = i + 1;

		lpages = gfn_to_index(slot->base_gfn + npages - 1,
				      slot->base_gfn, level) + 1;

		slot->arch.rmap[i] =
			kvcalloc(lpages, sizeof(*slot->arch.rmap[i]),
				 GFP_KERNEL_ACCOUNT);
		if (!slot->arch.rmap[i])
			goto out_free;
		if (i == 0)
			continue;

		linfo = kvcalloc(lpages, sizeof(*linfo), GFP_KERNEL_ACCOUNT);
		if (!linfo)
			goto out_free;

		slot->arch.lpage_info[i - 1] = linfo;

		if (slot->base_gfn & (KVM_PAGES_PER_HPAGE(level) - 1))
			linfo[0].disallow_lpage = 1;
		if ((slot->base_gfn + npages) & (KVM_PAGES_PER_HPAGE(level) - 1))
			linfo[lpages - 1].disallow_lpage = 1;
		ugfn = slot->userspace_addr >> PAGE_SHIFT;
		/*
		 * If the gfn and userspace address are not aligned wrt each
		 * other, disable large page support for this slot.
		 */
		if ((slot->base_gfn ^ ugfn) & (KVM_PAGES_PER_HPAGE(level) - 1)) {
			unsigned long j;

			for (j = 0; j < lpages; ++j)
				linfo[j].disallow_lpage = 1;
		}
	}

	if (kvm_page_track_create_memslot(slot, npages))
		goto out_free;

	return 0;

out_free:
	for (i = 0; i < KVM_NR_PAGE_SIZES; ++i) {
		kvfree(slot->arch.rmap[i]);
		slot->arch.rmap[i] = NULL;
		if (i == 0)
			continue;

		kvfree(slot->arch.lpage_info[i - 1]);
		slot->arch.lpage_info[i - 1] = NULL;
	}
	return -ENOMEM;
}

void kvm_arch_memslots_updated(struct kvm *kvm, u64 gen)
{
	struct kvm_vcpu *vcpu;
	int i;

	/*
	 * memslots->generation has been incremented.
	 * mmio generation may have reached its maximum value.
	 */
	kvm_mmu_invalidate_mmio_sptes(kvm, gen);

	/* Force re-initialization of steal_time cache */
	kvm_for_each_vcpu(i, vcpu, kvm)
		kvm_vcpu_kick(vcpu);
}

int kvm_arch_prepare_memory_region(struct kvm *kvm,
				struct kvm_memory_slot *memslot,
				const struct kvm_userspace_memory_region *mem,
				enum kvm_mr_change change)
{
<<<<<<< HEAD
	if (change == KVM_MR_MOVE)
		return kvm_arch_create_memslot(kvm, memslot,
					       mem->memory_size >> PAGE_SHIFT);

=======
	if (change == KVM_MR_CREATE || change == KVM_MR_MOVE)
		return kvm_alloc_memslot_metadata(memslot,
						  mem->memory_size >> PAGE_SHIFT);
>>>>>>> d1988041
	return 0;
}

static void kvm_mmu_slot_apply_flags(struct kvm *kvm,
				     struct kvm_memory_slot *old,
				     struct kvm_memory_slot *new,
				     enum kvm_mr_change change)
{
	/*
	 * Nothing to do for RO slots or CREATE/MOVE/DELETE of a slot.
	 * See comments below.
	 */
	if ((change != KVM_MR_FLAGS_ONLY) || (new->flags & KVM_MEM_READONLY))
		return;

	/*
	 * Dirty logging tracks sptes in 4k granularity, meaning that large
	 * sptes have to be split.  If live migration is successful, the guest
	 * in the source machine will be destroyed and large sptes will be
	 * created in the destination. However, if the guest continues to run
	 * in the source machine (for example if live migration fails), small
	 * sptes will remain around and cause bad performance.
	 *
	 * Scan sptes if dirty logging has been stopped, dropping those
	 * which can be collapsed into a single large-page spte.  Later
	 * page faults will create the large-page sptes.
	 *
	 * There is no need to do this in any of the following cases:
	 * CREATE:      No dirty mappings will already exist.
	 * MOVE/DELETE: The old mappings will already have been cleaned up by
	 *		kvm_arch_flush_shadow_memslot()
	 */
	if ((old->flags & KVM_MEM_LOG_DIRTY_PAGES) &&
	    !(new->flags & KVM_MEM_LOG_DIRTY_PAGES))
		kvm_mmu_zap_collapsible_sptes(kvm, new);

	/*
	 * Enable or disable dirty logging for the slot.
	 *
	 * For KVM_MR_DELETE and KVM_MR_MOVE, the shadow pages of the old
	 * slot have been zapped so no dirty logging updates are needed for
	 * the old slot.
	 * For KVM_MR_CREATE and KVM_MR_MOVE, once the new slot is visible
	 * any mappings that might be created in it will consume the
	 * properties of the new slot and do not need to be updated here.
	 *
	 * When PML is enabled, the kvm_x86_ops dirty logging hooks are
	 * called to enable/disable dirty logging.
	 *
	 * When disabling dirty logging with PML enabled, the D-bit is set
	 * for sptes in the slot in order to prevent unnecessary GPA
	 * logging in the PML buffer (and potential PML buffer full VMEXIT).
	 * This guarantees leaving PML enabled for the guest's lifetime
	 * won't have any additional overhead from PML when the guest is
	 * running with dirty logging disabled.
	 *
	 * When enabling dirty logging, large sptes are write-protected
	 * so they can be split on first write.  New large sptes cannot
	 * be created for this slot until the end of the logging.
	 * See the comments in fast_page_fault().
	 * For small sptes, nothing is done if the dirty log is in the
	 * initial-all-set state.  Otherwise, depending on whether pml
	 * is enabled the D-bit or the W-bit will be cleared.
	 */
	if (new->flags & KVM_MEM_LOG_DIRTY_PAGES) {
		if (kvm_x86_ops.slot_enable_log_dirty) {
			kvm_x86_ops.slot_enable_log_dirty(kvm, new);
		} else {
			int level =
				kvm_dirty_log_manual_protect_and_init_set(kvm) ?
				PG_LEVEL_2M : PG_LEVEL_4K;

			/*
			 * If we're with initial-all-set, we don't need
			 * to write protect any small page because
			 * they're reported as dirty already.  However
			 * we still need to write-protect huge pages
			 * so that the page split can happen lazily on
			 * the first write to the huge page.
			 */
			kvm_mmu_slot_remove_write_access(kvm, new, level);
		}
	} else {
		if (kvm_x86_ops.slot_disable_log_dirty)
			kvm_x86_ops.slot_disable_log_dirty(kvm, new);
	}
}

void kvm_arch_commit_memory_region(struct kvm *kvm,
				const struct kvm_userspace_memory_region *mem,
				struct kvm_memory_slot *old,
				const struct kvm_memory_slot *new,
				enum kvm_mr_change change)
{
	if (!kvm->arch.n_requested_mmu_pages)
		kvm_mmu_change_mmu_pages(kvm,
				kvm_mmu_calculate_default_mmu_pages(kvm));

	/*
	 * FIXME: const-ify all uses of struct kvm_memory_slot.
	 */
	kvm_mmu_slot_apply_flags(kvm, old, (struct kvm_memory_slot *) new, change);

	/* Free the arrays associated with the old memslot. */
	if (change == KVM_MR_MOVE)
		kvm_arch_free_memslot(kvm, old);
}

void kvm_arch_flush_shadow_all(struct kvm *kvm)
{
	kvm_mmu_zap_all(kvm);
}

void kvm_arch_flush_shadow_memslot(struct kvm *kvm,
				   struct kvm_memory_slot *slot)
{
	kvm_page_track_flush_slot(kvm, slot);
}

static inline bool kvm_guest_apic_has_interrupt(struct kvm_vcpu *vcpu)
{
	return (is_guest_mode(vcpu) &&
			kvm_x86_ops.guest_apic_has_interrupt &&
			kvm_x86_ops.guest_apic_has_interrupt(vcpu));
}

static inline bool kvm_vcpu_has_events(struct kvm_vcpu *vcpu)
{
	if (!list_empty_careful(&vcpu->async_pf.done))
		return true;

	if (kvm_apic_has_events(vcpu))
		return true;

	if (vcpu->arch.pv.pv_unhalted)
		return true;

	if (vcpu->arch.exception.pending)
		return true;

	if (kvm_test_request(KVM_REQ_NMI, vcpu) ||
	    (vcpu->arch.nmi_pending &&
	     kvm_x86_ops.nmi_allowed(vcpu, false)))
		return true;

	if (kvm_test_request(KVM_REQ_SMI, vcpu) ||
	    (vcpu->arch.smi_pending &&
	     kvm_x86_ops.smi_allowed(vcpu, false)))
		return true;

	if (kvm_arch_interrupt_allowed(vcpu) &&
	    (kvm_cpu_has_interrupt(vcpu) ||
	    kvm_guest_apic_has_interrupt(vcpu)))
		return true;

	if (kvm_hv_has_stimer_pending(vcpu))
		return true;

	if (is_guest_mode(vcpu) &&
	    kvm_x86_ops.nested_ops->hv_timer_pending &&
	    kvm_x86_ops.nested_ops->hv_timer_pending(vcpu))
		return true;

	return false;
}

int kvm_arch_vcpu_runnable(struct kvm_vcpu *vcpu)
{
	return kvm_vcpu_running(vcpu) || kvm_vcpu_has_events(vcpu);
}

bool kvm_arch_dy_runnable(struct kvm_vcpu *vcpu)
{
	if (READ_ONCE(vcpu->arch.pv.pv_unhalted))
		return true;

	if (kvm_test_request(KVM_REQ_NMI, vcpu) ||
		kvm_test_request(KVM_REQ_SMI, vcpu) ||
		 kvm_test_request(KVM_REQ_EVENT, vcpu))
		return true;

	if (vcpu->arch.apicv_active && kvm_x86_ops.dy_apicv_has_pending_interrupt(vcpu))
		return true;

	return false;
}

bool kvm_arch_vcpu_in_kernel(struct kvm_vcpu *vcpu)
{
	return vcpu->arch.preempted_in_kernel;
}

int kvm_arch_vcpu_should_kick(struct kvm_vcpu *vcpu)
{
	return kvm_vcpu_exiting_guest_mode(vcpu) == IN_GUEST_MODE;
}

int kvm_arch_interrupt_allowed(struct kvm_vcpu *vcpu)
{
	return kvm_x86_ops.interrupt_allowed(vcpu, false);
}

unsigned long kvm_get_linear_rip(struct kvm_vcpu *vcpu)
{
	if (is_64_bit_mode(vcpu))
		return kvm_rip_read(vcpu);
	return (u32)(get_segment_base(vcpu, VCPU_SREG_CS) +
		     kvm_rip_read(vcpu));
}
EXPORT_SYMBOL_GPL(kvm_get_linear_rip);

bool kvm_is_linear_rip(struct kvm_vcpu *vcpu, unsigned long linear_rip)
{
	return kvm_get_linear_rip(vcpu) == linear_rip;
}
EXPORT_SYMBOL_GPL(kvm_is_linear_rip);

unsigned long kvm_get_rflags(struct kvm_vcpu *vcpu)
{
	unsigned long rflags;

	rflags = kvm_x86_ops.get_rflags(vcpu);
	if (vcpu->guest_debug & KVM_GUESTDBG_SINGLESTEP)
		rflags &= ~X86_EFLAGS_TF;
	return rflags;
}
EXPORT_SYMBOL_GPL(kvm_get_rflags);

static void __kvm_set_rflags(struct kvm_vcpu *vcpu, unsigned long rflags)
{
	if (vcpu->guest_debug & KVM_GUESTDBG_SINGLESTEP &&
	    kvm_is_linear_rip(vcpu, vcpu->arch.singlestep_rip))
		rflags |= X86_EFLAGS_TF;
	kvm_x86_ops.set_rflags(vcpu, rflags);
}

void kvm_set_rflags(struct kvm_vcpu *vcpu, unsigned long rflags)
{
	__kvm_set_rflags(vcpu, rflags);
	kvm_make_request(KVM_REQ_EVENT, vcpu);
}
EXPORT_SYMBOL_GPL(kvm_set_rflags);

void kvm_arch_async_page_ready(struct kvm_vcpu *vcpu, struct kvm_async_pf *work)
{
	int r;

	if ((vcpu->arch.mmu->direct_map != work->arch.direct_map) ||
	      work->wakeup_all)
		return;

	r = kvm_mmu_reload(vcpu);
	if (unlikely(r))
		return;

	if (!vcpu->arch.mmu->direct_map &&
	      work->arch.cr3 != vcpu->arch.mmu->get_guest_pgd(vcpu))
		return;

<<<<<<< HEAD
	vcpu->arch.mmu->page_fault(vcpu, work->cr2_or_gpa, 0, true);
=======
	kvm_mmu_do_page_fault(vcpu, work->cr2_or_gpa, 0, true);
>>>>>>> d1988041
}

static inline u32 kvm_async_pf_hash_fn(gfn_t gfn)
{
	BUILD_BUG_ON(!is_power_of_2(ASYNC_PF_PER_VCPU));

	return hash_32(gfn & 0xffffffff, order_base_2(ASYNC_PF_PER_VCPU));
}

static inline u32 kvm_async_pf_next_probe(u32 key)
{
	return (key + 1) & (ASYNC_PF_PER_VCPU - 1);
}

static void kvm_add_async_pf_gfn(struct kvm_vcpu *vcpu, gfn_t gfn)
{
	u32 key = kvm_async_pf_hash_fn(gfn);

	while (vcpu->arch.apf.gfns[key] != ~0)
		key = kvm_async_pf_next_probe(key);

	vcpu->arch.apf.gfns[key] = gfn;
}

static u32 kvm_async_pf_gfn_slot(struct kvm_vcpu *vcpu, gfn_t gfn)
{
	int i;
	u32 key = kvm_async_pf_hash_fn(gfn);

	for (i = 0; i < ASYNC_PF_PER_VCPU &&
		     (vcpu->arch.apf.gfns[key] != gfn &&
		      vcpu->arch.apf.gfns[key] != ~0); i++)
		key = kvm_async_pf_next_probe(key);

	return key;
}

bool kvm_find_async_pf_gfn(struct kvm_vcpu *vcpu, gfn_t gfn)
{
	return vcpu->arch.apf.gfns[kvm_async_pf_gfn_slot(vcpu, gfn)] == gfn;
}

static void kvm_del_async_pf_gfn(struct kvm_vcpu *vcpu, gfn_t gfn)
{
	u32 i, j, k;

	i = j = kvm_async_pf_gfn_slot(vcpu, gfn);

	if (WARN_ON_ONCE(vcpu->arch.apf.gfns[i] != gfn))
		return;

	while (true) {
		vcpu->arch.apf.gfns[i] = ~0;
		do {
			j = kvm_async_pf_next_probe(j);
			if (vcpu->arch.apf.gfns[j] == ~0)
				return;
			k = kvm_async_pf_hash_fn(vcpu->arch.apf.gfns[j]);
			/*
			 * k lies cyclically in ]i,j]
			 * |    i.k.j |
			 * |....j i.k.| or  |.k..j i...|
			 */
		} while ((i <= j) ? (i < k && k <= j) : (i < k || k <= j));
		vcpu->arch.apf.gfns[i] = vcpu->arch.apf.gfns[j];
		i = j;
	}
}

static inline int apf_put_user_notpresent(struct kvm_vcpu *vcpu)
{
	u32 reason = KVM_PV_REASON_PAGE_NOT_PRESENT;

	return kvm_write_guest_cached(vcpu->kvm, &vcpu->arch.apf.data, &reason,
				      sizeof(reason));
}

static inline int apf_put_user_ready(struct kvm_vcpu *vcpu, u32 token)
{
	unsigned int offset = offsetof(struct kvm_vcpu_pv_apf_data, token);

	return kvm_write_guest_offset_cached(vcpu->kvm, &vcpu->arch.apf.data,
					     &token, offset, sizeof(token));
}

static inline bool apf_pageready_slot_free(struct kvm_vcpu *vcpu)
{
	unsigned int offset = offsetof(struct kvm_vcpu_pv_apf_data, token);
	u32 val;

	if (kvm_read_guest_offset_cached(vcpu->kvm, &vcpu->arch.apf.data,
					 &val, offset, sizeof(val)))
		return false;

	return !val;
}

static bool kvm_can_deliver_async_pf(struct kvm_vcpu *vcpu)
{
	if (!vcpu->arch.apf.delivery_as_pf_vmexit && is_guest_mode(vcpu))
		return false;

	if (!kvm_pv_async_pf_enabled(vcpu) ||
	    (vcpu->arch.apf.send_user_only && kvm_x86_ops.get_cpl(vcpu) == 0))
		return false;

	return true;
}

bool kvm_can_do_async_pf(struct kvm_vcpu *vcpu)
{
	if (unlikely(!lapic_in_kernel(vcpu) ||
		     kvm_event_needs_reinjection(vcpu) ||
		     vcpu->arch.exception.pending))
		return false;

	if (kvm_hlt_in_guest(vcpu->kvm) && !kvm_can_deliver_async_pf(vcpu))
		return false;

	/*
	 * If interrupts are off we cannot even use an artificial
	 * halt state.
	 */
	return kvm_arch_interrupt_allowed(vcpu);
}

bool kvm_arch_async_page_not_present(struct kvm_vcpu *vcpu,
				     struct kvm_async_pf *work)
{
	struct x86_exception fault;

	trace_kvm_async_pf_not_present(work->arch.token, work->cr2_or_gpa);
	kvm_add_async_pf_gfn(vcpu, work->arch.gfn);

	if (kvm_can_deliver_async_pf(vcpu) &&
	    !apf_put_user_notpresent(vcpu)) {
		fault.vector = PF_VECTOR;
		fault.error_code_valid = true;
		fault.error_code = 0;
		fault.nested_page_fault = false;
		fault.address = work->arch.token;
		fault.async_page_fault = true;
		kvm_inject_page_fault(vcpu, &fault);
		return true;
	} else {
		/*
		 * It is not possible to deliver a paravirtualized asynchronous
		 * page fault, but putting the guest in an artificial halt state
		 * can be beneficial nevertheless: if an interrupt arrives, we
		 * can deliver it timely and perhaps the guest will schedule
		 * another process.  When the instruction that triggered a page
		 * fault is retried, hopefully the page will be ready in the host.
		 */
		kvm_make_request(KVM_REQ_APF_HALT, vcpu);
		return false;
	}
}

void kvm_arch_async_page_present(struct kvm_vcpu *vcpu,
				 struct kvm_async_pf *work)
{
	struct kvm_lapic_irq irq = {
		.delivery_mode = APIC_DM_FIXED,
		.vector = vcpu->arch.apf.vec
	};

	if (work->wakeup_all)
		work->arch.token = ~0; /* broadcast wakeup */
	else
		kvm_del_async_pf_gfn(vcpu, work->arch.gfn);
	trace_kvm_async_pf_ready(work->arch.token, work->cr2_or_gpa);

<<<<<<< HEAD
	if (vcpu->arch.apf.msr_val & KVM_ASYNC_PF_ENABLED &&
	    !apf_get_user(vcpu, &val)) {
		if (val == KVM_PV_REASON_PAGE_NOT_PRESENT &&
		    vcpu->arch.exception.pending &&
		    vcpu->arch.exception.nr == PF_VECTOR &&
		    !apf_put_user(vcpu, 0)) {
			vcpu->arch.exception.injected = false;
			vcpu->arch.exception.pending = false;
			vcpu->arch.exception.nr = 0;
			vcpu->arch.exception.has_error_code = false;
			vcpu->arch.exception.error_code = 0;
			vcpu->arch.exception.has_payload = false;
			vcpu->arch.exception.payload = 0;
		} else if (!apf_put_user(vcpu, KVM_PV_REASON_PAGE_READY)) {
			fault.vector = PF_VECTOR;
			fault.error_code_valid = true;
			fault.error_code = 0;
			fault.nested_page_fault = false;
			fault.address = work->arch.token;
			fault.async_page_fault = true;
			kvm_inject_page_fault(vcpu, &fault);
		}
=======
	if ((work->wakeup_all || work->notpresent_injected) &&
	    kvm_pv_async_pf_enabled(vcpu) &&
	    !apf_put_user_ready(vcpu, work->arch.token)) {
		vcpu->arch.apf.pageready_pending = true;
		kvm_apic_set_irq(vcpu, &irq, NULL);
>>>>>>> d1988041
	}

	vcpu->arch.apf.halted = false;
	vcpu->arch.mp_state = KVM_MP_STATE_RUNNABLE;
}

void kvm_arch_async_page_present_queued(struct kvm_vcpu *vcpu)
{
	kvm_make_request(KVM_REQ_APF_READY, vcpu);
	if (!vcpu->arch.apf.pageready_pending)
		kvm_vcpu_kick(vcpu);
}

bool kvm_arch_can_dequeue_async_page_present(struct kvm_vcpu *vcpu)
{
	if (!kvm_pv_async_pf_enabled(vcpu))
		return true;
	else
		return apf_pageready_slot_free(vcpu);
}

void kvm_arch_start_assignment(struct kvm *kvm)
{
	atomic_inc(&kvm->arch.assigned_device_count);
}
EXPORT_SYMBOL_GPL(kvm_arch_start_assignment);

void kvm_arch_end_assignment(struct kvm *kvm)
{
	atomic_dec(&kvm->arch.assigned_device_count);
}
EXPORT_SYMBOL_GPL(kvm_arch_end_assignment);

bool kvm_arch_has_assigned_device(struct kvm *kvm)
{
	return atomic_read(&kvm->arch.assigned_device_count);
}
EXPORT_SYMBOL_GPL(kvm_arch_has_assigned_device);

void kvm_arch_register_noncoherent_dma(struct kvm *kvm)
{
	atomic_inc(&kvm->arch.noncoherent_dma_count);
}
EXPORT_SYMBOL_GPL(kvm_arch_register_noncoherent_dma);

void kvm_arch_unregister_noncoherent_dma(struct kvm *kvm)
{
	atomic_dec(&kvm->arch.noncoherent_dma_count);
}
EXPORT_SYMBOL_GPL(kvm_arch_unregister_noncoherent_dma);

bool kvm_arch_has_noncoherent_dma(struct kvm *kvm)
{
	return atomic_read(&kvm->arch.noncoherent_dma_count);
}
EXPORT_SYMBOL_GPL(kvm_arch_has_noncoherent_dma);

bool kvm_arch_has_irq_bypass(void)
{
	return true;
}

int kvm_arch_irq_bypass_add_producer(struct irq_bypass_consumer *cons,
				      struct irq_bypass_producer *prod)
{
	struct kvm_kernel_irqfd *irqfd =
		container_of(cons, struct kvm_kernel_irqfd, consumer);
	int ret;

	irqfd->producer = prod;
	kvm_arch_start_assignment(irqfd->kvm);
	ret = kvm_x86_ops.update_pi_irte(irqfd->kvm,
					 prod->irq, irqfd->gsi, 1);

	if (ret)
		kvm_arch_end_assignment(irqfd->kvm);

	return ret;
}

void kvm_arch_irq_bypass_del_producer(struct irq_bypass_consumer *cons,
				      struct irq_bypass_producer *prod)
{
	int ret;
	struct kvm_kernel_irqfd *irqfd =
		container_of(cons, struct kvm_kernel_irqfd, consumer);

	WARN_ON(irqfd->producer != prod);
	irqfd->producer = NULL;

	/*
	 * When producer of consumer is unregistered, we change back to
	 * remapped mode, so we can re-use the current implementation
	 * when the irq is masked/disabled or the consumer side (KVM
	 * int this case doesn't want to receive the interrupts.
	*/
	ret = kvm_x86_ops.update_pi_irte(irqfd->kvm, prod->irq, irqfd->gsi, 0);
	if (ret)
		printk(KERN_INFO "irq bypass consumer (token %p) unregistration"
		       " fails: %d\n", irqfd->consumer.token, ret);

	kvm_arch_end_assignment(irqfd->kvm);
}

int kvm_arch_update_irqfd_routing(struct kvm *kvm, unsigned int host_irq,
				   uint32_t guest_irq, bool set)
{
	return kvm_x86_ops.update_pi_irte(kvm, host_irq, guest_irq, set);
}

bool kvm_vector_hashing_enabled(void)
{
	return vector_hashing;
}

bool kvm_arch_no_poll(struct kvm_vcpu *vcpu)
{
	return (vcpu->arch.msr_kvm_poll_control & 1) == 0;
}
EXPORT_SYMBOL_GPL(kvm_arch_no_poll);


int kvm_spec_ctrl_test_value(u64 value)
{
	/*
	 * test that setting IA32_SPEC_CTRL to given value
	 * is allowed by the host processor
	 */

	u64 saved_value;
	unsigned long flags;
	int ret = 0;

	local_irq_save(flags);

	if (rdmsrl_safe(MSR_IA32_SPEC_CTRL, &saved_value))
		ret = 1;
	else if (wrmsrl_safe(MSR_IA32_SPEC_CTRL, value))
		ret = 1;
	else
		wrmsrl(MSR_IA32_SPEC_CTRL, saved_value);

	local_irq_restore(flags);

	return ret;
}
EXPORT_SYMBOL_GPL(kvm_spec_ctrl_test_value);

void kvm_fixup_and_inject_pf_error(struct kvm_vcpu *vcpu, gva_t gva, u16 error_code)
{
	struct x86_exception fault;
	u32 access = error_code &
		(PFERR_WRITE_MASK | PFERR_FETCH_MASK | PFERR_USER_MASK);

	if (!(error_code & PFERR_PRESENT_MASK) ||
	    vcpu->arch.walk_mmu->gva_to_gpa(vcpu, gva, access, &fault) != UNMAPPED_GVA) {
		/*
		 * If vcpu->arch.walk_mmu->gva_to_gpa succeeded, the page
		 * tables probably do not match the TLB.  Just proceed
		 * with the error code that the processor gave.
		 */
		fault.vector = PF_VECTOR;
		fault.error_code_valid = true;
		fault.error_code = error_code;
		fault.nested_page_fault = false;
		fault.address = gva;
	}
	vcpu->arch.walk_mmu->inject_page_fault(vcpu, &fault);
}
EXPORT_SYMBOL_GPL(kvm_fixup_and_inject_pf_error);

/*
 * Handles kvm_read/write_guest_virt*() result and either injects #PF or returns
 * KVM_EXIT_INTERNAL_ERROR for cases not currently handled by KVM. Return value
 * indicates whether exit to userspace is needed.
 */
int kvm_handle_memory_failure(struct kvm_vcpu *vcpu, int r,
			      struct x86_exception *e)
{
	if (r == X86EMUL_PROPAGATE_FAULT) {
		kvm_inject_emulated_page_fault(vcpu, e);
		return 1;
	}

	/*
	 * In case kvm_read/write_guest_virt*() failed with X86EMUL_IO_NEEDED
	 * while handling a VMX instruction KVM could've handled the request
	 * correctly by exiting to userspace and performing I/O but there
	 * doesn't seem to be a real use-case behind such requests, just return
	 * KVM_EXIT_INTERNAL_ERROR for now.
	 */
	vcpu->run->exit_reason = KVM_EXIT_INTERNAL_ERROR;
	vcpu->run->internal.suberror = KVM_INTERNAL_ERROR_EMULATION;
	vcpu->run->internal.ndata = 0;

	return 0;
}
EXPORT_SYMBOL_GPL(kvm_handle_memory_failure);

int kvm_handle_invpcid(struct kvm_vcpu *vcpu, unsigned long type, gva_t gva)
{
	bool pcid_enabled;
	struct x86_exception e;
	unsigned i;
	unsigned long roots_to_free = 0;
	struct {
		u64 pcid;
		u64 gla;
	} operand;
	int r;

	r = kvm_read_guest_virt(vcpu, gva, &operand, sizeof(operand), &e);
	if (r != X86EMUL_CONTINUE)
		return kvm_handle_memory_failure(vcpu, r, &e);

	if (operand.pcid >> 12 != 0) {
		kvm_inject_gp(vcpu, 0);
		return 1;
	}

	pcid_enabled = kvm_read_cr4_bits(vcpu, X86_CR4_PCIDE);

	switch (type) {
	case INVPCID_TYPE_INDIV_ADDR:
		if ((!pcid_enabled && (operand.pcid != 0)) ||
		    is_noncanonical_address(operand.gla, vcpu)) {
			kvm_inject_gp(vcpu, 0);
			return 1;
		}
		kvm_mmu_invpcid_gva(vcpu, operand.gla, operand.pcid);
		return kvm_skip_emulated_instruction(vcpu);

	case INVPCID_TYPE_SINGLE_CTXT:
		if (!pcid_enabled && (operand.pcid != 0)) {
			kvm_inject_gp(vcpu, 0);
			return 1;
		}

		if (kvm_get_active_pcid(vcpu) == operand.pcid) {
			kvm_mmu_sync_roots(vcpu);
			kvm_make_request(KVM_REQ_TLB_FLUSH_CURRENT, vcpu);
		}

		for (i = 0; i < KVM_MMU_NUM_PREV_ROOTS; i++)
			if (kvm_get_pcid(vcpu, vcpu->arch.mmu->prev_roots[i].pgd)
			    == operand.pcid)
				roots_to_free |= KVM_MMU_ROOT_PREVIOUS(i);

		kvm_mmu_free_roots(vcpu, vcpu->arch.mmu, roots_to_free);
		/*
		 * If neither the current cr3 nor any of the prev_roots use the
		 * given PCID, then nothing needs to be done here because a
		 * resync will happen anyway before switching to any other CR3.
		 */

		return kvm_skip_emulated_instruction(vcpu);

	case INVPCID_TYPE_ALL_NON_GLOBAL:
		/*
		 * Currently, KVM doesn't mark global entries in the shadow
		 * page tables, so a non-global flush just degenerates to a
		 * global flush. If needed, we could optimize this later by
		 * keeping track of global entries in shadow page tables.
		 */

		fallthrough;
	case INVPCID_TYPE_ALL_INCL_GLOBAL:
		kvm_mmu_unload(vcpu);
		return kvm_skip_emulated_instruction(vcpu);

	default:
		BUG(); /* We have already checked above that type <= 3 */
	}
}
EXPORT_SYMBOL_GPL(kvm_handle_invpcid);

EXPORT_TRACEPOINT_SYMBOL_GPL(kvm_exit);
EXPORT_TRACEPOINT_SYMBOL_GPL(kvm_fast_mmio);
EXPORT_TRACEPOINT_SYMBOL_GPL(kvm_inj_virq);
EXPORT_TRACEPOINT_SYMBOL_GPL(kvm_page_fault);
EXPORT_TRACEPOINT_SYMBOL_GPL(kvm_msr);
EXPORT_TRACEPOINT_SYMBOL_GPL(kvm_cr);
EXPORT_TRACEPOINT_SYMBOL_GPL(kvm_nested_vmrun);
EXPORT_TRACEPOINT_SYMBOL_GPL(kvm_nested_vmexit);
EXPORT_TRACEPOINT_SYMBOL_GPL(kvm_nested_vmexit_inject);
EXPORT_TRACEPOINT_SYMBOL_GPL(kvm_nested_intr_vmexit);
EXPORT_TRACEPOINT_SYMBOL_GPL(kvm_nested_vmenter_failed);
EXPORT_TRACEPOINT_SYMBOL_GPL(kvm_invlpga);
EXPORT_TRACEPOINT_SYMBOL_GPL(kvm_skinit);
EXPORT_TRACEPOINT_SYMBOL_GPL(kvm_nested_intercepts);
EXPORT_TRACEPOINT_SYMBOL_GPL(kvm_write_tsc_offset);
EXPORT_TRACEPOINT_SYMBOL_GPL(kvm_ple_window_update);
EXPORT_TRACEPOINT_SYMBOL_GPL(kvm_pml_full);
EXPORT_TRACEPOINT_SYMBOL_GPL(kvm_pi_irte_update);
EXPORT_TRACEPOINT_SYMBOL_GPL(kvm_avic_unaccelerated_access);
EXPORT_TRACEPOINT_SYMBOL_GPL(kvm_avic_incomplete_ipi);
EXPORT_TRACEPOINT_SYMBOL_GPL(kvm_avic_ga_log);
EXPORT_TRACEPOINT_SYMBOL_GPL(kvm_apicv_update_request);<|MERGE_RESOLUTION|>--- conflicted
+++ resolved
@@ -99,12 +99,6 @@
 #endif
 
 static u64 __read_mostly cr4_reserved_bits = CR4_RESERVED_BITS;
-<<<<<<< HEAD
-
-#define VM_STAT(x, ...) offsetof(struct kvm, stat.x), KVM_STAT_VM, ## __VA_ARGS__
-#define VCPU_STAT(x, ...) offsetof(struct kvm_vcpu, stat.x), KVM_STAT_VCPU, ## __VA_ARGS__
-=======
->>>>>>> d1988041
 
 #define KVM_X2APIC_API_VALID_FLAGS (KVM_X2APIC_API_USE_32BIT_IDS | \
                                     KVM_X2APIC_API_DISABLE_BROADCAST_QUIRK)
@@ -357,20 +351,6 @@
 	struct kvm_user_return_msrs *msrs = per_cpu_ptr(user_return_msrs, cpu);
 	int err;
 
-<<<<<<< HEAD
-	value = (value & mask) | (smsr->values[slot].host & ~mask);
-	if (value == smsr->values[slot].curr)
-		return 0;
-	err = wrmsrl_safe(shared_msrs_global.msrs[slot], value);
-	if (err)
-		return 1;
-
-	smsr->values[slot].curr = value;
-	if (!smsr->registered) {
-		smsr->urn.on_user_return = kvm_on_user_return;
-		user_return_notifier_register(&smsr->urn);
-		smsr->registered = true;
-=======
 	value = (value & mask) | (msrs->values[slot].host & ~mask);
 	if (value == msrs->values[slot].curr)
 		return 0;
@@ -383,7 +363,6 @@
 		msrs->urn.on_user_return = kvm_on_user_return;
 		user_return_notifier_register(&msrs->urn);
 		msrs->registered = true;
->>>>>>> d1988041
 	}
 	return 0;
 }
@@ -921,12 +900,8 @@
 			__write_pkru(vcpu->arch.host_pkru);
 	}
 
-<<<<<<< HEAD
-	if (vcpu->guest_xcr0_loaded) {
-=======
 	if (kvm_read_cr4_bits(vcpu, X86_CR4_OSXSAVE)) {
 
->>>>>>> d1988041
 		if (vcpu->arch.xcr0 != host_xcr0)
 			xsetbv(XCR_XFEATURE_ENABLED_MASK, host_xcr0);
 
@@ -989,40 +964,7 @@
 }
 EXPORT_SYMBOL_GPL(kvm_set_xcr);
 
-<<<<<<< HEAD
-static u64 kvm_host_cr4_reserved_bits(struct cpuinfo_x86 *c)
-{
-	u64 reserved_bits = CR4_RESERVED_BITS;
-
-	if (!cpu_has(c, X86_FEATURE_XSAVE))
-		reserved_bits |= X86_CR4_OSXSAVE;
-
-	if (!cpu_has(c, X86_FEATURE_SMEP))
-		reserved_bits |= X86_CR4_SMEP;
-
-	if (!cpu_has(c, X86_FEATURE_SMAP))
-		reserved_bits |= X86_CR4_SMAP;
-
-	if (!cpu_has(c, X86_FEATURE_FSGSBASE))
-		reserved_bits |= X86_CR4_FSGSBASE;
-
-	if (!cpu_has(c, X86_FEATURE_PKU))
-		reserved_bits |= X86_CR4_PKE;
-
-	if (!cpu_has(c, X86_FEATURE_LA57) &&
-	    !(cpuid_ecx(0x7) & bit(X86_FEATURE_LA57)))
-		reserved_bits |= X86_CR4_LA57;
-
-	if (!cpu_has(c, X86_FEATURE_UMIP) && !kvm_x86_ops->umip_emulated())
-		reserved_bits |= X86_CR4_UMIP;
-
-	return reserved_bits;
-}
-
-static int kvm_valid_cr4(struct kvm_vcpu *vcpu, unsigned long cr4)
-=======
 int kvm_valid_cr4(struct kvm_vcpu *vcpu, unsigned long cr4)
->>>>>>> d1988041
 {
 	if (cr4 & cr4_reserved_bits)
 		return -EINVAL;
@@ -1440,20 +1382,10 @@
 	 *	  This lets the guest use VERW to clear CPU buffers.
 	 */
 	if (!boot_cpu_has(X86_FEATURE_RTM))
-<<<<<<< HEAD
-		data &= ~ARCH_CAP_TAA_NO;
-	else if (!boot_cpu_has_bug(X86_BUG_TAA))
-		data |= ARCH_CAP_TAA_NO;
-	else if (data & ARCH_CAP_TSX_CTRL_MSR)
-		data &= ~ARCH_CAP_MDS_NO;
-=======
 		data &= ~(ARCH_CAP_TAA_NO | ARCH_CAP_TSX_CTRL_MSR);
 	else if (!boot_cpu_has_bug(X86_BUG_TAA))
 		data |= ARCH_CAP_TAA_NO;
->>>>>>> d1988041
-
-	/* KVM does not emulate MSR_IA32_TSX_CTRL.  */
-	data &= ~ARCH_CAP_TSX_CTRL_MSR;
+
 	return data;
 }
 
@@ -3036,19 +2968,12 @@
 	 * Doing a TLB flush here, on the guest's behalf, can avoid
 	 * expensive IPIs.
 	 */
-<<<<<<< HEAD
-	trace_kvm_pv_tlb_flush(vcpu->vcpu_id,
-		st->preempted & KVM_VCPU_FLUSH_TLB);
-	if (xchg(&st->preempted, 0) & KVM_VCPU_FLUSH_TLB)
-		kvm_vcpu_flush_tlb(vcpu, false);
-=======
 	if (guest_pv_has(vcpu, KVM_FEATURE_PV_TLB_FLUSH)) {
 		trace_kvm_pv_tlb_flush(vcpu->vcpu_id,
 				       st->preempted & KVM_VCPU_FLUSH_TLB);
 		if (xchg(&st->preempted, 0) & KVM_VCPU_FLUSH_TLB)
 			kvm_vcpu_flush_tlb_guest(vcpu);
 	}
->>>>>>> d1988041
 
 	vcpu->arch.st.preempted = 0;
 
@@ -4005,12 +3930,9 @@
 
 	kvm_x86_ops.vcpu_load(vcpu, cpu);
 
-<<<<<<< HEAD
-=======
 	/* Save host pkru register if supported */
 	vcpu->arch.host_pkru = read_pkru();
 
->>>>>>> d1988041
 	/* Apply any externally detected TSC adjustments (due to suspend) */
 	if (unlikely(vcpu->arch.tsc_offset_adjustment)) {
 		adjust_tsc_offset_host(vcpu, vcpu->arch.tsc_offset_adjustment);
@@ -5051,11 +4973,7 @@
 			break;
 
 		idx = srcu_read_lock(&vcpu->kvm->srcu);
-<<<<<<< HEAD
-		r = kvm_x86_ops->set_nested_state(vcpu, user_kvm_nested_state, &kvm_state);
-=======
 		r = kvm_x86_ops.nested_ops->set_state(vcpu, user_kvm_nested_state, &kvm_state);
->>>>>>> d1988041
 		srcu_read_unlock(&vcpu->kvm->srcu, idx);
 		break;
 	}
@@ -5815,10 +5733,6 @@
 			break;
 		case MSR_IA32_UMWAIT_CONTROL:
 			if (!kvm_cpu_cap_has(X86_FEATURE_WAITPKG))
-				continue;
-			break;
-		case MSR_IA32_UMWAIT_CONTROL:
-			if (!boot_cpu_has(X86_FEATURE_WAITPKG))
 				continue;
 			break;
 		case MSR_IA32_RTIT_CTL:
@@ -7459,10 +7373,6 @@
 	}
 
 restart:
-<<<<<<< HEAD
-	/* Save the faulting GPA (cr2) in the address field */
-	ctxt->exception.address = cr2_or_gpa;
-=======
 	if (emulation_type & EMULTYPE_PF) {
 		/* Save the faulting GPA (cr2) in the address field */
 		ctxt->exception.address = cr2_or_gpa;
@@ -7476,7 +7386,6 @@
 		/* Sanitize the address out of an abundance of paranoia. */
 		ctxt->exception.address = 0;
 	}
->>>>>>> d1988041
 
 	r = x86_emulate_insn(ctxt);
 
@@ -8284,11 +8193,7 @@
 	kvm_x86_ops.update_cr8_intercept(vcpu, tpr, max_irr);
 }
 
-<<<<<<< HEAD
-static int inject_pending_event(struct kvm_vcpu *vcpu)
-=======
 static void inject_pending_event(struct kvm_vcpu *vcpu, bool *req_immediate_exit)
->>>>>>> d1988041
 {
 	int r;
 	bool can_inject = true;
@@ -8332,17 +8237,10 @@
 	 * from L2 to L1 due to pending L1 events which require exit
 	 * from L2 to L1.
 	 */
-<<<<<<< HEAD
-	if (is_guest_mode(vcpu) && kvm_x86_ops->check_nested_events) {
-		r = kvm_x86_ops->check_nested_events(vcpu);
-		if (r != 0)
-			return r;
-=======
 	if (is_guest_mode(vcpu)) {
 		r = kvm_x86_ops.nested_ops->check_events(vcpu);
 		if (r < 0)
 			goto busy;
->>>>>>> d1988041
 	}
 
 	/* try to inject new event if pending */
@@ -8394,29 +8292,6 @@
 			kvm_x86_ops.enable_smi_window(vcpu);
 	}
 
-<<<<<<< HEAD
-	if (vcpu->arch.smi_pending && !is_smm(vcpu) &&
-	    kvm_x86_ops->smi_allowed(vcpu)) {
-		vcpu->arch.smi_pending = false;
-		++vcpu->arch.smi_count;
-		enter_smm(vcpu);
-	} else if (vcpu->arch.nmi_pending && kvm_x86_ops->nmi_allowed(vcpu)) {
-		--vcpu->arch.nmi_pending;
-		vcpu->arch.nmi_injected = true;
-		kvm_x86_ops->set_nmi(vcpu);
-	} else if (kvm_cpu_has_injectable_intr(vcpu)) {
-		/*
-		 * Because interrupts can be injected asynchronously, we are
-		 * calling check_nested_events again here to avoid a race condition.
-		 * See https://lkml.org/lkml/2014/7/2/60 for discussion about this
-		 * proposal and current concerns.  Perhaps we should be setting
-		 * KVM_REQ_EVENT only on certain events and not unconditionally?
-		 */
-		if (is_guest_mode(vcpu) && kvm_x86_ops->check_nested_events) {
-			r = kvm_x86_ops->check_nested_events(vcpu);
-			if (r != 0)
-				return r;
-=======
 	if (vcpu->arch.nmi_pending) {
 		r = can_inject ? kvm_x86_ops.nmi_allowed(vcpu, true) : -EBUSY;
 		if (r < 0)
@@ -8427,7 +8302,6 @@
 			kvm_x86_ops.set_nmi(vcpu);
 			can_inject = false;
 			WARN_ON(kvm_x86_ops.nmi_allowed(vcpu, true) < 0);
->>>>>>> d1988041
 		}
 		if (vcpu->arch.nmi_pending)
 			kvm_x86_ops.enable_nmi_window(vcpu);
@@ -8995,38 +8869,9 @@
 			goto out;
 		}
 
-<<<<<<< HEAD
-		if (inject_pending_event(vcpu) != 0)
-			req_immediate_exit = true;
-		else {
-			/* Enable SMI/NMI/IRQ window open exits if needed.
-			 *
-			 * SMIs have three cases:
-			 * 1) They can be nested, and then there is nothing to
-			 *    do here because RSM will cause a vmexit anyway.
-			 * 2) There is an ISA-specific reason why SMI cannot be
-			 *    injected, and the moment when this changes can be
-			 *    intercepted.
-			 * 3) Or the SMI can be pending because
-			 *    inject_pending_event has completed the injection
-			 *    of an IRQ or NMI from the previous vmexit, and
-			 *    then we request an immediate exit to inject the
-			 *    SMI.
-			 */
-			if (vcpu->arch.smi_pending && !is_smm(vcpu))
-				if (!kvm_x86_ops->enable_smi_window(vcpu))
-					req_immediate_exit = true;
-			if (vcpu->arch.nmi_pending)
-				kvm_x86_ops->enable_nmi_window(vcpu);
-			if (kvm_cpu_has_injectable_intr(vcpu) || req_int_win)
-				kvm_x86_ops->enable_irq_window(vcpu);
-			WARN_ON(vcpu->arch.exception.pending);
-		}
-=======
 		inject_pending_event(vcpu, &req_immediate_exit);
 		if (req_int_win)
 			kvm_x86_ops.enable_irq_window(vcpu);
->>>>>>> d1988041
 
 		if (kvm_lapic_enabled(vcpu)) {
 			update_cr8_intercept(vcpu);
@@ -9091,12 +8936,6 @@
 
 	trace_kvm_entry(vcpu);
 
-<<<<<<< HEAD
-	/* Save host pkru register if supported */
-	vcpu->arch.host_pkru = read_pkru();
-
-=======
->>>>>>> d1988041
 	fpregs_assert_state_consistent();
 	if (test_thread_flag(TIF_NEED_FPU_LOAD))
 		switch_fpu_return();
@@ -9233,13 +9072,8 @@
 
 static inline bool kvm_vcpu_running(struct kvm_vcpu *vcpu)
 {
-<<<<<<< HEAD
-	if (is_guest_mode(vcpu) && kvm_x86_ops->check_nested_events)
-		kvm_x86_ops->check_nested_events(vcpu);
-=======
 	if (is_guest_mode(vcpu))
 		kvm_x86_ops.nested_ops->check_events(vcpu);
->>>>>>> d1988041
 
 	return (vcpu->arch.mp_state == KVM_MP_STATE_RUNNABLE &&
 		!vcpu->arch.apf.halted);
@@ -9389,11 +9223,7 @@
 
 	kvm_save_current_fpu(vcpu->arch.user_fpu);
 
-<<<<<<< HEAD
-	/* PKRU is separately restored in kvm_x86_ops->run.  */
-=======
 	/* PKRU is separately restored in kvm_x86_ops.run.  */
->>>>>>> d1988041
 	__copy_kernel_to_fpregs(&vcpu->arch.guest_fpu->state,
 				~XFEATURE_MASK_PKRU);
 
@@ -10005,18 +9835,9 @@
 
 int kvm_arch_vcpu_precreate(struct kvm *kvm, unsigned int id)
 {
-<<<<<<< HEAD
-	void *wbinvd_dirty_mask = vcpu->arch.wbinvd_dirty_mask;
-	struct gfn_to_pfn_cache *cache = &vcpu->arch.st.cache;
-
-	kvm_release_pfn(cache->pfn, cache->dirty, cache);
-
-	kvmclock_reset(vcpu);
-=======
 	if (kvm_check_tsc_unstable() && atomic_read(&kvm->online_vcpus) != 0)
 		pr_warn_once("kvm: SMP vm created on host with unstable TSC; "
 			     "guest TSC will not be reliable\n");
->>>>>>> d1988041
 
 	return 0;
 }
@@ -10149,9 +9970,6 @@
 
 void kvm_arch_vcpu_destroy(struct kvm_vcpu *vcpu)
 {
-<<<<<<< HEAD
-	kvm_arch_vcpu_free(vcpu);
-=======
 	struct gfn_to_pfn_cache *cache = &vcpu->arch.st.cache;
 	int idx;
 
@@ -10177,7 +9995,6 @@
 	kvfree(vcpu->arch.cpuid_entries);
 	if (!lapic_in_kernel(vcpu))
 		static_key_slow_dec(&kvm_no_apic_vcpu);
->>>>>>> d1988041
 }
 
 void kvm_vcpu_reset(struct kvm_vcpu *vcpu, bool init_event)
@@ -10374,9 +10191,6 @@
 	if (r != 0)
 		return r;
 
-<<<<<<< HEAD
-	cr4_reserved_bits = kvm_host_cr4_reserved_bits(&boot_cpu_data);
-=======
 	memcpy(&kvm_x86_ops, ops->runtime_ops, sizeof(kvm_x86_ops));
 
 	if (!kvm_cpu_cap_has(X86_FEATURE_XSAVES))
@@ -10385,7 +10199,6 @@
 #define __kvm_cpu_cap_has(UNUSED_, f) kvm_cpu_cap_has(f)
 	cr4_reserved_bits = __cr4_reserved_bits(__kvm_cpu_cap_has, UNUSED_);
 #undef __kvm_cpu_cap_has
->>>>>>> d1988041
 
 	if (kvm_has_tsc_control) {
 		/*
@@ -10734,16 +10547,9 @@
 				const struct kvm_userspace_memory_region *mem,
 				enum kvm_mr_change change)
 {
-<<<<<<< HEAD
-	if (change == KVM_MR_MOVE)
-		return kvm_arch_create_memslot(kvm, memslot,
-					       mem->memory_size >> PAGE_SHIFT);
-
-=======
 	if (change == KVM_MR_CREATE || change == KVM_MR_MOVE)
 		return kvm_alloc_memslot_metadata(memslot,
 						  mem->memory_size >> PAGE_SHIFT);
->>>>>>> d1988041
 	return 0;
 }
 
@@ -11003,11 +10809,7 @@
 	      work->arch.cr3 != vcpu->arch.mmu->get_guest_pgd(vcpu))
 		return;
 
-<<<<<<< HEAD
-	vcpu->arch.mmu->page_fault(vcpu, work->cr2_or_gpa, 0, true);
-=======
 	kvm_mmu_do_page_fault(vcpu, work->cr2_or_gpa, 0, true);
->>>>>>> d1988041
 }
 
 static inline u32 kvm_async_pf_hash_fn(gfn_t gfn)
@@ -11180,36 +10982,11 @@
 		kvm_del_async_pf_gfn(vcpu, work->arch.gfn);
 	trace_kvm_async_pf_ready(work->arch.token, work->cr2_or_gpa);
 
-<<<<<<< HEAD
-	if (vcpu->arch.apf.msr_val & KVM_ASYNC_PF_ENABLED &&
-	    !apf_get_user(vcpu, &val)) {
-		if (val == KVM_PV_REASON_PAGE_NOT_PRESENT &&
-		    vcpu->arch.exception.pending &&
-		    vcpu->arch.exception.nr == PF_VECTOR &&
-		    !apf_put_user(vcpu, 0)) {
-			vcpu->arch.exception.injected = false;
-			vcpu->arch.exception.pending = false;
-			vcpu->arch.exception.nr = 0;
-			vcpu->arch.exception.has_error_code = false;
-			vcpu->arch.exception.error_code = 0;
-			vcpu->arch.exception.has_payload = false;
-			vcpu->arch.exception.payload = 0;
-		} else if (!apf_put_user(vcpu, KVM_PV_REASON_PAGE_READY)) {
-			fault.vector = PF_VECTOR;
-			fault.error_code_valid = true;
-			fault.error_code = 0;
-			fault.nested_page_fault = false;
-			fault.address = work->arch.token;
-			fault.async_page_fault = true;
-			kvm_inject_page_fault(vcpu, &fault);
-		}
-=======
 	if ((work->wakeup_all || work->notpresent_injected) &&
 	    kvm_pv_async_pf_enabled(vcpu) &&
 	    !apf_put_user_ready(vcpu, work->arch.token)) {
 		vcpu->arch.apf.pageready_pending = true;
 		kvm_apic_set_irq(vcpu, &irq, NULL);
->>>>>>> d1988041
 	}
 
 	vcpu->arch.apf.halted = false;
