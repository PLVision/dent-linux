--- conflicted
+++ resolved
@@ -470,14 +470,9 @@
  * The macro is only used for one vector, but it is planned to be extended in
  * the future for the #HV exception.
  */
-<<<<<<< HEAD
-ENTRY(interrupt_entry)
-	UNWIND_HINT_IRET_REGS offset=16
-=======
 .macro idtentry_vc vector asmsym cfunc
 SYM_CODE_START(\asmsym)
 	UNWIND_HINT_IRET_REGS
->>>>>>> d1988041
 	ASM_CLAC
 
 	/*
@@ -493,24 +488,7 @@
 	 */
 	call	paranoid_entry
 
-<<<<<<< HEAD
-	 /*
-	  * We have RDI, return address, and orig_ax on the stack on
-	  * top of the IRET frame. That means offset=24
-	  */
-	UNWIND_HINT_IRET_REGS base=%rdi offset=24
-
-	pushq	7*8(%rdi)		/* regs->ss */
-	pushq	6*8(%rdi)		/* regs->rsp */
-	pushq	5*8(%rdi)		/* regs->eflags */
-	pushq	4*8(%rdi)		/* regs->cs */
-	pushq	3*8(%rdi)		/* regs->ip */
-	UNWIND_HINT_IRET_REGS
-	pushq	2*8(%rdi)		/* regs->orig_ax */
-	pushq	8(%rdi)			/* return address */
-=======
 	UNWIND_HINT_REGS
->>>>>>> d1988041
 
 	/*
 	 * Switch off the IST stack to make it free for nested exceptions. The
