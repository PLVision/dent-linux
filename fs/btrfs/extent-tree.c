// SPDX-License-Identifier: GPL-2.0
/*
 * Copyright (C) 2007 Oracle.  All rights reserved.
 */

#include <linux/sched.h>
#include <linux/sched/signal.h>
#include <linux/pagemap.h>
#include <linux/writeback.h>
#include <linux/blkdev.h>
#include <linux/sort.h>
#include <linux/rcupdate.h>
#include <linux/kthread.h>
#include <linux/slab.h>
#include <linux/ratelimit.h>
#include <linux/percpu_counter.h>
#include <linux/lockdep.h>
#include <linux/crc32c.h>
#include "misc.h"
#include "tree-log.h"
#include "disk-io.h"
#include "print-tree.h"
#include "volumes.h"
#include "raid56.h"
#include "locking.h"
#include "free-space-cache.h"
#include "free-space-tree.h"
#include "sysfs.h"
#include "qgroup.h"
#include "ref-verify.h"
#include "space-info.h"
#include "block-rsv.h"
#include "delalloc-space.h"
#include "block-group.h"

#undef SCRAMBLE_DELAYED_REFS


static int __btrfs_free_extent(struct btrfs_trans_handle *trans,
			       struct btrfs_delayed_ref_node *node, u64 parent,
			       u64 root_objectid, u64 owner_objectid,
			       u64 owner_offset, int refs_to_drop,
			       struct btrfs_delayed_extent_op *extra_op);
static void __run_delayed_extent_op(struct btrfs_delayed_extent_op *extent_op,
				    struct extent_buffer *leaf,
				    struct btrfs_extent_item *ei);
static int alloc_reserved_file_extent(struct btrfs_trans_handle *trans,
				      u64 parent, u64 root_objectid,
				      u64 flags, u64 owner, u64 offset,
				      struct btrfs_key *ins, int ref_mod);
static int alloc_reserved_tree_block(struct btrfs_trans_handle *trans,
				     struct btrfs_delayed_ref_node *node,
				     struct btrfs_delayed_extent_op *extent_op);
static int find_next_key(struct btrfs_path *path, int level,
			 struct btrfs_key *key);

static int block_group_bits(struct btrfs_block_group_cache *cache, u64 bits)
{
	return (cache->flags & bits) == bits;
}

int btrfs_add_excluded_extent(struct btrfs_fs_info *fs_info,
			      u64 start, u64 num_bytes)
{
	u64 end = start + num_bytes - 1;
	set_extent_bits(&fs_info->freed_extents[0],
			start, end, EXTENT_UPTODATE);
	set_extent_bits(&fs_info->freed_extents[1],
			start, end, EXTENT_UPTODATE);
	return 0;
}

void btrfs_free_excluded_extents(struct btrfs_block_group_cache *cache)
{
	struct btrfs_fs_info *fs_info = cache->fs_info;
	u64 start, end;

	start = cache->key.objectid;
	end = start + cache->key.offset - 1;

	clear_extent_bits(&fs_info->freed_extents[0],
			  start, end, EXTENT_UPTODATE);
	clear_extent_bits(&fs_info->freed_extents[1],
			  start, end, EXTENT_UPTODATE);
}

static u64 generic_ref_to_space_flags(struct btrfs_ref *ref)
{
	if (ref->type == BTRFS_REF_METADATA) {
		if (ref->tree_ref.root == BTRFS_CHUNK_TREE_OBJECTID)
			return BTRFS_BLOCK_GROUP_SYSTEM;
		else
			return BTRFS_BLOCK_GROUP_METADATA;
	}
	return BTRFS_BLOCK_GROUP_DATA;
}

static void add_pinned_bytes(struct btrfs_fs_info *fs_info,
			     struct btrfs_ref *ref)
{
	struct btrfs_space_info *space_info;
	u64 flags = generic_ref_to_space_flags(ref);

	space_info = btrfs_find_space_info(fs_info, flags);
	ASSERT(space_info);
	percpu_counter_add_batch(&space_info->total_bytes_pinned, ref->len,
		    BTRFS_TOTAL_BYTES_PINNED_BATCH);
}

static void sub_pinned_bytes(struct btrfs_fs_info *fs_info,
			     struct btrfs_ref *ref)
{
	struct btrfs_space_info *space_info;
	u64 flags = generic_ref_to_space_flags(ref);

	space_info = btrfs_find_space_info(fs_info, flags);
	ASSERT(space_info);
	percpu_counter_add_batch(&space_info->total_bytes_pinned, -ref->len,
		    BTRFS_TOTAL_BYTES_PINNED_BATCH);
}

/* simple helper to search for an existing data extent at a given offset */
int btrfs_lookup_data_extent(struct btrfs_fs_info *fs_info, u64 start, u64 len)
{
	int ret;
	struct btrfs_key key;
	struct btrfs_path *path;

	path = btrfs_alloc_path();
	if (!path)
		return -ENOMEM;

	key.objectid = start;
	key.offset = len;
	key.type = BTRFS_EXTENT_ITEM_KEY;
	ret = btrfs_search_slot(NULL, fs_info->extent_root, &key, path, 0, 0);
	btrfs_free_path(path);
	return ret;
}

/*
 * helper function to lookup reference count and flags of a tree block.
 *
 * the head node for delayed ref is used to store the sum of all the
 * reference count modifications queued up in the rbtree. the head
 * node may also store the extent flags to set. This way you can check
 * to see what the reference count and extent flags would be if all of
 * the delayed refs are not processed.
 */
int btrfs_lookup_extent_info(struct btrfs_trans_handle *trans,
			     struct btrfs_fs_info *fs_info, u64 bytenr,
			     u64 offset, int metadata, u64 *refs, u64 *flags)
{
	struct btrfs_delayed_ref_head *head;
	struct btrfs_delayed_ref_root *delayed_refs;
	struct btrfs_path *path;
	struct btrfs_extent_item *ei;
	struct extent_buffer *leaf;
	struct btrfs_key key;
	u32 item_size;
	u64 num_refs;
	u64 extent_flags;
	int ret;

	/*
	 * If we don't have skinny metadata, don't bother doing anything
	 * different
	 */
	if (metadata && !btrfs_fs_incompat(fs_info, SKINNY_METADATA)) {
		offset = fs_info->nodesize;
		metadata = 0;
	}

	path = btrfs_alloc_path();
	if (!path)
		return -ENOMEM;

	if (!trans) {
		path->skip_locking = 1;
		path->search_commit_root = 1;
	}

search_again:
	key.objectid = bytenr;
	key.offset = offset;
	if (metadata)
		key.type = BTRFS_METADATA_ITEM_KEY;
	else
		key.type = BTRFS_EXTENT_ITEM_KEY;

	ret = btrfs_search_slot(trans, fs_info->extent_root, &key, path, 0, 0);
	if (ret < 0)
		goto out_free;

	if (ret > 0 && metadata && key.type == BTRFS_METADATA_ITEM_KEY) {
		if (path->slots[0]) {
			path->slots[0]--;
			btrfs_item_key_to_cpu(path->nodes[0], &key,
					      path->slots[0]);
			if (key.objectid == bytenr &&
			    key.type == BTRFS_EXTENT_ITEM_KEY &&
			    key.offset == fs_info->nodesize)
				ret = 0;
		}
	}

	if (ret == 0) {
		leaf = path->nodes[0];
		item_size = btrfs_item_size_nr(leaf, path->slots[0]);
		if (item_size >= sizeof(*ei)) {
			ei = btrfs_item_ptr(leaf, path->slots[0],
					    struct btrfs_extent_item);
			num_refs = btrfs_extent_refs(leaf, ei);
			extent_flags = btrfs_extent_flags(leaf, ei);
		} else {
			ret = -EINVAL;
			btrfs_print_v0_err(fs_info);
			if (trans)
				btrfs_abort_transaction(trans, ret);
			else
				btrfs_handle_fs_error(fs_info, ret, NULL);

			goto out_free;
		}

		BUG_ON(num_refs == 0);
	} else {
		num_refs = 0;
		extent_flags = 0;
		ret = 0;
	}

	if (!trans)
		goto out;

	delayed_refs = &trans->transaction->delayed_refs;
	spin_lock(&delayed_refs->lock);
	head = btrfs_find_delayed_ref_head(delayed_refs, bytenr);
	if (head) {
		if (!mutex_trylock(&head->mutex)) {
			refcount_inc(&head->refs);
			spin_unlock(&delayed_refs->lock);

			btrfs_release_path(path);

			/*
			 * Mutex was contended, block until it's released and try
			 * again
			 */
			mutex_lock(&head->mutex);
			mutex_unlock(&head->mutex);
			btrfs_put_delayed_ref_head(head);
			goto search_again;
		}
		spin_lock(&head->lock);
		if (head->extent_op && head->extent_op->update_flags)
			extent_flags |= head->extent_op->flags_to_set;
		else
			BUG_ON(num_refs == 0);

		num_refs += head->ref_mod;
		spin_unlock(&head->lock);
		mutex_unlock(&head->mutex);
	}
	spin_unlock(&delayed_refs->lock);
out:
	WARN_ON(num_refs == 0);
	if (refs)
		*refs = num_refs;
	if (flags)
		*flags = extent_flags;
out_free:
	btrfs_free_path(path);
	return ret;
}

/*
 * Back reference rules.  Back refs have three main goals:
 *
 * 1) differentiate between all holders of references to an extent so that
 *    when a reference is dropped we can make sure it was a valid reference
 *    before freeing the extent.
 *
 * 2) Provide enough information to quickly find the holders of an extent
 *    if we notice a given block is corrupted or bad.
 *
 * 3) Make it easy to migrate blocks for FS shrinking or storage pool
 *    maintenance.  This is actually the same as #2, but with a slightly
 *    different use case.
 *
 * There are two kinds of back refs. The implicit back refs is optimized
 * for pointers in non-shared tree blocks. For a given pointer in a block,
 * back refs of this kind provide information about the block's owner tree
 * and the pointer's key. These information allow us to find the block by
 * b-tree searching. The full back refs is for pointers in tree blocks not
 * referenced by their owner trees. The location of tree block is recorded
 * in the back refs. Actually the full back refs is generic, and can be
 * used in all cases the implicit back refs is used. The major shortcoming
 * of the full back refs is its overhead. Every time a tree block gets
 * COWed, we have to update back refs entry for all pointers in it.
 *
 * For a newly allocated tree block, we use implicit back refs for
 * pointers in it. This means most tree related operations only involve
 * implicit back refs. For a tree block created in old transaction, the
 * only way to drop a reference to it is COW it. So we can detect the
 * event that tree block loses its owner tree's reference and do the
 * back refs conversion.
 *
 * When a tree block is COWed through a tree, there are four cases:
 *
 * The reference count of the block is one and the tree is the block's
 * owner tree. Nothing to do in this case.
 *
 * The reference count of the block is one and the tree is not the
 * block's owner tree. In this case, full back refs is used for pointers
 * in the block. Remove these full back refs, add implicit back refs for
 * every pointers in the new block.
 *
 * The reference count of the block is greater than one and the tree is
 * the block's owner tree. In this case, implicit back refs is used for
 * pointers in the block. Add full back refs for every pointers in the
 * block, increase lower level extents' reference counts. The original
 * implicit back refs are entailed to the new block.
 *
 * The reference count of the block is greater than one and the tree is
 * not the block's owner tree. Add implicit back refs for every pointer in
 * the new block, increase lower level extents' reference count.
 *
 * Back Reference Key composing:
 *
 * The key objectid corresponds to the first byte in the extent,
 * The key type is used to differentiate between types of back refs.
 * There are different meanings of the key offset for different types
 * of back refs.
 *
 * File extents can be referenced by:
 *
 * - multiple snapshots, subvolumes, or different generations in one subvol
 * - different files inside a single subvolume
 * - different offsets inside a file (bookend extents in file.c)
 *
 * The extent ref structure for the implicit back refs has fields for:
 *
 * - Objectid of the subvolume root
 * - objectid of the file holding the reference
 * - original offset in the file
 * - how many bookend extents
 *
 * The key offset for the implicit back refs is hash of the first
 * three fields.
 *
 * The extent ref structure for the full back refs has field for:
 *
 * - number of pointers in the tree leaf
 *
 * The key offset for the implicit back refs is the first byte of
 * the tree leaf
 *
 * When a file extent is allocated, The implicit back refs is used.
 * the fields are filled in:
 *
 *     (root_key.objectid, inode objectid, offset in file, 1)
 *
 * When a file extent is removed file truncation, we find the
 * corresponding implicit back refs and check the following fields:
 *
 *     (btrfs_header_owner(leaf), inode objectid, offset in file)
 *
 * Btree extents can be referenced by:
 *
 * - Different subvolumes
 *
 * Both the implicit back refs and the full back refs for tree blocks
 * only consist of key. The key offset for the implicit back refs is
 * objectid of block's owner tree. The key offset for the full back refs
 * is the first byte of parent block.
 *
 * When implicit back refs is used, information about the lowest key and
 * level of the tree block are required. These information are stored in
 * tree block info structure.
 */

/*
 * is_data == BTRFS_REF_TYPE_BLOCK, tree block type is required,
 * is_data == BTRFS_REF_TYPE_DATA, data type is requiried,
 * is_data == BTRFS_REF_TYPE_ANY, either type is OK.
 */
int btrfs_get_extent_inline_ref_type(const struct extent_buffer *eb,
				     struct btrfs_extent_inline_ref *iref,
				     enum btrfs_inline_ref_type is_data)
{
	int type = btrfs_extent_inline_ref_type(eb, iref);
	u64 offset = btrfs_extent_inline_ref_offset(eb, iref);

	if (type == BTRFS_TREE_BLOCK_REF_KEY ||
	    type == BTRFS_SHARED_BLOCK_REF_KEY ||
	    type == BTRFS_SHARED_DATA_REF_KEY ||
	    type == BTRFS_EXTENT_DATA_REF_KEY) {
		if (is_data == BTRFS_REF_TYPE_BLOCK) {
			if (type == BTRFS_TREE_BLOCK_REF_KEY)
				return type;
			if (type == BTRFS_SHARED_BLOCK_REF_KEY) {
				ASSERT(eb->fs_info);
				/*
				 * Every shared one has parent tree
				 * block, which must be aligned to
				 * nodesize.
				 */
				if (offset &&
				    IS_ALIGNED(offset, eb->fs_info->nodesize))
					return type;
			}
		} else if (is_data == BTRFS_REF_TYPE_DATA) {
			if (type == BTRFS_EXTENT_DATA_REF_KEY)
				return type;
			if (type == BTRFS_SHARED_DATA_REF_KEY) {
				ASSERT(eb->fs_info);
				/*
				 * Every shared one has parent tree
				 * block, which must be aligned to
				 * nodesize.
				 */
				if (offset &&
				    IS_ALIGNED(offset, eb->fs_info->nodesize))
					return type;
			}
		} else {
			ASSERT(is_data == BTRFS_REF_TYPE_ANY);
			return type;
		}
	}

	btrfs_print_leaf((struct extent_buffer *)eb);
	btrfs_err(eb->fs_info, "eb %llu invalid extent inline ref type %d",
		  eb->start, type);
	WARN_ON(1);

	return BTRFS_REF_TYPE_INVALID;
}

u64 hash_extent_data_ref(u64 root_objectid, u64 owner, u64 offset)
{
	u32 high_crc = ~(u32)0;
	u32 low_crc = ~(u32)0;
	__le64 lenum;

	lenum = cpu_to_le64(root_objectid);
	high_crc = btrfs_crc32c(high_crc, &lenum, sizeof(lenum));
	lenum = cpu_to_le64(owner);
	low_crc = btrfs_crc32c(low_crc, &lenum, sizeof(lenum));
	lenum = cpu_to_le64(offset);
	low_crc = btrfs_crc32c(low_crc, &lenum, sizeof(lenum));

	return ((u64)high_crc << 31) ^ (u64)low_crc;
}

static u64 hash_extent_data_ref_item(struct extent_buffer *leaf,
				     struct btrfs_extent_data_ref *ref)
{
	return hash_extent_data_ref(btrfs_extent_data_ref_root(leaf, ref),
				    btrfs_extent_data_ref_objectid(leaf, ref),
				    btrfs_extent_data_ref_offset(leaf, ref));
}

static int match_extent_data_ref(struct extent_buffer *leaf,
				 struct btrfs_extent_data_ref *ref,
				 u64 root_objectid, u64 owner, u64 offset)
{
	if (btrfs_extent_data_ref_root(leaf, ref) != root_objectid ||
	    btrfs_extent_data_ref_objectid(leaf, ref) != owner ||
	    btrfs_extent_data_ref_offset(leaf, ref) != offset)
		return 0;
	return 1;
}

static noinline int lookup_extent_data_ref(struct btrfs_trans_handle *trans,
					   struct btrfs_path *path,
					   u64 bytenr, u64 parent,
					   u64 root_objectid,
					   u64 owner, u64 offset)
{
	struct btrfs_root *root = trans->fs_info->extent_root;
	struct btrfs_key key;
	struct btrfs_extent_data_ref *ref;
	struct extent_buffer *leaf;
	u32 nritems;
	int ret;
	int recow;
	int err = -ENOENT;

	key.objectid = bytenr;
	if (parent) {
		key.type = BTRFS_SHARED_DATA_REF_KEY;
		key.offset = parent;
	} else {
		key.type = BTRFS_EXTENT_DATA_REF_KEY;
		key.offset = hash_extent_data_ref(root_objectid,
						  owner, offset);
	}
again:
	recow = 0;
	ret = btrfs_search_slot(trans, root, &key, path, -1, 1);
	if (ret < 0) {
		err = ret;
		goto fail;
	}

	if (parent) {
		if (!ret)
			return 0;
		goto fail;
	}

	leaf = path->nodes[0];
	nritems = btrfs_header_nritems(leaf);
	while (1) {
		if (path->slots[0] >= nritems) {
			ret = btrfs_next_leaf(root, path);
			if (ret < 0)
				err = ret;
			if (ret)
				goto fail;

			leaf = path->nodes[0];
			nritems = btrfs_header_nritems(leaf);
			recow = 1;
		}

		btrfs_item_key_to_cpu(leaf, &key, path->slots[0]);
		if (key.objectid != bytenr ||
		    key.type != BTRFS_EXTENT_DATA_REF_KEY)
			goto fail;

		ref = btrfs_item_ptr(leaf, path->slots[0],
				     struct btrfs_extent_data_ref);

		if (match_extent_data_ref(leaf, ref, root_objectid,
					  owner, offset)) {
			if (recow) {
				btrfs_release_path(path);
				goto again;
			}
			err = 0;
			break;
		}
		path->slots[0]++;
	}
fail:
	return err;
}

static noinline int insert_extent_data_ref(struct btrfs_trans_handle *trans,
					   struct btrfs_path *path,
					   u64 bytenr, u64 parent,
					   u64 root_objectid, u64 owner,
					   u64 offset, int refs_to_add)
{
	struct btrfs_root *root = trans->fs_info->extent_root;
	struct btrfs_key key;
	struct extent_buffer *leaf;
	u32 size;
	u32 num_refs;
	int ret;

	key.objectid = bytenr;
	if (parent) {
		key.type = BTRFS_SHARED_DATA_REF_KEY;
		key.offset = parent;
		size = sizeof(struct btrfs_shared_data_ref);
	} else {
		key.type = BTRFS_EXTENT_DATA_REF_KEY;
		key.offset = hash_extent_data_ref(root_objectid,
						  owner, offset);
		size = sizeof(struct btrfs_extent_data_ref);
	}

	ret = btrfs_insert_empty_item(trans, root, path, &key, size);
	if (ret && ret != -EEXIST)
		goto fail;

	leaf = path->nodes[0];
	if (parent) {
		struct btrfs_shared_data_ref *ref;
		ref = btrfs_item_ptr(leaf, path->slots[0],
				     struct btrfs_shared_data_ref);
		if (ret == 0) {
			btrfs_set_shared_data_ref_count(leaf, ref, refs_to_add);
		} else {
			num_refs = btrfs_shared_data_ref_count(leaf, ref);
			num_refs += refs_to_add;
			btrfs_set_shared_data_ref_count(leaf, ref, num_refs);
		}
	} else {
		struct btrfs_extent_data_ref *ref;
		while (ret == -EEXIST) {
			ref = btrfs_item_ptr(leaf, path->slots[0],
					     struct btrfs_extent_data_ref);
			if (match_extent_data_ref(leaf, ref, root_objectid,
						  owner, offset))
				break;
			btrfs_release_path(path);
			key.offset++;
			ret = btrfs_insert_empty_item(trans, root, path, &key,
						      size);
			if (ret && ret != -EEXIST)
				goto fail;

			leaf = path->nodes[0];
		}
		ref = btrfs_item_ptr(leaf, path->slots[0],
				     struct btrfs_extent_data_ref);
		if (ret == 0) {
			btrfs_set_extent_data_ref_root(leaf, ref,
						       root_objectid);
			btrfs_set_extent_data_ref_objectid(leaf, ref, owner);
			btrfs_set_extent_data_ref_offset(leaf, ref, offset);
			btrfs_set_extent_data_ref_count(leaf, ref, refs_to_add);
		} else {
			num_refs = btrfs_extent_data_ref_count(leaf, ref);
			num_refs += refs_to_add;
			btrfs_set_extent_data_ref_count(leaf, ref, num_refs);
		}
	}
	btrfs_mark_buffer_dirty(leaf);
	ret = 0;
fail:
	btrfs_release_path(path);
	return ret;
}

static noinline int remove_extent_data_ref(struct btrfs_trans_handle *trans,
					   struct btrfs_path *path,
					   int refs_to_drop, int *last_ref)
{
	struct btrfs_key key;
	struct btrfs_extent_data_ref *ref1 = NULL;
	struct btrfs_shared_data_ref *ref2 = NULL;
	struct extent_buffer *leaf;
	u32 num_refs = 0;
	int ret = 0;

	leaf = path->nodes[0];
	btrfs_item_key_to_cpu(leaf, &key, path->slots[0]);

	if (key.type == BTRFS_EXTENT_DATA_REF_KEY) {
		ref1 = btrfs_item_ptr(leaf, path->slots[0],
				      struct btrfs_extent_data_ref);
		num_refs = btrfs_extent_data_ref_count(leaf, ref1);
	} else if (key.type == BTRFS_SHARED_DATA_REF_KEY) {
		ref2 = btrfs_item_ptr(leaf, path->slots[0],
				      struct btrfs_shared_data_ref);
		num_refs = btrfs_shared_data_ref_count(leaf, ref2);
	} else if (unlikely(key.type == BTRFS_EXTENT_REF_V0_KEY)) {
		btrfs_print_v0_err(trans->fs_info);
		btrfs_abort_transaction(trans, -EINVAL);
		return -EINVAL;
	} else {
		BUG();
	}

	BUG_ON(num_refs < refs_to_drop);
	num_refs -= refs_to_drop;

	if (num_refs == 0) {
		ret = btrfs_del_item(trans, trans->fs_info->extent_root, path);
		*last_ref = 1;
	} else {
		if (key.type == BTRFS_EXTENT_DATA_REF_KEY)
			btrfs_set_extent_data_ref_count(leaf, ref1, num_refs);
		else if (key.type == BTRFS_SHARED_DATA_REF_KEY)
			btrfs_set_shared_data_ref_count(leaf, ref2, num_refs);
		btrfs_mark_buffer_dirty(leaf);
	}
	return ret;
}

static noinline u32 extent_data_ref_count(struct btrfs_path *path,
					  struct btrfs_extent_inline_ref *iref)
{
	struct btrfs_key key;
	struct extent_buffer *leaf;
	struct btrfs_extent_data_ref *ref1;
	struct btrfs_shared_data_ref *ref2;
	u32 num_refs = 0;
	int type;

	leaf = path->nodes[0];
	btrfs_item_key_to_cpu(leaf, &key, path->slots[0]);

<<<<<<< HEAD
search_again:
	key.objectid = bytenr;
	key.offset = offset;
	if (metadata)
		key.type = BTRFS_METADATA_ITEM_KEY;
	else
		key.type = BTRFS_EXTENT_ITEM_KEY;

	ret = btrfs_search_slot(trans, fs_info->extent_root, &key, path, 0, 0);
	if (ret < 0)
		goto out_free;

	if (ret > 0 && metadata && key.type == BTRFS_METADATA_ITEM_KEY) {
		if (path->slots[0]) {
			path->slots[0]--;
			btrfs_item_key_to_cpu(path->nodes[0], &key,
					      path->slots[0]);
			if (key.objectid == bytenr &&
			    key.type == BTRFS_EXTENT_ITEM_KEY &&
			    key.offset == fs_info->nodesize)
				ret = 0;
		}
	}

	if (ret == 0) {
		leaf = path->nodes[0];
		item_size = btrfs_item_size_nr(leaf, path->slots[0]);
		if (item_size >= sizeof(*ei)) {
			ei = btrfs_item_ptr(leaf, path->slots[0],
					    struct btrfs_extent_item);
			num_refs = btrfs_extent_refs(leaf, ei);
			extent_flags = btrfs_extent_flags(leaf, ei);
		} else {
			ret = -EINVAL;
			btrfs_print_v0_err(fs_info);
			if (trans)
				btrfs_abort_transaction(trans, ret);
			else
				btrfs_handle_fs_error(fs_info, ret, NULL);

			goto out_free;
		}

		BUG_ON(num_refs == 0);
	} else {
		num_refs = 0;
		extent_flags = 0;
		ret = 0;
	}

	if (!trans)
		goto out;

	delayed_refs = &trans->transaction->delayed_refs;
	spin_lock(&delayed_refs->lock);
	head = btrfs_find_delayed_ref_head(delayed_refs, bytenr);
	if (head) {
		if (!mutex_trylock(&head->mutex)) {
			refcount_inc(&head->refs);
			spin_unlock(&delayed_refs->lock);

			btrfs_release_path(path);

			/*
			 * Mutex was contended, block until it's released and try
			 * again
			 */
			mutex_lock(&head->mutex);
			mutex_unlock(&head->mutex);
			btrfs_put_delayed_ref_head(head);
			goto search_again;
		}
		spin_lock(&head->lock);
		if (head->extent_op && head->extent_op->update_flags)
			extent_flags |= head->extent_op->flags_to_set;
		else
			BUG_ON(num_refs == 0);

		num_refs += head->ref_mod;
		spin_unlock(&head->lock);
		mutex_unlock(&head->mutex);
	}
	spin_unlock(&delayed_refs->lock);
out:
	WARN_ON(num_refs == 0);
	if (refs)
		*refs = num_refs;
	if (flags)
		*flags = extent_flags;
out_free:
	btrfs_free_path(path);
	return ret;
}

/*
 * Back reference rules.  Back refs have three main goals:
 *
 * 1) differentiate between all holders of references to an extent so that
 *    when a reference is dropped we can make sure it was a valid reference
 *    before freeing the extent.
 *
 * 2) Provide enough information to quickly find the holders of an extent
 *    if we notice a given block is corrupted or bad.
 *
 * 3) Make it easy to migrate blocks for FS shrinking or storage pool
 *    maintenance.  This is actually the same as #2, but with a slightly
 *    different use case.
 *
 * There are two kinds of back refs. The implicit back refs is optimized
 * for pointers in non-shared tree blocks. For a given pointer in a block,
 * back refs of this kind provide information about the block's owner tree
 * and the pointer's key. These information allow us to find the block by
 * b-tree searching. The full back refs is for pointers in tree blocks not
 * referenced by their owner trees. The location of tree block is recorded
 * in the back refs. Actually the full back refs is generic, and can be
 * used in all cases the implicit back refs is used. The major shortcoming
 * of the full back refs is its overhead. Every time a tree block gets
 * COWed, we have to update back refs entry for all pointers in it.
 *
 * For a newly allocated tree block, we use implicit back refs for
 * pointers in it. This means most tree related operations only involve
 * implicit back refs. For a tree block created in old transaction, the
 * only way to drop a reference to it is COW it. So we can detect the
 * event that tree block loses its owner tree's reference and do the
 * back refs conversion.
 *
 * When a tree block is COWed through a tree, there are four cases:
 *
 * The reference count of the block is one and the tree is the block's
 * owner tree. Nothing to do in this case.
 *
 * The reference count of the block is one and the tree is not the
 * block's owner tree. In this case, full back refs is used for pointers
 * in the block. Remove these full back refs, add implicit back refs for
 * every pointers in the new block.
 *
 * The reference count of the block is greater than one and the tree is
 * the block's owner tree. In this case, implicit back refs is used for
 * pointers in the block. Add full back refs for every pointers in the
 * block, increase lower level extents' reference counts. The original
 * implicit back refs are entailed to the new block.
 *
 * The reference count of the block is greater than one and the tree is
 * not the block's owner tree. Add implicit back refs for every pointer in
 * the new block, increase lower level extents' reference count.
 *
 * Back Reference Key composing:
 *
 * The key objectid corresponds to the first byte in the extent,
 * The key type is used to differentiate between types of back refs.
 * There are different meanings of the key offset for different types
 * of back refs.
 *
 * File extents can be referenced by:
 *
 * - multiple snapshots, subvolumes, or different generations in one subvol
 * - different files inside a single subvolume
 * - different offsets inside a file (bookend extents in file.c)
 *
 * The extent ref structure for the implicit back refs has fields for:
 *
 * - Objectid of the subvolume root
 * - objectid of the file holding the reference
 * - original offset in the file
 * - how many bookend extents
 *
 * The key offset for the implicit back refs is hash of the first
 * three fields.
 *
 * The extent ref structure for the full back refs has field for:
 *
 * - number of pointers in the tree leaf
 *
 * The key offset for the implicit back refs is the first byte of
 * the tree leaf
 *
 * When a file extent is allocated, The implicit back refs is used.
 * the fields are filled in:
 *
 *     (root_key.objectid, inode objectid, offset in file, 1)
 *
 * When a file extent is removed file truncation, we find the
 * corresponding implicit back refs and check the following fields:
 *
 *     (btrfs_header_owner(leaf), inode objectid, offset in file)
 *
 * Btree extents can be referenced by:
 *
 * - Different subvolumes
 *
 * Both the implicit back refs and the full back refs for tree blocks
 * only consist of key. The key offset for the implicit back refs is
 * objectid of block's owner tree. The key offset for the full back refs
 * is the first byte of parent block.
 *
 * When implicit back refs is used, information about the lowest key and
 * level of the tree block are required. These information are stored in
 * tree block info structure.
 */

/*
 * is_data == BTRFS_REF_TYPE_BLOCK, tree block type is required,
 * is_data == BTRFS_REF_TYPE_DATA, data type is requried,
 * is_data == BTRFS_REF_TYPE_ANY, either type is OK.
 */
int btrfs_get_extent_inline_ref_type(const struct extent_buffer *eb,
				     struct btrfs_extent_inline_ref *iref,
				     enum btrfs_inline_ref_type is_data)
{
	int type = btrfs_extent_inline_ref_type(eb, iref);
	u64 offset = btrfs_extent_inline_ref_offset(eb, iref);

	if (type == BTRFS_TREE_BLOCK_REF_KEY ||
	    type == BTRFS_SHARED_BLOCK_REF_KEY ||
	    type == BTRFS_SHARED_DATA_REF_KEY ||
	    type == BTRFS_EXTENT_DATA_REF_KEY) {
		if (is_data == BTRFS_REF_TYPE_BLOCK) {
			if (type == BTRFS_TREE_BLOCK_REF_KEY)
				return type;
			if (type == BTRFS_SHARED_BLOCK_REF_KEY) {
				ASSERT(eb->fs_info);
				/*
				 * Every shared one has parent tree
				 * block, which must be aligned to
				 * nodesize.
				 */
				if (offset &&
				    IS_ALIGNED(offset, eb->fs_info->nodesize))
					return type;
			}
		} else if (is_data == BTRFS_REF_TYPE_DATA) {
			if (type == BTRFS_EXTENT_DATA_REF_KEY)
				return type;
			if (type == BTRFS_SHARED_DATA_REF_KEY) {
				ASSERT(eb->fs_info);
				/*
				 * Every shared one has parent tree
				 * block, which must be aligned to
				 * nodesize.
				 */
				if (offset &&
				    IS_ALIGNED(offset, eb->fs_info->nodesize))
					return type;
			}
		} else {
			ASSERT(is_data == BTRFS_REF_TYPE_ANY);
			return type;
		}
	}

	btrfs_print_leaf((struct extent_buffer *)eb);
	btrfs_err(eb->fs_info, "eb %llu invalid extent inline ref type %d",
		  eb->start, type);
	WARN_ON(1);

	return BTRFS_REF_TYPE_INVALID;
}

static u64 hash_extent_data_ref(u64 root_objectid, u64 owner, u64 offset)
{
	u32 high_crc = ~(u32)0;
	u32 low_crc = ~(u32)0;
	__le64 lenum;

	lenum = cpu_to_le64(root_objectid);
	high_crc = crc32c(high_crc, &lenum, sizeof(lenum));
	lenum = cpu_to_le64(owner);
	low_crc = crc32c(low_crc, &lenum, sizeof(lenum));
	lenum = cpu_to_le64(offset);
	low_crc = crc32c(low_crc, &lenum, sizeof(lenum));

	return ((u64)high_crc << 31) ^ (u64)low_crc;
}

static u64 hash_extent_data_ref_item(struct extent_buffer *leaf,
				     struct btrfs_extent_data_ref *ref)
{
	return hash_extent_data_ref(btrfs_extent_data_ref_root(leaf, ref),
				    btrfs_extent_data_ref_objectid(leaf, ref),
				    btrfs_extent_data_ref_offset(leaf, ref));
}

static int match_extent_data_ref(struct extent_buffer *leaf,
				 struct btrfs_extent_data_ref *ref,
				 u64 root_objectid, u64 owner, u64 offset)
{
	if (btrfs_extent_data_ref_root(leaf, ref) != root_objectid ||
	    btrfs_extent_data_ref_objectid(leaf, ref) != owner ||
	    btrfs_extent_data_ref_offset(leaf, ref) != offset)
		return 0;
	return 1;
}

static noinline int lookup_extent_data_ref(struct btrfs_trans_handle *trans,
					   struct btrfs_path *path,
					   u64 bytenr, u64 parent,
					   u64 root_objectid,
					   u64 owner, u64 offset)
{
	struct btrfs_root *root = trans->fs_info->extent_root;
	struct btrfs_key key;
	struct btrfs_extent_data_ref *ref;
	struct extent_buffer *leaf;
	u32 nritems;
	int ret;
	int recow;
	int err = -ENOENT;

	key.objectid = bytenr;
	if (parent) {
		key.type = BTRFS_SHARED_DATA_REF_KEY;
		key.offset = parent;
	} else {
		key.type = BTRFS_EXTENT_DATA_REF_KEY;
		key.offset = hash_extent_data_ref(root_objectid,
						  owner, offset);
	}
again:
	recow = 0;
	ret = btrfs_search_slot(trans, root, &key, path, -1, 1);
	if (ret < 0) {
		err = ret;
		goto fail;
	}

	if (parent) {
		if (!ret)
			return 0;
		goto fail;
	}

	leaf = path->nodes[0];
	nritems = btrfs_header_nritems(leaf);
	while (1) {
		if (path->slots[0] >= nritems) {
			ret = btrfs_next_leaf(root, path);
			if (ret < 0)
				err = ret;
			if (ret)
				goto fail;

			leaf = path->nodes[0];
			nritems = btrfs_header_nritems(leaf);
			recow = 1;
		}

		btrfs_item_key_to_cpu(leaf, &key, path->slots[0]);
		if (key.objectid != bytenr ||
		    key.type != BTRFS_EXTENT_DATA_REF_KEY)
			goto fail;

		ref = btrfs_item_ptr(leaf, path->slots[0],
				     struct btrfs_extent_data_ref);

		if (match_extent_data_ref(leaf, ref, root_objectid,
					  owner, offset)) {
			if (recow) {
				btrfs_release_path(path);
				goto again;
			}
			err = 0;
			break;
		}
		path->slots[0]++;
	}
fail:
	return err;
}

static noinline int insert_extent_data_ref(struct btrfs_trans_handle *trans,
					   struct btrfs_path *path,
					   u64 bytenr, u64 parent,
					   u64 root_objectid, u64 owner,
					   u64 offset, int refs_to_add)
{
	struct btrfs_root *root = trans->fs_info->extent_root;
	struct btrfs_key key;
	struct extent_buffer *leaf;
	u32 size;
	u32 num_refs;
	int ret;

	key.objectid = bytenr;
	if (parent) {
		key.type = BTRFS_SHARED_DATA_REF_KEY;
		key.offset = parent;
		size = sizeof(struct btrfs_shared_data_ref);
	} else {
		key.type = BTRFS_EXTENT_DATA_REF_KEY;
		key.offset = hash_extent_data_ref(root_objectid,
						  owner, offset);
		size = sizeof(struct btrfs_extent_data_ref);
	}

	ret = btrfs_insert_empty_item(trans, root, path, &key, size);
	if (ret && ret != -EEXIST)
		goto fail;

	leaf = path->nodes[0];
	if (parent) {
		struct btrfs_shared_data_ref *ref;
		ref = btrfs_item_ptr(leaf, path->slots[0],
				     struct btrfs_shared_data_ref);
		if (ret == 0) {
			btrfs_set_shared_data_ref_count(leaf, ref, refs_to_add);
		} else {
			num_refs = btrfs_shared_data_ref_count(leaf, ref);
			num_refs += refs_to_add;
			btrfs_set_shared_data_ref_count(leaf, ref, num_refs);
		}
	} else {
		struct btrfs_extent_data_ref *ref;
		while (ret == -EEXIST) {
			ref = btrfs_item_ptr(leaf, path->slots[0],
					     struct btrfs_extent_data_ref);
			if (match_extent_data_ref(leaf, ref, root_objectid,
						  owner, offset))
				break;
			btrfs_release_path(path);
			key.offset++;
			ret = btrfs_insert_empty_item(trans, root, path, &key,
						      size);
			if (ret && ret != -EEXIST)
				goto fail;

			leaf = path->nodes[0];
		}
		ref = btrfs_item_ptr(leaf, path->slots[0],
				     struct btrfs_extent_data_ref);
		if (ret == 0) {
			btrfs_set_extent_data_ref_root(leaf, ref,
						       root_objectid);
			btrfs_set_extent_data_ref_objectid(leaf, ref, owner);
			btrfs_set_extent_data_ref_offset(leaf, ref, offset);
			btrfs_set_extent_data_ref_count(leaf, ref, refs_to_add);
		} else {
			num_refs = btrfs_extent_data_ref_count(leaf, ref);
			num_refs += refs_to_add;
			btrfs_set_extent_data_ref_count(leaf, ref, num_refs);
		}
	}
	btrfs_mark_buffer_dirty(leaf);
	ret = 0;
fail:
	btrfs_release_path(path);
	return ret;
}

static noinline int remove_extent_data_ref(struct btrfs_trans_handle *trans,
					   struct btrfs_path *path,
					   int refs_to_drop, int *last_ref)
{
	struct btrfs_key key;
	struct btrfs_extent_data_ref *ref1 = NULL;
	struct btrfs_shared_data_ref *ref2 = NULL;
	struct extent_buffer *leaf;
	u32 num_refs = 0;
	int ret = 0;

	leaf = path->nodes[0];
	btrfs_item_key_to_cpu(leaf, &key, path->slots[0]);

	if (key.type == BTRFS_EXTENT_DATA_REF_KEY) {
		ref1 = btrfs_item_ptr(leaf, path->slots[0],
				      struct btrfs_extent_data_ref);
		num_refs = btrfs_extent_data_ref_count(leaf, ref1);
	} else if (key.type == BTRFS_SHARED_DATA_REF_KEY) {
		ref2 = btrfs_item_ptr(leaf, path->slots[0],
				      struct btrfs_shared_data_ref);
		num_refs = btrfs_shared_data_ref_count(leaf, ref2);
	} else if (unlikely(key.type == BTRFS_EXTENT_REF_V0_KEY)) {
		btrfs_print_v0_err(trans->fs_info);
		btrfs_abort_transaction(trans, -EINVAL);
		return -EINVAL;
	} else {
		BUG();
	}

	BUG_ON(num_refs < refs_to_drop);
	num_refs -= refs_to_drop;

	if (num_refs == 0) {
		ret = btrfs_del_item(trans, trans->fs_info->extent_root, path);
		*last_ref = 1;
	} else {
		if (key.type == BTRFS_EXTENT_DATA_REF_KEY)
			btrfs_set_extent_data_ref_count(leaf, ref1, num_refs);
		else if (key.type == BTRFS_SHARED_DATA_REF_KEY)
			btrfs_set_shared_data_ref_count(leaf, ref2, num_refs);
		btrfs_mark_buffer_dirty(leaf);
	}
	return ret;
}

static noinline u32 extent_data_ref_count(struct btrfs_path *path,
					  struct btrfs_extent_inline_ref *iref)
{
	struct btrfs_key key;
	struct extent_buffer *leaf;
	struct btrfs_extent_data_ref *ref1;
	struct btrfs_shared_data_ref *ref2;
	u32 num_refs = 0;
	int type;

	leaf = path->nodes[0];
	btrfs_item_key_to_cpu(leaf, &key, path->slots[0]);

	BUG_ON(key.type == BTRFS_EXTENT_REF_V0_KEY);
	if (iref) {
		/*
		 * If type is invalid, we should have bailed out earlier than
		 * this call.
		 */
		type = btrfs_get_extent_inline_ref_type(leaf, iref, BTRFS_REF_TYPE_DATA);
		ASSERT(type != BTRFS_REF_TYPE_INVALID);
		if (type == BTRFS_EXTENT_DATA_REF_KEY) {
			ref1 = (struct btrfs_extent_data_ref *)(&iref->offset);
			num_refs = btrfs_extent_data_ref_count(leaf, ref1);
		} else {
			ref2 = (struct btrfs_shared_data_ref *)(iref + 1);
			num_refs = btrfs_shared_data_ref_count(leaf, ref2);
		}
	} else if (key.type == BTRFS_EXTENT_DATA_REF_KEY) {
		ref1 = btrfs_item_ptr(leaf, path->slots[0],
				      struct btrfs_extent_data_ref);
		num_refs = btrfs_extent_data_ref_count(leaf, ref1);
	} else if (key.type == BTRFS_SHARED_DATA_REF_KEY) {
		ref2 = btrfs_item_ptr(leaf, path->slots[0],
				      struct btrfs_shared_data_ref);
		num_refs = btrfs_shared_data_ref_count(leaf, ref2);
	} else {
		WARN_ON(1);
	}
	return num_refs;
}

static noinline int lookup_tree_block_ref(struct btrfs_trans_handle *trans,
					  struct btrfs_path *path,
					  u64 bytenr, u64 parent,
					  u64 root_objectid)
{
	struct btrfs_root *root = trans->fs_info->extent_root;
	struct btrfs_key key;
	int ret;

	key.objectid = bytenr;
	if (parent) {
		key.type = BTRFS_SHARED_BLOCK_REF_KEY;
		key.offset = parent;
	} else {
		key.type = BTRFS_TREE_BLOCK_REF_KEY;
		key.offset = root_objectid;
	}

	ret = btrfs_search_slot(trans, root, &key, path, -1, 1);
	if (ret > 0)
		ret = -ENOENT;
	return ret;
}

static noinline int insert_tree_block_ref(struct btrfs_trans_handle *trans,
					  struct btrfs_path *path,
					  u64 bytenr, u64 parent,
					  u64 root_objectid)
{
	struct btrfs_key key;
	int ret;

	key.objectid = bytenr;
	if (parent) {
		key.type = BTRFS_SHARED_BLOCK_REF_KEY;
		key.offset = parent;
	} else {
		key.type = BTRFS_TREE_BLOCK_REF_KEY;
		key.offset = root_objectid;
	}

	ret = btrfs_insert_empty_item(trans, trans->fs_info->extent_root,
				      path, &key, 0);
	btrfs_release_path(path);
	return ret;
}

static inline int extent_ref_type(u64 parent, u64 owner)
{
	int type;
	if (owner < BTRFS_FIRST_FREE_OBJECTID) {
		if (parent > 0)
			type = BTRFS_SHARED_BLOCK_REF_KEY;
		else
			type = BTRFS_TREE_BLOCK_REF_KEY;
	} else {
		if (parent > 0)
			type = BTRFS_SHARED_DATA_REF_KEY;
		else
			type = BTRFS_EXTENT_DATA_REF_KEY;
	}
	return type;
}

static int find_next_key(struct btrfs_path *path, int level,
			 struct btrfs_key *key)

{
	for (; level < BTRFS_MAX_LEVEL; level++) {
		if (!path->nodes[level])
			break;
		if (path->slots[level] + 1 >=
		    btrfs_header_nritems(path->nodes[level]))
			continue;
		if (level == 0)
			btrfs_item_key_to_cpu(path->nodes[level], key,
					      path->slots[level] + 1);
		else
			btrfs_node_key_to_cpu(path->nodes[level], key,
					      path->slots[level] + 1);
		return 0;
	}
	return 1;
}

/*
 * look for inline back ref. if back ref is found, *ref_ret is set
 * to the address of inline back ref, and 0 is returned.
 *
 * if back ref isn't found, *ref_ret is set to the address where it
 * should be inserted, and -ENOENT is returned.
 *
 * if insert is true and there are too many inline back refs, the path
 * points to the extent item, and -EAGAIN is returned.
 *
 * NOTE: inline back refs are ordered in the same way that back ref
 *	 items in the tree are ordered.
 */
static noinline_for_stack
int lookup_inline_extent_backref(struct btrfs_trans_handle *trans,
				 struct btrfs_path *path,
				 struct btrfs_extent_inline_ref **ref_ret,
				 u64 bytenr, u64 num_bytes,
				 u64 parent, u64 root_objectid,
				 u64 owner, u64 offset, int insert)
{
	struct btrfs_fs_info *fs_info = trans->fs_info;
	struct btrfs_root *root = fs_info->extent_root;
	struct btrfs_key key;
	struct extent_buffer *leaf;
	struct btrfs_extent_item *ei;
	struct btrfs_extent_inline_ref *iref;
	u64 flags;
	u64 item_size;
	unsigned long ptr;
	unsigned long end;
	int extra_size;
	int type;
	int want;
	int ret;
	int err = 0;
	bool skinny_metadata = btrfs_fs_incompat(fs_info, SKINNY_METADATA);
	int needed;

	key.objectid = bytenr;
	key.type = BTRFS_EXTENT_ITEM_KEY;
	key.offset = num_bytes;

	want = extent_ref_type(parent, owner);
	if (insert) {
		extra_size = btrfs_extent_inline_ref_size(want);
		path->keep_locks = 1;
	} else
		extra_size = -1;

	/*
	 * Owner is our level, so we can just add one to get the level for the
	 * block we are interested in.
	 */
	if (skinny_metadata && owner < BTRFS_FIRST_FREE_OBJECTID) {
		key.type = BTRFS_METADATA_ITEM_KEY;
		key.offset = owner;
	}

again:
	ret = btrfs_search_slot(trans, root, &key, path, extra_size, 1);
	if (ret < 0) {
		err = ret;
		goto out;
	}

	/*
	 * We may be a newly converted file system which still has the old fat
	 * extent entries for metadata, so try and see if we have one of those.
	 */
	if (ret > 0 && skinny_metadata) {
		skinny_metadata = false;
		if (path->slots[0]) {
			path->slots[0]--;
			btrfs_item_key_to_cpu(path->nodes[0], &key,
					      path->slots[0]);
			if (key.objectid == bytenr &&
			    key.type == BTRFS_EXTENT_ITEM_KEY &&
			    key.offset == num_bytes)
				ret = 0;
		}
		if (ret) {
			key.objectid = bytenr;
			key.type = BTRFS_EXTENT_ITEM_KEY;
			key.offset = num_bytes;
			btrfs_release_path(path);
			goto again;
		}
	}

	if (ret && !insert) {
		err = -ENOENT;
		goto out;
	} else if (WARN_ON(ret)) {
		err = -EIO;
		goto out;
	}

	leaf = path->nodes[0];
	item_size = btrfs_item_size_nr(leaf, path->slots[0]);
	if (unlikely(item_size < sizeof(*ei))) {
		err = -EINVAL;
		btrfs_print_v0_err(fs_info);
		btrfs_abort_transaction(trans, err);
		goto out;
	}

	ei = btrfs_item_ptr(leaf, path->slots[0], struct btrfs_extent_item);
	flags = btrfs_extent_flags(leaf, ei);

	ptr = (unsigned long)(ei + 1);
	end = (unsigned long)ei + item_size;

	if (flags & BTRFS_EXTENT_FLAG_TREE_BLOCK && !skinny_metadata) {
		ptr += sizeof(struct btrfs_tree_block_info);
		BUG_ON(ptr > end);
	}

	if (owner >= BTRFS_FIRST_FREE_OBJECTID)
		needed = BTRFS_REF_TYPE_DATA;
	else
		needed = BTRFS_REF_TYPE_BLOCK;

	err = -ENOENT;
	while (1) {
		if (ptr >= end) {
			WARN_ON(ptr > end);
			break;
		}
		iref = (struct btrfs_extent_inline_ref *)ptr;
		type = btrfs_get_extent_inline_ref_type(leaf, iref, needed);
		if (type == BTRFS_REF_TYPE_INVALID) {
			err = -EUCLEAN;
			goto out;
		}

		if (want < type)
			break;
		if (want > type) {
			ptr += btrfs_extent_inline_ref_size(type);
			continue;
		}

		if (type == BTRFS_EXTENT_DATA_REF_KEY) {
			struct btrfs_extent_data_ref *dref;
			dref = (struct btrfs_extent_data_ref *)(&iref->offset);
			if (match_extent_data_ref(leaf, dref, root_objectid,
						  owner, offset)) {
				err = 0;
				break;
			}
			if (hash_extent_data_ref_item(leaf, dref) <
			    hash_extent_data_ref(root_objectid, owner, offset))
				break;
		} else {
			u64 ref_offset;
			ref_offset = btrfs_extent_inline_ref_offset(leaf, iref);
			if (parent > 0) {
				if (parent == ref_offset) {
					err = 0;
					break;
				}
				if (ref_offset < parent)
					break;
			} else {
				if (root_objectid == ref_offset) {
					err = 0;
					break;
				}
				if (ref_offset < root_objectid)
					break;
			}
		}
		ptr += btrfs_extent_inline_ref_size(type);
	}
	if (err == -ENOENT && insert) {
		if (item_size + extra_size >=
		    BTRFS_MAX_EXTENT_ITEM_SIZE(root)) {
			err = -EAGAIN;
			goto out;
		}
		/*
		 * To add new inline back ref, we have to make sure
		 * there is no corresponding back ref item.
		 * For simplicity, we just do not add new inline back
		 * ref if there is any kind of item for this block
		 */
		if (find_next_key(path, 0, &key) == 0 &&
		    key.objectid == bytenr &&
		    key.type < BTRFS_BLOCK_GROUP_ITEM_KEY) {
			err = -EAGAIN;
			goto out;
		}
	}
	*ref_ret = (struct btrfs_extent_inline_ref *)ptr;
out:
	if (insert) {
		path->keep_locks = 0;
		btrfs_unlock_up_safe(path, 1);
	}
	return err;
}

/*
 * helper to add new inline back ref
 */
static noinline_for_stack
void setup_inline_extent_backref(struct btrfs_fs_info *fs_info,
				 struct btrfs_path *path,
				 struct btrfs_extent_inline_ref *iref,
				 u64 parent, u64 root_objectid,
				 u64 owner, u64 offset, int refs_to_add,
				 struct btrfs_delayed_extent_op *extent_op)
{
	struct extent_buffer *leaf;
	struct btrfs_extent_item *ei;
	unsigned long ptr;
	unsigned long end;
	unsigned long item_offset;
	u64 refs;
	int size;
	int type;

	leaf = path->nodes[0];
	ei = btrfs_item_ptr(leaf, path->slots[0], struct btrfs_extent_item);
	item_offset = (unsigned long)iref - (unsigned long)ei;

	type = extent_ref_type(parent, owner);
	size = btrfs_extent_inline_ref_size(type);

	btrfs_extend_item(fs_info, path, size);

	ei = btrfs_item_ptr(leaf, path->slots[0], struct btrfs_extent_item);
	refs = btrfs_extent_refs(leaf, ei);
	refs += refs_to_add;
	btrfs_set_extent_refs(leaf, ei, refs);
	if (extent_op)
		__run_delayed_extent_op(extent_op, leaf, ei);

	ptr = (unsigned long)ei + item_offset;
	end = (unsigned long)ei + btrfs_item_size_nr(leaf, path->slots[0]);
	if (ptr < end - size)
		memmove_extent_buffer(leaf, ptr + size, ptr,
				      end - size - ptr);

	iref = (struct btrfs_extent_inline_ref *)ptr;
	btrfs_set_extent_inline_ref_type(leaf, iref, type);
	if (type == BTRFS_EXTENT_DATA_REF_KEY) {
		struct btrfs_extent_data_ref *dref;
		dref = (struct btrfs_extent_data_ref *)(&iref->offset);
		btrfs_set_extent_data_ref_root(leaf, dref, root_objectid);
		btrfs_set_extent_data_ref_objectid(leaf, dref, owner);
		btrfs_set_extent_data_ref_offset(leaf, dref, offset);
		btrfs_set_extent_data_ref_count(leaf, dref, refs_to_add);
	} else if (type == BTRFS_SHARED_DATA_REF_KEY) {
		struct btrfs_shared_data_ref *sref;
		sref = (struct btrfs_shared_data_ref *)(iref + 1);
		btrfs_set_shared_data_ref_count(leaf, sref, refs_to_add);
		btrfs_set_extent_inline_ref_offset(leaf, iref, parent);
	} else if (type == BTRFS_SHARED_BLOCK_REF_KEY) {
		btrfs_set_extent_inline_ref_offset(leaf, iref, parent);
	} else {
		btrfs_set_extent_inline_ref_offset(leaf, iref, root_objectid);
	}
	btrfs_mark_buffer_dirty(leaf);
}

static int lookup_extent_backref(struct btrfs_trans_handle *trans,
				 struct btrfs_path *path,
				 struct btrfs_extent_inline_ref **ref_ret,
				 u64 bytenr, u64 num_bytes, u64 parent,
				 u64 root_objectid, u64 owner, u64 offset)
{
	int ret;

	ret = lookup_inline_extent_backref(trans, path, ref_ret, bytenr,
					   num_bytes, parent, root_objectid,
					   owner, offset, 0);
	if (ret != -ENOENT)
		return ret;

	btrfs_release_path(path);
	*ref_ret = NULL;

	if (owner < BTRFS_FIRST_FREE_OBJECTID) {
		ret = lookup_tree_block_ref(trans, path, bytenr, parent,
					    root_objectid);
	} else {
		ret = lookup_extent_data_ref(trans, path, bytenr, parent,
					     root_objectid, owner, offset);
	}
	return ret;
}

/*
 * helper to update/remove inline back ref
 */
static noinline_for_stack
void update_inline_extent_backref(struct btrfs_path *path,
				  struct btrfs_extent_inline_ref *iref,
				  int refs_to_mod,
				  struct btrfs_delayed_extent_op *extent_op,
				  int *last_ref)
{
	struct extent_buffer *leaf = path->nodes[0];
	struct btrfs_fs_info *fs_info = leaf->fs_info;
	struct btrfs_extent_item *ei;
	struct btrfs_extent_data_ref *dref = NULL;
	struct btrfs_shared_data_ref *sref = NULL;
	unsigned long ptr;
	unsigned long end;
	u32 item_size;
	int size;
	int type;
	u64 refs;

	ei = btrfs_item_ptr(leaf, path->slots[0], struct btrfs_extent_item);
	refs = btrfs_extent_refs(leaf, ei);
	WARN_ON(refs_to_mod < 0 && refs + refs_to_mod <= 0);
	refs += refs_to_mod;
	btrfs_set_extent_refs(leaf, ei, refs);
	if (extent_op)
		__run_delayed_extent_op(extent_op, leaf, ei);

	/*
	 * If type is invalid, we should have bailed out after
	 * lookup_inline_extent_backref().
	 */
	type = btrfs_get_extent_inline_ref_type(leaf, iref, BTRFS_REF_TYPE_ANY);
	ASSERT(type != BTRFS_REF_TYPE_INVALID);

	if (type == BTRFS_EXTENT_DATA_REF_KEY) {
		dref = (struct btrfs_extent_data_ref *)(&iref->offset);
		refs = btrfs_extent_data_ref_count(leaf, dref);
	} else if (type == BTRFS_SHARED_DATA_REF_KEY) {
		sref = (struct btrfs_shared_data_ref *)(iref + 1);
		refs = btrfs_shared_data_ref_count(leaf, sref);
	} else {
		refs = 1;
		BUG_ON(refs_to_mod != -1);
	}

	BUG_ON(refs_to_mod < 0 && refs < -refs_to_mod);
	refs += refs_to_mod;

	if (refs > 0) {
		if (type == BTRFS_EXTENT_DATA_REF_KEY)
			btrfs_set_extent_data_ref_count(leaf, dref, refs);
		else
			btrfs_set_shared_data_ref_count(leaf, sref, refs);
	} else {
		*last_ref = 1;
		size =  btrfs_extent_inline_ref_size(type);
		item_size = btrfs_item_size_nr(leaf, path->slots[0]);
		ptr = (unsigned long)iref;
		end = (unsigned long)ei + item_size;
		if (ptr + size < end)
			memmove_extent_buffer(leaf, ptr, ptr + size,
					      end - ptr - size);
		item_size -= size;
		btrfs_truncate_item(fs_info, path, item_size, 1);
	}
	btrfs_mark_buffer_dirty(leaf);
}

static noinline_for_stack
int insert_inline_extent_backref(struct btrfs_trans_handle *trans,
				 struct btrfs_path *path,
				 u64 bytenr, u64 num_bytes, u64 parent,
				 u64 root_objectid, u64 owner,
				 u64 offset, int refs_to_add,
				 struct btrfs_delayed_extent_op *extent_op)
{
	struct btrfs_extent_inline_ref *iref;
	int ret;

	ret = lookup_inline_extent_backref(trans, path, &iref, bytenr,
					   num_bytes, parent, root_objectid,
					   owner, offset, 1);
	if (ret == 0) {
		BUG_ON(owner < BTRFS_FIRST_FREE_OBJECTID);
		update_inline_extent_backref(path, iref, refs_to_add,
					     extent_op, NULL);
	} else if (ret == -ENOENT) {
		setup_inline_extent_backref(trans->fs_info, path, iref, parent,
					    root_objectid, owner, offset,
					    refs_to_add, extent_op);
		ret = 0;
	}
	return ret;
}

static int insert_extent_backref(struct btrfs_trans_handle *trans,
				 struct btrfs_path *path,
				 u64 bytenr, u64 parent, u64 root_objectid,
				 u64 owner, u64 offset, int refs_to_add)
{
	int ret;
	if (owner < BTRFS_FIRST_FREE_OBJECTID) {
		BUG_ON(refs_to_add != 1);
		ret = insert_tree_block_ref(trans, path, bytenr, parent,
					    root_objectid);
	} else {
		ret = insert_extent_data_ref(trans, path, bytenr, parent,
					     root_objectid, owner, offset,
					     refs_to_add);
	}
	return ret;
}

static int remove_extent_backref(struct btrfs_trans_handle *trans,
				 struct btrfs_path *path,
				 struct btrfs_extent_inline_ref *iref,
				 int refs_to_drop, int is_data, int *last_ref)
{
	int ret = 0;

	BUG_ON(!is_data && refs_to_drop != 1);
	if (iref) {
		update_inline_extent_backref(path, iref, -refs_to_drop, NULL,
					     last_ref);
	} else if (is_data) {
		ret = remove_extent_data_ref(trans, path, refs_to_drop,
					     last_ref);
	} else {
		*last_ref = 1;
		ret = btrfs_del_item(trans, trans->fs_info->extent_root, path);
	}
	return ret;
}

#define in_range(b, first, len)        ((b) >= (first) && (b) < (first) + (len))
static int btrfs_issue_discard(struct block_device *bdev, u64 start, u64 len,
			       u64 *discarded_bytes)
{
	int j, ret = 0;
	u64 bytes_left, end;
	u64 aligned_start = ALIGN(start, 1 << 9);

	if (WARN_ON(start != aligned_start)) {
		len -= aligned_start - start;
		len = round_down(len, 1 << 9);
		start = aligned_start;
	}

	*discarded_bytes = 0;

	if (!len)
		return 0;

	end = start + len;
	bytes_left = len;

	/* Skip any superblocks on this device. */
	for (j = 0; j < BTRFS_SUPER_MIRROR_MAX; j++) {
		u64 sb_start = btrfs_sb_offset(j);
		u64 sb_end = sb_start + BTRFS_SUPER_INFO_SIZE;
		u64 size = sb_start - start;

		if (!in_range(sb_start, start, bytes_left) &&
		    !in_range(sb_end, start, bytes_left) &&
		    !in_range(start, sb_start, BTRFS_SUPER_INFO_SIZE))
			continue;

		/*
		 * Superblock spans beginning of range.  Adjust start and
		 * try again.
		 */
		if (sb_start <= start) {
			start += sb_end - start;
			if (start > end) {
				bytes_left = 0;
				break;
			}
			bytes_left = end - start;
			continue;
		}

		if (size) {
			ret = blkdev_issue_discard(bdev, start >> 9, size >> 9,
						   GFP_NOFS, 0);
			if (!ret)
				*discarded_bytes += size;
			else if (ret != -EOPNOTSUPP)
				return ret;
		}

		start = sb_end;
		if (start > end) {
			bytes_left = 0;
			break;
		}
		bytes_left = end - start;
	}

	if (bytes_left) {
		ret = blkdev_issue_discard(bdev, start >> 9, bytes_left >> 9,
					   GFP_NOFS, 0);
		if (!ret)
			*discarded_bytes += bytes_left;
	}
	return ret;
}

int btrfs_discard_extent(struct btrfs_fs_info *fs_info, u64 bytenr,
			 u64 num_bytes, u64 *actual_bytes)
{
	int ret;
	u64 discarded_bytes = 0;
	struct btrfs_bio *bbio = NULL;


	/*
	 * Avoid races with device replace and make sure our bbio has devices
	 * associated to its stripes that don't go away while we are discarding.
	 */
	btrfs_bio_counter_inc_blocked(fs_info);
	/* Tell the block device(s) that the sectors can be discarded */
	ret = btrfs_map_block(fs_info, BTRFS_MAP_DISCARD, bytenr, &num_bytes,
			      &bbio, 0);
	/* Error condition is -ENOMEM */
	if (!ret) {
		struct btrfs_bio_stripe *stripe = bbio->stripes;
		int i;


		for (i = 0; i < bbio->num_stripes; i++, stripe++) {
			u64 bytes;
			struct request_queue *req_q;

			if (!stripe->dev->bdev) {
				ASSERT(btrfs_test_opt(fs_info, DEGRADED));
				continue;
			}
			req_q = bdev_get_queue(stripe->dev->bdev);
			if (!blk_queue_discard(req_q))
				continue;

			ret = btrfs_issue_discard(stripe->dev->bdev,
						  stripe->physical,
						  stripe->length,
						  &bytes);
			if (!ret)
				discarded_bytes += bytes;
			else if (ret != -EOPNOTSUPP)
				break; /* Logic errors or -ENOMEM, or -EIO but I don't know how that could happen JDM */

			/*
			 * Just in case we get back EOPNOTSUPP for some reason,
			 * just ignore the return value so we don't screw up
			 * people calling discard_extent.
			 */
			ret = 0;
		}
		btrfs_put_bbio(bbio);
	}
	btrfs_bio_counter_dec(fs_info);

	if (actual_bytes)
		*actual_bytes = discarded_bytes;


	if (ret == -EOPNOTSUPP)
		ret = 0;
	return ret;
}

/* Can return -ENOMEM */
int btrfs_inc_extent_ref(struct btrfs_trans_handle *trans,
			 struct btrfs_root *root,
			 u64 bytenr, u64 num_bytes, u64 parent,
			 u64 root_objectid, u64 owner, u64 offset)
{
	struct btrfs_fs_info *fs_info = root->fs_info;
	int old_ref_mod, new_ref_mod;
	int ret;

	BUG_ON(owner < BTRFS_FIRST_FREE_OBJECTID &&
	       root_objectid == BTRFS_TREE_LOG_OBJECTID);

	btrfs_ref_tree_mod(root, bytenr, num_bytes, parent, root_objectid,
			   owner, offset, BTRFS_ADD_DELAYED_REF);

	if (owner < BTRFS_FIRST_FREE_OBJECTID) {
		ret = btrfs_add_delayed_tree_ref(trans, bytenr,
						 num_bytes, parent,
						 root_objectid, (int)owner,
						 BTRFS_ADD_DELAYED_REF, NULL,
						 &old_ref_mod, &new_ref_mod);
	} else {
		ret = btrfs_add_delayed_data_ref(trans, bytenr,
						 num_bytes, parent,
						 root_objectid, owner, offset,
						 0, BTRFS_ADD_DELAYED_REF,
						 &old_ref_mod, &new_ref_mod);
	}

	if (ret == 0 && old_ref_mod < 0 && new_ref_mod >= 0) {
		bool metadata = owner < BTRFS_FIRST_FREE_OBJECTID;

		add_pinned_bytes(fs_info, -num_bytes, metadata, root_objectid);
	}

	return ret;
}

/*
 * __btrfs_inc_extent_ref - insert backreference for a given extent
 *
 * @trans:	    Handle of transaction
 *
 * @node:	    The delayed ref node used to get the bytenr/length for
 *		    extent whose references are incremented.
 *
 * @parent:	    If this is a shared extent (BTRFS_SHARED_DATA_REF_KEY/
 *		    BTRFS_SHARED_BLOCK_REF_KEY) then it holds the logical
 *		    bytenr of the parent block. Since new extents are always
 *		    created with indirect references, this will only be the case
 *		    when relocating a shared extent. In that case, root_objectid
 *		    will be BTRFS_TREE_RELOC_OBJECTID. Otheriwse, parent must
 *		    be 0
 *
 * @root_objectid:  The id of the root where this modification has originated,
 *		    this can be either one of the well-known metadata trees or
 *		    the subvolume id which references this extent.
 *
 * @owner:	    For data extents it is the inode number of the owning file.
 *		    For metadata extents this parameter holds the level in the
 *		    tree of the extent.
 *
 * @offset:	    For metadata extents the offset is ignored and is currently
 *		    always passed as 0. For data extents it is the fileoffset
 *		    this extent belongs to.
 *
 * @refs_to_add     Number of references to add
 *
 * @extent_op       Pointer to a structure, holding information necessary when
 *                  updating a tree block's flags
 *
 */
static int __btrfs_inc_extent_ref(struct btrfs_trans_handle *trans,
				  struct btrfs_delayed_ref_node *node,
				  u64 parent, u64 root_objectid,
				  u64 owner, u64 offset, int refs_to_add,
				  struct btrfs_delayed_extent_op *extent_op)
{
	struct btrfs_path *path;
	struct extent_buffer *leaf;
	struct btrfs_extent_item *item;
	struct btrfs_key key;
	u64 bytenr = node->bytenr;
	u64 num_bytes = node->num_bytes;
	u64 refs;
	int ret;

	path = btrfs_alloc_path();
	if (!path)
		return -ENOMEM;

	path->reada = READA_FORWARD;
	path->leave_spinning = 1;
	/* this will setup the path even if it fails to insert the back ref */
	ret = insert_inline_extent_backref(trans, path, bytenr, num_bytes,
					   parent, root_objectid, owner,
					   offset, refs_to_add, extent_op);
	if ((ret < 0 && ret != -EAGAIN) || !ret)
		goto out;

	/*
	 * Ok we had -EAGAIN which means we didn't have space to insert and
	 * inline extent ref, so just update the reference count and add a
	 * normal backref.
	 */
	leaf = path->nodes[0];
	btrfs_item_key_to_cpu(leaf, &key, path->slots[0]);
	item = btrfs_item_ptr(leaf, path->slots[0], struct btrfs_extent_item);
	refs = btrfs_extent_refs(leaf, item);
	btrfs_set_extent_refs(leaf, item, refs + refs_to_add);
	if (extent_op)
		__run_delayed_extent_op(extent_op, leaf, item);

	btrfs_mark_buffer_dirty(leaf);
	btrfs_release_path(path);

	path->reada = READA_FORWARD;
	path->leave_spinning = 1;
	/* now insert the actual backref */
	ret = insert_extent_backref(trans, path, bytenr, parent, root_objectid,
				    owner, offset, refs_to_add);
	if (ret)
		btrfs_abort_transaction(trans, ret);
out:
	btrfs_free_path(path);
	return ret;
}

static int run_delayed_data_ref(struct btrfs_trans_handle *trans,
				struct btrfs_delayed_ref_node *node,
				struct btrfs_delayed_extent_op *extent_op,
				int insert_reserved)
{
	int ret = 0;
	struct btrfs_delayed_data_ref *ref;
	struct btrfs_key ins;
	u64 parent = 0;
	u64 ref_root = 0;
	u64 flags = 0;

	ins.objectid = node->bytenr;
	ins.offset = node->num_bytes;
	ins.type = BTRFS_EXTENT_ITEM_KEY;

	ref = btrfs_delayed_node_to_data_ref(node);
	trace_run_delayed_data_ref(trans->fs_info, node, ref, node->action);

	if (node->type == BTRFS_SHARED_DATA_REF_KEY)
		parent = ref->parent;
	ref_root = ref->root;

	if (node->action == BTRFS_ADD_DELAYED_REF && insert_reserved) {
		if (extent_op)
			flags |= extent_op->flags_to_set;
		ret = alloc_reserved_file_extent(trans, parent, ref_root,
						 flags, ref->objectid,
						 ref->offset, &ins,
						 node->ref_mod);
	} else if (node->action == BTRFS_ADD_DELAYED_REF) {
		ret = __btrfs_inc_extent_ref(trans, node, parent, ref_root,
					     ref->objectid, ref->offset,
					     node->ref_mod, extent_op);
	} else if (node->action == BTRFS_DROP_DELAYED_REF) {
		ret = __btrfs_free_extent(trans, node, parent,
					  ref_root, ref->objectid,
					  ref->offset, node->ref_mod,
					  extent_op);
	} else {
		BUG();
	}
	return ret;
}

static void __run_delayed_extent_op(struct btrfs_delayed_extent_op *extent_op,
				    struct extent_buffer *leaf,
				    struct btrfs_extent_item *ei)
{
	u64 flags = btrfs_extent_flags(leaf, ei);
	if (extent_op->update_flags) {
		flags |= extent_op->flags_to_set;
		btrfs_set_extent_flags(leaf, ei, flags);
	}

	if (extent_op->update_key) {
		struct btrfs_tree_block_info *bi;
		BUG_ON(!(flags & BTRFS_EXTENT_FLAG_TREE_BLOCK));
		bi = (struct btrfs_tree_block_info *)(ei + 1);
		btrfs_set_tree_block_key(leaf, bi, &extent_op->key);
	}
}

static int run_delayed_extent_op(struct btrfs_trans_handle *trans,
				 struct btrfs_delayed_ref_head *head,
				 struct btrfs_delayed_extent_op *extent_op)
{
	struct btrfs_fs_info *fs_info = trans->fs_info;
	struct btrfs_key key;
	struct btrfs_path *path;
	struct btrfs_extent_item *ei;
	struct extent_buffer *leaf;
	u32 item_size;
	int ret;
	int err = 0;
	int metadata = !extent_op->is_data;

	if (trans->aborted)
		return 0;

	if (metadata && !btrfs_fs_incompat(fs_info, SKINNY_METADATA))
		metadata = 0;

	path = btrfs_alloc_path();
	if (!path)
		return -ENOMEM;

	key.objectid = head->bytenr;

	if (metadata) {
		key.type = BTRFS_METADATA_ITEM_KEY;
		key.offset = extent_op->level;
	} else {
		key.type = BTRFS_EXTENT_ITEM_KEY;
		key.offset = head->num_bytes;
	}

again:
	path->reada = READA_FORWARD;
	path->leave_spinning = 1;
	ret = btrfs_search_slot(trans, fs_info->extent_root, &key, path, 0, 1);
	if (ret < 0) {
		err = ret;
		goto out;
	}
	if (ret > 0) {
		if (metadata) {
			if (path->slots[0] > 0) {
				path->slots[0]--;
				btrfs_item_key_to_cpu(path->nodes[0], &key,
						      path->slots[0]);
				if (key.objectid == head->bytenr &&
				    key.type == BTRFS_EXTENT_ITEM_KEY &&
				    key.offset == head->num_bytes)
					ret = 0;
			}
			if (ret > 0) {
				btrfs_release_path(path);
				metadata = 0;

				key.objectid = head->bytenr;
				key.offset = head->num_bytes;
				key.type = BTRFS_EXTENT_ITEM_KEY;
				goto again;
			}
		} else {
			err = -EIO;
			goto out;
		}
	}

	leaf = path->nodes[0];
	item_size = btrfs_item_size_nr(leaf, path->slots[0]);

	if (unlikely(item_size < sizeof(*ei))) {
		err = -EINVAL;
		btrfs_print_v0_err(fs_info);
		btrfs_abort_transaction(trans, err);
		goto out;
	}

	ei = btrfs_item_ptr(leaf, path->slots[0], struct btrfs_extent_item);
	__run_delayed_extent_op(extent_op, leaf, ei);

	btrfs_mark_buffer_dirty(leaf);
out:
	btrfs_free_path(path);
	return err;
}

static int run_delayed_tree_ref(struct btrfs_trans_handle *trans,
				struct btrfs_delayed_ref_node *node,
				struct btrfs_delayed_extent_op *extent_op,
				int insert_reserved)
{
	int ret = 0;
	struct btrfs_delayed_tree_ref *ref;
	u64 parent = 0;
	u64 ref_root = 0;

	ref = btrfs_delayed_node_to_tree_ref(node);
	trace_run_delayed_tree_ref(trans->fs_info, node, ref, node->action);

	if (node->type == BTRFS_SHARED_BLOCK_REF_KEY)
		parent = ref->parent;
	ref_root = ref->root;

	if (node->ref_mod != 1) {
		btrfs_err(trans->fs_info,
	"btree block(%llu) has %d references rather than 1: action %d ref_root %llu parent %llu",
			  node->bytenr, node->ref_mod, node->action, ref_root,
			  parent);
		return -EIO;
	}
	if (node->action == BTRFS_ADD_DELAYED_REF && insert_reserved) {
		BUG_ON(!extent_op || !extent_op->update_flags);
		ret = alloc_reserved_tree_block(trans, node, extent_op);
	} else if (node->action == BTRFS_ADD_DELAYED_REF) {
		ret = __btrfs_inc_extent_ref(trans, node, parent, ref_root,
					     ref->level, 0, 1, extent_op);
	} else if (node->action == BTRFS_DROP_DELAYED_REF) {
		ret = __btrfs_free_extent(trans, node, parent, ref_root,
					  ref->level, 0, 1, extent_op);
	} else {
		BUG();
	}
	return ret;
}

/* helper function to actually process a single delayed ref entry */
static int run_one_delayed_ref(struct btrfs_trans_handle *trans,
			       struct btrfs_delayed_ref_node *node,
			       struct btrfs_delayed_extent_op *extent_op,
			       int insert_reserved)
{
	int ret = 0;

	if (trans->aborted) {
		if (insert_reserved)
			btrfs_pin_extent(trans->fs_info, node->bytenr,
					 node->num_bytes, 1);
		return 0;
	}

	if (node->type == BTRFS_TREE_BLOCK_REF_KEY ||
	    node->type == BTRFS_SHARED_BLOCK_REF_KEY)
		ret = run_delayed_tree_ref(trans, node, extent_op,
					   insert_reserved);
	else if (node->type == BTRFS_EXTENT_DATA_REF_KEY ||
		 node->type == BTRFS_SHARED_DATA_REF_KEY)
		ret = run_delayed_data_ref(trans, node, extent_op,
					   insert_reserved);
	else
		BUG();
	if (ret && insert_reserved)
		btrfs_pin_extent(trans->fs_info, node->bytenr,
				 node->num_bytes, 1);
	return ret;
}

static inline struct btrfs_delayed_ref_node *
select_delayed_ref(struct btrfs_delayed_ref_head *head)
{
	struct btrfs_delayed_ref_node *ref;

	if (RB_EMPTY_ROOT(&head->ref_tree))
		return NULL;

	/*
	 * Select a delayed ref of type BTRFS_ADD_DELAYED_REF first.
	 * This is to prevent a ref count from going down to zero, which deletes
	 * the extent item from the extent tree, when there still are references
	 * to add, which would fail because they would not find the extent item.
	 */
	if (!list_empty(&head->ref_add_list))
		return list_first_entry(&head->ref_add_list,
				struct btrfs_delayed_ref_node, add_list);

	ref = rb_entry(rb_first(&head->ref_tree),
		       struct btrfs_delayed_ref_node, ref_node);
	ASSERT(list_empty(&ref->add_list));
	return ref;
}

static void unselect_delayed_ref_head(struct btrfs_delayed_ref_root *delayed_refs,
				      struct btrfs_delayed_ref_head *head)
{
	spin_lock(&delayed_refs->lock);
	head->processing = 0;
	delayed_refs->num_heads_ready++;
	spin_unlock(&delayed_refs->lock);
	btrfs_delayed_ref_unlock(head);
}

static int cleanup_extent_op(struct btrfs_trans_handle *trans,
			     struct btrfs_delayed_ref_head *head)
{
	struct btrfs_delayed_extent_op *extent_op = head->extent_op;
	int ret;

	if (!extent_op)
		return 0;
	head->extent_op = NULL;
	if (head->must_insert_reserved) {
		btrfs_free_delayed_extent_op(extent_op);
		return 0;
	}
	spin_unlock(&head->lock);
	ret = run_delayed_extent_op(trans, head, extent_op);
	btrfs_free_delayed_extent_op(extent_op);
	return ret ? ret : 1;
}

static int cleanup_ref_head(struct btrfs_trans_handle *trans,
			    struct btrfs_delayed_ref_head *head)
{

	struct btrfs_fs_info *fs_info = trans->fs_info;
	struct btrfs_delayed_ref_root *delayed_refs;
	int ret;

	delayed_refs = &trans->transaction->delayed_refs;

	ret = cleanup_extent_op(trans, head);
	if (ret < 0) {
		unselect_delayed_ref_head(delayed_refs, head);
		btrfs_debug(fs_info, "run_delayed_extent_op returned %d", ret);
		return ret;
	} else if (ret) {
		return ret;
	}

	/*
	 * Need to drop our head ref lock and re-acquire the delayed ref lock
	 * and then re-check to make sure nobody got added.
	 */
	spin_unlock(&head->lock);
	spin_lock(&delayed_refs->lock);
	spin_lock(&head->lock);
	if (!RB_EMPTY_ROOT(&head->ref_tree) || head->extent_op) {
		spin_unlock(&head->lock);
		spin_unlock(&delayed_refs->lock);
		return 1;
	}
	delayed_refs->num_heads--;
	rb_erase(&head->href_node, &delayed_refs->href_root);
	RB_CLEAR_NODE(&head->href_node);
	spin_unlock(&head->lock);
	spin_unlock(&delayed_refs->lock);
	atomic_dec(&delayed_refs->num_entries);

	trace_run_delayed_ref_head(fs_info, head, 0);

	if (head->total_ref_mod < 0) {
		struct btrfs_space_info *space_info;
		u64 flags;

		if (head->is_data)
			flags = BTRFS_BLOCK_GROUP_DATA;
		else if (head->is_system)
			flags = BTRFS_BLOCK_GROUP_SYSTEM;
		else
			flags = BTRFS_BLOCK_GROUP_METADATA;
		space_info = __find_space_info(fs_info, flags);
		ASSERT(space_info);
		percpu_counter_add_batch(&space_info->total_bytes_pinned,
				   -head->num_bytes,
				   BTRFS_TOTAL_BYTES_PINNED_BATCH);

		if (head->is_data) {
			spin_lock(&delayed_refs->lock);
			delayed_refs->pending_csums -= head->num_bytes;
			spin_unlock(&delayed_refs->lock);
		}
	}

	if (head->must_insert_reserved) {
		btrfs_pin_extent(fs_info, head->bytenr,
				 head->num_bytes, 1);
		if (head->is_data) {
			ret = btrfs_del_csums(trans, fs_info, head->bytenr,
					      head->num_bytes);
		}
	}

	/* Also free its reserved qgroup space */
	btrfs_qgroup_free_delayed_ref(fs_info, head->qgroup_ref_root,
				      head->qgroup_reserved);
	btrfs_delayed_ref_unlock(head);
	btrfs_put_delayed_ref_head(head);
	return 0;
}

/*
 * Returns 0 on success or if called with an already aborted transaction.
 * Returns -ENOMEM or -EIO on failure and will abort the transaction.
 */
static noinline int __btrfs_run_delayed_refs(struct btrfs_trans_handle *trans,
					     unsigned long nr)
{
	struct btrfs_fs_info *fs_info = trans->fs_info;
	struct btrfs_delayed_ref_root *delayed_refs;
	struct btrfs_delayed_ref_node *ref;
	struct btrfs_delayed_ref_head *locked_ref = NULL;
	struct btrfs_delayed_extent_op *extent_op;
	ktime_t start = ktime_get();
	int ret;
	unsigned long count = 0;
	unsigned long actual_count = 0;
	int must_insert_reserved = 0;

	delayed_refs = &trans->transaction->delayed_refs;
	while (1) {
		if (!locked_ref) {
			if (count >= nr)
				break;

			spin_lock(&delayed_refs->lock);
			locked_ref = btrfs_select_ref_head(trans);
			if (!locked_ref) {
				spin_unlock(&delayed_refs->lock);
				break;
			}

			/* grab the lock that says we are going to process
			 * all the refs for this head */
			ret = btrfs_delayed_ref_lock(trans, locked_ref);
			spin_unlock(&delayed_refs->lock);
			/*
			 * we may have dropped the spin lock to get the head
			 * mutex lock, and that might have given someone else
			 * time to free the head.  If that's true, it has been
			 * removed from our list and we can move on.
			 */
			if (ret == -EAGAIN) {
				locked_ref = NULL;
				count++;
				continue;
			}
		}

		/*
		 * We need to try and merge add/drops of the same ref since we
		 * can run into issues with relocate dropping the implicit ref
		 * and then it being added back again before the drop can
		 * finish.  If we merged anything we need to re-loop so we can
		 * get a good ref.
		 * Or we can get node references of the same type that weren't
		 * merged when created due to bumps in the tree mod seq, and
		 * we need to merge them to prevent adding an inline extent
		 * backref before dropping it (triggering a BUG_ON at
		 * insert_inline_extent_backref()).
		 */
		spin_lock(&locked_ref->lock);
		btrfs_merge_delayed_refs(trans, delayed_refs, locked_ref);

		ref = select_delayed_ref(locked_ref);

		if (ref && ref->seq &&
		    btrfs_check_delayed_seq(fs_info, ref->seq)) {
			spin_unlock(&locked_ref->lock);
			unselect_delayed_ref_head(delayed_refs, locked_ref);
			locked_ref = NULL;
			cond_resched();
			count++;
			continue;
		}

		/*
		 * We're done processing refs in this ref_head, clean everything
		 * up and move on to the next ref_head.
		 */
		if (!ref) {
			ret = cleanup_ref_head(trans, locked_ref);
			if (ret > 0 ) {
				/* We dropped our lock, we need to loop. */
				ret = 0;
				continue;
			} else if (ret) {
				return ret;
			}
			locked_ref = NULL;
			count++;
			continue;
		}

		actual_count++;
		ref->in_tree = 0;
		rb_erase(&ref->ref_node, &locked_ref->ref_tree);
		RB_CLEAR_NODE(&ref->ref_node);
		if (!list_empty(&ref->add_list))
			list_del(&ref->add_list);
		/*
		 * When we play the delayed ref, also correct the ref_mod on
		 * head
		 */
		switch (ref->action) {
		case BTRFS_ADD_DELAYED_REF:
		case BTRFS_ADD_DELAYED_EXTENT:
			locked_ref->ref_mod -= ref->ref_mod;
			break;
		case BTRFS_DROP_DELAYED_REF:
			locked_ref->ref_mod += ref->ref_mod;
			break;
		default:
			WARN_ON(1);
		}
		atomic_dec(&delayed_refs->num_entries);

		/*
		 * Record the must-insert_reserved flag before we drop the spin
		 * lock.
		 */
		must_insert_reserved = locked_ref->must_insert_reserved;
		locked_ref->must_insert_reserved = 0;

		extent_op = locked_ref->extent_op;
		locked_ref->extent_op = NULL;
		spin_unlock(&locked_ref->lock);

		ret = run_one_delayed_ref(trans, ref, extent_op,
					  must_insert_reserved);

		btrfs_free_delayed_extent_op(extent_op);
		if (ret) {
			unselect_delayed_ref_head(delayed_refs, locked_ref);
			btrfs_put_delayed_ref(ref);
			btrfs_debug(fs_info, "run_one_delayed_ref returned %d",
				    ret);
			return ret;
		}

		btrfs_put_delayed_ref(ref);
		count++;
		cond_resched();
	}

	/*
	 * We don't want to include ref heads since we can have empty ref heads
	 * and those will drastically skew our runtime down since we just do
	 * accounting, no actual extent tree updates.
	 */
	if (actual_count > 0) {
		u64 runtime = ktime_to_ns(ktime_sub(ktime_get(), start));
		u64 avg;

		/*
		 * We weigh the current average higher than our current runtime
		 * to avoid large swings in the average.
		 */
		spin_lock(&delayed_refs->lock);
		avg = fs_info->avg_delayed_ref_runtime * 3 + runtime;
		fs_info->avg_delayed_ref_runtime = avg >> 2;	/* div by 4 */
		spin_unlock(&delayed_refs->lock);
	}
	return 0;
}

#ifdef SCRAMBLE_DELAYED_REFS
/*
 * Normally delayed refs get processed in ascending bytenr order. This
 * correlates in most cases to the order added. To expose dependencies on this
 * order, we start to process the tree in the middle instead of the beginning
 */
static u64 find_middle(struct rb_root *root)
{
	struct rb_node *n = root->rb_node;
	struct btrfs_delayed_ref_node *entry;
	int alt = 1;
	u64 middle;
	u64 first = 0, last = 0;

	n = rb_first(root);
	if (n) {
		entry = rb_entry(n, struct btrfs_delayed_ref_node, rb_node);
		first = entry->bytenr;
	}
	n = rb_last(root);
	if (n) {
		entry = rb_entry(n, struct btrfs_delayed_ref_node, rb_node);
		last = entry->bytenr;
	}
	n = root->rb_node;

	while (n) {
		entry = rb_entry(n, struct btrfs_delayed_ref_node, rb_node);
		WARN_ON(!entry->in_tree);

		middle = entry->bytenr;

		if (alt)
			n = n->rb_left;
		else
			n = n->rb_right;

		alt = 1 - alt;
	}
	return middle;
}
#endif

static inline u64 heads_to_leaves(struct btrfs_fs_info *fs_info, u64 heads)
{
	u64 num_bytes;

	num_bytes = heads * (sizeof(struct btrfs_extent_item) +
			     sizeof(struct btrfs_extent_inline_ref));
	if (!btrfs_fs_incompat(fs_info, SKINNY_METADATA))
		num_bytes += heads * sizeof(struct btrfs_tree_block_info);

	/*
	 * We don't ever fill up leaves all the way so multiply by 2 just to be
	 * closer to what we're really going to want to use.
	 */
	return div_u64(num_bytes, BTRFS_LEAF_DATA_SIZE(fs_info));
}

/*
 * Takes the number of bytes to be csumm'ed and figures out how many leaves it
 * would require to store the csums for that many bytes.
 */
u64 btrfs_csum_bytes_to_leaves(struct btrfs_fs_info *fs_info, u64 csum_bytes)
{
	u64 csum_size;
	u64 num_csums_per_leaf;
	u64 num_csums;

	csum_size = BTRFS_MAX_ITEM_SIZE(fs_info);
	num_csums_per_leaf = div64_u64(csum_size,
			(u64)btrfs_super_csum_size(fs_info->super_copy));
	num_csums = div64_u64(csum_bytes, fs_info->sectorsize);
	num_csums += num_csums_per_leaf - 1;
	num_csums = div64_u64(num_csums, num_csums_per_leaf);
	return num_csums;
}

int btrfs_check_space_for_delayed_refs(struct btrfs_trans_handle *trans,
				       struct btrfs_fs_info *fs_info)
{
	struct btrfs_block_rsv *global_rsv;
	u64 num_heads = trans->transaction->delayed_refs.num_heads_ready;
	u64 csum_bytes = trans->transaction->delayed_refs.pending_csums;
	unsigned int num_dirty_bgs = trans->transaction->num_dirty_bgs;
	u64 num_bytes, num_dirty_bgs_bytes;
	int ret = 0;

	num_bytes = btrfs_calc_trans_metadata_size(fs_info, 1);
	num_heads = heads_to_leaves(fs_info, num_heads);
	if (num_heads > 1)
		num_bytes += (num_heads - 1) * fs_info->nodesize;
	num_bytes <<= 1;
	num_bytes += btrfs_csum_bytes_to_leaves(fs_info, csum_bytes) *
							fs_info->nodesize;
	num_dirty_bgs_bytes = btrfs_calc_trans_metadata_size(fs_info,
							     num_dirty_bgs);
	global_rsv = &fs_info->global_block_rsv;

	/*
	 * If we can't allocate any more chunks lets make sure we have _lots_ of
	 * wiggle room since running delayed refs can create more delayed refs.
	 */
	if (global_rsv->space_info->full) {
		num_dirty_bgs_bytes <<= 1;
		num_bytes <<= 1;
	}

	spin_lock(&global_rsv->lock);
	if (global_rsv->reserved <= num_bytes + num_dirty_bgs_bytes)
		ret = 1;
	spin_unlock(&global_rsv->lock);
	return ret;
}

int btrfs_should_throttle_delayed_refs(struct btrfs_trans_handle *trans,
				       struct btrfs_fs_info *fs_info)
{
	u64 num_entries =
		atomic_read(&trans->transaction->delayed_refs.num_entries);
	u64 avg_runtime;
	u64 val;

	smp_mb();
	avg_runtime = fs_info->avg_delayed_ref_runtime;
	val = num_entries * avg_runtime;
	if (val >= NSEC_PER_SEC)
		return 1;
	if (val >= NSEC_PER_SEC / 2)
		return 2;

	return btrfs_check_space_for_delayed_refs(trans, fs_info);
}

struct async_delayed_refs {
	struct btrfs_root *root;
	u64 transid;
	int count;
	int error;
	int sync;
	struct completion wait;
	struct btrfs_work work;
};

static inline struct async_delayed_refs *
to_async_delayed_refs(struct btrfs_work *work)
{
	return container_of(work, struct async_delayed_refs, work);
}

static void delayed_ref_async_start(struct btrfs_work *work)
{
	struct async_delayed_refs *async = to_async_delayed_refs(work);
	struct btrfs_trans_handle *trans;
	struct btrfs_fs_info *fs_info = async->root->fs_info;
	int ret;

	/* if the commit is already started, we don't need to wait here */
	if (btrfs_transaction_blocked(fs_info))
		goto done;

	trans = btrfs_join_transaction(async->root);
	if (IS_ERR(trans)) {
		async->error = PTR_ERR(trans);
		goto done;
	}

	/*
	 * trans->sync means that when we call end_transaction, we won't
	 * wait on delayed refs
	 */
	trans->sync = true;

	/* Don't bother flushing if we got into a different transaction */
	if (trans->transid > async->transid)
		goto end;

	ret = btrfs_run_delayed_refs(trans, async->count);
	if (ret)
		async->error = ret;
end:
	ret = btrfs_end_transaction(trans);
	if (ret && !async->error)
		async->error = ret;
done:
	if (async->sync)
		complete(&async->wait);
	else
		kfree(async);
}

int btrfs_async_run_delayed_refs(struct btrfs_fs_info *fs_info,
				 unsigned long count, u64 transid, int wait)
{
	struct async_delayed_refs *async;
	int ret;

	async = kmalloc(sizeof(*async), GFP_NOFS);
	if (!async)
		return -ENOMEM;

	async->root = fs_info->tree_root;
	async->count = count;
	async->error = 0;
	async->transid = transid;
	if (wait)
		async->sync = 1;
	else
		async->sync = 0;
	init_completion(&async->wait);

	btrfs_init_work(&async->work, btrfs_extent_refs_helper,
			delayed_ref_async_start, NULL, NULL);

	btrfs_queue_work(fs_info->extent_workers, &async->work);

	if (wait) {
		wait_for_completion(&async->wait);
		ret = async->error;
		kfree(async);
		return ret;
	}
	return 0;
}

/*
 * this starts processing the delayed reference count updates and
 * extent insertions we have queued up so far.  count can be
 * 0, which means to process everything in the tree at the start
 * of the run (but not newly added entries), or it can be some target
 * number you'd like to process.
 *
 * Returns 0 on success or if called with an aborted transaction
 * Returns <0 on error and aborts the transaction
 */
int btrfs_run_delayed_refs(struct btrfs_trans_handle *trans,
			   unsigned long count)
{
	struct btrfs_fs_info *fs_info = trans->fs_info;
	struct rb_node *node;
	struct btrfs_delayed_ref_root *delayed_refs;
	struct btrfs_delayed_ref_head *head;
	int ret;
	int run_all = count == (unsigned long)-1;

	/* We'll clean this up in btrfs_cleanup_transaction */
	if (trans->aborted)
		return 0;

	if (test_bit(BTRFS_FS_CREATING_FREE_SPACE_TREE, &fs_info->flags))
		return 0;

	delayed_refs = &trans->transaction->delayed_refs;
	if (count == 0)
		count = atomic_read(&delayed_refs->num_entries) * 2;

again:
#ifdef SCRAMBLE_DELAYED_REFS
	delayed_refs->run_delayed_start = find_middle(&delayed_refs->root);
#endif
	ret = __btrfs_run_delayed_refs(trans, count);
	if (ret < 0) {
		btrfs_abort_transaction(trans, ret);
		return ret;
	}

	if (run_all) {
		if (!list_empty(&trans->new_bgs))
			btrfs_create_pending_block_groups(trans);

		spin_lock(&delayed_refs->lock);
		node = rb_first(&delayed_refs->href_root);
		if (!node) {
			spin_unlock(&delayed_refs->lock);
			goto out;
		}
		head = rb_entry(node, struct btrfs_delayed_ref_head,
				href_node);
		refcount_inc(&head->refs);
		spin_unlock(&delayed_refs->lock);

		/* Mutex was contended, block until it's released and retry. */
		mutex_lock(&head->mutex);
		mutex_unlock(&head->mutex);

		btrfs_put_delayed_ref_head(head);
		cond_resched();
		goto again;
	}
out:
	return 0;
}

int btrfs_set_disk_extent_flags(struct btrfs_trans_handle *trans,
				struct btrfs_fs_info *fs_info,
				u64 bytenr, u64 num_bytes, u64 flags,
				int level, int is_data)
{
	struct btrfs_delayed_extent_op *extent_op;
	int ret;

	extent_op = btrfs_alloc_delayed_extent_op();
	if (!extent_op)
		return -ENOMEM;

	extent_op->flags_to_set = flags;
	extent_op->update_flags = true;
	extent_op->update_key = false;
	extent_op->is_data = is_data ? true : false;
	extent_op->level = level;

	ret = btrfs_add_delayed_extent_op(fs_info, trans, bytenr,
					  num_bytes, extent_op);
	if (ret)
		btrfs_free_delayed_extent_op(extent_op);
	return ret;
}

static noinline int check_delayed_ref(struct btrfs_root *root,
				      struct btrfs_path *path,
				      u64 objectid, u64 offset, u64 bytenr)
{
	struct btrfs_delayed_ref_head *head;
	struct btrfs_delayed_ref_node *ref;
	struct btrfs_delayed_data_ref *data_ref;
	struct btrfs_delayed_ref_root *delayed_refs;
	struct btrfs_transaction *cur_trans;
	struct rb_node *node;
	int ret = 0;

	spin_lock(&root->fs_info->trans_lock);
	cur_trans = root->fs_info->running_transaction;
	if (cur_trans)
		refcount_inc(&cur_trans->use_count);
	spin_unlock(&root->fs_info->trans_lock);
	if (!cur_trans)
		return 0;

	delayed_refs = &cur_trans->delayed_refs;
	spin_lock(&delayed_refs->lock);
	head = btrfs_find_delayed_ref_head(delayed_refs, bytenr);
	if (!head) {
		spin_unlock(&delayed_refs->lock);
		btrfs_put_transaction(cur_trans);
		return 0;
	}

	if (!mutex_trylock(&head->mutex)) {
		refcount_inc(&head->refs);
		spin_unlock(&delayed_refs->lock);

		btrfs_release_path(path);

		/*
		 * Mutex was contended, block until it's released and let
		 * caller try again
		 */
		mutex_lock(&head->mutex);
		mutex_unlock(&head->mutex);
		btrfs_put_delayed_ref_head(head);
		btrfs_put_transaction(cur_trans);
		return -EAGAIN;
	}
	spin_unlock(&delayed_refs->lock);

	spin_lock(&head->lock);
	/*
	 * XXX: We should replace this with a proper search function in the
	 * future.
	 */
	for (node = rb_first(&head->ref_tree); node; node = rb_next(node)) {
		ref = rb_entry(node, struct btrfs_delayed_ref_node, ref_node);
		/* If it's a shared ref we know a cross reference exists */
		if (ref->type != BTRFS_EXTENT_DATA_REF_KEY) {
			ret = 1;
			break;
		}

		data_ref = btrfs_delayed_node_to_data_ref(ref);

		/*
		 * If our ref doesn't match the one we're currently looking at
		 * then we have a cross reference.
		 */
		if (data_ref->root != root->root_key.objectid ||
		    data_ref->objectid != objectid ||
		    data_ref->offset != offset) {
			ret = 1;
			break;
		}
	}
	spin_unlock(&head->lock);
	mutex_unlock(&head->mutex);
	btrfs_put_transaction(cur_trans);
	return ret;
}

static noinline int check_committed_ref(struct btrfs_root *root,
					struct btrfs_path *path,
					u64 objectid, u64 offset, u64 bytenr)
{
	struct btrfs_fs_info *fs_info = root->fs_info;
	struct btrfs_root *extent_root = fs_info->extent_root;
	struct extent_buffer *leaf;
	struct btrfs_extent_data_ref *ref;
	struct btrfs_extent_inline_ref *iref;
	struct btrfs_extent_item *ei;
	struct btrfs_key key;
	u32 item_size;
	int type;
	int ret;

	key.objectid = bytenr;
	key.offset = (u64)-1;
	key.type = BTRFS_EXTENT_ITEM_KEY;

	ret = btrfs_search_slot(NULL, extent_root, &key, path, 0, 0);
	if (ret < 0)
		goto out;
	BUG_ON(ret == 0); /* Corruption */

	ret = -ENOENT;
	if (path->slots[0] == 0)
		goto out;

	path->slots[0]--;
	leaf = path->nodes[0];
	btrfs_item_key_to_cpu(leaf, &key, path->slots[0]);

	if (key.objectid != bytenr || key.type != BTRFS_EXTENT_ITEM_KEY)
		goto out;

	ret = 1;
	item_size = btrfs_item_size_nr(leaf, path->slots[0]);
	ei = btrfs_item_ptr(leaf, path->slots[0], struct btrfs_extent_item);

	if (item_size != sizeof(*ei) +
	    btrfs_extent_inline_ref_size(BTRFS_EXTENT_DATA_REF_KEY))
		goto out;

	if (btrfs_extent_generation(leaf, ei) <=
	    btrfs_root_last_snapshot(&root->root_item))
		goto out;

	iref = (struct btrfs_extent_inline_ref *)(ei + 1);

	type = btrfs_get_extent_inline_ref_type(leaf, iref, BTRFS_REF_TYPE_DATA);
	if (type != BTRFS_EXTENT_DATA_REF_KEY)
		goto out;

	ref = (struct btrfs_extent_data_ref *)(&iref->offset);
	if (btrfs_extent_refs(leaf, ei) !=
	    btrfs_extent_data_ref_count(leaf, ref) ||
	    btrfs_extent_data_ref_root(leaf, ref) !=
	    root->root_key.objectid ||
	    btrfs_extent_data_ref_objectid(leaf, ref) != objectid ||
	    btrfs_extent_data_ref_offset(leaf, ref) != offset)
		goto out;

	ret = 0;
out:
	return ret;
}

int btrfs_cross_ref_exist(struct btrfs_root *root, u64 objectid, u64 offset,
			  u64 bytenr)
{
	struct btrfs_path *path;
	int ret;
	int ret2;

	path = btrfs_alloc_path();
	if (!path)
		return -ENOMEM;

	do {
		ret = check_committed_ref(root, path, objectid,
					  offset, bytenr);
		if (ret && ret != -ENOENT)
			goto out;

		ret2 = check_delayed_ref(root, path, objectid,
					 offset, bytenr);
	} while (ret2 == -EAGAIN);

	if (ret2 && ret2 != -ENOENT) {
		ret = ret2;
		goto out;
	}

	if (ret != -ENOENT || ret2 != -ENOENT)
		ret = 0;
out:
	btrfs_free_path(path);
	if (root->root_key.objectid == BTRFS_DATA_RELOC_TREE_OBJECTID)
		WARN_ON(ret > 0);
	return ret;
}

static int __btrfs_mod_ref(struct btrfs_trans_handle *trans,
			   struct btrfs_root *root,
			   struct extent_buffer *buf,
			   int full_backref, int inc)
{
	struct btrfs_fs_info *fs_info = root->fs_info;
	u64 bytenr;
	u64 num_bytes;
	u64 parent;
	u64 ref_root;
	u32 nritems;
	struct btrfs_key key;
	struct btrfs_file_extent_item *fi;
	int i;
	int level;
	int ret = 0;
	int (*process_func)(struct btrfs_trans_handle *,
			    struct btrfs_root *,
			    u64, u64, u64, u64, u64, u64);


	if (btrfs_is_testing(fs_info))
		return 0;

	ref_root = btrfs_header_owner(buf);
	nritems = btrfs_header_nritems(buf);
	level = btrfs_header_level(buf);

	if (!test_bit(BTRFS_ROOT_REF_COWS, &root->state) && level == 0)
		return 0;

	if (inc)
		process_func = btrfs_inc_extent_ref;
	else
		process_func = btrfs_free_extent;

	if (full_backref)
		parent = buf->start;
	else
		parent = 0;

	for (i = 0; i < nritems; i++) {
		if (level == 0) {
			btrfs_item_key_to_cpu(buf, &key, i);
			if (key.type != BTRFS_EXTENT_DATA_KEY)
				continue;
			fi = btrfs_item_ptr(buf, i,
					    struct btrfs_file_extent_item);
			if (btrfs_file_extent_type(buf, fi) ==
			    BTRFS_FILE_EXTENT_INLINE)
				continue;
			bytenr = btrfs_file_extent_disk_bytenr(buf, fi);
			if (bytenr == 0)
				continue;

			num_bytes = btrfs_file_extent_disk_num_bytes(buf, fi);
			key.offset -= btrfs_file_extent_offset(buf, fi);
			ret = process_func(trans, root, bytenr, num_bytes,
					   parent, ref_root, key.objectid,
					   key.offset);
			if (ret)
				goto fail;
		} else {
			bytenr = btrfs_node_blockptr(buf, i);
			num_bytes = fs_info->nodesize;
			ret = process_func(trans, root, bytenr, num_bytes,
					   parent, ref_root, level - 1, 0);
			if (ret)
				goto fail;
		}
	}
	return 0;
fail:
	return ret;
}

int btrfs_inc_ref(struct btrfs_trans_handle *trans, struct btrfs_root *root,
		  struct extent_buffer *buf, int full_backref)
{
	return __btrfs_mod_ref(trans, root, buf, full_backref, 1);
}

int btrfs_dec_ref(struct btrfs_trans_handle *trans, struct btrfs_root *root,
		  struct extent_buffer *buf, int full_backref)
{
	return __btrfs_mod_ref(trans, root, buf, full_backref, 0);
}

static int write_one_cache_group(struct btrfs_trans_handle *trans,
				 struct btrfs_fs_info *fs_info,
				 struct btrfs_path *path,
				 struct btrfs_block_group_cache *cache)
{
	int ret;
	struct btrfs_root *extent_root = fs_info->extent_root;
	unsigned long bi;
	struct extent_buffer *leaf;

	ret = btrfs_search_slot(trans, extent_root, &cache->key, path, 0, 1);
	if (ret) {
		if (ret > 0)
			ret = -ENOENT;
		goto fail;
	}

	leaf = path->nodes[0];
	bi = btrfs_item_ptr_offset(leaf, path->slots[0]);
	write_extent_buffer(leaf, &cache->item, bi, sizeof(cache->item));
	btrfs_mark_buffer_dirty(leaf);
fail:
	btrfs_release_path(path);
	return ret;

}

static struct btrfs_block_group_cache *
next_block_group(struct btrfs_fs_info *fs_info,
		 struct btrfs_block_group_cache *cache)
{
	struct rb_node *node;

	spin_lock(&fs_info->block_group_cache_lock);

	/* If our block group was removed, we need a full search. */
	if (RB_EMPTY_NODE(&cache->cache_node)) {
		const u64 next_bytenr = cache->key.objectid + cache->key.offset;

		spin_unlock(&fs_info->block_group_cache_lock);
		btrfs_put_block_group(cache);
		cache = btrfs_lookup_first_block_group(fs_info, next_bytenr); return cache;
	}
	node = rb_next(&cache->cache_node);
	btrfs_put_block_group(cache);
	if (node) {
		cache = rb_entry(node, struct btrfs_block_group_cache,
				 cache_node);
		btrfs_get_block_group(cache);
	} else
		cache = NULL;
	spin_unlock(&fs_info->block_group_cache_lock);
	return cache;
}

static int cache_save_setup(struct btrfs_block_group_cache *block_group,
			    struct btrfs_trans_handle *trans,
			    struct btrfs_path *path)
{
	struct btrfs_fs_info *fs_info = block_group->fs_info;
	struct btrfs_root *root = fs_info->tree_root;
	struct inode *inode = NULL;
	struct extent_changeset *data_reserved = NULL;
	u64 alloc_hint = 0;
	int dcs = BTRFS_DC_ERROR;
	u64 num_pages = 0;
	int retries = 0;
	int ret = 0;

	/*
	 * If this block group is smaller than 100 megs don't bother caching the
	 * block group.
	 */
	if (block_group->key.offset < (100 * SZ_1M)) {
		spin_lock(&block_group->lock);
		block_group->disk_cache_state = BTRFS_DC_WRITTEN;
		spin_unlock(&block_group->lock);
		return 0;
	}

	if (trans->aborted)
		return 0;
again:
	inode = lookup_free_space_inode(fs_info, block_group, path);
	if (IS_ERR(inode) && PTR_ERR(inode) != -ENOENT) {
		ret = PTR_ERR(inode);
		btrfs_release_path(path);
		goto out;
	}

	if (IS_ERR(inode)) {
		BUG_ON(retries);
		retries++;

		if (block_group->ro)
			goto out_free;

		ret = create_free_space_inode(fs_info, trans, block_group,
					      path);
		if (ret)
			goto out_free;
		goto again;
	}

	/*
	 * We want to set the generation to 0, that way if anything goes wrong
	 * from here on out we know not to trust this cache when we load up next
	 * time.
	 */
	BTRFS_I(inode)->generation = 0;
	ret = btrfs_update_inode(trans, root, inode);
	if (ret) {
		/*
		 * So theoretically we could recover from this, simply set the
		 * super cache generation to 0 so we know to invalidate the
		 * cache, but then we'd have to keep track of the block groups
		 * that fail this way so we know we _have_ to reset this cache
		 * before the next commit or risk reading stale cache.  So to
		 * limit our exposure to horrible edge cases lets just abort the
		 * transaction, this only happens in really bad situations
		 * anyway.
		 */
		btrfs_abort_transaction(trans, ret);
		goto out_put;
	}
	WARN_ON(ret);

	/* We've already setup this transaction, go ahead and exit */
	if (block_group->cache_generation == trans->transid &&
	    i_size_read(inode)) {
		dcs = BTRFS_DC_SETUP;
		goto out_put;
	}

	if (i_size_read(inode) > 0) {
		ret = btrfs_check_trunc_cache_free_space(fs_info,
					&fs_info->global_block_rsv);
		if (ret)
			goto out_put;

		ret = btrfs_truncate_free_space_cache(trans, NULL, inode);
		if (ret)
			goto out_put;
	}

	spin_lock(&block_group->lock);
	if (block_group->cached != BTRFS_CACHE_FINISHED ||
	    !btrfs_test_opt(fs_info, SPACE_CACHE)) {
		/*
		 * don't bother trying to write stuff out _if_
		 * a) we're not cached,
		 * b) we're with nospace_cache mount option,
		 * c) we're with v2 space_cache (FREE_SPACE_TREE).
		 */
		dcs = BTRFS_DC_WRITTEN;
		spin_unlock(&block_group->lock);
		goto out_put;
	}
	spin_unlock(&block_group->lock);

	/*
	 * We hit an ENOSPC when setting up the cache in this transaction, just
	 * skip doing the setup, we've already cleared the cache so we're safe.
	 */
	if (test_bit(BTRFS_TRANS_CACHE_ENOSPC, &trans->transaction->flags)) {
		ret = -ENOSPC;
		goto out_put;
	}

	/*
	 * Try to preallocate enough space based on how big the block group is.
	 * Keep in mind this has to include any pinned space which could end up
	 * taking up quite a bit since it's not folded into the other space
	 * cache.
	 */
	num_pages = div_u64(block_group->key.offset, SZ_256M);
	if (!num_pages)
		num_pages = 1;

	num_pages *= 16;
	num_pages *= PAGE_SIZE;

	ret = btrfs_check_data_free_space(inode, &data_reserved, 0, num_pages);
	if (ret)
		goto out_put;

	ret = btrfs_prealloc_file_range_trans(inode, trans, 0, 0, num_pages,
					      num_pages, num_pages,
					      &alloc_hint);
	/*
	 * Our cache requires contiguous chunks so that we don't modify a bunch
	 * of metadata or split extents when writing the cache out, which means
	 * we can enospc if we are heavily fragmented in addition to just normal
	 * out of space conditions.  So if we hit this just skip setting up any
	 * other block groups for this transaction, maybe we'll unpin enough
	 * space the next time around.
	 */
	if (!ret)
		dcs = BTRFS_DC_SETUP;
	else if (ret == -ENOSPC)
		set_bit(BTRFS_TRANS_CACHE_ENOSPC, &trans->transaction->flags);

out_put:
	iput(inode);
out_free:
	btrfs_release_path(path);
out:
	spin_lock(&block_group->lock);
	if (!ret && dcs == BTRFS_DC_SETUP)
		block_group->cache_generation = trans->transid;
	block_group->disk_cache_state = dcs;
	spin_unlock(&block_group->lock);

	extent_changeset_free(data_reserved);
	return ret;
}

int btrfs_setup_space_cache(struct btrfs_trans_handle *trans,
			    struct btrfs_fs_info *fs_info)
{
	struct btrfs_block_group_cache *cache, *tmp;
	struct btrfs_transaction *cur_trans = trans->transaction;
	struct btrfs_path *path;

	if (list_empty(&cur_trans->dirty_bgs) ||
	    !btrfs_test_opt(fs_info, SPACE_CACHE))
		return 0;

	path = btrfs_alloc_path();
	if (!path)
		return -ENOMEM;

	/* Could add new block groups, use _safe just in case */
	list_for_each_entry_safe(cache, tmp, &cur_trans->dirty_bgs,
				 dirty_list) {
		if (cache->disk_cache_state == BTRFS_DC_CLEAR)
			cache_save_setup(cache, trans, path);
	}

	btrfs_free_path(path);
	return 0;
}

/*
 * transaction commit does final block group cache writeback during a
 * critical section where nothing is allowed to change the FS.  This is
 * required in order for the cache to actually match the block group,
 * but can introduce a lot of latency into the commit.
 *
 * So, btrfs_start_dirty_block_groups is here to kick off block group
 * cache IO.  There's a chance we'll have to redo some of it if the
 * block group changes again during the commit, but it greatly reduces
 * the commit latency by getting rid of the easy block groups while
 * we're still allowing others to join the commit.
 */
int btrfs_start_dirty_block_groups(struct btrfs_trans_handle *trans)
{
	struct btrfs_fs_info *fs_info = trans->fs_info;
	struct btrfs_block_group_cache *cache;
	struct btrfs_transaction *cur_trans = trans->transaction;
	int ret = 0;
	int should_put;
	struct btrfs_path *path = NULL;
	LIST_HEAD(dirty);
	struct list_head *io = &cur_trans->io_bgs;
	int num_started = 0;
	int loops = 0;

	spin_lock(&cur_trans->dirty_bgs_lock);
	if (list_empty(&cur_trans->dirty_bgs)) {
		spin_unlock(&cur_trans->dirty_bgs_lock);
		return 0;
	}
	list_splice_init(&cur_trans->dirty_bgs, &dirty);
	spin_unlock(&cur_trans->dirty_bgs_lock);

again:
	/*
	 * make sure all the block groups on our dirty list actually
	 * exist
	 */
	btrfs_create_pending_block_groups(trans);

	if (!path) {
		path = btrfs_alloc_path();
		if (!path)
			return -ENOMEM;
	}

	/*
	 * cache_write_mutex is here only to save us from balance or automatic
	 * removal of empty block groups deleting this block group while we are
	 * writing out the cache
	 */
	mutex_lock(&trans->transaction->cache_write_mutex);
	while (!list_empty(&dirty)) {
		cache = list_first_entry(&dirty,
					 struct btrfs_block_group_cache,
					 dirty_list);
		/*
		 * this can happen if something re-dirties a block
		 * group that is already under IO.  Just wait for it to
		 * finish and then do it all again
		 */
		if (!list_empty(&cache->io_list)) {
			list_del_init(&cache->io_list);
			btrfs_wait_cache_io(trans, cache, path);
			btrfs_put_block_group(cache);
		}


		/*
		 * btrfs_wait_cache_io uses the cache->dirty_list to decide
		 * if it should update the cache_state.  Don't delete
		 * until after we wait.
		 *
		 * Since we're not running in the commit critical section
		 * we need the dirty_bgs_lock to protect from update_block_group
		 */
		spin_lock(&cur_trans->dirty_bgs_lock);
		list_del_init(&cache->dirty_list);
		spin_unlock(&cur_trans->dirty_bgs_lock);

		should_put = 1;

		cache_save_setup(cache, trans, path);

		if (cache->disk_cache_state == BTRFS_DC_SETUP) {
			cache->io_ctl.inode = NULL;
			ret = btrfs_write_out_cache(fs_info, trans,
						    cache, path);
			if (ret == 0 && cache->io_ctl.inode) {
				num_started++;
				should_put = 0;

				/*
				 * The cache_write_mutex is protecting the
				 * io_list, also refer to the definition of
				 * btrfs_transaction::io_bgs for more details
				 */
				list_add_tail(&cache->io_list, io);
			} else {
				/*
				 * if we failed to write the cache, the
				 * generation will be bad and life goes on
				 */
				ret = 0;
			}
		}
		if (!ret) {
			ret = write_one_cache_group(trans, fs_info,
						    path, cache);
			/*
			 * Our block group might still be attached to the list
			 * of new block groups in the transaction handle of some
			 * other task (struct btrfs_trans_handle->new_bgs). This
			 * means its block group item isn't yet in the extent
			 * tree. If this happens ignore the error, as we will
			 * try again later in the critical section of the
			 * transaction commit.
			 */
			if (ret == -ENOENT) {
				ret = 0;
				spin_lock(&cur_trans->dirty_bgs_lock);
				if (list_empty(&cache->dirty_list)) {
					list_add_tail(&cache->dirty_list,
						      &cur_trans->dirty_bgs);
					btrfs_get_block_group(cache);
				}
				spin_unlock(&cur_trans->dirty_bgs_lock);
			} else if (ret) {
				btrfs_abort_transaction(trans, ret);
			}
		}

		/* if its not on the io list, we need to put the block group */
		if (should_put)
			btrfs_put_block_group(cache);

		if (ret)
			break;

		/*
		 * Avoid blocking other tasks for too long. It might even save
		 * us from writing caches for block groups that are going to be
		 * removed.
		 */
		mutex_unlock(&trans->transaction->cache_write_mutex);
		mutex_lock(&trans->transaction->cache_write_mutex);
	}
	mutex_unlock(&trans->transaction->cache_write_mutex);

	/*
	 * go through delayed refs for all the stuff we've just kicked off
	 * and then loop back (just once)
	 */
	ret = btrfs_run_delayed_refs(trans, 0);
	if (!ret && loops == 0) {
		loops++;
		spin_lock(&cur_trans->dirty_bgs_lock);
		list_splice_init(&cur_trans->dirty_bgs, &dirty);
		/*
		 * dirty_bgs_lock protects us from concurrent block group
		 * deletes too (not just cache_write_mutex).
		 */
		if (!list_empty(&dirty)) {
			spin_unlock(&cur_trans->dirty_bgs_lock);
			goto again;
		}
		spin_unlock(&cur_trans->dirty_bgs_lock);
	} else if (ret < 0) {
		btrfs_cleanup_dirty_bgs(cur_trans, fs_info);
	}

	btrfs_free_path(path);
	return ret;
}

int btrfs_write_dirty_block_groups(struct btrfs_trans_handle *trans,
				   struct btrfs_fs_info *fs_info)
{
	struct btrfs_block_group_cache *cache;
	struct btrfs_transaction *cur_trans = trans->transaction;
	int ret = 0;
	int should_put;
	struct btrfs_path *path;
	struct list_head *io = &cur_trans->io_bgs;
	int num_started = 0;

	path = btrfs_alloc_path();
	if (!path)
		return -ENOMEM;

	/*
	 * Even though we are in the critical section of the transaction commit,
	 * we can still have concurrent tasks adding elements to this
	 * transaction's list of dirty block groups. These tasks correspond to
	 * endio free space workers started when writeback finishes for a
	 * space cache, which run inode.c:btrfs_finish_ordered_io(), and can
	 * allocate new block groups as a result of COWing nodes of the root
	 * tree when updating the free space inode. The writeback for the space
	 * caches is triggered by an earlier call to
	 * btrfs_start_dirty_block_groups() and iterations of the following
	 * loop.
	 * Also we want to do the cache_save_setup first and then run the
	 * delayed refs to make sure we have the best chance at doing this all
	 * in one shot.
	 */
	spin_lock(&cur_trans->dirty_bgs_lock);
	while (!list_empty(&cur_trans->dirty_bgs)) {
		cache = list_first_entry(&cur_trans->dirty_bgs,
					 struct btrfs_block_group_cache,
					 dirty_list);

		/*
		 * this can happen if cache_save_setup re-dirties a block
		 * group that is already under IO.  Just wait for it to
		 * finish and then do it all again
		 */
		if (!list_empty(&cache->io_list)) {
			spin_unlock(&cur_trans->dirty_bgs_lock);
			list_del_init(&cache->io_list);
			btrfs_wait_cache_io(trans, cache, path);
			btrfs_put_block_group(cache);
			spin_lock(&cur_trans->dirty_bgs_lock);
		}

		/*
		 * don't remove from the dirty list until after we've waited
		 * on any pending IO
		 */
		list_del_init(&cache->dirty_list);
		spin_unlock(&cur_trans->dirty_bgs_lock);
		should_put = 1;

		cache_save_setup(cache, trans, path);

		if (!ret)
			ret = btrfs_run_delayed_refs(trans,
						     (unsigned long) -1);

		if (!ret && cache->disk_cache_state == BTRFS_DC_SETUP) {
			cache->io_ctl.inode = NULL;
			ret = btrfs_write_out_cache(fs_info, trans,
						    cache, path);
			if (ret == 0 && cache->io_ctl.inode) {
				num_started++;
				should_put = 0;
				list_add_tail(&cache->io_list, io);
			} else {
				/*
				 * if we failed to write the cache, the
				 * generation will be bad and life goes on
				 */
				ret = 0;
			}
		}
		if (!ret) {
			ret = write_one_cache_group(trans, fs_info,
						    path, cache);
			/*
			 * One of the free space endio workers might have
			 * created a new block group while updating a free space
			 * cache's inode (at inode.c:btrfs_finish_ordered_io())
			 * and hasn't released its transaction handle yet, in
			 * which case the new block group is still attached to
			 * its transaction handle and its creation has not
			 * finished yet (no block group item in the extent tree
			 * yet, etc). If this is the case, wait for all free
			 * space endio workers to finish and retry. This is a
			 * a very rare case so no need for a more efficient and
			 * complex approach.
			 */
			if (ret == -ENOENT) {
				wait_event(cur_trans->writer_wait,
				   atomic_read(&cur_trans->num_writers) == 1);
				ret = write_one_cache_group(trans, fs_info,
							    path, cache);
			}
			if (ret)
				btrfs_abort_transaction(trans, ret);
		}

		/* if its not on the io list, we need to put the block group */
		if (should_put)
			btrfs_put_block_group(cache);
		spin_lock(&cur_trans->dirty_bgs_lock);
	}
	spin_unlock(&cur_trans->dirty_bgs_lock);

	/*
	 * Refer to the definition of io_bgs member for details why it's safe
	 * to use it without any locking
	 */
	while (!list_empty(io)) {
		cache = list_first_entry(io, struct btrfs_block_group_cache,
					 io_list);
		list_del_init(&cache->io_list);
		btrfs_wait_cache_io(trans, cache, path);
		btrfs_put_block_group(cache);
	}

	btrfs_free_path(path);
	return ret;
}

int btrfs_extent_readonly(struct btrfs_fs_info *fs_info, u64 bytenr)
{
	struct btrfs_block_group_cache *block_group;
	int readonly = 0;

	block_group = btrfs_lookup_block_group(fs_info, bytenr);
	if (!block_group || block_group->ro)
		readonly = 1;
	if (block_group)
		btrfs_put_block_group(block_group);
	return readonly;
}

bool btrfs_inc_nocow_writers(struct btrfs_fs_info *fs_info, u64 bytenr)
{
	struct btrfs_block_group_cache *bg;
	bool ret = true;

	bg = btrfs_lookup_block_group(fs_info, bytenr);
	if (!bg)
		return false;

	spin_lock(&bg->lock);
	if (bg->ro)
		ret = false;
	else
		atomic_inc(&bg->nocow_writers);
	spin_unlock(&bg->lock);

	/* no put on block group, done by btrfs_dec_nocow_writers */
	if (!ret)
		btrfs_put_block_group(bg);

	return ret;

}

void btrfs_dec_nocow_writers(struct btrfs_fs_info *fs_info, u64 bytenr)
{
	struct btrfs_block_group_cache *bg;

	bg = btrfs_lookup_block_group(fs_info, bytenr);
	ASSERT(bg);
	if (atomic_dec_and_test(&bg->nocow_writers))
		wake_up_var(&bg->nocow_writers);
	/*
	 * Once for our lookup and once for the lookup done by a previous call
	 * to btrfs_inc_nocow_writers()
	 */
	btrfs_put_block_group(bg);
	btrfs_put_block_group(bg);
}

void btrfs_wait_nocow_writers(struct btrfs_block_group_cache *bg)
{
	wait_var_event(&bg->nocow_writers, !atomic_read(&bg->nocow_writers));
}

static const char *alloc_name(u64 flags)
{
	switch (flags) {
	case BTRFS_BLOCK_GROUP_METADATA|BTRFS_BLOCK_GROUP_DATA:
		return "mixed";
	case BTRFS_BLOCK_GROUP_METADATA:
		return "metadata";
	case BTRFS_BLOCK_GROUP_DATA:
		return "data";
	case BTRFS_BLOCK_GROUP_SYSTEM:
		return "system";
	default:
		WARN_ON(1);
		return "invalid-combination";
	};
}

static int create_space_info(struct btrfs_fs_info *info, u64 flags)
{

	struct btrfs_space_info *space_info;
	int i;
	int ret;

	space_info = kzalloc(sizeof(*space_info), GFP_NOFS);
	if (!space_info)
		return -ENOMEM;

	ret = percpu_counter_init(&space_info->total_bytes_pinned, 0,
				 GFP_KERNEL);
	if (ret) {
		kfree(space_info);
		return ret;
	}

	for (i = 0; i < BTRFS_NR_RAID_TYPES; i++)
		INIT_LIST_HEAD(&space_info->block_groups[i]);
	init_rwsem(&space_info->groups_sem);
	spin_lock_init(&space_info->lock);
	space_info->flags = flags & BTRFS_BLOCK_GROUP_TYPE_MASK;
	space_info->force_alloc = CHUNK_ALLOC_NO_FORCE;
	init_waitqueue_head(&space_info->wait);
	INIT_LIST_HEAD(&space_info->ro_bgs);
	INIT_LIST_HEAD(&space_info->tickets);
	INIT_LIST_HEAD(&space_info->priority_tickets);

	ret = kobject_init_and_add(&space_info->kobj, &space_info_ktype,
				    info->space_info_kobj, "%s",
				    alloc_name(space_info->flags));
	if (ret) {
		kobject_put(&space_info->kobj);
		return ret;
	}

	list_add_rcu(&space_info->list, &info->space_info);
	if (flags & BTRFS_BLOCK_GROUP_DATA)
		info->data_sinfo = space_info;

	return ret;
}

static void update_space_info(struct btrfs_fs_info *info, u64 flags,
			     u64 total_bytes, u64 bytes_used,
			     u64 bytes_readonly,
			     struct btrfs_space_info **space_info)
{
	struct btrfs_space_info *found;
	int factor;

	factor = btrfs_bg_type_to_factor(flags);

	found = __find_space_info(info, flags);
	ASSERT(found);
	spin_lock(&found->lock);
	found->total_bytes += total_bytes;
	found->disk_total += total_bytes * factor;
	found->bytes_used += bytes_used;
	found->disk_used += bytes_used * factor;
	found->bytes_readonly += bytes_readonly;
	if (total_bytes > 0)
		found->full = 0;
	space_info_add_new_bytes(info, found, total_bytes -
				 bytes_used - bytes_readonly);
	spin_unlock(&found->lock);
	*space_info = found;
}

static void set_avail_alloc_bits(struct btrfs_fs_info *fs_info, u64 flags)
{
	u64 extra_flags = chunk_to_extended(flags) &
				BTRFS_EXTENDED_PROFILE_MASK;

	write_seqlock(&fs_info->profiles_lock);
	if (flags & BTRFS_BLOCK_GROUP_DATA)
		fs_info->avail_data_alloc_bits |= extra_flags;
	if (flags & BTRFS_BLOCK_GROUP_METADATA)
		fs_info->avail_metadata_alloc_bits |= extra_flags;
	if (flags & BTRFS_BLOCK_GROUP_SYSTEM)
		fs_info->avail_system_alloc_bits |= extra_flags;
	write_sequnlock(&fs_info->profiles_lock);
}

/*
 * returns target flags in extended format or 0 if restripe for this
 * chunk_type is not in progress
 *
 * should be called with balance_lock held
 */
static u64 get_restripe_target(struct btrfs_fs_info *fs_info, u64 flags)
{
	struct btrfs_balance_control *bctl = fs_info->balance_ctl;
	u64 target = 0;

	if (!bctl)
		return 0;

	if (flags & BTRFS_BLOCK_GROUP_DATA &&
	    bctl->data.flags & BTRFS_BALANCE_ARGS_CONVERT) {
		target = BTRFS_BLOCK_GROUP_DATA | bctl->data.target;
	} else if (flags & BTRFS_BLOCK_GROUP_SYSTEM &&
		   bctl->sys.flags & BTRFS_BALANCE_ARGS_CONVERT) {
		target = BTRFS_BLOCK_GROUP_SYSTEM | bctl->sys.target;
	} else if (flags & BTRFS_BLOCK_GROUP_METADATA &&
		   bctl->meta.flags & BTRFS_BALANCE_ARGS_CONVERT) {
		target = BTRFS_BLOCK_GROUP_METADATA | bctl->meta.target;
	}

	return target;
}

/*
 * @flags: available profiles in extended format (see ctree.h)
 *
 * Returns reduced profile in chunk format.  If profile changing is in
 * progress (either running or paused) picks the target profile (if it's
 * already available), otherwise falls back to plain reducing.
 */
static u64 btrfs_reduce_alloc_profile(struct btrfs_fs_info *fs_info, u64 flags)
{
	u64 num_devices = fs_info->fs_devices->rw_devices;
	u64 target;
	u64 raid_type;
	u64 allowed = 0;

	/*
	 * see if restripe for this chunk_type is in progress, if so
	 * try to reduce to the target profile
	 */
	spin_lock(&fs_info->balance_lock);
	target = get_restripe_target(fs_info, flags);
	if (target) {
		/* pick target profile only if it's already available */
		if ((flags & target) & BTRFS_EXTENDED_PROFILE_MASK) {
			spin_unlock(&fs_info->balance_lock);
			return extended_to_chunk(target);
		}
	}
	spin_unlock(&fs_info->balance_lock);

	/* First, mask out the RAID levels which aren't possible */
	for (raid_type = 0; raid_type < BTRFS_NR_RAID_TYPES; raid_type++) {
		if (num_devices >= btrfs_raid_array[raid_type].devs_min)
			allowed |= btrfs_raid_array[raid_type].bg_flag;
	}
	allowed &= flags;

	if (allowed & BTRFS_BLOCK_GROUP_RAID6)
		allowed = BTRFS_BLOCK_GROUP_RAID6;
	else if (allowed & BTRFS_BLOCK_GROUP_RAID5)
		allowed = BTRFS_BLOCK_GROUP_RAID5;
	else if (allowed & BTRFS_BLOCK_GROUP_RAID10)
		allowed = BTRFS_BLOCK_GROUP_RAID10;
	else if (allowed & BTRFS_BLOCK_GROUP_RAID1)
		allowed = BTRFS_BLOCK_GROUP_RAID1;
	else if (allowed & BTRFS_BLOCK_GROUP_RAID0)
		allowed = BTRFS_BLOCK_GROUP_RAID0;

	flags &= ~BTRFS_BLOCK_GROUP_PROFILE_MASK;

	return extended_to_chunk(flags | allowed);
}

static u64 get_alloc_profile(struct btrfs_fs_info *fs_info, u64 orig_flags)
{
	unsigned seq;
	u64 flags;

	do {
		flags = orig_flags;
		seq = read_seqbegin(&fs_info->profiles_lock);

		if (flags & BTRFS_BLOCK_GROUP_DATA)
			flags |= fs_info->avail_data_alloc_bits;
		else if (flags & BTRFS_BLOCK_GROUP_SYSTEM)
			flags |= fs_info->avail_system_alloc_bits;
		else if (flags & BTRFS_BLOCK_GROUP_METADATA)
			flags |= fs_info->avail_metadata_alloc_bits;
	} while (read_seqretry(&fs_info->profiles_lock, seq));

	return btrfs_reduce_alloc_profile(fs_info, flags);
}

static u64 get_alloc_profile_by_root(struct btrfs_root *root, int data)
{
	struct btrfs_fs_info *fs_info = root->fs_info;
	u64 flags;
	u64 ret;

	if (data)
		flags = BTRFS_BLOCK_GROUP_DATA;
	else if (root == fs_info->chunk_root)
		flags = BTRFS_BLOCK_GROUP_SYSTEM;
	else
		flags = BTRFS_BLOCK_GROUP_METADATA;

	ret = get_alloc_profile(fs_info, flags);
	return ret;
}

u64 btrfs_data_alloc_profile(struct btrfs_fs_info *fs_info)
{
	return get_alloc_profile(fs_info, BTRFS_BLOCK_GROUP_DATA);
}

u64 btrfs_metadata_alloc_profile(struct btrfs_fs_info *fs_info)
{
	return get_alloc_profile(fs_info, BTRFS_BLOCK_GROUP_METADATA);
}

u64 btrfs_system_alloc_profile(struct btrfs_fs_info *fs_info)
{
	return get_alloc_profile(fs_info, BTRFS_BLOCK_GROUP_SYSTEM);
}

static u64 btrfs_space_info_used(struct btrfs_space_info *s_info,
				 bool may_use_included)
{
	ASSERT(s_info);
	return s_info->bytes_used + s_info->bytes_reserved +
		s_info->bytes_pinned + s_info->bytes_readonly +
		(may_use_included ? s_info->bytes_may_use : 0);
}

int btrfs_alloc_data_chunk_ondemand(struct btrfs_inode *inode, u64 bytes)
{
	struct btrfs_root *root = inode->root;
	struct btrfs_fs_info *fs_info = root->fs_info;
	struct btrfs_space_info *data_sinfo = fs_info->data_sinfo;
	u64 used;
	int ret = 0;
	int need_commit = 2;
	int have_pinned_space;

	/* make sure bytes are sectorsize aligned */
	bytes = ALIGN(bytes, fs_info->sectorsize);

	if (btrfs_is_free_space_inode(inode)) {
		need_commit = 0;
		ASSERT(current->journal_info);
	}

again:
	/* make sure we have enough space to handle the data first */
	spin_lock(&data_sinfo->lock);
	used = btrfs_space_info_used(data_sinfo, true);

	if (used + bytes > data_sinfo->total_bytes) {
		struct btrfs_trans_handle *trans;

		/*
		 * if we don't have enough free bytes in this space then we need
		 * to alloc a new chunk.
		 */
		if (!data_sinfo->full) {
			u64 alloc_target;

			data_sinfo->force_alloc = CHUNK_ALLOC_FORCE;
			spin_unlock(&data_sinfo->lock);

			alloc_target = btrfs_data_alloc_profile(fs_info);
			/*
			 * It is ugly that we don't call nolock join
			 * transaction for the free space inode case here.
			 * But it is safe because we only do the data space
			 * reservation for the free space cache in the
			 * transaction context, the common join transaction
			 * just increase the counter of the current transaction
			 * handler, doesn't try to acquire the trans_lock of
			 * the fs.
			 */
			trans = btrfs_join_transaction(root);
			if (IS_ERR(trans))
				return PTR_ERR(trans);

			ret = do_chunk_alloc(trans, alloc_target,
					     CHUNK_ALLOC_NO_FORCE);
			btrfs_end_transaction(trans);
			if (ret < 0) {
				if (ret != -ENOSPC)
					return ret;
				else {
					have_pinned_space = 1;
					goto commit_trans;
				}
			}

			goto again;
		}

		/*
		 * If we don't have enough pinned space to deal with this
		 * allocation, and no removed chunk in current transaction,
		 * don't bother committing the transaction.
		 */
		have_pinned_space = __percpu_counter_compare(
			&data_sinfo->total_bytes_pinned,
			used + bytes - data_sinfo->total_bytes,
			BTRFS_TOTAL_BYTES_PINNED_BATCH);
		spin_unlock(&data_sinfo->lock);

		/* commit the current transaction and try again */
commit_trans:
		if (need_commit) {
			need_commit--;

			if (need_commit > 0) {
				btrfs_start_delalloc_roots(fs_info, -1);
				btrfs_wait_ordered_roots(fs_info, U64_MAX, 0,
							 (u64)-1);
			}

			trans = btrfs_join_transaction(root);
			if (IS_ERR(trans))
				return PTR_ERR(trans);
			if (have_pinned_space >= 0 ||
			    test_bit(BTRFS_TRANS_HAVE_FREE_BGS,
				     &trans->transaction->flags) ||
			    need_commit > 0) {
				ret = btrfs_commit_transaction(trans);
				if (ret)
					return ret;
				/*
				 * The cleaner kthread might still be doing iput
				 * operations. Wait for it to finish so that
				 * more space is released.
				 */
				mutex_lock(&fs_info->cleaner_delayed_iput_mutex);
				mutex_unlock(&fs_info->cleaner_delayed_iput_mutex);
				goto again;
			} else {
				btrfs_end_transaction(trans);
			}
		}

		trace_btrfs_space_reservation(fs_info,
					      "space_info:enospc",
					      data_sinfo->flags, bytes, 1);
		return -ENOSPC;
	}
	data_sinfo->bytes_may_use += bytes;
	trace_btrfs_space_reservation(fs_info, "space_info",
				      data_sinfo->flags, bytes, 1);
	spin_unlock(&data_sinfo->lock);

	return 0;
}

int btrfs_check_data_free_space(struct inode *inode,
			struct extent_changeset **reserved, u64 start, u64 len)
{
	struct btrfs_fs_info *fs_info = btrfs_sb(inode->i_sb);
	int ret;

	/* align the range */
	len = round_up(start + len, fs_info->sectorsize) -
	      round_down(start, fs_info->sectorsize);
	start = round_down(start, fs_info->sectorsize);

	ret = btrfs_alloc_data_chunk_ondemand(BTRFS_I(inode), len);
	if (ret < 0)
		return ret;

	/* Use new btrfs_qgroup_reserve_data to reserve precious data space. */
	ret = btrfs_qgroup_reserve_data(inode, reserved, start, len);
	if (ret < 0)
		btrfs_free_reserved_data_space_noquota(inode, start, len);
	else
		ret = 0;
	return ret;
}

/*
 * Called if we need to clear a data reservation for this inode
 * Normally in a error case.
 *
 * This one will *NOT* use accurate qgroup reserved space API, just for case
 * which we can't sleep and is sure it won't affect qgroup reserved space.
 * Like clear_bit_hook().
 */
void btrfs_free_reserved_data_space_noquota(struct inode *inode, u64 start,
					    u64 len)
{
	struct btrfs_fs_info *fs_info = btrfs_sb(inode->i_sb);
	struct btrfs_space_info *data_sinfo;

	/* Make sure the range is aligned to sectorsize */
	len = round_up(start + len, fs_info->sectorsize) -
	      round_down(start, fs_info->sectorsize);
	start = round_down(start, fs_info->sectorsize);

	data_sinfo = fs_info->data_sinfo;
	spin_lock(&data_sinfo->lock);
	if (WARN_ON(data_sinfo->bytes_may_use < len))
		data_sinfo->bytes_may_use = 0;
	else
		data_sinfo->bytes_may_use -= len;
	trace_btrfs_space_reservation(fs_info, "space_info",
				      data_sinfo->flags, len, 0);
	spin_unlock(&data_sinfo->lock);
}

/*
 * Called if we need to clear a data reservation for this inode
 * Normally in a error case.
 *
 * This one will handle the per-inode data rsv map for accurate reserved
 * space framework.
 */
void btrfs_free_reserved_data_space(struct inode *inode,
			struct extent_changeset *reserved, u64 start, u64 len)
{
	struct btrfs_root *root = BTRFS_I(inode)->root;

	/* Make sure the range is aligned to sectorsize */
	len = round_up(start + len, root->fs_info->sectorsize) -
	      round_down(start, root->fs_info->sectorsize);
	start = round_down(start, root->fs_info->sectorsize);

	btrfs_free_reserved_data_space_noquota(inode, start, len);
	btrfs_qgroup_free_data(inode, reserved, start, len);
}

static void force_metadata_allocation(struct btrfs_fs_info *info)
{
	struct list_head *head = &info->space_info;
	struct btrfs_space_info *found;

	rcu_read_lock();
	list_for_each_entry_rcu(found, head, list) {
		if (found->flags & BTRFS_BLOCK_GROUP_METADATA)
			found->force_alloc = CHUNK_ALLOC_FORCE;
	}
	rcu_read_unlock();
}

static inline u64 calc_global_rsv_need_space(struct btrfs_block_rsv *global)
{
	return (global->size << 1);
}

static int should_alloc_chunk(struct btrfs_fs_info *fs_info,
			      struct btrfs_space_info *sinfo, int force)
{
	struct btrfs_block_rsv *global_rsv = &fs_info->global_block_rsv;
	u64 bytes_used = btrfs_space_info_used(sinfo, false);
	u64 thresh;

	if (force == CHUNK_ALLOC_FORCE)
		return 1;

	/*
	 * We need to take into account the global rsv because for all intents
	 * and purposes it's used space.  Don't worry about locking the
	 * global_rsv, it doesn't change except when the transaction commits.
	 */
	if (sinfo->flags & BTRFS_BLOCK_GROUP_METADATA)
		bytes_used += calc_global_rsv_need_space(global_rsv);

	/*
	 * in limited mode, we want to have some free space up to
	 * about 1% of the FS size.
	 */
	if (force == CHUNK_ALLOC_LIMITED) {
		thresh = btrfs_super_total_bytes(fs_info->super_copy);
		thresh = max_t(u64, SZ_64M, div_factor_fine(thresh, 1));

		if (sinfo->total_bytes - bytes_used < thresh)
			return 1;
	}

	if (bytes_used + SZ_2M < div_factor(sinfo->total_bytes, 8))
		return 0;
	return 1;
}

static u64 get_profile_num_devs(struct btrfs_fs_info *fs_info, u64 type)
{
	u64 num_dev;

	if (type & (BTRFS_BLOCK_GROUP_RAID10 |
		    BTRFS_BLOCK_GROUP_RAID0 |
		    BTRFS_BLOCK_GROUP_RAID5 |
		    BTRFS_BLOCK_GROUP_RAID6))
		num_dev = fs_info->fs_devices->rw_devices;
	else if (type & BTRFS_BLOCK_GROUP_RAID1)
		num_dev = 2;
	else
		num_dev = 1;	/* DUP or single */

	return num_dev;
}

/*
 * If @is_allocation is true, reserve space in the system space info necessary
 * for allocating a chunk, otherwise if it's false, reserve space necessary for
 * removing a chunk.
 */
void check_system_chunk(struct btrfs_trans_handle *trans, u64 type)
{
	struct btrfs_fs_info *fs_info = trans->fs_info;
	struct btrfs_space_info *info;
	u64 left;
	u64 thresh;
	int ret = 0;
	u64 num_devs;

	/*
	 * Needed because we can end up allocating a system chunk and for an
	 * atomic and race free space reservation in the chunk block reserve.
	 */
	lockdep_assert_held(&fs_info->chunk_mutex);

	info = __find_space_info(fs_info, BTRFS_BLOCK_GROUP_SYSTEM);
	spin_lock(&info->lock);
	left = info->total_bytes - btrfs_space_info_used(info, true);
	spin_unlock(&info->lock);

	num_devs = get_profile_num_devs(fs_info, type);

	/* num_devs device items to update and 1 chunk item to add or remove */
	thresh = btrfs_calc_trunc_metadata_size(fs_info, num_devs) +
		btrfs_calc_trans_metadata_size(fs_info, 1);

	if (left < thresh && btrfs_test_opt(fs_info, ENOSPC_DEBUG)) {
		btrfs_info(fs_info, "left=%llu, need=%llu, flags=%llu",
			   left, thresh, type);
		dump_space_info(fs_info, info, 0, 0);
	}

	if (left < thresh) {
		u64 flags = btrfs_system_alloc_profile(fs_info);

		/*
		 * Ignore failure to create system chunk. We might end up not
		 * needing it, as we might not need to COW all nodes/leafs from
		 * the paths we visit in the chunk tree (they were already COWed
		 * or created in the current transaction for example).
		 */
		ret = btrfs_alloc_chunk(trans, flags);
	}

	if (!ret) {
		ret = btrfs_block_rsv_add(fs_info->chunk_root,
					  &fs_info->chunk_block_rsv,
					  thresh, BTRFS_RESERVE_NO_FLUSH);
		if (!ret)
			trans->chunk_bytes_reserved += thresh;
	}
}

/*
 * If force is CHUNK_ALLOC_FORCE:
 *    - return 1 if it successfully allocates a chunk,
 *    - return errors including -ENOSPC otherwise.
 * If force is NOT CHUNK_ALLOC_FORCE:
 *    - return 0 if it doesn't need to allocate a new chunk,
 *    - return 1 if it successfully allocates a chunk,
 *    - return errors including -ENOSPC otherwise.
 */
static int do_chunk_alloc(struct btrfs_trans_handle *trans, u64 flags,
			  int force)
{
	struct btrfs_fs_info *fs_info = trans->fs_info;
	struct btrfs_space_info *space_info;
	bool wait_for_alloc = false;
	bool should_alloc = false;
	int ret = 0;

	/* Don't re-enter if we're already allocating a chunk */
	if (trans->allocating_chunk)
		return -ENOSPC;

	space_info = __find_space_info(fs_info, flags);
	ASSERT(space_info);

	do {
		spin_lock(&space_info->lock);
		if (force < space_info->force_alloc)
			force = space_info->force_alloc;
		should_alloc = should_alloc_chunk(fs_info, space_info, force);
		if (space_info->full) {
			/* No more free physical space */
			if (should_alloc)
				ret = -ENOSPC;
			else
				ret = 0;
			spin_unlock(&space_info->lock);
			return ret;
		} else if (!should_alloc) {
			spin_unlock(&space_info->lock);
			return 0;
		} else if (space_info->chunk_alloc) {
			/*
			 * Someone is already allocating, so we need to block
			 * until this someone is finished and then loop to
			 * recheck if we should continue with our allocation
			 * attempt.
			 */
			wait_for_alloc = true;
			spin_unlock(&space_info->lock);
			mutex_lock(&fs_info->chunk_mutex);
			mutex_unlock(&fs_info->chunk_mutex);
		} else {
			/* Proceed with allocation */
			space_info->chunk_alloc = 1;
			wait_for_alloc = false;
			spin_unlock(&space_info->lock);
		}

		cond_resched();
	} while (wait_for_alloc);

	mutex_lock(&fs_info->chunk_mutex);
	trans->allocating_chunk = true;

	/*
	 * If we have mixed data/metadata chunks we want to make sure we keep
	 * allocating mixed chunks instead of individual chunks.
	 */
	if (btrfs_mixed_space_info(space_info))
		flags |= (BTRFS_BLOCK_GROUP_DATA | BTRFS_BLOCK_GROUP_METADATA);

	/*
	 * if we're doing a data chunk, go ahead and make sure that
	 * we keep a reasonable number of metadata chunks allocated in the
	 * FS as well.
	 */
	if (flags & BTRFS_BLOCK_GROUP_DATA && fs_info->metadata_ratio) {
		fs_info->data_chunk_allocations++;
		if (!(fs_info->data_chunk_allocations %
		      fs_info->metadata_ratio))
			force_metadata_allocation(fs_info);
	}

	/*
	 * Check if we have enough space in SYSTEM chunk because we may need
	 * to update devices.
	 */
	check_system_chunk(trans, flags);

	ret = btrfs_alloc_chunk(trans, flags);
	trans->allocating_chunk = false;

	spin_lock(&space_info->lock);
	if (ret < 0) {
		if (ret == -ENOSPC)
			space_info->full = 1;
		else
			goto out;
	} else {
		ret = 1;
		space_info->max_extent_size = 0;
	}

	space_info->force_alloc = CHUNK_ALLOC_NO_FORCE;
out:
	space_info->chunk_alloc = 0;
	spin_unlock(&space_info->lock);
	mutex_unlock(&fs_info->chunk_mutex);
	/*
	 * When we allocate a new chunk we reserve space in the chunk block
	 * reserve to make sure we can COW nodes/leafs in the chunk tree or
	 * add new nodes/leafs to it if we end up needing to do it when
	 * inserting the chunk item and updating device items as part of the
	 * second phase of chunk allocation, performed by
	 * btrfs_finish_chunk_alloc(). So make sure we don't accumulate a
	 * large number of new block groups to create in our transaction
	 * handle's new_bgs list to avoid exhausting the chunk block reserve
	 * in extreme cases - like having a single transaction create many new
	 * block groups when starting to write out the free space caches of all
	 * the block groups that were made dirty during the lifetime of the
	 * transaction.
	 */
	if (trans->chunk_bytes_reserved >= (u64)SZ_2M)
		btrfs_create_pending_block_groups(trans);

	return ret;
}

static int can_overcommit(struct btrfs_fs_info *fs_info,
			  struct btrfs_space_info *space_info, u64 bytes,
			  enum btrfs_reserve_flush_enum flush,
			  bool system_chunk)
{
	struct btrfs_block_rsv *global_rsv = &fs_info->global_block_rsv;
	u64 profile;
	u64 space_size;
	u64 avail;
	u64 used;
	int factor;

	/* Don't overcommit when in mixed mode. */
	if (space_info->flags & BTRFS_BLOCK_GROUP_DATA)
		return 0;

	if (system_chunk)
		profile = btrfs_system_alloc_profile(fs_info);
	else
		profile = btrfs_metadata_alloc_profile(fs_info);

	used = btrfs_space_info_used(space_info, false);

	/*
	 * We only want to allow over committing if we have lots of actual space
	 * free, but if we don't have enough space to handle the global reserve
	 * space then we could end up having a real enospc problem when trying
	 * to allocate a chunk or some other such important allocation.
	 */
	spin_lock(&global_rsv->lock);
	space_size = calc_global_rsv_need_space(global_rsv);
	spin_unlock(&global_rsv->lock);
	if (used + space_size >= space_info->total_bytes)
		return 0;

	used += space_info->bytes_may_use;

	avail = atomic64_read(&fs_info->free_chunk_space);

	/*
	 * If we have dup, raid1 or raid10 then only half of the free
	 * space is actually useable.  For raid56, the space info used
	 * doesn't include the parity drive, so we don't have to
	 * change the math
	 */
	factor = btrfs_bg_type_to_factor(profile);
	avail = div_u64(avail, factor);

	/*
	 * If we aren't flushing all things, let us overcommit up to
	 * 1/2th of the space. If we can flush, don't let us overcommit
	 * too much, let it overcommit up to 1/8 of the space.
	 */
	if (flush == BTRFS_RESERVE_FLUSH_ALL)
		avail >>= 3;
	else
		avail >>= 1;

	if (used + bytes < space_info->total_bytes + avail)
		return 1;
	return 0;
}

static void btrfs_writeback_inodes_sb_nr(struct btrfs_fs_info *fs_info,
					 unsigned long nr_pages, int nr_items)
{
	struct super_block *sb = fs_info->sb;

	if (down_read_trylock(&sb->s_umount)) {
		writeback_inodes_sb_nr(sb, nr_pages, WB_REASON_FS_FREE_SPACE);
		up_read(&sb->s_umount);
	} else {
		/*
		 * We needn't worry the filesystem going from r/w to r/o though
		 * we don't acquire ->s_umount mutex, because the filesystem
		 * should guarantee the delalloc inodes list be empty after
		 * the filesystem is readonly(all dirty pages are written to
		 * the disk).
		 */
		btrfs_start_delalloc_roots(fs_info, nr_items);
		if (!current->journal_info)
			btrfs_wait_ordered_roots(fs_info, nr_items, 0, (u64)-1);
	}
}

static inline u64 calc_reclaim_items_nr(struct btrfs_fs_info *fs_info,
					u64 to_reclaim)
{
	u64 bytes;
	u64 nr;

	bytes = btrfs_calc_trans_metadata_size(fs_info, 1);
	nr = div64_u64(to_reclaim, bytes);
	if (!nr)
		nr = 1;
	return nr;
}

#define EXTENT_SIZE_PER_ITEM	SZ_256K

/*
 * shrink metadata reservation for delalloc
 */
static void shrink_delalloc(struct btrfs_fs_info *fs_info, u64 to_reclaim,
			    u64 orig, bool wait_ordered)
{
	struct btrfs_space_info *space_info;
	struct btrfs_trans_handle *trans;
	u64 delalloc_bytes;
	u64 max_reclaim;
	u64 items;
	long time_left;
	unsigned long nr_pages;
	int loops;

	/* Calc the number of the pages we need flush for space reservation */
	items = calc_reclaim_items_nr(fs_info, to_reclaim);
	to_reclaim = items * EXTENT_SIZE_PER_ITEM;

	trans = (struct btrfs_trans_handle *)current->journal_info;
	space_info = __find_space_info(fs_info, BTRFS_BLOCK_GROUP_METADATA);

	delalloc_bytes = percpu_counter_sum_positive(
						&fs_info->delalloc_bytes);
	if (delalloc_bytes == 0) {
		if (trans)
			return;
		if (wait_ordered)
			btrfs_wait_ordered_roots(fs_info, items, 0, (u64)-1);
		return;
	}

	loops = 0;
	while (delalloc_bytes && loops < 3) {
		max_reclaim = min(delalloc_bytes, to_reclaim);
		nr_pages = max_reclaim >> PAGE_SHIFT;
		btrfs_writeback_inodes_sb_nr(fs_info, nr_pages, items);
		/*
		 * We need to wait for the async pages to actually start before
		 * we do anything.
		 */
		max_reclaim = atomic_read(&fs_info->async_delalloc_pages);
		if (!max_reclaim)
			goto skip_async;

		if (max_reclaim <= nr_pages)
			max_reclaim = 0;
		else
			max_reclaim -= nr_pages;

		wait_event(fs_info->async_submit_wait,
			   atomic_read(&fs_info->async_delalloc_pages) <=
			   (int)max_reclaim);
skip_async:
		spin_lock(&space_info->lock);
		if (list_empty(&space_info->tickets) &&
		    list_empty(&space_info->priority_tickets)) {
			spin_unlock(&space_info->lock);
			break;
		}
		spin_unlock(&space_info->lock);

		loops++;
		if (wait_ordered && !trans) {
			btrfs_wait_ordered_roots(fs_info, items, 0, (u64)-1);
		} else {
			time_left = schedule_timeout_killable(1);
			if (time_left)
				break;
		}
		delalloc_bytes = percpu_counter_sum_positive(
						&fs_info->delalloc_bytes);
	}
}

struct reserve_ticket {
	u64 bytes;
	int error;
	struct list_head list;
	wait_queue_head_t wait;
};

/**
 * maybe_commit_transaction - possibly commit the transaction if its ok to
 * @root - the root we're allocating for
 * @bytes - the number of bytes we want to reserve
 * @force - force the commit
 *
 * This will check to make sure that committing the transaction will actually
 * get us somewhere and then commit the transaction if it does.  Otherwise it
 * will return -ENOSPC.
 */
static int may_commit_transaction(struct btrfs_fs_info *fs_info,
				  struct btrfs_space_info *space_info)
{
	struct reserve_ticket *ticket = NULL;
	struct btrfs_block_rsv *delayed_rsv = &fs_info->delayed_block_rsv;
	struct btrfs_trans_handle *trans;
	u64 bytes;

	trans = (struct btrfs_trans_handle *)current->journal_info;
	if (trans)
		return -EAGAIN;

	spin_lock(&space_info->lock);
	if (!list_empty(&space_info->priority_tickets))
		ticket = list_first_entry(&space_info->priority_tickets,
					  struct reserve_ticket, list);
	else if (!list_empty(&space_info->tickets))
		ticket = list_first_entry(&space_info->tickets,
					  struct reserve_ticket, list);
	bytes = (ticket) ? ticket->bytes : 0;
	spin_unlock(&space_info->lock);

	if (!bytes)
		return 0;

	/* See if there is enough pinned space to make this reservation */
	if (__percpu_counter_compare(&space_info->total_bytes_pinned,
				   bytes,
				   BTRFS_TOTAL_BYTES_PINNED_BATCH) >= 0)
		goto commit;

	/*
	 * See if there is some space in the delayed insertion reservation for
	 * this reservation.
	 */
	if (space_info != delayed_rsv->space_info)
		return -ENOSPC;

	spin_lock(&delayed_rsv->lock);
	if (delayed_rsv->size > bytes)
		bytes = 0;
	else
		bytes -= delayed_rsv->size;
	spin_unlock(&delayed_rsv->lock);

	if (__percpu_counter_compare(&space_info->total_bytes_pinned,
				   bytes,
				   BTRFS_TOTAL_BYTES_PINNED_BATCH) < 0) {
		return -ENOSPC;
	}

commit:
	trans = btrfs_join_transaction(fs_info->extent_root);
	if (IS_ERR(trans))
		return -ENOSPC;

	return btrfs_commit_transaction(trans);
}

/*
 * Try to flush some data based on policy set by @state. This is only advisory
 * and may fail for various reasons. The caller is supposed to examine the
 * state of @space_info to detect the outcome.
 */
static void flush_space(struct btrfs_fs_info *fs_info,
		       struct btrfs_space_info *space_info, u64 num_bytes,
		       int state)
{
	struct btrfs_root *root = fs_info->extent_root;
	struct btrfs_trans_handle *trans;
	int nr;
	int ret = 0;

	switch (state) {
	case FLUSH_DELAYED_ITEMS_NR:
	case FLUSH_DELAYED_ITEMS:
		if (state == FLUSH_DELAYED_ITEMS_NR)
			nr = calc_reclaim_items_nr(fs_info, num_bytes) * 2;
		else
			nr = -1;

		trans = btrfs_join_transaction(root);
		if (IS_ERR(trans)) {
			ret = PTR_ERR(trans);
			break;
		}
		ret = btrfs_run_delayed_items_nr(trans, nr);
		btrfs_end_transaction(trans);
		break;
	case FLUSH_DELALLOC:
	case FLUSH_DELALLOC_WAIT:
		shrink_delalloc(fs_info, num_bytes * 2, num_bytes,
				state == FLUSH_DELALLOC_WAIT);
		break;
	case ALLOC_CHUNK:
		trans = btrfs_join_transaction(root);
		if (IS_ERR(trans)) {
			ret = PTR_ERR(trans);
			break;
		}
		ret = do_chunk_alloc(trans,
				     btrfs_metadata_alloc_profile(fs_info),
				     CHUNK_ALLOC_NO_FORCE);
		btrfs_end_transaction(trans);
		if (ret > 0 || ret == -ENOSPC)
			ret = 0;
		break;
	case COMMIT_TRANS:
		ret = may_commit_transaction(fs_info, space_info);
		break;
	default:
		ret = -ENOSPC;
		break;
	}

	trace_btrfs_flush_space(fs_info, space_info->flags, num_bytes, state,
				ret);
	return;
}

static inline u64
btrfs_calc_reclaim_metadata_size(struct btrfs_fs_info *fs_info,
				 struct btrfs_space_info *space_info,
				 bool system_chunk)
{
	struct reserve_ticket *ticket;
	u64 used;
	u64 expected;
	u64 to_reclaim = 0;

	list_for_each_entry(ticket, &space_info->tickets, list)
		to_reclaim += ticket->bytes;
	list_for_each_entry(ticket, &space_info->priority_tickets, list)
		to_reclaim += ticket->bytes;
	if (to_reclaim)
		return to_reclaim;

	to_reclaim = min_t(u64, num_online_cpus() * SZ_1M, SZ_16M);
	if (can_overcommit(fs_info, space_info, to_reclaim,
			   BTRFS_RESERVE_FLUSH_ALL, system_chunk))
		return 0;

	used = btrfs_space_info_used(space_info, true);

	if (can_overcommit(fs_info, space_info, SZ_1M,
			   BTRFS_RESERVE_FLUSH_ALL, system_chunk))
		expected = div_factor_fine(space_info->total_bytes, 95);
	else
		expected = div_factor_fine(space_info->total_bytes, 90);

	if (used > expected)
		to_reclaim = used - expected;
	else
		to_reclaim = 0;
	to_reclaim = min(to_reclaim, space_info->bytes_may_use +
				     space_info->bytes_reserved);
	return to_reclaim;
}

static inline int need_do_async_reclaim(struct btrfs_fs_info *fs_info,
					struct btrfs_space_info *space_info,
					u64 used, bool system_chunk)
{
	u64 thresh = div_factor_fine(space_info->total_bytes, 98);

	/* If we're just plain full then async reclaim just slows us down. */
	if ((space_info->bytes_used + space_info->bytes_reserved) >= thresh)
		return 0;

	if (!btrfs_calc_reclaim_metadata_size(fs_info, space_info,
					      system_chunk))
		return 0;

	return (used >= thresh && !btrfs_fs_closing(fs_info) &&
		!test_bit(BTRFS_FS_STATE_REMOUNTING, &fs_info->fs_state));
}

static void wake_all_tickets(struct list_head *head)
{
	struct reserve_ticket *ticket;

	while (!list_empty(head)) {
		ticket = list_first_entry(head, struct reserve_ticket, list);
		list_del_init(&ticket->list);
		ticket->error = -ENOSPC;
		wake_up(&ticket->wait);
	}
}

/*
 * This is for normal flushers, we can wait all goddamned day if we want to.  We
 * will loop and continuously try to flush as long as we are making progress.
 * We count progress as clearing off tickets each time we have to loop.
 */
static void btrfs_async_reclaim_metadata_space(struct work_struct *work)
{
	struct btrfs_fs_info *fs_info;
	struct btrfs_space_info *space_info;
	u64 to_reclaim;
	int flush_state;
	int commit_cycles = 0;
	u64 last_tickets_id;

	fs_info = container_of(work, struct btrfs_fs_info, async_reclaim_work);
	space_info = __find_space_info(fs_info, BTRFS_BLOCK_GROUP_METADATA);

	spin_lock(&space_info->lock);
	to_reclaim = btrfs_calc_reclaim_metadata_size(fs_info, space_info,
						      false);
	if (!to_reclaim) {
		space_info->flush = 0;
		spin_unlock(&space_info->lock);
		return;
	}
	last_tickets_id = space_info->tickets_id;
	spin_unlock(&space_info->lock);

	flush_state = FLUSH_DELAYED_ITEMS_NR;
	do {
		flush_space(fs_info, space_info, to_reclaim, flush_state);
		spin_lock(&space_info->lock);
		if (list_empty(&space_info->tickets)) {
			space_info->flush = 0;
			spin_unlock(&space_info->lock);
			return;
		}
		to_reclaim = btrfs_calc_reclaim_metadata_size(fs_info,
							      space_info,
							      false);
		if (last_tickets_id == space_info->tickets_id) {
			flush_state++;
		} else {
			last_tickets_id = space_info->tickets_id;
			flush_state = FLUSH_DELAYED_ITEMS_NR;
			if (commit_cycles)
				commit_cycles--;
		}

		if (flush_state > COMMIT_TRANS) {
			commit_cycles++;
			if (commit_cycles > 2) {
				wake_all_tickets(&space_info->tickets);
				space_info->flush = 0;
			} else {
				flush_state = FLUSH_DELAYED_ITEMS_NR;
			}
		}
		spin_unlock(&space_info->lock);
	} while (flush_state <= COMMIT_TRANS);
}

void btrfs_init_async_reclaim_work(struct work_struct *work)
{
	INIT_WORK(work, btrfs_async_reclaim_metadata_space);
}

static void priority_reclaim_metadata_space(struct btrfs_fs_info *fs_info,
					    struct btrfs_space_info *space_info,
					    struct reserve_ticket *ticket)
{
	u64 to_reclaim;
	int flush_state = FLUSH_DELAYED_ITEMS_NR;

	spin_lock(&space_info->lock);
	to_reclaim = btrfs_calc_reclaim_metadata_size(fs_info, space_info,
						      false);
	if (!to_reclaim) {
		spin_unlock(&space_info->lock);
		return;
	}
	spin_unlock(&space_info->lock);

	do {
		flush_space(fs_info, space_info, to_reclaim, flush_state);
		flush_state++;
		spin_lock(&space_info->lock);
		if (ticket->bytes == 0) {
			spin_unlock(&space_info->lock);
			return;
		}
		spin_unlock(&space_info->lock);

		/*
		 * Priority flushers can't wait on delalloc without
		 * deadlocking.
		 */
		if (flush_state == FLUSH_DELALLOC ||
		    flush_state == FLUSH_DELALLOC_WAIT)
			flush_state = ALLOC_CHUNK;
	} while (flush_state < COMMIT_TRANS);
}

static int wait_reserve_ticket(struct btrfs_fs_info *fs_info,
			       struct btrfs_space_info *space_info,
			       struct reserve_ticket *ticket, u64 orig_bytes)

{
	DEFINE_WAIT(wait);
	int ret = 0;

	spin_lock(&space_info->lock);
	while (ticket->bytes > 0 && ticket->error == 0) {
		ret = prepare_to_wait_event(&ticket->wait, &wait, TASK_KILLABLE);
		if (ret) {
			ret = -EINTR;
			break;
		}
		spin_unlock(&space_info->lock);

		schedule();

		finish_wait(&ticket->wait, &wait);
		spin_lock(&space_info->lock);
	}
	if (!ret)
		ret = ticket->error;
	if (!list_empty(&ticket->list))
		list_del_init(&ticket->list);
	if (ticket->bytes && ticket->bytes < orig_bytes) {
		u64 num_bytes = orig_bytes - ticket->bytes;
		space_info->bytes_may_use -= num_bytes;
		trace_btrfs_space_reservation(fs_info, "space_info",
					      space_info->flags, num_bytes, 0);
	}
	spin_unlock(&space_info->lock);

	return ret;
}

/**
 * reserve_metadata_bytes - try to reserve bytes from the block_rsv's space
 * @root - the root we're allocating for
 * @space_info - the space info we want to allocate from
 * @orig_bytes - the number of bytes we want
 * @flush - whether or not we can flush to make our reservation
 *
 * This will reserve orig_bytes number of bytes from the space info associated
 * with the block_rsv.  If there is not enough space it will make an attempt to
 * flush out space to make room.  It will do this by flushing delalloc if
 * possible or committing the transaction.  If flush is 0 then no attempts to
 * regain reservations will be made and this will fail if there is not enough
 * space already.
 */
static int __reserve_metadata_bytes(struct btrfs_fs_info *fs_info,
				    struct btrfs_space_info *space_info,
				    u64 orig_bytes,
				    enum btrfs_reserve_flush_enum flush,
				    bool system_chunk)
{
	struct reserve_ticket ticket;
	u64 used;
	int ret = 0;

	ASSERT(orig_bytes);
	ASSERT(!current->journal_info || flush != BTRFS_RESERVE_FLUSH_ALL);

	spin_lock(&space_info->lock);
	ret = -ENOSPC;
	used = btrfs_space_info_used(space_info, true);

	/*
	 * If we have enough space then hooray, make our reservation and carry
	 * on.  If not see if we can overcommit, and if we can, hooray carry on.
	 * If not things get more complicated.
	 */
	if (used + orig_bytes <= space_info->total_bytes) {
		space_info->bytes_may_use += orig_bytes;
		trace_btrfs_space_reservation(fs_info, "space_info",
					      space_info->flags, orig_bytes, 1);
		ret = 0;
	} else if (can_overcommit(fs_info, space_info, orig_bytes, flush,
				  system_chunk)) {
		space_info->bytes_may_use += orig_bytes;
		trace_btrfs_space_reservation(fs_info, "space_info",
					      space_info->flags, orig_bytes, 1);
		ret = 0;
	}

	/*
	 * If we couldn't make a reservation then setup our reservation ticket
	 * and kick the async worker if it's not already running.
	 *
	 * If we are a priority flusher then we just need to add our ticket to
	 * the list and we will do our own flushing further down.
	 */
	if (ret && flush != BTRFS_RESERVE_NO_FLUSH) {
		ticket.bytes = orig_bytes;
		ticket.error = 0;
		init_waitqueue_head(&ticket.wait);
		if (flush == BTRFS_RESERVE_FLUSH_ALL) {
			list_add_tail(&ticket.list, &space_info->tickets);
			if (!space_info->flush) {
				space_info->flush = 1;
				trace_btrfs_trigger_flush(fs_info,
							  space_info->flags,
							  orig_bytes, flush,
							  "enospc");
				queue_work(system_unbound_wq,
					   &fs_info->async_reclaim_work);
			}
		} else {
			list_add_tail(&ticket.list,
				      &space_info->priority_tickets);
		}
	} else if (!ret && space_info->flags & BTRFS_BLOCK_GROUP_METADATA) {
		used += orig_bytes;
		/*
		 * We will do the space reservation dance during log replay,
		 * which means we won't have fs_info->fs_root set, so don't do
		 * the async reclaim as we will panic.
		 */
		if (!test_bit(BTRFS_FS_LOG_RECOVERING, &fs_info->flags) &&
		    need_do_async_reclaim(fs_info, space_info,
					  used, system_chunk) &&
		    !work_busy(&fs_info->async_reclaim_work)) {
			trace_btrfs_trigger_flush(fs_info, space_info->flags,
						  orig_bytes, flush, "preempt");
			queue_work(system_unbound_wq,
				   &fs_info->async_reclaim_work);
		}
	}
	spin_unlock(&space_info->lock);
	if (!ret || flush == BTRFS_RESERVE_NO_FLUSH)
		return ret;

	if (flush == BTRFS_RESERVE_FLUSH_ALL)
		return wait_reserve_ticket(fs_info, space_info, &ticket,
					   orig_bytes);

	ret = 0;
	priority_reclaim_metadata_space(fs_info, space_info, &ticket);
	spin_lock(&space_info->lock);
	if (ticket.bytes) {
		if (ticket.bytes < orig_bytes) {
			u64 num_bytes = orig_bytes - ticket.bytes;
			space_info->bytes_may_use -= num_bytes;
			trace_btrfs_space_reservation(fs_info, "space_info",
						      space_info->flags,
						      num_bytes, 0);

		}
		list_del_init(&ticket.list);
		ret = -ENOSPC;
	}
	spin_unlock(&space_info->lock);
	ASSERT(list_empty(&ticket.list));
	return ret;
}

/**
 * reserve_metadata_bytes - try to reserve bytes from the block_rsv's space
 * @root - the root we're allocating for
 * @block_rsv - the block_rsv we're allocating for
 * @orig_bytes - the number of bytes we want
 * @flush - whether or not we can flush to make our reservation
 *
 * This will reserve orgi_bytes number of bytes from the space info associated
 * with the block_rsv.  If there is not enough space it will make an attempt to
 * flush out space to make room.  It will do this by flushing delalloc if
 * possible or committing the transaction.  If flush is 0 then no attempts to
 * regain reservations will be made and this will fail if there is not enough
 * space already.
 */
static int reserve_metadata_bytes(struct btrfs_root *root,
				  struct btrfs_block_rsv *block_rsv,
				  u64 orig_bytes,
				  enum btrfs_reserve_flush_enum flush)
{
	struct btrfs_fs_info *fs_info = root->fs_info;
	struct btrfs_block_rsv *global_rsv = &fs_info->global_block_rsv;
	int ret;
	bool system_chunk = (root == fs_info->chunk_root);

	ret = __reserve_metadata_bytes(fs_info, block_rsv->space_info,
				       orig_bytes, flush, system_chunk);
	if (ret == -ENOSPC &&
	    unlikely(root->orphan_cleanup_state == ORPHAN_CLEANUP_STARTED)) {
		if (block_rsv != global_rsv &&
		    !block_rsv_use_bytes(global_rsv, orig_bytes))
			ret = 0;
	}
	if (ret == -ENOSPC) {
		trace_btrfs_space_reservation(fs_info, "space_info:enospc",
					      block_rsv->space_info->flags,
					      orig_bytes, 1);

		if (btrfs_test_opt(fs_info, ENOSPC_DEBUG))
			dump_space_info(fs_info, block_rsv->space_info,
					orig_bytes, 0);
	}
	return ret;
}

static struct btrfs_block_rsv *get_block_rsv(
					const struct btrfs_trans_handle *trans,
					const struct btrfs_root *root)
{
	struct btrfs_fs_info *fs_info = root->fs_info;
	struct btrfs_block_rsv *block_rsv = NULL;

	if (test_bit(BTRFS_ROOT_REF_COWS, &root->state) ||
	    (root == fs_info->csum_root && trans->adding_csums) ||
	    (root == fs_info->uuid_root))
		block_rsv = trans->block_rsv;

	if (!block_rsv)
		block_rsv = root->block_rsv;

	if (!block_rsv)
		block_rsv = &fs_info->empty_block_rsv;

	return block_rsv;
}

static int block_rsv_use_bytes(struct btrfs_block_rsv *block_rsv,
			       u64 num_bytes)
{
	int ret = -ENOSPC;
	spin_lock(&block_rsv->lock);
	if (block_rsv->reserved >= num_bytes) {
		block_rsv->reserved -= num_bytes;
		if (block_rsv->reserved < block_rsv->size)
			block_rsv->full = 0;
		ret = 0;
	}
	spin_unlock(&block_rsv->lock);
	return ret;
}

static void block_rsv_add_bytes(struct btrfs_block_rsv *block_rsv,
				u64 num_bytes, int update_size)
{
	spin_lock(&block_rsv->lock);
	block_rsv->reserved += num_bytes;
	if (update_size)
		block_rsv->size += num_bytes;
	else if (block_rsv->reserved >= block_rsv->size)
		block_rsv->full = 1;
	spin_unlock(&block_rsv->lock);
}

int btrfs_cond_migrate_bytes(struct btrfs_fs_info *fs_info,
			     struct btrfs_block_rsv *dest, u64 num_bytes,
			     int min_factor)
{
	struct btrfs_block_rsv *global_rsv = &fs_info->global_block_rsv;
	u64 min_bytes;

	if (global_rsv->space_info != dest->space_info)
		return -ENOSPC;

	spin_lock(&global_rsv->lock);
	min_bytes = div_factor(global_rsv->size, min_factor);
	if (global_rsv->reserved < min_bytes + num_bytes) {
		spin_unlock(&global_rsv->lock);
		return -ENOSPC;
	}
	global_rsv->reserved -= num_bytes;
	if (global_rsv->reserved < global_rsv->size)
		global_rsv->full = 0;
	spin_unlock(&global_rsv->lock);

	block_rsv_add_bytes(dest, num_bytes, 1);
	return 0;
}

/*
 * This is for space we already have accounted in space_info->bytes_may_use, so
 * basically when we're returning space from block_rsv's.
 */
static void space_info_add_old_bytes(struct btrfs_fs_info *fs_info,
				     struct btrfs_space_info *space_info,
				     u64 num_bytes)
{
	struct reserve_ticket *ticket;
	struct list_head *head;
	u64 used;
	enum btrfs_reserve_flush_enum flush = BTRFS_RESERVE_NO_FLUSH;
	bool check_overcommit = false;

	spin_lock(&space_info->lock);
	head = &space_info->priority_tickets;

	/*
	 * If we are over our limit then we need to check and see if we can
	 * overcommit, and if we can't then we just need to free up our space
	 * and not satisfy any requests.
	 */
	used = btrfs_space_info_used(space_info, true);
	if (used - num_bytes >= space_info->total_bytes)
		check_overcommit = true;
again:
	while (!list_empty(head) && num_bytes) {
		ticket = list_first_entry(head, struct reserve_ticket,
					  list);
=======
	BUG_ON(key.type == BTRFS_EXTENT_REF_V0_KEY);
	if (iref) {
>>>>>>> f7688b48
		/*
		 * If type is invalid, we should have bailed out earlier than
		 * this call.
		 */
		type = btrfs_get_extent_inline_ref_type(leaf, iref, BTRFS_REF_TYPE_DATA);
		ASSERT(type != BTRFS_REF_TYPE_INVALID);
		if (type == BTRFS_EXTENT_DATA_REF_KEY) {
			ref1 = (struct btrfs_extent_data_ref *)(&iref->offset);
			num_refs = btrfs_extent_data_ref_count(leaf, ref1);
		} else {
			ref2 = (struct btrfs_shared_data_ref *)(iref + 1);
			num_refs = btrfs_shared_data_ref_count(leaf, ref2);
		}
	} else if (key.type == BTRFS_EXTENT_DATA_REF_KEY) {
		ref1 = btrfs_item_ptr(leaf, path->slots[0],
				      struct btrfs_extent_data_ref);
		num_refs = btrfs_extent_data_ref_count(leaf, ref1);
	} else if (key.type == BTRFS_SHARED_DATA_REF_KEY) {
		ref2 = btrfs_item_ptr(leaf, path->slots[0],
				      struct btrfs_shared_data_ref);
		num_refs = btrfs_shared_data_ref_count(leaf, ref2);
	} else {
		WARN_ON(1);
	}
	return num_refs;
}

static noinline int lookup_tree_block_ref(struct btrfs_trans_handle *trans,
					  struct btrfs_path *path,
					  u64 bytenr, u64 parent,
					  u64 root_objectid)
{
	struct btrfs_root *root = trans->fs_info->extent_root;
	struct btrfs_key key;
	int ret;

	key.objectid = bytenr;
	if (parent) {
		key.type = BTRFS_SHARED_BLOCK_REF_KEY;
		key.offset = parent;
	} else {
		key.type = BTRFS_TREE_BLOCK_REF_KEY;
		key.offset = root_objectid;
	}

	ret = btrfs_search_slot(trans, root, &key, path, -1, 1);
	if (ret > 0)
		ret = -ENOENT;
	return ret;
}

static noinline int insert_tree_block_ref(struct btrfs_trans_handle *trans,
					  struct btrfs_path *path,
					  u64 bytenr, u64 parent,
					  u64 root_objectid)
{
	struct btrfs_key key;
	int ret;

	key.objectid = bytenr;
	if (parent) {
		key.type = BTRFS_SHARED_BLOCK_REF_KEY;
		key.offset = parent;
	} else {
		key.type = BTRFS_TREE_BLOCK_REF_KEY;
		key.offset = root_objectid;
	}

	ret = btrfs_insert_empty_item(trans, trans->fs_info->extent_root,
				      path, &key, 0);
	btrfs_release_path(path);
	return ret;
}

static inline int extent_ref_type(u64 parent, u64 owner)
{
	int type;
	if (owner < BTRFS_FIRST_FREE_OBJECTID) {
		if (parent > 0)
			type = BTRFS_SHARED_BLOCK_REF_KEY;
		else
			type = BTRFS_TREE_BLOCK_REF_KEY;
	} else {
		if (parent > 0)
			type = BTRFS_SHARED_DATA_REF_KEY;
		else
			type = BTRFS_EXTENT_DATA_REF_KEY;
	}
	return type;
}

static int find_next_key(struct btrfs_path *path, int level,
			 struct btrfs_key *key)

{
	for (; level < BTRFS_MAX_LEVEL; level++) {
		if (!path->nodes[level])
			break;
		if (path->slots[level] + 1 >=
		    btrfs_header_nritems(path->nodes[level]))
			continue;
		if (level == 0)
			btrfs_item_key_to_cpu(path->nodes[level], key,
					      path->slots[level] + 1);
		else
			btrfs_node_key_to_cpu(path->nodes[level], key,
					      path->slots[level] + 1);
		return 0;
	}
	return 1;
}

/*
 * look for inline back ref. if back ref is found, *ref_ret is set
 * to the address of inline back ref, and 0 is returned.
 *
<<<<<<< HEAD
 * This function is used to reserve the space for snapshot/subvolume
 * creation and deletion. Those operations are different with the
 * common file/directory operations, they change two fs/file trees
 * and root tree, the number of items that the qgroup reserves is
 * different with the free space reservation. So we can not use
 * the space reservation mechanism in start_transaction().
 */
int btrfs_subvolume_reserve_metadata(struct btrfs_root *root,
				     struct btrfs_block_rsv *rsv, int items,
				     bool use_global_rsv)
{
	u64 qgroup_num_bytes = 0;
	u64 num_bytes;
	int ret;
	struct btrfs_fs_info *fs_info = root->fs_info;
	struct btrfs_block_rsv *global_rsv = &fs_info->global_block_rsv;

	if (test_bit(BTRFS_FS_QUOTA_ENABLED, &fs_info->flags)) {
		/* One for parent inode, two for dir entries */
		qgroup_num_bytes = 3 * fs_info->nodesize;
		ret = btrfs_qgroup_reserve_meta_prealloc(root,
				qgroup_num_bytes, true);
		if (ret)
			return ret;
	}

	num_bytes = btrfs_calc_trans_metadata_size(fs_info, items);
	rsv->space_info = __find_space_info(fs_info,
					    BTRFS_BLOCK_GROUP_METADATA);
	ret = btrfs_block_rsv_add(root, rsv, num_bytes,
				  BTRFS_RESERVE_FLUSH_ALL);

	if (ret == -ENOSPC && use_global_rsv)
		ret = btrfs_block_rsv_migrate(global_rsv, rsv, num_bytes, 1);

	if (ret && qgroup_num_bytes)
		btrfs_qgroup_free_meta_prealloc(root, qgroup_num_bytes);

	return ret;
}

void btrfs_subvolume_release_metadata(struct btrfs_fs_info *fs_info,
				      struct btrfs_block_rsv *rsv)
{
	btrfs_block_rsv_release(fs_info, rsv, (u64)-1);
}

static void btrfs_calculate_inode_block_rsv_size(struct btrfs_fs_info *fs_info,
						 struct btrfs_inode *inode)
{
	struct btrfs_block_rsv *block_rsv = &inode->block_rsv;
	u64 reserve_size = 0;
	u64 qgroup_rsv_size = 0;
	u64 csum_leaves;
	unsigned outstanding_extents;

	lockdep_assert_held(&inode->lock);
	outstanding_extents = inode->outstanding_extents;
	if (outstanding_extents)
		reserve_size = btrfs_calc_trans_metadata_size(fs_info,
						outstanding_extents + 1);
	csum_leaves = btrfs_csum_bytes_to_leaves(fs_info,
						 inode->csum_bytes);
	reserve_size += btrfs_calc_trans_metadata_size(fs_info,
						       csum_leaves);
	/*
	 * For qgroup rsv, the calculation is very simple:
	 * account one nodesize for each outstanding extent
	 *
	 * This is overestimating in most cases.
	 */
	qgroup_rsv_size = (u64)outstanding_extents * fs_info->nodesize;

	spin_lock(&block_rsv->lock);
	block_rsv->size = reserve_size;
	block_rsv->qgroup_rsv_size = qgroup_rsv_size;
	spin_unlock(&block_rsv->lock);
}

int btrfs_delalloc_reserve_metadata(struct btrfs_inode *inode, u64 num_bytes)
{
	struct btrfs_fs_info *fs_info = inode->root->fs_info;
	unsigned nr_extents;
	enum btrfs_reserve_flush_enum flush = BTRFS_RESERVE_FLUSH_ALL;
	int ret = 0;
	bool delalloc_lock = true;

	/* If we are a free space inode we need to not flush since we will be in
	 * the middle of a transaction commit.  We also don't need the delalloc
	 * mutex since we won't race with anybody.  We need this mostly to make
	 * lockdep shut its filthy mouth.
	 *
	 * If we have a transaction open (can happen if we call truncate_block
	 * from truncate), then we need FLUSH_LIMIT so we don't deadlock.
	 */
	if (btrfs_is_free_space_inode(inode)) {
		flush = BTRFS_RESERVE_NO_FLUSH;
		delalloc_lock = false;
	} else {
		if (current->journal_info)
			flush = BTRFS_RESERVE_FLUSH_LIMIT;

		if (btrfs_transaction_in_commit(fs_info))
			schedule_timeout(1);
	}

	if (delalloc_lock)
		mutex_lock(&inode->delalloc_mutex);

	num_bytes = ALIGN(num_bytes, fs_info->sectorsize);

	/* Add our new extents and calculate the new rsv size. */
	spin_lock(&inode->lock);
	nr_extents = count_max_extents(num_bytes);
	btrfs_mod_outstanding_extents(inode, nr_extents);
	inode->csum_bytes += num_bytes;
	btrfs_calculate_inode_block_rsv_size(fs_info, inode);
	spin_unlock(&inode->lock);

	ret = btrfs_inode_rsv_refill(inode, flush);
	if (unlikely(ret))
		goto out_fail;

	if (delalloc_lock)
		mutex_unlock(&inode->delalloc_mutex);
	return 0;

out_fail:
	spin_lock(&inode->lock);
	nr_extents = count_max_extents(num_bytes);
	btrfs_mod_outstanding_extents(inode, -nr_extents);
	inode->csum_bytes -= num_bytes;
	btrfs_calculate_inode_block_rsv_size(fs_info, inode);
	spin_unlock(&inode->lock);

	btrfs_inode_rsv_release(inode, true);
	if (delalloc_lock)
		mutex_unlock(&inode->delalloc_mutex);
	return ret;
}

/**
 * btrfs_delalloc_release_metadata - release a metadata reservation for an inode
 * @inode: the inode to release the reservation for.
 * @num_bytes: the number of bytes we are releasing.
 * @qgroup_free: free qgroup reservation or convert it to per-trans reservation
=======
 * if back ref isn't found, *ref_ret is set to the address where it
 * should be inserted, and -ENOENT is returned.
>>>>>>> f7688b48
 *
 * if insert is true and there are too many inline back refs, the path
 * points to the extent item, and -EAGAIN is returned.
 *
 * NOTE: inline back refs are ordered in the same way that back ref
 *	 items in the tree are ordered.
 */
<<<<<<< HEAD
void btrfs_delalloc_release_extents(struct btrfs_inode *inode, u64 num_bytes)
=======
static noinline_for_stack
int lookup_inline_extent_backref(struct btrfs_trans_handle *trans,
				 struct btrfs_path *path,
				 struct btrfs_extent_inline_ref **ref_ret,
				 u64 bytenr, u64 num_bytes,
				 u64 parent, u64 root_objectid,
				 u64 owner, u64 offset, int insert)
>>>>>>> f7688b48
{
	struct btrfs_fs_info *fs_info = trans->fs_info;
	struct btrfs_root *root = fs_info->extent_root;
	struct btrfs_key key;
	struct extent_buffer *leaf;
	struct btrfs_extent_item *ei;
	struct btrfs_extent_inline_ref *iref;
	u64 flags;
	u64 item_size;
	unsigned long ptr;
	unsigned long end;
	int extra_size;
	int type;
	int want;
	int ret;
	int err = 0;
	bool skinny_metadata = btrfs_fs_incompat(fs_info, SKINNY_METADATA);
	int needed;

	key.objectid = bytenr;
	key.type = BTRFS_EXTENT_ITEM_KEY;
	key.offset = num_bytes;

	want = extent_ref_type(parent, owner);
	if (insert) {
		extra_size = btrfs_extent_inline_ref_size(want);
		path->keep_locks = 1;
	} else
		extra_size = -1;

	/*
	 * Owner is our level, so we can just add one to get the level for the
	 * block we are interested in.
	 */
	if (skinny_metadata && owner < BTRFS_FIRST_FREE_OBJECTID) {
		key.type = BTRFS_METADATA_ITEM_KEY;
		key.offset = owner;
	}

<<<<<<< HEAD
	btrfs_inode_rsv_release(inode, true);
}
=======
again:
	ret = btrfs_search_slot(trans, root, &key, path, extra_size, 1);
	if (ret < 0) {
		err = ret;
		goto out;
	}
>>>>>>> f7688b48

	/*
	 * We may be a newly converted file system which still has the old fat
	 * extent entries for metadata, so try and see if we have one of those.
	 */
	if (ret > 0 && skinny_metadata) {
		skinny_metadata = false;
		if (path->slots[0]) {
			path->slots[0]--;
			btrfs_item_key_to_cpu(path->nodes[0], &key,
					      path->slots[0]);
			if (key.objectid == bytenr &&
			    key.type == BTRFS_EXTENT_ITEM_KEY &&
			    key.offset == num_bytes)
				ret = 0;
		}
		if (ret) {
			key.objectid = bytenr;
			key.type = BTRFS_EXTENT_ITEM_KEY;
			key.offset = num_bytes;
			btrfs_release_path(path);
			goto again;
		}
	}

	if (ret && !insert) {
		err = -ENOENT;
		goto out;
	} else if (WARN_ON(ret)) {
		err = -EIO;
		goto out;
	}

	leaf = path->nodes[0];
	item_size = btrfs_item_size_nr(leaf, path->slots[0]);
	if (unlikely(item_size < sizeof(*ei))) {
		err = -EINVAL;
		btrfs_print_v0_err(fs_info);
		btrfs_abort_transaction(trans, err);
		goto out;
	}

	ei = btrfs_item_ptr(leaf, path->slots[0], struct btrfs_extent_item);
	flags = btrfs_extent_flags(leaf, ei);

	ptr = (unsigned long)(ei + 1);
	end = (unsigned long)ei + item_size;

	if (flags & BTRFS_EXTENT_FLAG_TREE_BLOCK && !skinny_metadata) {
		ptr += sizeof(struct btrfs_tree_block_info);
		BUG_ON(ptr > end);
	}

	if (owner >= BTRFS_FIRST_FREE_OBJECTID)
		needed = BTRFS_REF_TYPE_DATA;
	else
		needed = BTRFS_REF_TYPE_BLOCK;

	err = -ENOENT;
	while (1) {
		if (ptr >= end) {
			WARN_ON(ptr > end);
			break;
		}
		iref = (struct btrfs_extent_inline_ref *)ptr;
		type = btrfs_get_extent_inline_ref_type(leaf, iref, needed);
		if (type == BTRFS_REF_TYPE_INVALID) {
			err = -EUCLEAN;
			goto out;
		}

		if (want < type)
			break;
		if (want > type) {
			ptr += btrfs_extent_inline_ref_size(type);
			continue;
		}

		if (type == BTRFS_EXTENT_DATA_REF_KEY) {
			struct btrfs_extent_data_ref *dref;
			dref = (struct btrfs_extent_data_ref *)(&iref->offset);
			if (match_extent_data_ref(leaf, dref, root_objectid,
						  owner, offset)) {
				err = 0;
				break;
			}
			if (hash_extent_data_ref_item(leaf, dref) <
			    hash_extent_data_ref(root_objectid, owner, offset))
				break;
		} else {
			u64 ref_offset;
			ref_offset = btrfs_extent_inline_ref_offset(leaf, iref);
			if (parent > 0) {
				if (parent == ref_offset) {
					err = 0;
					break;
				}
				if (ref_offset < parent)
					break;
			} else {
				if (root_objectid == ref_offset) {
					err = 0;
					break;
				}
				if (ref_offset < root_objectid)
					break;
			}
		}
		ptr += btrfs_extent_inline_ref_size(type);
	}
	if (err == -ENOENT && insert) {
		if (item_size + extra_size >=
		    BTRFS_MAX_EXTENT_ITEM_SIZE(root)) {
			err = -EAGAIN;
			goto out;
		}
		/*
		 * To add new inline back ref, we have to make sure
		 * there is no corresponding back ref item.
		 * For simplicity, we just do not add new inline back
		 * ref if there is any kind of item for this block
		 */
		if (find_next_key(path, 0, &key) == 0 &&
		    key.objectid == bytenr &&
		    key.type < BTRFS_BLOCK_GROUP_ITEM_KEY) {
			err = -EAGAIN;
			goto out;
		}
	}
	*ref_ret = (struct btrfs_extent_inline_ref *)ptr;
out:
	if (insert) {
		path->keep_locks = 0;
		btrfs_unlock_up_safe(path, 1);
	}
	return err;
}

/*
 * helper to add new inline back ref
 */
static noinline_for_stack
void setup_inline_extent_backref(struct btrfs_fs_info *fs_info,
				 struct btrfs_path *path,
				 struct btrfs_extent_inline_ref *iref,
				 u64 parent, u64 root_objectid,
				 u64 owner, u64 offset, int refs_to_add,
				 struct btrfs_delayed_extent_op *extent_op)
{
	struct extent_buffer *leaf;
	struct btrfs_extent_item *ei;
	unsigned long ptr;
	unsigned long end;
	unsigned long item_offset;
	u64 refs;
	int size;
	int type;

	leaf = path->nodes[0];
	ei = btrfs_item_ptr(leaf, path->slots[0], struct btrfs_extent_item);
	item_offset = (unsigned long)iref - (unsigned long)ei;

	type = extent_ref_type(parent, owner);
	size = btrfs_extent_inline_ref_size(type);

	btrfs_extend_item(path, size);

	ei = btrfs_item_ptr(leaf, path->slots[0], struct btrfs_extent_item);
	refs = btrfs_extent_refs(leaf, ei);
	refs += refs_to_add;
	btrfs_set_extent_refs(leaf, ei, refs);
	if (extent_op)
		__run_delayed_extent_op(extent_op, leaf, ei);

	ptr = (unsigned long)ei + item_offset;
	end = (unsigned long)ei + btrfs_item_size_nr(leaf, path->slots[0]);
	if (ptr < end - size)
		memmove_extent_buffer(leaf, ptr + size, ptr,
				      end - size - ptr);

	iref = (struct btrfs_extent_inline_ref *)ptr;
	btrfs_set_extent_inline_ref_type(leaf, iref, type);
	if (type == BTRFS_EXTENT_DATA_REF_KEY) {
		struct btrfs_extent_data_ref *dref;
		dref = (struct btrfs_extent_data_ref *)(&iref->offset);
		btrfs_set_extent_data_ref_root(leaf, dref, root_objectid);
		btrfs_set_extent_data_ref_objectid(leaf, dref, owner);
		btrfs_set_extent_data_ref_offset(leaf, dref, offset);
		btrfs_set_extent_data_ref_count(leaf, dref, refs_to_add);
	} else if (type == BTRFS_SHARED_DATA_REF_KEY) {
		struct btrfs_shared_data_ref *sref;
		sref = (struct btrfs_shared_data_ref *)(iref + 1);
		btrfs_set_shared_data_ref_count(leaf, sref, refs_to_add);
		btrfs_set_extent_inline_ref_offset(leaf, iref, parent);
	} else if (type == BTRFS_SHARED_BLOCK_REF_KEY) {
		btrfs_set_extent_inline_ref_offset(leaf, iref, parent);
	} else {
		btrfs_set_extent_inline_ref_offset(leaf, iref, root_objectid);
	}
	btrfs_mark_buffer_dirty(leaf);
}

static int lookup_extent_backref(struct btrfs_trans_handle *trans,
				 struct btrfs_path *path,
				 struct btrfs_extent_inline_ref **ref_ret,
				 u64 bytenr, u64 num_bytes, u64 parent,
				 u64 root_objectid, u64 owner, u64 offset)
{
	int ret;

	ret = lookup_inline_extent_backref(trans, path, ref_ret, bytenr,
					   num_bytes, parent, root_objectid,
					   owner, offset, 0);
	if (ret != -ENOENT)
		return ret;

	btrfs_release_path(path);
	*ref_ret = NULL;

	if (owner < BTRFS_FIRST_FREE_OBJECTID) {
		ret = lookup_tree_block_ref(trans, path, bytenr, parent,
					    root_objectid);
	} else {
		ret = lookup_extent_data_ref(trans, path, bytenr, parent,
					     root_objectid, owner, offset);
	}
	return ret;
}

/*
 * helper to update/remove inline back ref
 */
static noinline_for_stack
void update_inline_extent_backref(struct btrfs_path *path,
				  struct btrfs_extent_inline_ref *iref,
				  int refs_to_mod,
				  struct btrfs_delayed_extent_op *extent_op,
				  int *last_ref)
{
	struct extent_buffer *leaf = path->nodes[0];
	struct btrfs_extent_item *ei;
	struct btrfs_extent_data_ref *dref = NULL;
	struct btrfs_shared_data_ref *sref = NULL;
	unsigned long ptr;
	unsigned long end;
	u32 item_size;
	int size;
	int type;
	u64 refs;

	ei = btrfs_item_ptr(leaf, path->slots[0], struct btrfs_extent_item);
	refs = btrfs_extent_refs(leaf, ei);
	WARN_ON(refs_to_mod < 0 && refs + refs_to_mod <= 0);
	refs += refs_to_mod;
	btrfs_set_extent_refs(leaf, ei, refs);
	if (extent_op)
		__run_delayed_extent_op(extent_op, leaf, ei);

	/*
	 * If type is invalid, we should have bailed out after
	 * lookup_inline_extent_backref().
	 */
	type = btrfs_get_extent_inline_ref_type(leaf, iref, BTRFS_REF_TYPE_ANY);
	ASSERT(type != BTRFS_REF_TYPE_INVALID);

	if (type == BTRFS_EXTENT_DATA_REF_KEY) {
		dref = (struct btrfs_extent_data_ref *)(&iref->offset);
		refs = btrfs_extent_data_ref_count(leaf, dref);
	} else if (type == BTRFS_SHARED_DATA_REF_KEY) {
		sref = (struct btrfs_shared_data_ref *)(iref + 1);
		refs = btrfs_shared_data_ref_count(leaf, sref);
	} else {
		refs = 1;
		BUG_ON(refs_to_mod != -1);
	}

	BUG_ON(refs_to_mod < 0 && refs < -refs_to_mod);
	refs += refs_to_mod;

	if (refs > 0) {
		if (type == BTRFS_EXTENT_DATA_REF_KEY)
			btrfs_set_extent_data_ref_count(leaf, dref, refs);
		else
			btrfs_set_shared_data_ref_count(leaf, sref, refs);
	} else {
		*last_ref = 1;
		size =  btrfs_extent_inline_ref_size(type);
		item_size = btrfs_item_size_nr(leaf, path->slots[0]);
		ptr = (unsigned long)iref;
		end = (unsigned long)ei + item_size;
		if (ptr + size < end)
			memmove_extent_buffer(leaf, ptr, ptr + size,
					      end - ptr - size);
		item_size -= size;
		btrfs_truncate_item(path, item_size, 1);
	}
	btrfs_mark_buffer_dirty(leaf);
}

static noinline_for_stack
int insert_inline_extent_backref(struct btrfs_trans_handle *trans,
				 struct btrfs_path *path,
				 u64 bytenr, u64 num_bytes, u64 parent,
				 u64 root_objectid, u64 owner,
				 u64 offset, int refs_to_add,
				 struct btrfs_delayed_extent_op *extent_op)
{
	struct btrfs_extent_inline_ref *iref;
	int ret;

	ret = lookup_inline_extent_backref(trans, path, &iref, bytenr,
					   num_bytes, parent, root_objectid,
					   owner, offset, 1);
	if (ret == 0) {
		BUG_ON(owner < BTRFS_FIRST_FREE_OBJECTID);
		update_inline_extent_backref(path, iref, refs_to_add,
					     extent_op, NULL);
	} else if (ret == -ENOENT) {
		setup_inline_extent_backref(trans->fs_info, path, iref, parent,
					    root_objectid, owner, offset,
					    refs_to_add, extent_op);
		ret = 0;
	}
	return ret;
}

static int insert_extent_backref(struct btrfs_trans_handle *trans,
				 struct btrfs_path *path,
				 u64 bytenr, u64 parent, u64 root_objectid,
				 u64 owner, u64 offset, int refs_to_add)
{
	int ret;
	if (owner < BTRFS_FIRST_FREE_OBJECTID) {
		BUG_ON(refs_to_add != 1);
		ret = insert_tree_block_ref(trans, path, bytenr, parent,
					    root_objectid);
	} else {
		ret = insert_extent_data_ref(trans, path, bytenr, parent,
					     root_objectid, owner, offset,
					     refs_to_add);
	}
	return ret;
}

static int remove_extent_backref(struct btrfs_trans_handle *trans,
				 struct btrfs_path *path,
				 struct btrfs_extent_inline_ref *iref,
				 int refs_to_drop, int is_data, int *last_ref)
{
	int ret = 0;

	BUG_ON(!is_data && refs_to_drop != 1);
	if (iref) {
		update_inline_extent_backref(path, iref, -refs_to_drop, NULL,
					     last_ref);
	} else if (is_data) {
		ret = remove_extent_data_ref(trans, path, refs_to_drop,
					     last_ref);
	} else {
		*last_ref = 1;
		ret = btrfs_del_item(trans, trans->fs_info->extent_root, path);
	}
	return ret;
}

static int btrfs_issue_discard(struct block_device *bdev, u64 start, u64 len,
			       u64 *discarded_bytes)
{
	int j, ret = 0;
	u64 bytes_left, end;
	u64 aligned_start = ALIGN(start, 1 << 9);

	if (WARN_ON(start != aligned_start)) {
		len -= aligned_start - start;
		len = round_down(len, 1 << 9);
		start = aligned_start;
	}

	*discarded_bytes = 0;

	if (!len)
		return 0;

	end = start + len;
	bytes_left = len;

	/* Skip any superblocks on this device. */
	for (j = 0; j < BTRFS_SUPER_MIRROR_MAX; j++) {
		u64 sb_start = btrfs_sb_offset(j);
		u64 sb_end = sb_start + BTRFS_SUPER_INFO_SIZE;
		u64 size = sb_start - start;

		if (!in_range(sb_start, start, bytes_left) &&
		    !in_range(sb_end, start, bytes_left) &&
		    !in_range(start, sb_start, BTRFS_SUPER_INFO_SIZE))
			continue;

		/*
		 * Superblock spans beginning of range.  Adjust start and
		 * try again.
		 */
		if (sb_start <= start) {
			start += sb_end - start;
			if (start > end) {
				bytes_left = 0;
				break;
			}
			bytes_left = end - start;
			continue;
		}

		if (size) {
			ret = blkdev_issue_discard(bdev, start >> 9, size >> 9,
						   GFP_NOFS, 0);
			if (!ret)
				*discarded_bytes += size;
			else if (ret != -EOPNOTSUPP)
				return ret;
		}

		start = sb_end;
		if (start > end) {
			bytes_left = 0;
			break;
		}
		bytes_left = end - start;
	}

	if (bytes_left) {
		ret = blkdev_issue_discard(bdev, start >> 9, bytes_left >> 9,
					   GFP_NOFS, 0);
		if (!ret)
			*discarded_bytes += bytes_left;
	}
	return ret;
}

int btrfs_discard_extent(struct btrfs_fs_info *fs_info, u64 bytenr,
			 u64 num_bytes, u64 *actual_bytes)
{
	int ret;
	u64 discarded_bytes = 0;
	struct btrfs_bio *bbio = NULL;


	/*
	 * Avoid races with device replace and make sure our bbio has devices
	 * associated to its stripes that don't go away while we are discarding.
	 */
	btrfs_bio_counter_inc_blocked(fs_info);
	/* Tell the block device(s) that the sectors can be discarded */
	ret = btrfs_map_block(fs_info, BTRFS_MAP_DISCARD, bytenr, &num_bytes,
			      &bbio, 0);
	/* Error condition is -ENOMEM */
	if (!ret) {
		struct btrfs_bio_stripe *stripe = bbio->stripes;
		int i;


		for (i = 0; i < bbio->num_stripes; i++, stripe++) {
			u64 bytes;
			struct request_queue *req_q;

			if (!stripe->dev->bdev) {
				ASSERT(btrfs_test_opt(fs_info, DEGRADED));
				continue;
			}
			req_q = bdev_get_queue(stripe->dev->bdev);
			if (!blk_queue_discard(req_q))
				continue;

			ret = btrfs_issue_discard(stripe->dev->bdev,
						  stripe->physical,
						  stripe->length,
						  &bytes);
			if (!ret)
				discarded_bytes += bytes;
			else if (ret != -EOPNOTSUPP)
				break; /* Logic errors or -ENOMEM, or -EIO but I don't know how that could happen JDM */

			/*
			 * Just in case we get back EOPNOTSUPP for some reason,
			 * just ignore the return value so we don't screw up
			 * people calling discard_extent.
			 */
			ret = 0;
		}
		btrfs_put_bbio(bbio);
	}
	btrfs_bio_counter_dec(fs_info);

	if (actual_bytes)
		*actual_bytes = discarded_bytes;

<<<<<<< HEAD
	spin_lock(&space_info->lock);
	spin_lock(&cache->lock);
	if (cache->ro)
		space_info->bytes_readonly += num_bytes;
	cache->reserved -= num_bytes;
	space_info->bytes_reserved -= num_bytes;
	space_info->max_extent_size = 0;
=======
>>>>>>> f7688b48

	if (ret == -EOPNOTSUPP)
		ret = 0;
	return ret;
}

/* Can return -ENOMEM */
int btrfs_inc_extent_ref(struct btrfs_trans_handle *trans,
			 struct btrfs_ref *generic_ref)
{
	struct btrfs_fs_info *fs_info = trans->fs_info;
	int old_ref_mod, new_ref_mod;
	int ret;

	ASSERT(generic_ref->type != BTRFS_REF_NOT_SET &&
	       generic_ref->action);
	BUG_ON(generic_ref->type == BTRFS_REF_METADATA &&
	       generic_ref->tree_ref.root == BTRFS_TREE_LOG_OBJECTID);

	if (generic_ref->type == BTRFS_REF_METADATA)
		ret = btrfs_add_delayed_tree_ref(trans, generic_ref,
				NULL, &old_ref_mod, &new_ref_mod);
	else
		ret = btrfs_add_delayed_data_ref(trans, generic_ref, 0,
						 &old_ref_mod, &new_ref_mod);

	btrfs_ref_tree_mod(fs_info, generic_ref);

	if (ret == 0 && old_ref_mod < 0 && new_ref_mod >= 0)
		sub_pinned_bytes(fs_info, generic_ref);

	return ret;
}

/*
 * __btrfs_inc_extent_ref - insert backreference for a given extent
 *
 * @trans:	    Handle of transaction
 *
 * @node:	    The delayed ref node used to get the bytenr/length for
 *		    extent whose references are incremented.
 *
 * @parent:	    If this is a shared extent (BTRFS_SHARED_DATA_REF_KEY/
 *		    BTRFS_SHARED_BLOCK_REF_KEY) then it holds the logical
 *		    bytenr of the parent block. Since new extents are always
 *		    created with indirect references, this will only be the case
 *		    when relocating a shared extent. In that case, root_objectid
 *		    will be BTRFS_TREE_RELOC_OBJECTID. Otheriwse, parent must
 *		    be 0
 *
 * @root_objectid:  The id of the root where this modification has originated,
 *		    this can be either one of the well-known metadata trees or
 *		    the subvolume id which references this extent.
 *
 * @owner:	    For data extents it is the inode number of the owning file.
 *		    For metadata extents this parameter holds the level in the
 *		    tree of the extent.
 *
 * @offset:	    For metadata extents the offset is ignored and is currently
 *		    always passed as 0. For data extents it is the fileoffset
 *		    this extent belongs to.
 *
 * @refs_to_add     Number of references to add
 *
 * @extent_op       Pointer to a structure, holding information necessary when
 *                  updating a tree block's flags
 *
 */
static int __btrfs_inc_extent_ref(struct btrfs_trans_handle *trans,
				  struct btrfs_delayed_ref_node *node,
				  u64 parent, u64 root_objectid,
				  u64 owner, u64 offset, int refs_to_add,
				  struct btrfs_delayed_extent_op *extent_op)
{
	struct btrfs_path *path;
	struct extent_buffer *leaf;
	struct btrfs_extent_item *item;
	struct btrfs_key key;
	u64 bytenr = node->bytenr;
	u64 num_bytes = node->num_bytes;
	u64 refs;
	int ret;

	path = btrfs_alloc_path();
	if (!path)
		return -ENOMEM;

	path->reada = READA_FORWARD;
	path->leave_spinning = 1;
	/* this will setup the path even if it fails to insert the back ref */
	ret = insert_inline_extent_backref(trans, path, bytenr, num_bytes,
					   parent, root_objectid, owner,
					   offset, refs_to_add, extent_op);
	if ((ret < 0 && ret != -EAGAIN) || !ret)
		goto out;

	/*
	 * Ok we had -EAGAIN which means we didn't have space to insert and
	 * inline extent ref, so just update the reference count and add a
	 * normal backref.
	 */
	leaf = path->nodes[0];
	btrfs_item_key_to_cpu(leaf, &key, path->slots[0]);
	item = btrfs_item_ptr(leaf, path->slots[0], struct btrfs_extent_item);
	refs = btrfs_extent_refs(leaf, item);
	btrfs_set_extent_refs(leaf, item, refs + refs_to_add);
	if (extent_op)
		__run_delayed_extent_op(extent_op, leaf, item);

	btrfs_mark_buffer_dirty(leaf);
	btrfs_release_path(path);

	path->reada = READA_FORWARD;
	path->leave_spinning = 1;
	/* now insert the actual backref */
	ret = insert_extent_backref(trans, path, bytenr, parent, root_objectid,
				    owner, offset, refs_to_add);
	if (ret)
		btrfs_abort_transaction(trans, ret);
out:
	btrfs_free_path(path);
	return ret;
}

static int run_delayed_data_ref(struct btrfs_trans_handle *trans,
				struct btrfs_delayed_ref_node *node,
				struct btrfs_delayed_extent_op *extent_op,
				int insert_reserved)
{
	int ret = 0;
	struct btrfs_delayed_data_ref *ref;
	struct btrfs_key ins;
	u64 parent = 0;
	u64 ref_root = 0;
	u64 flags = 0;

	ins.objectid = node->bytenr;
	ins.offset = node->num_bytes;
	ins.type = BTRFS_EXTENT_ITEM_KEY;

<<<<<<< HEAD
	while (!trans->aborted) {
		struct extent_state *cached_state = NULL;

		mutex_lock(&fs_info->unused_bg_unpin_mutex);
		ret = find_first_extent_bit(unpin, 0, &start, &end,
					    EXTENT_DIRTY, &cached_state);
		if (ret) {
			mutex_unlock(&fs_info->unused_bg_unpin_mutex);
			break;
		}
=======
	ref = btrfs_delayed_node_to_data_ref(node);
	trace_run_delayed_data_ref(trans->fs_info, node, ref, node->action);
>>>>>>> f7688b48

	if (node->type == BTRFS_SHARED_DATA_REF_KEY)
		parent = ref->parent;
	ref_root = ref->root;

<<<<<<< HEAD
		clear_extent_dirty(unpin, start, end, &cached_state);
		unpin_extent_range(fs_info, start, end, true);
		mutex_unlock(&fs_info->unused_bg_unpin_mutex);
		free_extent_state(cached_state);
		cond_resched();
=======
	if (node->action == BTRFS_ADD_DELAYED_REF && insert_reserved) {
		if (extent_op)
			flags |= extent_op->flags_to_set;
		ret = alloc_reserved_file_extent(trans, parent, ref_root,
						 flags, ref->objectid,
						 ref->offset, &ins,
						 node->ref_mod);
	} else if (node->action == BTRFS_ADD_DELAYED_REF) {
		ret = __btrfs_inc_extent_ref(trans, node, parent, ref_root,
					     ref->objectid, ref->offset,
					     node->ref_mod, extent_op);
	} else if (node->action == BTRFS_DROP_DELAYED_REF) {
		ret = __btrfs_free_extent(trans, node, parent,
					  ref_root, ref->objectid,
					  ref->offset, node->ref_mod,
					  extent_op);
	} else {
		BUG();
>>>>>>> f7688b48
	}
	return ret;
}

static void __run_delayed_extent_op(struct btrfs_delayed_extent_op *extent_op,
				    struct extent_buffer *leaf,
				    struct btrfs_extent_item *ei)
{
	u64 flags = btrfs_extent_flags(leaf, ei);
	if (extent_op->update_flags) {
		flags |= extent_op->flags_to_set;
		btrfs_set_extent_flags(leaf, ei, flags);
	}

	if (extent_op->update_key) {
		struct btrfs_tree_block_info *bi;
		BUG_ON(!(flags & BTRFS_EXTENT_FLAG_TREE_BLOCK));
		bi = (struct btrfs_tree_block_info *)(ei + 1);
		btrfs_set_tree_block_key(leaf, bi, &extent_op->key);
	}
}

static int run_delayed_extent_op(struct btrfs_trans_handle *trans,
				 struct btrfs_delayed_ref_head *head,
				 struct btrfs_delayed_extent_op *extent_op)
{
	struct btrfs_fs_info *fs_info = trans->fs_info;
	struct btrfs_key key;
	struct btrfs_path *path;
	struct btrfs_extent_item *ei;
	struct extent_buffer *leaf;
	u32 item_size;
	int ret;
	int err = 0;
	int metadata = !extent_op->is_data;

	if (trans->aborted)
		return 0;

	if (metadata && !btrfs_fs_incompat(fs_info, SKINNY_METADATA))
		metadata = 0;

	path = btrfs_alloc_path();
	if (!path)
		return -ENOMEM;

	key.objectid = head->bytenr;

	if (metadata) {
		key.type = BTRFS_METADATA_ITEM_KEY;
		key.offset = extent_op->level;
	} else {
		key.type = BTRFS_EXTENT_ITEM_KEY;
		key.offset = head->num_bytes;
	}

again:
	path->reada = READA_FORWARD;
	path->leave_spinning = 1;
	ret = btrfs_search_slot(trans, fs_info->extent_root, &key, path, 0, 1);
	if (ret < 0) {
		err = ret;
		goto out;
	}
	if (ret > 0) {
		if (metadata) {
			if (path->slots[0] > 0) {
				path->slots[0]--;
				btrfs_item_key_to_cpu(path->nodes[0], &key,
						      path->slots[0]);
				if (key.objectid == head->bytenr &&
				    key.type == BTRFS_EXTENT_ITEM_KEY &&
				    key.offset == head->num_bytes)
					ret = 0;
			}
			if (ret > 0) {
				btrfs_release_path(path);
				metadata = 0;

				key.objectid = head->bytenr;
				key.offset = head->num_bytes;
				key.type = BTRFS_EXTENT_ITEM_KEY;
				goto again;
			}
		} else {
			err = -EIO;
			goto out;
		}
	}

	leaf = path->nodes[0];
	item_size = btrfs_item_size_nr(leaf, path->slots[0]);

	if (unlikely(item_size < sizeof(*ei))) {
		err = -EINVAL;
		btrfs_print_v0_err(fs_info);
		btrfs_abort_transaction(trans, err);
		goto out;
	}

	ei = btrfs_item_ptr(leaf, path->slots[0], struct btrfs_extent_item);
	__run_delayed_extent_op(extent_op, leaf, ei);

	btrfs_mark_buffer_dirty(leaf);
out:
	btrfs_free_path(path);
	return err;
}

static int run_delayed_tree_ref(struct btrfs_trans_handle *trans,
				struct btrfs_delayed_ref_node *node,
				struct btrfs_delayed_extent_op *extent_op,
				int insert_reserved)
{
	int ret = 0;
	struct btrfs_delayed_tree_ref *ref;
	u64 parent = 0;
	u64 ref_root = 0;

	ref = btrfs_delayed_node_to_tree_ref(node);
	trace_run_delayed_tree_ref(trans->fs_info, node, ref, node->action);

	if (node->type == BTRFS_SHARED_BLOCK_REF_KEY)
		parent = ref->parent;
	ref_root = ref->root;

	if (node->ref_mod != 1) {
		btrfs_err(trans->fs_info,
	"btree block(%llu) has %d references rather than 1: action %d ref_root %llu parent %llu",
			  node->bytenr, node->ref_mod, node->action, ref_root,
			  parent);
		return -EIO;
	}
	if (node->action == BTRFS_ADD_DELAYED_REF && insert_reserved) {
		BUG_ON(!extent_op || !extent_op->update_flags);
		ret = alloc_reserved_tree_block(trans, node, extent_op);
	} else if (node->action == BTRFS_ADD_DELAYED_REF) {
		ret = __btrfs_inc_extent_ref(trans, node, parent, ref_root,
					     ref->level, 0, 1, extent_op);
	} else if (node->action == BTRFS_DROP_DELAYED_REF) {
		ret = __btrfs_free_extent(trans, node, parent, ref_root,
					  ref->level, 0, 1, extent_op);
	} else {
		BUG();
	}
	return ret;
}

/* helper function to actually process a single delayed ref entry */
static int run_one_delayed_ref(struct btrfs_trans_handle *trans,
			       struct btrfs_delayed_ref_node *node,
			       struct btrfs_delayed_extent_op *extent_op,
			       int insert_reserved)
{
	int ret = 0;

	if (trans->aborted) {
		if (insert_reserved)
			btrfs_pin_extent(trans->fs_info, node->bytenr,
					 node->num_bytes, 1);
		return 0;
	}

	if (node->type == BTRFS_TREE_BLOCK_REF_KEY ||
	    node->type == BTRFS_SHARED_BLOCK_REF_KEY)
		ret = run_delayed_tree_ref(trans, node, extent_op,
					   insert_reserved);
	else if (node->type == BTRFS_EXTENT_DATA_REF_KEY ||
		 node->type == BTRFS_SHARED_DATA_REF_KEY)
		ret = run_delayed_data_ref(trans, node, extent_op,
					   insert_reserved);
	else
		BUG();
	if (ret && insert_reserved)
		btrfs_pin_extent(trans->fs_info, node->bytenr,
				 node->num_bytes, 1);
	return ret;
}

static inline struct btrfs_delayed_ref_node *
select_delayed_ref(struct btrfs_delayed_ref_head *head)
{
	struct btrfs_delayed_ref_node *ref;

	if (RB_EMPTY_ROOT(&head->ref_tree.rb_root))
		return NULL;

	/*
	 * Select a delayed ref of type BTRFS_ADD_DELAYED_REF first.
	 * This is to prevent a ref count from going down to zero, which deletes
	 * the extent item from the extent tree, when there still are references
	 * to add, which would fail because they would not find the extent item.
	 */
	if (!list_empty(&head->ref_add_list))
		return list_first_entry(&head->ref_add_list,
				struct btrfs_delayed_ref_node, add_list);

	ref = rb_entry(rb_first_cached(&head->ref_tree),
		       struct btrfs_delayed_ref_node, ref_node);
	ASSERT(list_empty(&ref->add_list));
	return ref;
}

static void unselect_delayed_ref_head(struct btrfs_delayed_ref_root *delayed_refs,
				      struct btrfs_delayed_ref_head *head)
{
	spin_lock(&delayed_refs->lock);
	head->processing = 0;
	delayed_refs->num_heads_ready++;
	spin_unlock(&delayed_refs->lock);
	btrfs_delayed_ref_unlock(head);
}

static struct btrfs_delayed_extent_op *cleanup_extent_op(
				struct btrfs_delayed_ref_head *head)
{
	struct btrfs_delayed_extent_op *extent_op = head->extent_op;

	if (!extent_op)
		return NULL;

	if (head->must_insert_reserved) {
		head->extent_op = NULL;
		btrfs_free_delayed_extent_op(extent_op);
		return NULL;
	}
	return extent_op;
}

static int run_and_cleanup_extent_op(struct btrfs_trans_handle *trans,
				     struct btrfs_delayed_ref_head *head)
{
	struct btrfs_delayed_extent_op *extent_op;
	int ret;

	extent_op = cleanup_extent_op(head);
	if (!extent_op)
		return 0;
	head->extent_op = NULL;
	spin_unlock(&head->lock);
	ret = run_delayed_extent_op(trans, head, extent_op);
	btrfs_free_delayed_extent_op(extent_op);
	return ret ? ret : 1;
}

void btrfs_cleanup_ref_head_accounting(struct btrfs_fs_info *fs_info,
				  struct btrfs_delayed_ref_root *delayed_refs,
				  struct btrfs_delayed_ref_head *head)
{
	int nr_items = 1;	/* Dropping this ref head update. */

	if (head->total_ref_mod < 0) {
		struct btrfs_space_info *space_info;
		u64 flags;

		if (head->is_data)
			flags = BTRFS_BLOCK_GROUP_DATA;
		else if (head->is_system)
			flags = BTRFS_BLOCK_GROUP_SYSTEM;
		else
			flags = BTRFS_BLOCK_GROUP_METADATA;
		space_info = btrfs_find_space_info(fs_info, flags);
		ASSERT(space_info);
		percpu_counter_add_batch(&space_info->total_bytes_pinned,
				   -head->num_bytes,
				   BTRFS_TOTAL_BYTES_PINNED_BATCH);

		/*
		 * We had csum deletions accounted for in our delayed refs rsv,
		 * we need to drop the csum leaves for this update from our
		 * delayed_refs_rsv.
		 */
		if (head->is_data) {
			spin_lock(&delayed_refs->lock);
			delayed_refs->pending_csums -= head->num_bytes;
			spin_unlock(&delayed_refs->lock);
			nr_items += btrfs_csum_bytes_to_leaves(fs_info,
				head->num_bytes);
		}
	}

	btrfs_delayed_refs_rsv_release(fs_info, nr_items);
}

static int cleanup_ref_head(struct btrfs_trans_handle *trans,
			    struct btrfs_delayed_ref_head *head)
{

	struct btrfs_fs_info *fs_info = trans->fs_info;
	struct btrfs_delayed_ref_root *delayed_refs;
	int ret;

	delayed_refs = &trans->transaction->delayed_refs;

	ret = run_and_cleanup_extent_op(trans, head);
	if (ret < 0) {
		unselect_delayed_ref_head(delayed_refs, head);
		btrfs_debug(fs_info, "run_delayed_extent_op returned %d", ret);
		return ret;
	} else if (ret) {
		return ret;
	}

	/*
	 * Need to drop our head ref lock and re-acquire the delayed ref lock
	 * and then re-check to make sure nobody got added.
	 */
	spin_unlock(&head->lock);
	spin_lock(&delayed_refs->lock);
	spin_lock(&head->lock);
	if (!RB_EMPTY_ROOT(&head->ref_tree.rb_root) || head->extent_op) {
		spin_unlock(&head->lock);
		spin_unlock(&delayed_refs->lock);
		return 1;
	}
	btrfs_delete_ref_head(delayed_refs, head);
	spin_unlock(&head->lock);
	spin_unlock(&delayed_refs->lock);

	if (head->must_insert_reserved) {
		btrfs_pin_extent(fs_info, head->bytenr,
				 head->num_bytes, 1);
		if (head->is_data) {
			ret = btrfs_del_csums(trans, fs_info, head->bytenr,
					      head->num_bytes);
		}
	}

	btrfs_cleanup_ref_head_accounting(fs_info, delayed_refs, head);

	trace_run_delayed_ref_head(fs_info, head, 0);
	btrfs_delayed_ref_unlock(head);
	btrfs_put_delayed_ref_head(head);
	return 0;
}

static struct btrfs_delayed_ref_head *btrfs_obtain_ref_head(
					struct btrfs_trans_handle *trans)
{
	struct btrfs_delayed_ref_root *delayed_refs =
		&trans->transaction->delayed_refs;
	struct btrfs_delayed_ref_head *head = NULL;
	int ret;

	spin_lock(&delayed_refs->lock);
	head = btrfs_select_ref_head(delayed_refs);
	if (!head) {
		spin_unlock(&delayed_refs->lock);
		return head;
	}

	/*
	 * Grab the lock that says we are going to process all the refs for
	 * this head
	 */
	ret = btrfs_delayed_ref_lock(delayed_refs, head);
	spin_unlock(&delayed_refs->lock);

	/*
	 * We may have dropped the spin lock to get the head mutex lock, and
	 * that might have given someone else time to free the head.  If that's
	 * true, it has been removed from our list and we can move on.
	 */
	if (ret == -EAGAIN)
		head = ERR_PTR(-EAGAIN);

	return head;
}

static int btrfs_run_delayed_refs_for_head(struct btrfs_trans_handle *trans,
				    struct btrfs_delayed_ref_head *locked_ref,
				    unsigned long *run_refs)
{
	struct btrfs_fs_info *fs_info = trans->fs_info;
	struct btrfs_delayed_ref_root *delayed_refs;
	struct btrfs_delayed_extent_op *extent_op;
	struct btrfs_delayed_ref_node *ref;
	int must_insert_reserved = 0;
	int ret;

	delayed_refs = &trans->transaction->delayed_refs;

	lockdep_assert_held(&locked_ref->mutex);
	lockdep_assert_held(&locked_ref->lock);

	while ((ref = select_delayed_ref(locked_ref))) {
		if (ref->seq &&
		    btrfs_check_delayed_seq(fs_info, ref->seq)) {
			spin_unlock(&locked_ref->lock);
			unselect_delayed_ref_head(delayed_refs, locked_ref);
			return -EAGAIN;
		}

		(*run_refs)++;
		ref->in_tree = 0;
		rb_erase_cached(&ref->ref_node, &locked_ref->ref_tree);
		RB_CLEAR_NODE(&ref->ref_node);
		if (!list_empty(&ref->add_list))
			list_del(&ref->add_list);
		/*
		 * When we play the delayed ref, also correct the ref_mod on
		 * head
		 */
		switch (ref->action) {
		case BTRFS_ADD_DELAYED_REF:
		case BTRFS_ADD_DELAYED_EXTENT:
			locked_ref->ref_mod -= ref->ref_mod;
			break;
		case BTRFS_DROP_DELAYED_REF:
			locked_ref->ref_mod += ref->ref_mod;
			break;
		default:
			WARN_ON(1);
		}
		atomic_dec(&delayed_refs->num_entries);

		/*
		 * Record the must_insert_reserved flag before we drop the
		 * spin lock.
		 */
		must_insert_reserved = locked_ref->must_insert_reserved;
		locked_ref->must_insert_reserved = 0;

		extent_op = locked_ref->extent_op;
		locked_ref->extent_op = NULL;
		spin_unlock(&locked_ref->lock);

		ret = run_one_delayed_ref(trans, ref, extent_op,
					  must_insert_reserved);

		btrfs_free_delayed_extent_op(extent_op);
		if (ret) {
			unselect_delayed_ref_head(delayed_refs, locked_ref);
			btrfs_put_delayed_ref(ref);
			btrfs_debug(fs_info, "run_one_delayed_ref returned %d",
				    ret);
			return ret;
		}

		btrfs_put_delayed_ref(ref);
		cond_resched();

		spin_lock(&locked_ref->lock);
		btrfs_merge_delayed_refs(trans, delayed_refs, locked_ref);
	}

	return 0;
}

/*
 * Returns 0 on success or if called with an already aborted transaction.
 * Returns -ENOMEM or -EIO on failure and will abort the transaction.
 */
static noinline int __btrfs_run_delayed_refs(struct btrfs_trans_handle *trans,
					     unsigned long nr)
{
	struct btrfs_fs_info *fs_info = trans->fs_info;
	struct btrfs_delayed_ref_root *delayed_refs;
	struct btrfs_delayed_ref_head *locked_ref = NULL;
	ktime_t start = ktime_get();
	int ret;
	unsigned long count = 0;
	unsigned long actual_count = 0;

	delayed_refs = &trans->transaction->delayed_refs;
	do {
		if (!locked_ref) {
			locked_ref = btrfs_obtain_ref_head(trans);
			if (IS_ERR_OR_NULL(locked_ref)) {
				if (PTR_ERR(locked_ref) == -EAGAIN) {
					continue;
				} else {
					break;
				}
			}
			count++;
		}
		/*
		 * We need to try and merge add/drops of the same ref since we
		 * can run into issues with relocate dropping the implicit ref
		 * and then it being added back again before the drop can
		 * finish.  If we merged anything we need to re-loop so we can
		 * get a good ref.
		 * Or we can get node references of the same type that weren't
		 * merged when created due to bumps in the tree mod seq, and
		 * we need to merge them to prevent adding an inline extent
		 * backref before dropping it (triggering a BUG_ON at
		 * insert_inline_extent_backref()).
		 */
		spin_lock(&locked_ref->lock);
		btrfs_merge_delayed_refs(trans, delayed_refs, locked_ref);

		ret = btrfs_run_delayed_refs_for_head(trans, locked_ref,
						      &actual_count);
		if (ret < 0 && ret != -EAGAIN) {
			/*
			 * Error, btrfs_run_delayed_refs_for_head already
			 * unlocked everything so just bail out
			 */
			return ret;
		} else if (!ret) {
			/*
			 * Success, perform the usual cleanup of a processed
			 * head
			 */
			ret = cleanup_ref_head(trans, locked_ref);
			if (ret > 0 ) {
				/* We dropped our lock, we need to loop. */
				ret = 0;
				continue;
			} else if (ret) {
				return ret;
			}
		}

		/*
		 * Either success case or btrfs_run_delayed_refs_for_head
		 * returned -EAGAIN, meaning we need to select another head
		 */

		locked_ref = NULL;
		cond_resched();
	} while ((nr != -1 && count < nr) || locked_ref);

	/*
	 * We don't want to include ref heads since we can have empty ref heads
	 * and those will drastically skew our runtime down since we just do
	 * accounting, no actual extent tree updates.
	 */
	if (actual_count > 0) {
		u64 runtime = ktime_to_ns(ktime_sub(ktime_get(), start));
		u64 avg;

		/*
		 * We weigh the current average higher than our current runtime
		 * to avoid large swings in the average.
		 */
		spin_lock(&delayed_refs->lock);
		avg = fs_info->avg_delayed_ref_runtime * 3 + runtime;
		fs_info->avg_delayed_ref_runtime = avg >> 2;	/* div by 4 */
		spin_unlock(&delayed_refs->lock);
	}
	return 0;
}

#ifdef SCRAMBLE_DELAYED_REFS
/*
 * Normally delayed refs get processed in ascending bytenr order. This
 * correlates in most cases to the order added. To expose dependencies on this
 * order, we start to process the tree in the middle instead of the beginning
 */
static u64 find_middle(struct rb_root *root)
{
	struct rb_node *n = root->rb_node;
	struct btrfs_delayed_ref_node *entry;
	int alt = 1;
	u64 middle;
	u64 first = 0, last = 0;

	n = rb_first(root);
	if (n) {
		entry = rb_entry(n, struct btrfs_delayed_ref_node, rb_node);
		first = entry->bytenr;
	}
	n = rb_last(root);
	if (n) {
		entry = rb_entry(n, struct btrfs_delayed_ref_node, rb_node);
		last = entry->bytenr;
	}
	n = root->rb_node;

	while (n) {
		entry = rb_entry(n, struct btrfs_delayed_ref_node, rb_node);
		WARN_ON(!entry->in_tree);

		middle = entry->bytenr;

		if (alt)
			n = n->rb_left;
		else
			n = n->rb_right;

		alt = 1 - alt;
	}
	return middle;
}
#endif

static inline u64 heads_to_leaves(struct btrfs_fs_info *fs_info, u64 heads)
{
	u64 num_bytes;

	num_bytes = heads * (sizeof(struct btrfs_extent_item) +
			     sizeof(struct btrfs_extent_inline_ref));
	if (!btrfs_fs_incompat(fs_info, SKINNY_METADATA))
		num_bytes += heads * sizeof(struct btrfs_tree_block_info);

	/*
	 * We don't ever fill up leaves all the way so multiply by 2 just to be
	 * closer to what we're really going to want to use.
	 */
	return div_u64(num_bytes, BTRFS_LEAF_DATA_SIZE(fs_info));
}

/*
 * Takes the number of bytes to be csumm'ed and figures out how many leaves it
 * would require to store the csums for that many bytes.
 */
u64 btrfs_csum_bytes_to_leaves(struct btrfs_fs_info *fs_info, u64 csum_bytes)
{
	u64 csum_size;
	u64 num_csums_per_leaf;
	u64 num_csums;

	csum_size = BTRFS_MAX_ITEM_SIZE(fs_info);
	num_csums_per_leaf = div64_u64(csum_size,
			(u64)btrfs_super_csum_size(fs_info->super_copy));
	num_csums = div64_u64(csum_bytes, fs_info->sectorsize);
	num_csums += num_csums_per_leaf - 1;
	num_csums = div64_u64(num_csums, num_csums_per_leaf);
	return num_csums;
}

/*
 * this starts processing the delayed reference count updates and
 * extent insertions we have queued up so far.  count can be
 * 0, which means to process everything in the tree at the start
 * of the run (but not newly added entries), or it can be some target
 * number you'd like to process.
 *
 * Returns 0 on success or if called with an aborted transaction
 * Returns <0 on error and aborts the transaction
 */
int btrfs_run_delayed_refs(struct btrfs_trans_handle *trans,
			   unsigned long count)
{
<<<<<<< HEAD
	int ret = 0;
	struct btrfs_root *root = fs_info->extent_root;
	struct btrfs_free_cluster *last_ptr = NULL;
	struct btrfs_block_group_cache *block_group = NULL;
	u64 search_start = 0;
	u64 max_extent_size = 0;
	u64 max_free_space = 0;
	u64 empty_cluster = 0;
	struct btrfs_space_info *space_info;
	int loop = 0;
	int index = btrfs_bg_flags_to_raid_index(flags);
	bool failed_cluster_refill = false;
	bool failed_alloc = false;
	bool use_cluster = true;
	bool have_caching_bg = false;
	bool orig_have_caching_bg = false;
	bool full_search = false;

	WARN_ON(num_bytes < fs_info->sectorsize);
	ins->type = BTRFS_EXTENT_ITEM_KEY;
	ins->objectid = 0;
	ins->offset = 0;

	trace_find_free_extent(fs_info, num_bytes, empty_size, flags);

	space_info = __find_space_info(fs_info, flags);
	if (!space_info) {
		btrfs_err(fs_info, "No space info for %llu", flags);
		return -ENOSPC;
	}

	/*
	 * If our free space is heavily fragmented we may not be able to make
	 * big contiguous allocations, so instead of doing the expensive search
	 * for free space, simply return ENOSPC with our max_extent_size so we
	 * can go ahead and search for a more manageable chunk.
	 *
	 * If our max_extent_size is large enough for our allocation simply
	 * disable clustering since we will likely not be able to find enough
	 * space to create a cluster and induce latency trying.
	 */
	if (unlikely(space_info->max_extent_size)) {
		spin_lock(&space_info->lock);
		if (space_info->max_extent_size &&
		    num_bytes > space_info->max_extent_size) {
			ins->offset = space_info->max_extent_size;
			spin_unlock(&space_info->lock);
			return -ENOSPC;
		} else if (space_info->max_extent_size) {
			use_cluster = false;
		}
		spin_unlock(&space_info->lock);
	}
=======
	struct btrfs_fs_info *fs_info = trans->fs_info;
	struct rb_node *node;
	struct btrfs_delayed_ref_root *delayed_refs;
	struct btrfs_delayed_ref_head *head;
	int ret;
	int run_all = count == (unsigned long)-1;
>>>>>>> f7688b48

	/* We'll clean this up in btrfs_cleanup_transaction */
	if (trans->aborted)
		return 0;

	if (test_bit(BTRFS_FS_CREATING_FREE_SPACE_TREE, &fs_info->flags))
		return 0;

	delayed_refs = &trans->transaction->delayed_refs;
	if (count == 0)
		count = atomic_read(&delayed_refs->num_entries) * 2;

again:
#ifdef SCRAMBLE_DELAYED_REFS
	delayed_refs->run_delayed_start = find_middle(&delayed_refs->root);
#endif
	ret = __btrfs_run_delayed_refs(trans, count);
	if (ret < 0) {
		btrfs_abort_transaction(trans, ret);
		return ret;
	}

	if (run_all) {
		btrfs_create_pending_block_groups(trans);

<<<<<<< HEAD
			/*
			 * if they asked for extra copies and this block group
			 * doesn't provide them, bail.  This does allow us to
			 * fill raid0 from raid1.
			 */
			if ((flags & extra) && !(block_group->flags & extra))
				goto loop;

			/*
			 * This block group has different flags than we want.
			 * It's possible that we have MIXED_GROUP flag but no
			 * block group is mixed.  Just skip such block group.
			 */
			btrfs_release_block_group(block_group, delalloc);
			continue;
=======
		spin_lock(&delayed_refs->lock);
		node = rb_first_cached(&delayed_refs->href_root);
		if (!node) {
			spin_unlock(&delayed_refs->lock);
			goto out;
>>>>>>> f7688b48
		}
		head = rb_entry(node, struct btrfs_delayed_ref_head,
				href_node);
		refcount_inc(&head->refs);
		spin_unlock(&delayed_refs->lock);

		/* Mutex was contended, block until it's released and retry. */
		mutex_lock(&head->mutex);
		mutex_unlock(&head->mutex);

		btrfs_put_delayed_ref_head(head);
		cond_resched();
		goto again;
	}
out:
	return 0;
}

int btrfs_set_disk_extent_flags(struct btrfs_trans_handle *trans,
				u64 bytenr, u64 num_bytes, u64 flags,
				int level, int is_data)
{
	struct btrfs_delayed_extent_op *extent_op;
	int ret;

	extent_op = btrfs_alloc_delayed_extent_op();
	if (!extent_op)
		return -ENOMEM;

	extent_op->flags_to_set = flags;
	extent_op->update_flags = true;
	extent_op->update_key = false;
	extent_op->is_data = is_data ? true : false;
	extent_op->level = level;

	ret = btrfs_add_delayed_extent_op(trans, bytenr, num_bytes, extent_op);
	if (ret)
		btrfs_free_delayed_extent_op(extent_op);
	return ret;
}

static noinline int check_delayed_ref(struct btrfs_root *root,
				      struct btrfs_path *path,
				      u64 objectid, u64 offset, u64 bytenr)
{
	struct btrfs_delayed_ref_head *head;
	struct btrfs_delayed_ref_node *ref;
	struct btrfs_delayed_data_ref *data_ref;
	struct btrfs_delayed_ref_root *delayed_refs;
	struct btrfs_transaction *cur_trans;
	struct rb_node *node;
	int ret = 0;

	spin_lock(&root->fs_info->trans_lock);
	cur_trans = root->fs_info->running_transaction;
	if (cur_trans)
		refcount_inc(&cur_trans->use_count);
	spin_unlock(&root->fs_info->trans_lock);
	if (!cur_trans)
		return 0;

	delayed_refs = &cur_trans->delayed_refs;
	spin_lock(&delayed_refs->lock);
	head = btrfs_find_delayed_ref_head(delayed_refs, bytenr);
	if (!head) {
		spin_unlock(&delayed_refs->lock);
		btrfs_put_transaction(cur_trans);
		return 0;
	}

	if (!mutex_trylock(&head->mutex)) {
		refcount_inc(&head->refs);
		spin_unlock(&delayed_refs->lock);

<<<<<<< HEAD
unclustered_alloc:
		/*
		 * We are doing an unclustered alloc, set the fragmented flag so
		 * we don't bother trying to setup a cluster again until we get
		 * more space.
		 */
		if (unlikely(last_ptr)) {
			spin_lock(&last_ptr->lock);
			last_ptr->fragmented = 1;
			spin_unlock(&last_ptr->lock);
		}
		if (cached) {
			struct btrfs_free_space_ctl *ctl =
				block_group->free_space_ctl;

			spin_lock(&ctl->tree_lock);
			if (ctl->free_space <
			    num_bytes + empty_cluster + empty_size) {
				max_free_space = max(max_free_space,
						     ctl->free_space);
				spin_unlock(&ctl->tree_lock);
				goto loop;
			}
			spin_unlock(&ctl->tree_lock);
		}
=======
		btrfs_release_path(path);
>>>>>>> f7688b48

		/*
		 * Mutex was contended, block until it's released and let
		 * caller try again
		 */
		mutex_lock(&head->mutex);
		mutex_unlock(&head->mutex);
		btrfs_put_delayed_ref_head(head);
		btrfs_put_transaction(cur_trans);
		return -EAGAIN;
	}
	spin_unlock(&delayed_refs->lock);

	spin_lock(&head->lock);
	/*
	 * XXX: We should replace this with a proper search function in the
	 * future.
	 */
	for (node = rb_first_cached(&head->ref_tree); node;
	     node = rb_next(node)) {
		ref = rb_entry(node, struct btrfs_delayed_ref_node, ref_node);
		/* If it's a shared ref we know a cross reference exists */
		if (ref->type != BTRFS_EXTENT_DATA_REF_KEY) {
			ret = 1;
			break;
		}

		data_ref = btrfs_delayed_node_to_data_ref(ref);

		/*
		 * If our ref doesn't match the one we're currently looking at
		 * then we have a cross reference.
		 */
		if (data_ref->root != root->root_key.objectid ||
		    data_ref->objectid != objectid ||
		    data_ref->offset != offset) {
			ret = 1;
			break;
		}
	}
	spin_unlock(&head->lock);
	mutex_unlock(&head->mutex);
	btrfs_put_transaction(cur_trans);
	return ret;
}

static noinline int check_committed_ref(struct btrfs_root *root,
					struct btrfs_path *path,
					u64 objectid, u64 offset, u64 bytenr)
{
	struct btrfs_fs_info *fs_info = root->fs_info;
	struct btrfs_root *extent_root = fs_info->extent_root;
	struct extent_buffer *leaf;
	struct btrfs_extent_data_ref *ref;
	struct btrfs_extent_inline_ref *iref;
	struct btrfs_extent_item *ei;
	struct btrfs_key key;
	u32 item_size;
	int type;
	int ret;

	key.objectid = bytenr;
	key.offset = (u64)-1;
	key.type = BTRFS_EXTENT_ITEM_KEY;

	ret = btrfs_search_slot(NULL, extent_root, &key, path, 0, 0);
	if (ret < 0)
		goto out;
	BUG_ON(ret == 0); /* Corruption */

	ret = -ENOENT;
	if (path->slots[0] == 0)
		goto out;

	path->slots[0]--;
	leaf = path->nodes[0];
	btrfs_item_key_to_cpu(leaf, &key, path->slots[0]);

	if (key.objectid != bytenr || key.type != BTRFS_EXTENT_ITEM_KEY)
		goto out;

	ret = 1;
	item_size = btrfs_item_size_nr(leaf, path->slots[0]);
	ei = btrfs_item_ptr(leaf, path->slots[0], struct btrfs_extent_item);

	/* If extent item has more than 1 inline ref then it's shared */
	if (item_size != sizeof(*ei) +
	    btrfs_extent_inline_ref_size(BTRFS_EXTENT_DATA_REF_KEY))
		goto out;

	/* If extent created before last snapshot => it's definitely shared */
	if (btrfs_extent_generation(leaf, ei) <=
	    btrfs_root_last_snapshot(&root->root_item))
		goto out;

	iref = (struct btrfs_extent_inline_ref *)(ei + 1);

	/* If this extent has SHARED_DATA_REF then it's shared */
	type = btrfs_get_extent_inline_ref_type(leaf, iref, BTRFS_REF_TYPE_DATA);
	if (type != BTRFS_EXTENT_DATA_REF_KEY)
		goto out;

	ref = (struct btrfs_extent_data_ref *)(&iref->offset);
	if (btrfs_extent_refs(leaf, ei) !=
	    btrfs_extent_data_ref_count(leaf, ref) ||
	    btrfs_extent_data_ref_root(leaf, ref) !=
	    root->root_key.objectid ||
	    btrfs_extent_data_ref_objectid(leaf, ref) != objectid ||
	    btrfs_extent_data_ref_offset(leaf, ref) != offset)
		goto out;

	ret = 0;
out:
<<<<<<< HEAD
	if (ret == -ENOSPC) {
		if (!max_extent_size)
			max_extent_size = max_free_space;
		spin_lock(&space_info->lock);
		space_info->max_extent_size = max_extent_size;
		spin_unlock(&space_info->lock);
		ins->offset = max_extent_size;
	}
=======
>>>>>>> f7688b48
	return ret;
}

int btrfs_cross_ref_exist(struct btrfs_root *root, u64 objectid, u64 offset,
			  u64 bytenr)
{
	struct btrfs_path *path;
	int ret;

	path = btrfs_alloc_path();
	if (!path)
		return -ENOMEM;

	do {
		ret = check_committed_ref(root, path, objectid,
					  offset, bytenr);
		if (ret && ret != -ENOENT)
			goto out;

		ret = check_delayed_ref(root, path, objectid, offset, bytenr);
	} while (ret == -EAGAIN);

out:
	btrfs_free_path(path);
	if (root->root_key.objectid == BTRFS_DATA_RELOC_TREE_OBJECTID)
		WARN_ON(ret > 0);
	return ret;
}

static int __btrfs_mod_ref(struct btrfs_trans_handle *trans,
			   struct btrfs_root *root,
			   struct extent_buffer *buf,
			   int full_backref, int inc)
{
	struct btrfs_fs_info *fs_info = root->fs_info;
	u64 bytenr;
	u64 num_bytes;
	u64 parent;
	u64 ref_root;
	u32 nritems;
	struct btrfs_key key;
	struct btrfs_file_extent_item *fi;
	struct btrfs_ref generic_ref = { 0 };
	bool for_reloc = btrfs_header_flag(buf, BTRFS_HEADER_FLAG_RELOC);
	int i;
	int action;
	int level;
	int ret = 0;

	if (btrfs_is_testing(fs_info))
		return 0;

	ref_root = btrfs_header_owner(buf);
	nritems = btrfs_header_nritems(buf);
	level = btrfs_header_level(buf);

	if (!test_bit(BTRFS_ROOT_REF_COWS, &root->state) && level == 0)
		return 0;

	if (full_backref)
		parent = buf->start;
	else
		parent = 0;
	if (inc)
		action = BTRFS_ADD_DELAYED_REF;
	else
		action = BTRFS_DROP_DELAYED_REF;

	for (i = 0; i < nritems; i++) {
		if (level == 0) {
			btrfs_item_key_to_cpu(buf, &key, i);
			if (key.type != BTRFS_EXTENT_DATA_KEY)
				continue;
			fi = btrfs_item_ptr(buf, i,
					    struct btrfs_file_extent_item);
			if (btrfs_file_extent_type(buf, fi) ==
			    BTRFS_FILE_EXTENT_INLINE)
				continue;
			bytenr = btrfs_file_extent_disk_bytenr(buf, fi);
			if (bytenr == 0)
				continue;

			num_bytes = btrfs_file_extent_disk_num_bytes(buf, fi);
			key.offset -= btrfs_file_extent_offset(buf, fi);
			btrfs_init_generic_ref(&generic_ref, action, bytenr,
					       num_bytes, parent);
			generic_ref.real_root = root->root_key.objectid;
			btrfs_init_data_ref(&generic_ref, ref_root, key.objectid,
					    key.offset);
			generic_ref.skip_qgroup = for_reloc;
			if (inc)
				ret = btrfs_inc_extent_ref(trans, &generic_ref);
			else
				ret = btrfs_free_extent(trans, &generic_ref);
			if (ret)
				goto fail;
		} else {
			bytenr = btrfs_node_blockptr(buf, i);
			num_bytes = fs_info->nodesize;
			btrfs_init_generic_ref(&generic_ref, action, bytenr,
					       num_bytes, parent);
			generic_ref.real_root = root->root_key.objectid;
			btrfs_init_tree_ref(&generic_ref, level - 1, ref_root);
			generic_ref.skip_qgroup = for_reloc;
			if (inc)
				ret = btrfs_inc_extent_ref(trans, &generic_ref);
			else
				ret = btrfs_free_extent(trans, &generic_ref);
			if (ret)
				goto fail;
		}
	}
	return 0;
fail:
	return ret;
}

int btrfs_inc_ref(struct btrfs_trans_handle *trans, struct btrfs_root *root,
		  struct extent_buffer *buf, int full_backref)
{
	return __btrfs_mod_ref(trans, root, buf, full_backref, 1);
}

int btrfs_dec_ref(struct btrfs_trans_handle *trans, struct btrfs_root *root,
		  struct extent_buffer *buf, int full_backref)
{
	return __btrfs_mod_ref(trans, root, buf, full_backref, 0);
}

int btrfs_extent_readonly(struct btrfs_fs_info *fs_info, u64 bytenr)
{
	struct btrfs_block_group_cache *block_group;
	int readonly = 0;

	block_group = btrfs_lookup_block_group(fs_info, bytenr);
	if (!block_group || block_group->ro)
		readonly = 1;
	if (block_group)
		btrfs_put_block_group(block_group);
	return readonly;
}

static u64 get_alloc_profile_by_root(struct btrfs_root *root, int data)
{
	struct btrfs_fs_info *fs_info = root->fs_info;
	u64 flags;
	u64 ret;

	if (data)
		flags = BTRFS_BLOCK_GROUP_DATA;
	else if (root == fs_info->chunk_root)
		flags = BTRFS_BLOCK_GROUP_SYSTEM;
	else
		flags = BTRFS_BLOCK_GROUP_METADATA;

	ret = btrfs_get_alloc_profile(fs_info, flags);
	return ret;
}

static u64 first_logical_byte(struct btrfs_fs_info *fs_info, u64 search_start)
{
	struct btrfs_block_group_cache *cache;
	u64 bytenr;

	spin_lock(&fs_info->block_group_cache_lock);
	bytenr = fs_info->first_logical_byte;
	spin_unlock(&fs_info->block_group_cache_lock);

	if (bytenr < (u64)-1)
		return bytenr;

	cache = btrfs_lookup_first_block_group(fs_info, search_start);
	if (!cache)
		return 0;

	bytenr = cache->key.objectid;
	btrfs_put_block_group(cache);

	return bytenr;
}

static int pin_down_extent(struct btrfs_block_group_cache *cache,
			   u64 bytenr, u64 num_bytes, int reserved)
{
	struct btrfs_fs_info *fs_info = cache->fs_info;

	spin_lock(&cache->space_info->lock);
	spin_lock(&cache->lock);
	cache->pinned += num_bytes;
	btrfs_space_info_update_bytes_pinned(fs_info, cache->space_info,
					     num_bytes);
	if (reserved) {
		cache->reserved -= num_bytes;
		cache->space_info->bytes_reserved -= num_bytes;
	}
	spin_unlock(&cache->lock);
	spin_unlock(&cache->space_info->lock);

	percpu_counter_add_batch(&cache->space_info->total_bytes_pinned,
		    num_bytes, BTRFS_TOTAL_BYTES_PINNED_BATCH);
	set_extent_dirty(fs_info->pinned_extents, bytenr,
			 bytenr + num_bytes - 1, GFP_NOFS | __GFP_NOFAIL);
	return 0;
}

/*
 * this function must be called within transaction
 */
int btrfs_pin_extent(struct btrfs_fs_info *fs_info,
		     u64 bytenr, u64 num_bytes, int reserved)
{
	struct btrfs_block_group_cache *cache;

	cache = btrfs_lookup_block_group(fs_info, bytenr);
	BUG_ON(!cache); /* Logic error */

	pin_down_extent(cache, bytenr, num_bytes, reserved);

	btrfs_put_block_group(cache);
	return 0;
}

/*
 * this function must be called within transaction
 */
int btrfs_pin_extent_for_log_replay(struct btrfs_fs_info *fs_info,
				    u64 bytenr, u64 num_bytes)
{
	struct btrfs_block_group_cache *cache;
	int ret;

	cache = btrfs_lookup_block_group(fs_info, bytenr);
	if (!cache)
		return -EINVAL;

	/*
	 * pull in the free space cache (if any) so that our pin
	 * removes the free space from the cache.  We have load_only set
	 * to one because the slow code to read in the free extents does check
	 * the pinned extents.
	 */
	btrfs_cache_block_group(cache, 1);

<<<<<<< HEAD
	path = btrfs_alloc_path();
	if (!path)
		return -ENOMEM;

	path->leave_spinning = 1;
	ret = btrfs_insert_empty_item(trans, fs_info->extent_root, path,
				      &extent_key, size);
	if (ret) {
		btrfs_free_path(path);
		return ret;
	}
=======
	pin_down_extent(cache, bytenr, num_bytes, 0);

	/* remove us from the free space cache (if we're there at all) */
	ret = btrfs_remove_free_space(cache, bytenr, num_bytes);
	btrfs_put_block_group(cache);
	return ret;
}
>>>>>>> f7688b48

static int __exclude_logged_extent(struct btrfs_fs_info *fs_info,
				   u64 start, u64 num_bytes)
{
	int ret;
	struct btrfs_block_group_cache *block_group;
	struct btrfs_caching_control *caching_ctl;

	block_group = btrfs_lookup_block_group(fs_info, start);
	if (!block_group)
		return -EINVAL;

	btrfs_cache_block_group(block_group, 0);
	caching_ctl = btrfs_get_caching_control(block_group);

	if (!caching_ctl) {
		/* Logic error */
		BUG_ON(!btrfs_block_group_cache_done(block_group));
		ret = btrfs_remove_free_space(block_group, start, num_bytes);
	} else {
		mutex_lock(&caching_ctl->mutex);

		if (start >= caching_ctl->progress) {
			ret = btrfs_add_excluded_extent(fs_info, start,
							num_bytes);
		} else if (start + num_bytes <= caching_ctl->progress) {
			ret = btrfs_remove_free_space(block_group,
						      start, num_bytes);
		} else {
			num_bytes = caching_ctl->progress - start;
			ret = btrfs_remove_free_space(block_group,
						      start, num_bytes);
			if (ret)
				goto out_lock;

			num_bytes = (start + num_bytes) -
				caching_ctl->progress;
			start = caching_ctl->progress;
			ret = btrfs_add_excluded_extent(fs_info, start,
							num_bytes);
		}
out_lock:
		mutex_unlock(&caching_ctl->mutex);
		btrfs_put_caching_control(caching_ctl);
	}
	btrfs_put_block_group(block_group);
	return ret;
}

int btrfs_exclude_logged_extents(struct extent_buffer *eb)
{
	struct btrfs_fs_info *fs_info = eb->fs_info;
	struct btrfs_file_extent_item *item;
	struct btrfs_key key;
	int found_type;
	int i;
	int ret = 0;

	if (!btrfs_fs_incompat(fs_info, MIXED_GROUPS))
		return 0;

	for (i = 0; i < btrfs_header_nritems(eb); i++) {
		btrfs_item_key_to_cpu(eb, &key, i);
		if (key.type != BTRFS_EXTENT_DATA_KEY)
			continue;
		item = btrfs_item_ptr(eb, i, struct btrfs_file_extent_item);
		found_type = btrfs_file_extent_type(eb, item);
		if (found_type == BTRFS_FILE_EXTENT_INLINE)
			continue;
		if (btrfs_file_extent_disk_bytenr(eb, item) == 0)
			continue;
		key.objectid = btrfs_file_extent_disk_bytenr(eb, item);
		key.offset = btrfs_file_extent_disk_num_bytes(eb, item);
		ret = __exclude_logged_extent(fs_info, key.objectid, key.offset);
		if (ret)
			break;
	}

	return ret;
}

static void
btrfs_inc_block_group_reservations(struct btrfs_block_group_cache *bg)
{
	atomic_inc(&bg->reservations);
}

void btrfs_prepare_extent_commit(struct btrfs_fs_info *fs_info)
{
	struct btrfs_caching_control *next;
	struct btrfs_caching_control *caching_ctl;
	struct btrfs_block_group_cache *cache;

	down_write(&fs_info->commit_root_sem);

	list_for_each_entry_safe(caching_ctl, next,
				 &fs_info->caching_block_groups, list) {
		cache = caching_ctl->block_group;
		if (btrfs_block_group_cache_done(cache)) {
			cache->last_byte_to_unpin = (u64)-1;
			list_del_init(&caching_ctl->list);
			btrfs_put_caching_control(caching_ctl);
		} else {
			cache->last_byte_to_unpin = caching_ctl->progress;
		}
	}

	if (fs_info->pinned_extents == &fs_info->freed_extents[0])
		fs_info->pinned_extents = &fs_info->freed_extents[1];
	else
		fs_info->pinned_extents = &fs_info->freed_extents[0];

	up_write(&fs_info->commit_root_sem);

	btrfs_update_global_block_rsv(fs_info);
}

/*
 * Returns the free cluster for the given space info and sets empty_cluster to
 * what it should be based on the mount options.
 */
static struct btrfs_free_cluster *
fetch_cluster_info(struct btrfs_fs_info *fs_info,
		   struct btrfs_space_info *space_info, u64 *empty_cluster)
{
	struct btrfs_free_cluster *ret = NULL;

	*empty_cluster = 0;
	if (btrfs_mixed_space_info(space_info))
		return ret;

	if (space_info->flags & BTRFS_BLOCK_GROUP_METADATA) {
		ret = &fs_info->meta_alloc_cluster;
		if (btrfs_test_opt(fs_info, SSD))
			*empty_cluster = SZ_2M;
		else
			*empty_cluster = SZ_64K;
	} else if ((space_info->flags & BTRFS_BLOCK_GROUP_DATA) &&
		   btrfs_test_opt(fs_info, SSD_SPREAD)) {
		*empty_cluster = SZ_2M;
		ret = &fs_info->data_alloc_cluster;
	}

	return ret;
}

static int unpin_extent_range(struct btrfs_fs_info *fs_info,
			      u64 start, u64 end,
			      const bool return_free_space)
{
	struct btrfs_block_group_cache *cache = NULL;
	struct btrfs_space_info *space_info;
	struct btrfs_block_rsv *global_rsv = &fs_info->global_block_rsv;
	struct btrfs_free_cluster *cluster = NULL;
	u64 len;
	u64 total_unpinned = 0;
	u64 empty_cluster = 0;
	bool readonly;

	while (start <= end) {
		readonly = false;
		if (!cache ||
		    start >= cache->key.objectid + cache->key.offset) {
			if (cache)
				btrfs_put_block_group(cache);
			total_unpinned = 0;
			cache = btrfs_lookup_block_group(fs_info, start);
			BUG_ON(!cache); /* Logic error */

<<<<<<< HEAD
	/*
	 * Extra safety check in case the extent tree is corrupted and extent
	 * allocator chooses to use a tree block which is already used and
	 * locked.
	 */
	if (buf->lock_owner == current->pid) {
		btrfs_err_rl(fs_info,
"tree block %llu owner %llu already locked by pid=%d, extent tree corruption detected",
			buf->start, btrfs_header_owner(buf), current->pid);
		free_extent_buffer(buf);
		return ERR_PTR(-EUCLEAN);
	}

	btrfs_set_buffer_lockdep_class(root->root_key.objectid, buf, level);
	btrfs_tree_lock(buf);
	clean_tree_block(fs_info, buf);
	clear_bit(EXTENT_BUFFER_STALE, &buf->bflags);
=======
			cluster = fetch_cluster_info(fs_info,
						     cache->space_info,
						     &empty_cluster);
			empty_cluster <<= 1;
		}
>>>>>>> f7688b48

		len = cache->key.objectid + cache->key.offset - start;
		len = min(len, end + 1 - start);

		if (start < cache->last_byte_to_unpin) {
			len = min(len, cache->last_byte_to_unpin - start);
			if (return_free_space)
				btrfs_add_free_space(cache, start, len);
		}

		start += len;
		total_unpinned += len;
		space_info = cache->space_info;

		/*
		 * If this space cluster has been marked as fragmented and we've
		 * unpinned enough in this block group to potentially allow a
		 * cluster to be created inside of it go ahead and clear the
		 * fragmented check.
		 */
		if (cluster && cluster->fragmented &&
		    total_unpinned > empty_cluster) {
			spin_lock(&cluster->lock);
			cluster->fragmented = 0;
			spin_unlock(&cluster->lock);
		}

		spin_lock(&space_info->lock);
		spin_lock(&cache->lock);
		cache->pinned -= len;
		btrfs_space_info_update_bytes_pinned(fs_info, space_info, -len);
		space_info->max_extent_size = 0;
		percpu_counter_add_batch(&space_info->total_bytes_pinned,
			    -len, BTRFS_TOTAL_BYTES_PINNED_BATCH);
		if (cache->ro) {
			space_info->bytes_readonly += len;
			readonly = true;
		}
		spin_unlock(&cache->lock);
		if (!readonly && return_free_space &&
		    global_rsv->space_info == space_info) {
			u64 to_add = len;

			spin_lock(&global_rsv->lock);
			if (!global_rsv->full) {
				to_add = min(len, global_rsv->size -
					     global_rsv->reserved);
				global_rsv->reserved += to_add;
				btrfs_space_info_update_bytes_may_use(fs_info,
						space_info, to_add);
				if (global_rsv->reserved >= global_rsv->size)
					global_rsv->full = 1;
				len -= to_add;
			}
			spin_unlock(&global_rsv->lock);
			/* Add to any tickets we may have */
			if (len)
				btrfs_try_granting_tickets(fs_info,
							   space_info);
		}
		spin_unlock(&space_info->lock);
	}

	if (cache)
		btrfs_put_block_group(cache);
	return 0;
}

int btrfs_finish_extent_commit(struct btrfs_trans_handle *trans)
{
	struct btrfs_fs_info *fs_info = trans->fs_info;
	struct btrfs_block_group_cache *block_group, *tmp;
	struct list_head *deleted_bgs;
	struct extent_io_tree *unpin;
	u64 start;
	u64 end;
	int ret;

	if (fs_info->pinned_extents == &fs_info->freed_extents[0])
		unpin = &fs_info->freed_extents[1];
	else
		unpin = &fs_info->freed_extents[0];

	while (!trans->aborted) {
		struct extent_state *cached_state = NULL;

		mutex_lock(&fs_info->unused_bg_unpin_mutex);
		ret = find_first_extent_bit(unpin, 0, &start, &end,
					    EXTENT_DIRTY, &cached_state);
		if (ret) {
			mutex_unlock(&fs_info->unused_bg_unpin_mutex);
			break;
		}

		if (btrfs_test_opt(fs_info, DISCARD))
			ret = btrfs_discard_extent(fs_info, start,
						   end + 1 - start, NULL);

		clear_extent_dirty(unpin, start, end, &cached_state);
		unpin_extent_range(fs_info, start, end, true);
		mutex_unlock(&fs_info->unused_bg_unpin_mutex);
		free_extent_state(cached_state);
		cond_resched();
	}

	/*
	 * Transaction is finished.  We don't need the lock anymore.  We
	 * do need to clean up the block groups in case of a transaction
	 * abort.
	 */
	deleted_bgs = &trans->transaction->deleted_bgs;
	list_for_each_entry_safe(block_group, tmp, deleted_bgs, bg_list) {
		u64 trimmed = 0;

		ret = -EROFS;
		if (!trans->aborted)
			ret = btrfs_discard_extent(fs_info,
						   block_group->key.objectid,
						   block_group->key.offset,
						   &trimmed);

		list_del_init(&block_group->bg_list);
		btrfs_put_block_group_trimming(block_group);
		btrfs_put_block_group(block_group);

		if (ret) {
			const char *errstr = btrfs_decode_error(ret);
			btrfs_warn(fs_info,
			   "discard failed while removing blockgroup: errno=%d %s",
				   ret, errstr);
		}
	}

	return 0;
}

static int __btrfs_free_extent(struct btrfs_trans_handle *trans,
			       struct btrfs_delayed_ref_node *node, u64 parent,
			       u64 root_objectid, u64 owner_objectid,
			       u64 owner_offset, int refs_to_drop,
			       struct btrfs_delayed_extent_op *extent_op)
{
	struct btrfs_fs_info *info = trans->fs_info;
	struct btrfs_key key;
	struct btrfs_path *path;
	struct btrfs_root *extent_root = info->extent_root;
	struct extent_buffer *leaf;
	struct btrfs_extent_item *ei;
	struct btrfs_extent_inline_ref *iref;
	int ret;
	int is_data;
	int extent_slot = 0;
	int found_extent = 0;
	int num_to_del = 1;
	u32 item_size;
	u64 refs;
	u64 bytenr = node->bytenr;
	u64 num_bytes = node->num_bytes;
	int last_ref = 0;
	bool skinny_metadata = btrfs_fs_incompat(info, SKINNY_METADATA);

	path = btrfs_alloc_path();
	if (!path)
		return -ENOMEM;

	path->reada = READA_FORWARD;
	path->leave_spinning = 1;

	is_data = owner_objectid >= BTRFS_FIRST_FREE_OBJECTID;
	BUG_ON(!is_data && refs_to_drop != 1);

	if (is_data)
		skinny_metadata = false;

	ret = lookup_extent_backref(trans, path, &iref, bytenr, num_bytes,
				    parent, root_objectid, owner_objectid,
				    owner_offset);
	if (ret == 0) {
		extent_slot = path->slots[0];
		while (extent_slot >= 0) {
			btrfs_item_key_to_cpu(path->nodes[0], &key,
					      extent_slot);
			if (key.objectid != bytenr)
				break;
			if (key.type == BTRFS_EXTENT_ITEM_KEY &&
			    key.offset == num_bytes) {
				found_extent = 1;
				break;
			}
			if (key.type == BTRFS_METADATA_ITEM_KEY &&
			    key.offset == owner_objectid) {
				found_extent = 1;
				break;
			}
			if (path->slots[0] - extent_slot > 5)
				break;
			extent_slot--;
		}

		if (!found_extent) {
			BUG_ON(iref);
			ret = remove_extent_backref(trans, path, NULL,
						    refs_to_drop,
						    is_data, &last_ref);
			if (ret) {
				btrfs_abort_transaction(trans, ret);
				goto out;
			}
			btrfs_release_path(path);
			path->leave_spinning = 1;

			key.objectid = bytenr;
			key.type = BTRFS_EXTENT_ITEM_KEY;
			key.offset = num_bytes;

			if (!is_data && skinny_metadata) {
				key.type = BTRFS_METADATA_ITEM_KEY;
				key.offset = owner_objectid;
			}

			ret = btrfs_search_slot(trans, extent_root,
						&key, path, -1, 1);
			if (ret > 0 && skinny_metadata && path->slots[0]) {
				/*
				 * Couldn't find our skinny metadata item,
				 * see if we have ye olde extent item.
				 */
				path->slots[0]--;
				btrfs_item_key_to_cpu(path->nodes[0], &key,
						      path->slots[0]);
				if (key.objectid == bytenr &&
				    key.type == BTRFS_EXTENT_ITEM_KEY &&
				    key.offset == num_bytes)
					ret = 0;
			}

			if (ret > 0 && skinny_metadata) {
				skinny_metadata = false;
				key.objectid = bytenr;
				key.type = BTRFS_EXTENT_ITEM_KEY;
				key.offset = num_bytes;
				btrfs_release_path(path);
				ret = btrfs_search_slot(trans, extent_root,
							&key, path, -1, 1);
			}

			if (ret) {
				btrfs_err(info,
					  "umm, got %d back from search, was looking for %llu",
					  ret, bytenr);
				if (ret > 0)
					btrfs_print_leaf(path->nodes[0]);
			}
			if (ret < 0) {
				btrfs_abort_transaction(trans, ret);
				goto out;
			}
			extent_slot = path->slots[0];
		}
	} else if (WARN_ON(ret == -ENOENT)) {
		btrfs_print_leaf(path->nodes[0]);
		btrfs_err(info,
			"unable to find ref byte nr %llu parent %llu root %llu  owner %llu offset %llu",
			bytenr, parent, root_objectid, owner_objectid,
			owner_offset);
		btrfs_abort_transaction(trans, ret);
		goto out;
	} else {
		btrfs_abort_transaction(trans, ret);
		goto out;
	}

	leaf = path->nodes[0];
	item_size = btrfs_item_size_nr(leaf, extent_slot);
	if (unlikely(item_size < sizeof(*ei))) {
		ret = -EINVAL;
		btrfs_print_v0_err(info);
		btrfs_abort_transaction(trans, ret);
		goto out;
	}
	ei = btrfs_item_ptr(leaf, extent_slot,
			    struct btrfs_extent_item);
	if (owner_objectid < BTRFS_FIRST_FREE_OBJECTID &&
	    key.type == BTRFS_EXTENT_ITEM_KEY) {
		struct btrfs_tree_block_info *bi;
		BUG_ON(item_size < sizeof(*ei) + sizeof(*bi));
		bi = (struct btrfs_tree_block_info *)(ei + 1);
		WARN_ON(owner_objectid != btrfs_tree_block_level(leaf, bi));
	}

	refs = btrfs_extent_refs(leaf, ei);
	if (refs < refs_to_drop) {
		btrfs_err(info,
			  "trying to drop %d refs but we only have %Lu for bytenr %Lu",
			  refs_to_drop, refs, bytenr);
		ret = -EINVAL;
		btrfs_abort_transaction(trans, ret);
		goto out;
	}
	refs -= refs_to_drop;

	if (refs > 0) {
		if (extent_op)
			__run_delayed_extent_op(extent_op, leaf, ei);
		/*
		 * In the case of inline back ref, reference count will
		 * be updated by remove_extent_backref
		 */
		if (iref) {
			BUG_ON(!found_extent);
		} else {
			btrfs_set_extent_refs(leaf, ei, refs);
			btrfs_mark_buffer_dirty(leaf);
		}
		if (found_extent) {
			ret = remove_extent_backref(trans, path, iref,
						    refs_to_drop, is_data,
						    &last_ref);
			if (ret) {
				btrfs_abort_transaction(trans, ret);
				goto out;
			}
		}
	} else {
		if (found_extent) {
			BUG_ON(is_data && refs_to_drop !=
			       extent_data_ref_count(path, iref));
			if (iref) {
				BUG_ON(path->slots[0] != extent_slot);
			} else {
				BUG_ON(path->slots[0] != extent_slot + 1);
				path->slots[0] = extent_slot;
				num_to_del = 2;
			}
		}

		last_ref = 1;
		ret = btrfs_del_items(trans, extent_root, path, path->slots[0],
				      num_to_del);
		if (ret) {
			btrfs_abort_transaction(trans, ret);
			goto out;
		}
		btrfs_release_path(path);

		if (is_data) {
			ret = btrfs_del_csums(trans, info, bytenr, num_bytes);
			if (ret) {
				btrfs_abort_transaction(trans, ret);
				goto out;
			}
		}

		ret = add_to_free_space_tree(trans, bytenr, num_bytes);
		if (ret) {
			btrfs_abort_transaction(trans, ret);
			goto out;
		}

		ret = btrfs_update_block_group(trans, bytenr, num_bytes, 0);
		if (ret) {
			btrfs_abort_transaction(trans, ret);
			goto out;
		}
	}
	btrfs_release_path(path);

out:
	btrfs_free_path(path);
	return ret;
}

/*
 * when we free an block, it is possible (and likely) that we free the last
 * delayed ref for that extent as well.  This searches the delayed ref tree for
 * a given extent, and if there are no other delayed refs to be processed, it
 * removes it from the tree.
 */
static noinline int check_ref_cleanup(struct btrfs_trans_handle *trans,
				      u64 bytenr)
{
	struct btrfs_delayed_ref_head *head;
	struct btrfs_delayed_ref_root *delayed_refs;
	int ret = 0;

	delayed_refs = &trans->transaction->delayed_refs;
	spin_lock(&delayed_refs->lock);
	head = btrfs_find_delayed_ref_head(delayed_refs, bytenr);
	if (!head)
		goto out_delayed_unlock;

	spin_lock(&head->lock);
	if (!RB_EMPTY_ROOT(&head->ref_tree.rb_root))
		goto out;

	if (cleanup_extent_op(head) != NULL)
		goto out;

	/*
	 * waiting for the lock here would deadlock.  If someone else has it
	 * locked they are already in the process of dropping it anyway
	 */
	if (!mutex_trylock(&head->mutex))
		goto out;

	btrfs_delete_ref_head(delayed_refs, head);
	head->processing = 0;

	spin_unlock(&head->lock);
	spin_unlock(&delayed_refs->lock);

	BUG_ON(head->extent_op);
	if (head->must_insert_reserved)
		ret = 1;

	btrfs_cleanup_ref_head_accounting(trans->fs_info, delayed_refs, head);
	mutex_unlock(&head->mutex);
	btrfs_put_delayed_ref_head(head);
	return ret;
out:
	spin_unlock(&head->lock);

out_delayed_unlock:
	spin_unlock(&delayed_refs->lock);
	return 0;
}

void btrfs_free_tree_block(struct btrfs_trans_handle *trans,
			   struct btrfs_root *root,
			   struct extent_buffer *buf,
			   u64 parent, int last_ref)
{
	struct btrfs_fs_info *fs_info = root->fs_info;
	struct btrfs_ref generic_ref = { 0 };
	int pin = 1;
	int ret;

	btrfs_init_generic_ref(&generic_ref, BTRFS_DROP_DELAYED_REF,
			       buf->start, buf->len, parent);
	btrfs_init_tree_ref(&generic_ref, btrfs_header_level(buf),
			    root->root_key.objectid);

	if (root->root_key.objectid != BTRFS_TREE_LOG_OBJECTID) {
		int old_ref_mod, new_ref_mod;

		btrfs_ref_tree_mod(fs_info, &generic_ref);
		ret = btrfs_add_delayed_tree_ref(trans, &generic_ref, NULL,
						 &old_ref_mod, &new_ref_mod);
		BUG_ON(ret); /* -ENOMEM */
		pin = old_ref_mod >= 0 && new_ref_mod < 0;
	}

	if (last_ref && btrfs_header_generation(buf) == trans->transid) {
		struct btrfs_block_group_cache *cache;

		if (root->root_key.objectid != BTRFS_TREE_LOG_OBJECTID) {
			ret = check_ref_cleanup(trans, buf->start);
			if (!ret)
				goto out;
		}

		pin = 0;
		cache = btrfs_lookup_block_group(fs_info, buf->start);

		if (btrfs_header_flag(buf, BTRFS_HEADER_FLAG_WRITTEN)) {
			pin_down_extent(cache, buf->start, buf->len, 1);
			btrfs_put_block_group(cache);
			goto out;
		}

		WARN_ON(test_bit(EXTENT_BUFFER_DIRTY, &buf->bflags));

		btrfs_add_free_space(cache, buf->start, buf->len);
		btrfs_free_reserved_bytes(cache, buf->len, 0);
		btrfs_put_block_group(cache);
		trace_btrfs_reserved_extent_free(fs_info, buf->start, buf->len);
	}
out:
	if (pin)
		add_pinned_bytes(fs_info, &generic_ref);

	if (last_ref) {
		/*
		 * Deleting the buffer, clear the corrupt flag since it doesn't
		 * matter anymore.
		 */
		clear_bit(EXTENT_BUFFER_CORRUPT, &buf->bflags);
	}
}

/* Can return -ENOMEM */
int btrfs_free_extent(struct btrfs_trans_handle *trans, struct btrfs_ref *ref)
{
	struct btrfs_fs_info *fs_info = trans->fs_info;
	int old_ref_mod, new_ref_mod;
	int ret;

	if (btrfs_is_testing(fs_info))
		return 0;

	/*
	 * tree log blocks never actually go into the extent allocation
	 * tree, just update pinning info and exit early.
	 */
	if ((ref->type == BTRFS_REF_METADATA &&
	     ref->tree_ref.root == BTRFS_TREE_LOG_OBJECTID) ||
	    (ref->type == BTRFS_REF_DATA &&
	     ref->data_ref.ref_root == BTRFS_TREE_LOG_OBJECTID)) {
		/* unlocks the pinned mutex */
		btrfs_pin_extent(fs_info, ref->bytenr, ref->len, 1);
		old_ref_mod = new_ref_mod = 0;
		ret = 0;
	} else if (ref->type == BTRFS_REF_METADATA) {
		ret = btrfs_add_delayed_tree_ref(trans, ref, NULL,
						 &old_ref_mod, &new_ref_mod);
	} else {
		ret = btrfs_add_delayed_data_ref(trans, ref, 0,
						 &old_ref_mod, &new_ref_mod);
	}

	if (!((ref->type == BTRFS_REF_METADATA &&
	       ref->tree_ref.root == BTRFS_TREE_LOG_OBJECTID) ||
	      (ref->type == BTRFS_REF_DATA &&
	       ref->data_ref.ref_root == BTRFS_TREE_LOG_OBJECTID)))
		btrfs_ref_tree_mod(fs_info, ref);

	if (ret == 0 && old_ref_mod >= 0 && new_ref_mod < 0)
		add_pinned_bytes(fs_info, ref);

	return ret;
}

enum btrfs_loop_type {
	LOOP_CACHING_NOWAIT,
	LOOP_CACHING_WAIT,
	LOOP_ALLOC_CHUNK,
	LOOP_NO_EMPTY_SIZE,
};

static inline void
btrfs_lock_block_group(struct btrfs_block_group_cache *cache,
		       int delalloc)
{
	if (delalloc)
		down_read(&cache->data_rwsem);
}

static inline void
btrfs_grab_block_group(struct btrfs_block_group_cache *cache,
		       int delalloc)
{
	btrfs_get_block_group(cache);
	if (delalloc)
		down_read(&cache->data_rwsem);
}

static struct btrfs_block_group_cache *
btrfs_lock_cluster(struct btrfs_block_group_cache *block_group,
		   struct btrfs_free_cluster *cluster,
		   int delalloc)
{
	struct btrfs_block_group_cache *used_bg = NULL;

	spin_lock(&cluster->refill_lock);
	while (1) {
		used_bg = cluster->block_group;
		if (!used_bg)
			return NULL;

		if (used_bg == block_group)
			return used_bg;

		btrfs_get_block_group(used_bg);

		if (!delalloc)
			return used_bg;

		if (down_read_trylock(&used_bg->data_rwsem))
			return used_bg;

		spin_unlock(&cluster->refill_lock);

		/* We should only have one-level nested. */
		down_read_nested(&used_bg->data_rwsem, SINGLE_DEPTH_NESTING);

		spin_lock(&cluster->refill_lock);
		if (used_bg == cluster->block_group)
			return used_bg;

		up_read(&used_bg->data_rwsem);
		btrfs_put_block_group(used_bg);
	}
}

static inline void
btrfs_release_block_group(struct btrfs_block_group_cache *cache,
			 int delalloc)
{
	if (delalloc)
		up_read(&cache->data_rwsem);
	btrfs_put_block_group(cache);
}

/*
 * Structure used internally for find_free_extent() function.  Wraps needed
 * parameters.
 */
struct find_free_extent_ctl {
	/* Basic allocation info */
	u64 ram_bytes;
	u64 num_bytes;
	u64 empty_size;
	u64 flags;
	int delalloc;

	/* Where to start the search inside the bg */
	u64 search_start;

	/* For clustered allocation */
	u64 empty_cluster;

	bool have_caching_bg;
	bool orig_have_caching_bg;

	/* RAID index, converted from flags */
	int index;

	/*
	 * Current loop number, check find_free_extent_update_loop() for details
	 */
	int loop;

	/*
	 * Whether we're refilling a cluster, if true we need to re-search
	 * current block group but don't try to refill the cluster again.
	 */
	bool retry_clustered;

	/*
	 * Whether we're updating free space cache, if true we need to re-search
	 * current block group but don't try updating free space cache again.
	 */
	bool retry_unclustered;

	/* If current block group is cached */
	int cached;

	/* Max contiguous hole found */
	u64 max_extent_size;

	/* Total free space from free space cache, not always contiguous */
	u64 total_free_space;

	/* Found result */
	u64 found_offset;
};


/*
 * Helper function for find_free_extent().
 *
 * Return -ENOENT to inform caller that we need fallback to unclustered mode.
 * Return -EAGAIN to inform caller that we need to re-search this block group
 * Return >0 to inform caller that we find nothing
 * Return 0 means we have found a location and set ffe_ctl->found_offset.
 */
static int find_free_extent_clustered(struct btrfs_block_group_cache *bg,
		struct btrfs_free_cluster *last_ptr,
		struct find_free_extent_ctl *ffe_ctl,
		struct btrfs_block_group_cache **cluster_bg_ret)
{
	struct btrfs_block_group_cache *cluster_bg;
	u64 aligned_cluster;
	u64 offset;
	int ret;

	cluster_bg = btrfs_lock_cluster(bg, last_ptr, ffe_ctl->delalloc);
	if (!cluster_bg)
		goto refill_cluster;
	if (cluster_bg != bg && (cluster_bg->ro ||
	    !block_group_bits(cluster_bg, ffe_ctl->flags)))
		goto release_cluster;

	offset = btrfs_alloc_from_cluster(cluster_bg, last_ptr,
			ffe_ctl->num_bytes, cluster_bg->key.objectid,
			&ffe_ctl->max_extent_size);
	if (offset) {
		/* We have a block, we're done */
		spin_unlock(&last_ptr->refill_lock);
		trace_btrfs_reserve_extent_cluster(cluster_bg,
				ffe_ctl->search_start, ffe_ctl->num_bytes);
		*cluster_bg_ret = cluster_bg;
		ffe_ctl->found_offset = offset;
		return 0;
	}
	WARN_ON(last_ptr->block_group != cluster_bg);

release_cluster:
	/*
	 * If we are on LOOP_NO_EMPTY_SIZE, we can't set up a new clusters, so
	 * lets just skip it and let the allocator find whatever block it can
	 * find. If we reach this point, we will have tried the cluster
	 * allocator plenty of times and not have found anything, so we are
	 * likely way too fragmented for the clustering stuff to find anything.
	 *
	 * However, if the cluster is taken from the current block group,
	 * release the cluster first, so that we stand a better chance of
	 * succeeding in the unclustered allocation.
	 */
	if (ffe_ctl->loop >= LOOP_NO_EMPTY_SIZE && cluster_bg != bg) {
		spin_unlock(&last_ptr->refill_lock);
		btrfs_release_block_group(cluster_bg, ffe_ctl->delalloc);
		return -ENOENT;
	}

	/* This cluster didn't work out, free it and start over */
	btrfs_return_cluster_to_free_space(NULL, last_ptr);

	if (cluster_bg != bg)
		btrfs_release_block_group(cluster_bg, ffe_ctl->delalloc);

refill_cluster:
	if (ffe_ctl->loop >= LOOP_NO_EMPTY_SIZE) {
		spin_unlock(&last_ptr->refill_lock);
		return -ENOENT;
	}

	aligned_cluster = max_t(u64,
			ffe_ctl->empty_cluster + ffe_ctl->empty_size,
			bg->full_stripe_len);
	ret = btrfs_find_space_cluster(bg, last_ptr, ffe_ctl->search_start,
			ffe_ctl->num_bytes, aligned_cluster);
	if (ret == 0) {
		/* Now pull our allocation out of this cluster */
		offset = btrfs_alloc_from_cluster(bg, last_ptr,
				ffe_ctl->num_bytes, ffe_ctl->search_start,
				&ffe_ctl->max_extent_size);
		if (offset) {
			/* We found one, proceed */
			spin_unlock(&last_ptr->refill_lock);
			trace_btrfs_reserve_extent_cluster(bg,
					ffe_ctl->search_start,
					ffe_ctl->num_bytes);
			ffe_ctl->found_offset = offset;
			return 0;
		}
	} else if (!ffe_ctl->cached && ffe_ctl->loop > LOOP_CACHING_NOWAIT &&
		   !ffe_ctl->retry_clustered) {
		spin_unlock(&last_ptr->refill_lock);

		ffe_ctl->retry_clustered = true;
		btrfs_wait_block_group_cache_progress(bg, ffe_ctl->num_bytes +
				ffe_ctl->empty_cluster + ffe_ctl->empty_size);
		return -EAGAIN;
	}
	/*
	 * At this point we either didn't find a cluster or we weren't able to
	 * allocate a block from our cluster.  Free the cluster we've been
	 * trying to use, and go to the next block group.
	 */
	btrfs_return_cluster_to_free_space(NULL, last_ptr);
	spin_unlock(&last_ptr->refill_lock);
	return 1;
}

/*
 * Return >0 to inform caller that we find nothing
 * Return 0 when we found an free extent and set ffe_ctrl->found_offset
 * Return -EAGAIN to inform caller that we need to re-search this block group
 */
static int find_free_extent_unclustered(struct btrfs_block_group_cache *bg,
		struct btrfs_free_cluster *last_ptr,
		struct find_free_extent_ctl *ffe_ctl)
{
	u64 offset;

	/*
	 * We are doing an unclustered allocation, set the fragmented flag so
	 * we don't bother trying to setup a cluster again until we get more
	 * space.
	 */
	if (unlikely(last_ptr)) {
		spin_lock(&last_ptr->lock);
		last_ptr->fragmented = 1;
		spin_unlock(&last_ptr->lock);
	}
	if (ffe_ctl->cached) {
		struct btrfs_free_space_ctl *free_space_ctl;

		free_space_ctl = bg->free_space_ctl;
		spin_lock(&free_space_ctl->tree_lock);
		if (free_space_ctl->free_space <
		    ffe_ctl->num_bytes + ffe_ctl->empty_cluster +
		    ffe_ctl->empty_size) {
			ffe_ctl->total_free_space = max_t(u64,
					ffe_ctl->total_free_space,
					free_space_ctl->free_space);
			spin_unlock(&free_space_ctl->tree_lock);
			return 1;
		}
		spin_unlock(&free_space_ctl->tree_lock);
	}

<<<<<<< HEAD
	if (eb == root->node) {
		if (wc->flags[level] & BTRFS_BLOCK_FLAG_FULL_BACKREF)
			parent = eb->start;
		else if (root->root_key.objectid != btrfs_header_owner(eb))
			goto owner_mismatch;
	} else {
		if (wc->flags[level + 1] & BTRFS_BLOCK_FLAG_FULL_BACKREF)
			parent = path->nodes[level + 1]->start;
		else if (root->root_key.objectid !=
			 btrfs_header_owner(path->nodes[level + 1]))
			goto owner_mismatch;
	}
=======
	offset = btrfs_find_space_for_alloc(bg, ffe_ctl->search_start,
			ffe_ctl->num_bytes, ffe_ctl->empty_size,
			&ffe_ctl->max_extent_size);
>>>>>>> f7688b48

	/*
	 * If we didn't find a chunk, and we haven't failed on this block group
	 * before, and this block group is in the middle of caching and we are
	 * ok with waiting, then go ahead and wait for progress to be made, and
	 * set @retry_unclustered to true.
	 *
	 * If @retry_unclustered is true then we've already waited on this
	 * block group once and should move on to the next block group.
	 */
	if (!offset && !ffe_ctl->retry_unclustered && !ffe_ctl->cached &&
	    ffe_ctl->loop > LOOP_CACHING_NOWAIT) {
		btrfs_wait_block_group_cache_progress(bg, ffe_ctl->num_bytes +
						      ffe_ctl->empty_size);
		ffe_ctl->retry_unclustered = true;
		return -EAGAIN;
	} else if (!offset) {
		return 1;
	}
	ffe_ctl->found_offset = offset;
	return 0;

owner_mismatch:
	btrfs_err_rl(fs_info, "unexpected tree owner, have %llu expect %llu",
		     btrfs_header_owner(eb), root->root_key.objectid);
	return -EUCLEAN;
}

/*
 * Return >0 means caller needs to re-search for free extent
 * Return 0 means we have the needed free extent.
 * Return <0 means we failed to locate any free extent.
 */
static int find_free_extent_update_loop(struct btrfs_fs_info *fs_info,
					struct btrfs_free_cluster *last_ptr,
					struct btrfs_key *ins,
					struct find_free_extent_ctl *ffe_ctl,
					int full_search, bool use_cluster)
{
	struct btrfs_root *root = fs_info->extent_root;
	int ret;

	if ((ffe_ctl->loop == LOOP_CACHING_NOWAIT) &&
	    ffe_ctl->have_caching_bg && !ffe_ctl->orig_have_caching_bg)
		ffe_ctl->orig_have_caching_bg = true;

	if (!ins->objectid && ffe_ctl->loop >= LOOP_CACHING_WAIT &&
	    ffe_ctl->have_caching_bg)
		return 1;

	if (!ins->objectid && ++(ffe_ctl->index) < BTRFS_NR_RAID_TYPES)
		return 1;

	if (ins->objectid) {
		if (!use_cluster && last_ptr) {
			spin_lock(&last_ptr->lock);
			last_ptr->window_start = ins->objectid;
			spin_unlock(&last_ptr->lock);
		}
		return 0;
	}

	/*
	 * LOOP_CACHING_NOWAIT, search partially cached block groups, kicking
	 *			caching kthreads as we move along
	 * LOOP_CACHING_WAIT, search everything, and wait if our bg is caching
	 * LOOP_ALLOC_CHUNK, force a chunk allocation and try again
	 * LOOP_NO_EMPTY_SIZE, set empty_size and empty_cluster to 0 and try
	 *		       again
	 */
	if (ffe_ctl->loop < LOOP_NO_EMPTY_SIZE) {
		ffe_ctl->index = 0;
		if (ffe_ctl->loop == LOOP_CACHING_NOWAIT) {
			/*
			 * We want to skip the LOOP_CACHING_WAIT step if we
			 * don't have any uncached bgs and we've already done a
			 * full search through.
			 */
			if (ffe_ctl->orig_have_caching_bg || !full_search)
				ffe_ctl->loop = LOOP_CACHING_WAIT;
			else
				ffe_ctl->loop = LOOP_ALLOC_CHUNK;
		} else {
<<<<<<< HEAD
			ret = walk_up_proc(trans, root, path, wc);
			if (ret > 0)
				return 0;
			if (ret < 0)
				return ret;
=======
			ffe_ctl->loop++;
		}
>>>>>>> f7688b48

		if (ffe_ctl->loop == LOOP_ALLOC_CHUNK) {
			struct btrfs_trans_handle *trans;
			int exist = 0;

			trans = current->journal_info;
			if (trans)
				exist = 1;
			else
				trans = btrfs_join_transaction(root);

			if (IS_ERR(trans)) {
				ret = PTR_ERR(trans);
				return ret;
			}

			ret = btrfs_chunk_alloc(trans, ffe_ctl->flags,
						CHUNK_ALLOC_FORCE);

			/*
			 * If we can't allocate a new chunk we've already looped
			 * through at least once, move on to the NO_EMPTY_SIZE
			 * case.
			 */
			if (ret == -ENOSPC)
				ffe_ctl->loop = LOOP_NO_EMPTY_SIZE;

			/* Do not bail out on ENOSPC since we can do more. */
			if (ret < 0 && ret != -ENOSPC)
				btrfs_abort_transaction(trans, ret);
			else
				ret = 0;
			if (!exist)
				btrfs_end_transaction(trans);
			if (ret)
				return ret;
		}

		if (ffe_ctl->loop == LOOP_NO_EMPTY_SIZE) {
			/*
			 * Don't loop again if we already have no empty_size and
			 * no empty_cluster.
			 */
			if (ffe_ctl->empty_size == 0 &&
			    ffe_ctl->empty_cluster == 0)
				return -ENOSPC;
			ffe_ctl->empty_size = 0;
			ffe_ctl->empty_cluster = 0;
		}
		return 1;
	}
	return -ENOSPC;
}

/*
 * walks the btree of allocated extents and find a hole of a given size.
 * The key ins is changed to record the hole:
 * ins->objectid == start position
 * ins->flags = BTRFS_EXTENT_ITEM_KEY
 * ins->offset == the size of the hole.
 * Any available blocks before search_start are skipped.
 *
 * If there is no suitable free space, we will record the max size of
 * the free space extent currently.
 *
 * The overall logic and call chain:
 *
 * find_free_extent()
 * |- Iterate through all block groups
 * |  |- Get a valid block group
 * |  |- Try to do clustered allocation in that block group
 * |  |- Try to do unclustered allocation in that block group
 * |  |- Check if the result is valid
 * |  |  |- If valid, then exit
 * |  |- Jump to next block group
 * |
 * |- Push harder to find free extents
 *    |- If not found, re-iterate all block groups
 */
static noinline int find_free_extent(struct btrfs_fs_info *fs_info,
				u64 ram_bytes, u64 num_bytes, u64 empty_size,
				u64 hint_byte, struct btrfs_key *ins,
				u64 flags, int delalloc)
{
	int ret = 0;
	struct btrfs_free_cluster *last_ptr = NULL;
	struct btrfs_block_group_cache *block_group = NULL;
	struct find_free_extent_ctl ffe_ctl = {0};
	struct btrfs_space_info *space_info;
	bool use_cluster = true;
	bool full_search = false;

	WARN_ON(num_bytes < fs_info->sectorsize);

	ffe_ctl.ram_bytes = ram_bytes;
	ffe_ctl.num_bytes = num_bytes;
	ffe_ctl.empty_size = empty_size;
	ffe_ctl.flags = flags;
	ffe_ctl.search_start = 0;
	ffe_ctl.retry_clustered = false;
	ffe_ctl.retry_unclustered = false;
	ffe_ctl.delalloc = delalloc;
	ffe_ctl.index = btrfs_bg_flags_to_raid_index(flags);
	ffe_ctl.have_caching_bg = false;
	ffe_ctl.orig_have_caching_bg = false;
	ffe_ctl.found_offset = 0;

	ins->type = BTRFS_EXTENT_ITEM_KEY;
	ins->objectid = 0;
	ins->offset = 0;

	trace_find_free_extent(fs_info, num_bytes, empty_size, flags);

<<<<<<< HEAD
	err = btrfs_run_delayed_items(trans);
	if (err)
		goto out_end_trans;

	if (block_rsv)
		trans->block_rsv = block_rsv;
=======
	space_info = btrfs_find_space_info(fs_info, flags);
	if (!space_info) {
		btrfs_err(fs_info, "No space info for %llu", flags);
		return -ENOSPC;
	}
>>>>>>> f7688b48

	/*
	 * If our free space is heavily fragmented we may not be able to make
	 * big contiguous allocations, so instead of doing the expensive search
	 * for free space, simply return ENOSPC with our max_extent_size so we
	 * can go ahead and search for a more manageable chunk.
	 *
	 * If our max_extent_size is large enough for our allocation simply
	 * disable clustering since we will likely not be able to find enough
	 * space to create a cluster and induce latency trying.
	 */
	if (unlikely(space_info->max_extent_size)) {
		spin_lock(&space_info->lock);
		if (space_info->max_extent_size &&
		    num_bytes > space_info->max_extent_size) {
			ins->offset = space_info->max_extent_size;
			spin_unlock(&space_info->lock);
			return -ENOSPC;
		} else if (space_info->max_extent_size) {
			use_cluster = false;
		}
		spin_unlock(&space_info->lock);
	}

	last_ptr = fetch_cluster_info(fs_info, space_info,
				      &ffe_ctl.empty_cluster);
	if (last_ptr) {
		spin_lock(&last_ptr->lock);
		if (last_ptr->block_group)
			hint_byte = last_ptr->window_start;
		if (last_ptr->fragmented) {
			/*
			 * We still set window_start so we can keep track of the
			 * last place we found an allocation to try and save
			 * some time.
			 */
			hint_byte = last_ptr->window_start;
			use_cluster = false;
		}
		spin_unlock(&last_ptr->lock);
	}

	ffe_ctl.search_start = max(ffe_ctl.search_start,
				   first_logical_byte(fs_info, 0));
	ffe_ctl.search_start = max(ffe_ctl.search_start, hint_byte);
	if (ffe_ctl.search_start == hint_byte) {
		block_group = btrfs_lookup_block_group(fs_info,
						       ffe_ctl.search_start);
		/*
		 * we don't want to use the block group if it doesn't match our
		 * allocation bits, or if its not cached.
		 *
		 * However if we are re-searching with an ideal block group
		 * picked out then we don't care that the block group is cached.
		 */
		if (block_group && block_group_bits(block_group, flags) &&
		    block_group->cached != BTRFS_CACHE_NO) {
			down_read(&space_info->groups_sem);
			if (list_empty(&block_group->list) ||
			    block_group->ro) {
				/*
				 * someone is removing this block group,
				 * we can't jump into the have_block_group
				 * target because our list pointers are not
				 * valid
				 */
				btrfs_put_block_group(block_group);
				up_read(&space_info->groups_sem);
			} else {
				ffe_ctl.index = btrfs_bg_flags_to_raid_index(
						block_group->flags);
				btrfs_lock_block_group(block_group, delalloc);
				goto have_block_group;
			}
		} else if (block_group) {
			btrfs_put_block_group(block_group);
		}
	}
search:
	ffe_ctl.have_caching_bg = false;
	if (ffe_ctl.index == btrfs_bg_flags_to_raid_index(flags) ||
	    ffe_ctl.index == 0)
		full_search = true;
	down_read(&space_info->groups_sem);
	list_for_each_entry(block_group,
			    &space_info->block_groups[ffe_ctl.index], list) {
		/* If the block group is read-only, we can skip it entirely. */
		if (unlikely(block_group->ro))
			continue;

		btrfs_grab_block_group(block_group, delalloc);
		ffe_ctl.search_start = block_group->key.objectid;

		/*
		 * this can happen if we end up cycling through all the
		 * raid types, but we want to make sure we only allocate
		 * for the proper type.
		 */
		if (!block_group_bits(block_group, flags)) {
			u64 extra = BTRFS_BLOCK_GROUP_DUP |
				BTRFS_BLOCK_GROUP_RAID1_MASK |
				BTRFS_BLOCK_GROUP_RAID56_MASK |
				BTRFS_BLOCK_GROUP_RAID10;

			/*
			 * if they asked for extra copies and this block group
			 * doesn't provide them, bail.  This does allow us to
			 * fill raid0 from raid1.
			 */
			if ((flags & extra) && !(block_group->flags & extra))
				goto loop;

			/*
			 * This block group has different flags than we want.
			 * It's possible that we have MIXED_GROUP flag but no
			 * block group is mixed.  Just skip such block group.
			 */
			btrfs_release_block_group(block_group, delalloc);
			continue;
		}

have_block_group:
		ffe_ctl.cached = btrfs_block_group_cache_done(block_group);
		if (unlikely(!ffe_ctl.cached)) {
			ffe_ctl.have_caching_bg = true;
			ret = btrfs_cache_block_group(block_group, 0);
			BUG_ON(ret < 0);
			ret = 0;
		}

		if (unlikely(block_group->cached == BTRFS_CACHE_ERROR))
			goto loop;

		/*
		 * Ok we want to try and use the cluster allocator, so
		 * lets look there
		 */
		if (last_ptr && use_cluster) {
			struct btrfs_block_group_cache *cluster_bg = NULL;

			ret = find_free_extent_clustered(block_group, last_ptr,
							 &ffe_ctl, &cluster_bg);

			if (ret == 0) {
				if (cluster_bg && cluster_bg != block_group) {
					btrfs_release_block_group(block_group,
								  delalloc);
					block_group = cluster_bg;
				}
				goto checks;
			} else if (ret == -EAGAIN) {
				goto have_block_group;
			} else if (ret > 0) {
				goto loop;
			}
			/* ret == -ENOENT case falls through */
		}

		ret = find_free_extent_unclustered(block_group, last_ptr,
						   &ffe_ctl);
		if (ret == -EAGAIN)
			goto have_block_group;
		else if (ret > 0)
			goto loop;
		/* ret == 0 case falls through */
checks:
		ffe_ctl.search_start = round_up(ffe_ctl.found_offset,
					     fs_info->stripesize);

		/* move on to the next group */
		if (ffe_ctl.search_start + num_bytes >
		    block_group->key.objectid + block_group->key.offset) {
			btrfs_add_free_space(block_group, ffe_ctl.found_offset,
					     num_bytes);
			goto loop;
		}

		if (ffe_ctl.found_offset < ffe_ctl.search_start)
			btrfs_add_free_space(block_group, ffe_ctl.found_offset,
				ffe_ctl.search_start - ffe_ctl.found_offset);

		ret = btrfs_add_reserved_bytes(block_group, ram_bytes,
				num_bytes, delalloc);
		if (ret == -EAGAIN) {
			btrfs_add_free_space(block_group, ffe_ctl.found_offset,
					     num_bytes);
			goto loop;
		}
		btrfs_inc_block_group_reservations(block_group);

		/* we are all good, lets return */
		ins->objectid = ffe_ctl.search_start;
		ins->offset = num_bytes;

		trace_btrfs_reserve_extent(block_group, ffe_ctl.search_start,
					   num_bytes);
		btrfs_release_block_group(block_group, delalloc);
		break;
loop:
		ffe_ctl.retry_clustered = false;
		ffe_ctl.retry_unclustered = false;
		BUG_ON(btrfs_bg_flags_to_raid_index(block_group->flags) !=
		       ffe_ctl.index);
		btrfs_release_block_group(block_group, delalloc);
		cond_resched();
	}
	up_read(&space_info->groups_sem);

	ret = find_free_extent_update_loop(fs_info, last_ptr, ins, &ffe_ctl,
					   full_search, use_cluster);
	if (ret > 0)
		goto search;

	if (ret == -ENOSPC) {
		/*
		 * Use ffe_ctl->total_free_space as fallback if we can't find
		 * any contiguous hole.
		 */
		if (!ffe_ctl.max_extent_size)
			ffe_ctl.max_extent_size = ffe_ctl.total_free_space;
		spin_lock(&space_info->lock);
		space_info->max_extent_size = ffe_ctl.max_extent_size;
		spin_unlock(&space_info->lock);
		ins->offset = ffe_ctl.max_extent_size;
	}
	return ret;
}

/*
 * btrfs_reserve_extent - entry point to the extent allocator. Tries to find a
 *			  hole that is at least as big as @num_bytes.
 *
 * @root           -	The root that will contain this extent
 *
 * @ram_bytes      -	The amount of space in ram that @num_bytes take. This
 *			is used for accounting purposes. This value differs
 *			from @num_bytes only in the case of compressed extents.
 *
 * @num_bytes      -	Number of bytes to allocate on-disk.
 *
 * @min_alloc_size -	Indicates the minimum amount of space that the
 *			allocator should try to satisfy. In some cases
 *			@num_bytes may be larger than what is required and if
 *			the filesystem is fragmented then allocation fails.
 *			However, the presence of @min_alloc_size gives a
 *			chance to try and satisfy the smaller allocation.
 *
 * @empty_size     -	A hint that you plan on doing more COW. This is the
 *			size in bytes the allocator should try to find free
 *			next to the block it returns.  This is just a hint and
 *			may be ignored by the allocator.
 *
 * @hint_byte      -	Hint to the allocator to start searching above the byte
 *			address passed. It might be ignored.
 *
 * @ins            -	This key is modified to record the found hole. It will
 *			have the following values:
 *			ins->objectid == start position
 *			ins->flags = BTRFS_EXTENT_ITEM_KEY
 *			ins->offset == the size of the hole.
 *
 * @is_data        -	Boolean flag indicating whether an extent is
 *			allocated for data (true) or metadata (false)
 *
 * @delalloc       -	Boolean flag indicating whether this allocation is for
 *			delalloc or not. If 'true' data_rwsem of block groups
 *			is going to be acquired.
 *
 *
 * Returns 0 when an allocation succeeded or < 0 when an error occurred. In
 * case -ENOSPC is returned then @ins->offset will contain the size of the
 * largest available hole the allocator managed to find.
 */
int btrfs_reserve_extent(struct btrfs_root *root, u64 ram_bytes,
			 u64 num_bytes, u64 min_alloc_size,
			 u64 empty_size, u64 hint_byte,
			 struct btrfs_key *ins, int is_data, int delalloc)
{
	struct btrfs_fs_info *fs_info = root->fs_info;
	bool final_tried = num_bytes == min_alloc_size;
	u64 flags;
	int ret;

	flags = get_alloc_profile_by_root(root, is_data);
again:
	WARN_ON(num_bytes < fs_info->sectorsize);
	ret = find_free_extent(fs_info, ram_bytes, num_bytes, empty_size,
			       hint_byte, ins, flags, delalloc);
	if (!ret && !is_data) {
		btrfs_dec_block_group_reservations(fs_info, ins->objectid);
	} else if (ret == -ENOSPC) {
		if (!final_tried && ins->offset) {
			num_bytes = min(num_bytes >> 1, ins->offset);
			num_bytes = round_down(num_bytes,
					       fs_info->sectorsize);
			num_bytes = max(num_bytes, min_alloc_size);
			ram_bytes = num_bytes;
			if (num_bytes == min_alloc_size)
				final_tried = true;
			goto again;
		} else if (btrfs_test_opt(fs_info, ENOSPC_DEBUG)) {
			struct btrfs_space_info *sinfo;

			sinfo = btrfs_find_space_info(fs_info, flags);
			btrfs_err(fs_info,
				  "allocation failed flags %llu, wanted %llu",
				  flags, num_bytes);
			if (sinfo)
				btrfs_dump_space_info(fs_info, sinfo,
						      num_bytes, 1);
		}
	}

	return ret;
}

static int __btrfs_free_reserved_extent(struct btrfs_fs_info *fs_info,
					u64 start, u64 len,
					int pin, int delalloc)
{
	struct btrfs_block_group_cache *cache;
	int ret = 0;

	cache = btrfs_lookup_block_group(fs_info, start);
	if (!cache) {
		btrfs_err(fs_info, "Unable to find block group for %llu",
			  start);
		return -ENOSPC;
	}

	if (pin)
		pin_down_extent(cache, start, len, 1);
	else {
		if (btrfs_test_opt(fs_info, DISCARD))
			ret = btrfs_discard_extent(fs_info, start, len, NULL);
		btrfs_add_free_space(cache, start, len);
		btrfs_free_reserved_bytes(cache, len, delalloc);
		trace_btrfs_reserved_extent_free(fs_info, start, len);
	}

	btrfs_put_block_group(cache);
	return ret;
}

int btrfs_free_reserved_extent(struct btrfs_fs_info *fs_info,
			       u64 start, u64 len, int delalloc)
{
	return __btrfs_free_reserved_extent(fs_info, start, len, 0, delalloc);
}

int btrfs_free_and_pin_reserved_extent(struct btrfs_fs_info *fs_info,
				       u64 start, u64 len)
{
	return __btrfs_free_reserved_extent(fs_info, start, len, 1, 0);
}

static int alloc_reserved_file_extent(struct btrfs_trans_handle *trans,
				      u64 parent, u64 root_objectid,
				      u64 flags, u64 owner, u64 offset,
				      struct btrfs_key *ins, int ref_mod)
{
	struct btrfs_fs_info *fs_info = trans->fs_info;
	int ret;
	struct btrfs_extent_item *extent_item;
	struct btrfs_extent_inline_ref *iref;
	struct btrfs_path *path;
	struct extent_buffer *leaf;
	int type;
	u32 size;

	if (parent > 0)
		type = BTRFS_SHARED_DATA_REF_KEY;
	else
		type = BTRFS_EXTENT_DATA_REF_KEY;

	size = sizeof(*extent_item) + btrfs_extent_inline_ref_size(type);

	path = btrfs_alloc_path();
	if (!path)
		return -ENOMEM;

	path->leave_spinning = 1;
	ret = btrfs_insert_empty_item(trans, fs_info->extent_root, path,
				      ins, size);
	if (ret) {
		btrfs_free_path(path);
		return ret;
	}

	leaf = path->nodes[0];
	extent_item = btrfs_item_ptr(leaf, path->slots[0],
				     struct btrfs_extent_item);
	btrfs_set_extent_refs(leaf, extent_item, ref_mod);
	btrfs_set_extent_generation(leaf, extent_item, trans->transid);
	btrfs_set_extent_flags(leaf, extent_item,
			       flags | BTRFS_EXTENT_FLAG_DATA);

	iref = (struct btrfs_extent_inline_ref *)(extent_item + 1);
	btrfs_set_extent_inline_ref_type(leaf, iref, type);
	if (parent > 0) {
		struct btrfs_shared_data_ref *ref;
		ref = (struct btrfs_shared_data_ref *)(iref + 1);
		btrfs_set_extent_inline_ref_offset(leaf, iref, parent);
		btrfs_set_shared_data_ref_count(leaf, ref, ref_mod);
	} else {
		struct btrfs_extent_data_ref *ref;
		ref = (struct btrfs_extent_data_ref *)(&iref->offset);
		btrfs_set_extent_data_ref_root(leaf, ref, root_objectid);
		btrfs_set_extent_data_ref_objectid(leaf, ref, owner);
		btrfs_set_extent_data_ref_offset(leaf, ref, offset);
		btrfs_set_extent_data_ref_count(leaf, ref, ref_mod);
	}

	btrfs_mark_buffer_dirty(path->nodes[0]);
	btrfs_free_path(path);

	ret = remove_from_free_space_tree(trans, ins->objectid, ins->offset);
	if (ret)
		return ret;

	ret = btrfs_update_block_group(trans, ins->objectid, ins->offset, 1);
	if (ret) { /* -ENOENT, logic error */
		btrfs_err(fs_info, "update block group failed for %llu %llu",
			ins->objectid, ins->offset);
		BUG();
	}
	trace_btrfs_reserved_extent_alloc(fs_info, ins->objectid, ins->offset);
	return ret;
}

static int alloc_reserved_tree_block(struct btrfs_trans_handle *trans,
				     struct btrfs_delayed_ref_node *node,
				     struct btrfs_delayed_extent_op *extent_op)
{
	struct btrfs_fs_info *fs_info = trans->fs_info;
	int ret;
	struct btrfs_extent_item *extent_item;
	struct btrfs_key extent_key;
	struct btrfs_tree_block_info *block_info;
	struct btrfs_extent_inline_ref *iref;
	struct btrfs_path *path;
	struct extent_buffer *leaf;
	struct btrfs_delayed_tree_ref *ref;
	u32 size = sizeof(*extent_item) + sizeof(*iref);
	u64 num_bytes;
	u64 flags = extent_op->flags_to_set;
	bool skinny_metadata = btrfs_fs_incompat(fs_info, SKINNY_METADATA);

	ref = btrfs_delayed_node_to_tree_ref(node);

	extent_key.objectid = node->bytenr;
	if (skinny_metadata) {
		extent_key.offset = ref->level;
		extent_key.type = BTRFS_METADATA_ITEM_KEY;
		num_bytes = fs_info->nodesize;
	} else {
		extent_key.offset = node->num_bytes;
		extent_key.type = BTRFS_EXTENT_ITEM_KEY;
		size += sizeof(*block_info);
		num_bytes = node->num_bytes;
	}

	path = btrfs_alloc_path();
	if (!path)
		return -ENOMEM;

	path->leave_spinning = 1;
	ret = btrfs_insert_empty_item(trans, fs_info->extent_root, path,
				      &extent_key, size);
	if (ret) {
		btrfs_free_path(path);
		return ret;
	}

	leaf = path->nodes[0];
	extent_item = btrfs_item_ptr(leaf, path->slots[0],
				     struct btrfs_extent_item);
	btrfs_set_extent_refs(leaf, extent_item, 1);
	btrfs_set_extent_generation(leaf, extent_item, trans->transid);
	btrfs_set_extent_flags(leaf, extent_item,
			       flags | BTRFS_EXTENT_FLAG_TREE_BLOCK);

	if (skinny_metadata) {
		iref = (struct btrfs_extent_inline_ref *)(extent_item + 1);
	} else {
		block_info = (struct btrfs_tree_block_info *)(extent_item + 1);
		btrfs_set_tree_block_key(leaf, block_info, &extent_op->key);
		btrfs_set_tree_block_level(leaf, block_info, ref->level);
		iref = (struct btrfs_extent_inline_ref *)(block_info + 1);
	}

	if (node->type == BTRFS_SHARED_BLOCK_REF_KEY) {
		BUG_ON(!(flags & BTRFS_BLOCK_FLAG_FULL_BACKREF));
		btrfs_set_extent_inline_ref_type(leaf, iref,
						 BTRFS_SHARED_BLOCK_REF_KEY);
		btrfs_set_extent_inline_ref_offset(leaf, iref, ref->parent);
	} else {
		btrfs_set_extent_inline_ref_type(leaf, iref,
						 BTRFS_TREE_BLOCK_REF_KEY);
		btrfs_set_extent_inline_ref_offset(leaf, iref, ref->root);
	}

	btrfs_mark_buffer_dirty(leaf);
	btrfs_free_path(path);

	ret = remove_from_free_space_tree(trans, extent_key.objectid,
					  num_bytes);
	if (ret)
		return ret;

	ret = btrfs_update_block_group(trans, extent_key.objectid,
				       fs_info->nodesize, 1);
	if (ret) { /* -ENOENT, logic error */
		btrfs_err(fs_info, "update block group failed for %llu %llu",
			extent_key.objectid, extent_key.offset);
		BUG();
	}

	trace_btrfs_reserved_extent_alloc(fs_info, extent_key.objectid,
					  fs_info->nodesize);
	return ret;
}

int btrfs_alloc_reserved_file_extent(struct btrfs_trans_handle *trans,
				     struct btrfs_root *root, u64 owner,
				     u64 offset, u64 ram_bytes,
				     struct btrfs_key *ins)
{
	struct btrfs_ref generic_ref = { 0 };
	int ret;

	BUG_ON(root->root_key.objectid == BTRFS_TREE_LOG_OBJECTID);

	btrfs_init_generic_ref(&generic_ref, BTRFS_ADD_DELAYED_EXTENT,
			       ins->objectid, ins->offset, 0);
	btrfs_init_data_ref(&generic_ref, root->root_key.objectid, owner, offset);
	btrfs_ref_tree_mod(root->fs_info, &generic_ref);
	ret = btrfs_add_delayed_data_ref(trans, &generic_ref,
					 ram_bytes, NULL, NULL);
	return ret;
}

/*
 * this is used by the tree logging recovery code.  It records that
 * an extent has been allocated and makes sure to clear the free
 * space cache bits as well
 */
int btrfs_alloc_logged_file_extent(struct btrfs_trans_handle *trans,
				   u64 root_objectid, u64 owner, u64 offset,
				   struct btrfs_key *ins)
{
	struct btrfs_fs_info *fs_info = trans->fs_info;
	int ret;
	struct btrfs_block_group_cache *block_group;
	struct btrfs_space_info *space_info;

	/*
	 * Mixed block groups will exclude before processing the log so we only
	 * need to do the exclude dance if this fs isn't mixed.
	 */
	if (!btrfs_fs_incompat(fs_info, MIXED_GROUPS)) {
		ret = __exclude_logged_extent(fs_info, ins->objectid,
					      ins->offset);
		if (ret)
			return ret;
	}

	block_group = btrfs_lookup_block_group(fs_info, ins->objectid);
	if (!block_group)
		return -EINVAL;

	space_info = block_group->space_info;
	spin_lock(&space_info->lock);
	spin_lock(&block_group->lock);
	space_info->bytes_reserved += ins->offset;
	block_group->reserved += ins->offset;
	spin_unlock(&block_group->lock);
	spin_unlock(&space_info->lock);

	ret = alloc_reserved_file_extent(trans, 0, root_objectid, 0, owner,
					 offset, ins, 1);
	btrfs_put_block_group(block_group);
	return ret;
}

static struct extent_buffer *
btrfs_init_new_buffer(struct btrfs_trans_handle *trans, struct btrfs_root *root,
		      u64 bytenr, int level, u64 owner)
{
	struct btrfs_fs_info *fs_info = root->fs_info;
	struct extent_buffer *buf;

	buf = btrfs_find_create_tree_block(fs_info, bytenr);
	if (IS_ERR(buf))
		return buf;

	/*
	 * Extra safety check in case the extent tree is corrupted and extent
	 * allocator chooses to use a tree block which is already used and
	 * locked.
	 */
	if (buf->lock_owner == current->pid) {
		btrfs_err_rl(fs_info,
"tree block %llu owner %llu already locked by pid=%d, extent tree corruption detected",
			buf->start, btrfs_header_owner(buf), current->pid);
		free_extent_buffer(buf);
		return ERR_PTR(-EUCLEAN);
	}

	btrfs_set_buffer_lockdep_class(root->root_key.objectid, buf, level);
	btrfs_tree_lock(buf);
	btrfs_clean_tree_block(buf);
	clear_bit(EXTENT_BUFFER_STALE, &buf->bflags);

	btrfs_set_lock_blocking_write(buf);
	set_extent_buffer_uptodate(buf);

	memzero_extent_buffer(buf, 0, sizeof(struct btrfs_header));
	btrfs_set_header_level(buf, level);
	btrfs_set_header_bytenr(buf, buf->start);
	btrfs_set_header_generation(buf, trans->transid);
	btrfs_set_header_backref_rev(buf, BTRFS_MIXED_BACKREF_REV);
	btrfs_set_header_owner(buf, owner);
	write_extent_buffer_fsid(buf, fs_info->fs_devices->metadata_uuid);
	write_extent_buffer_chunk_tree_uuid(buf, fs_info->chunk_tree_uuid);
	if (root->root_key.objectid == BTRFS_TREE_LOG_OBJECTID) {
		buf->log_index = root->log_transid % 2;
		/*
		 * we allow two log transactions at a time, use different
		 * EXTENT bit to differentiate dirty pages.
		 */
		if (buf->log_index == 0)
			set_extent_dirty(&root->dirty_log_pages, buf->start,
					buf->start + buf->len - 1, GFP_NOFS);
		else
			set_extent_new(&root->dirty_log_pages, buf->start,
					buf->start + buf->len - 1);
	} else {
		buf->log_index = -1;
		set_extent_dirty(&trans->transaction->dirty_pages, buf->start,
			 buf->start + buf->len - 1, GFP_NOFS);
	}
	trans->dirty = true;
	/* this returns a buffer locked for blocking */
	return buf;
}

/*
 * finds a free extent and does all the dirty work required for allocation
 * returns the tree buffer or an ERR_PTR on error.
 */
struct extent_buffer *btrfs_alloc_tree_block(struct btrfs_trans_handle *trans,
					     struct btrfs_root *root,
					     u64 parent, u64 root_objectid,
					     const struct btrfs_disk_key *key,
					     int level, u64 hint,
					     u64 empty_size)
{
	struct btrfs_fs_info *fs_info = root->fs_info;
	struct btrfs_key ins;
	struct btrfs_block_rsv *block_rsv;
	struct extent_buffer *buf;
	struct btrfs_delayed_extent_op *extent_op;
	struct btrfs_ref generic_ref = { 0 };
	u64 flags = 0;
	int ret;
	u32 blocksize = fs_info->nodesize;
	bool skinny_metadata = btrfs_fs_incompat(fs_info, SKINNY_METADATA);

#ifdef CONFIG_BTRFS_FS_RUN_SANITY_TESTS
	if (btrfs_is_testing(fs_info)) {
		buf = btrfs_init_new_buffer(trans, root, root->alloc_bytenr,
					    level, root_objectid);
		if (!IS_ERR(buf))
			root->alloc_bytenr += blocksize;
		return buf;
	}
#endif

	block_rsv = btrfs_use_block_rsv(trans, root, blocksize);
	if (IS_ERR(block_rsv))
		return ERR_CAST(block_rsv);

	ret = btrfs_reserve_extent(root, blocksize, blocksize, blocksize,
				   empty_size, hint, &ins, 0, 0);
	if (ret)
		goto out_unuse;

<<<<<<< HEAD
		block_group = btrfs_lookup_first_block_group(info, last);
		while (block_group) {
			wait_block_group_cache_done(block_group);
			spin_lock(&block_group->lock);
			if (block_group->iref)
				break;
			spin_unlock(&block_group->lock);
			block_group = next_block_group(info, block_group);
		}
		if (!block_group) {
			if (last == 0)
				break;
			last = 0;
			continue;
=======
	buf = btrfs_init_new_buffer(trans, root, ins.objectid, level,
				    root_objectid);
	if (IS_ERR(buf)) {
		ret = PTR_ERR(buf);
		goto out_free_reserved;
	}

	if (root_objectid == BTRFS_TREE_RELOC_OBJECTID) {
		if (parent == 0)
			parent = ins.objectid;
		flags |= BTRFS_BLOCK_FLAG_FULL_BACKREF;
	} else
		BUG_ON(parent > 0);

	if (root_objectid != BTRFS_TREE_LOG_OBJECTID) {
		extent_op = btrfs_alloc_delayed_extent_op();
		if (!extent_op) {
			ret = -ENOMEM;
			goto out_free_buf;
>>>>>>> f7688b48
		}
		if (key)
			memcpy(&extent_op->key, key, sizeof(extent_op->key));
		else
			memset(&extent_op->key, 0, sizeof(extent_op->key));
		extent_op->flags_to_set = flags;
		extent_op->update_key = skinny_metadata ? false : true;
		extent_op->update_flags = true;
		extent_op->is_data = false;
		extent_op->level = level;

		btrfs_init_generic_ref(&generic_ref, BTRFS_ADD_DELAYED_EXTENT,
				       ins.objectid, ins.offset, parent);
		generic_ref.real_root = root->root_key.objectid;
		btrfs_init_tree_ref(&generic_ref, level, root_objectid);
		btrfs_ref_tree_mod(fs_info, &generic_ref);
		ret = btrfs_add_delayed_tree_ref(trans, &generic_ref,
						 extent_op, NULL, NULL);
		if (ret)
			goto out_free_delayed;
	}
	return buf;

out_free_delayed:
	btrfs_free_delayed_extent_op(extent_op);
out_free_buf:
	free_extent_buffer(buf);
out_free_reserved:
	btrfs_free_reserved_extent(fs_info, ins.objectid, ins.offset, 0);
out_unuse:
	btrfs_unuse_block_rsv(fs_info, block_rsv, blocksize);
	return ERR_PTR(ret);
}

struct walk_control {
	u64 refs[BTRFS_MAX_LEVEL];
	u64 flags[BTRFS_MAX_LEVEL];
	struct btrfs_key update_progress;
	struct btrfs_key drop_progress;
	int drop_level;
	int stage;
	int level;
	int shared_level;
	int update_ref;
	int keep_locks;
	int reada_slot;
	int reada_count;
	int restarted;
};

#define DROP_REFERENCE	1
#define UPDATE_BACKREF	2

static noinline void reada_walk_down(struct btrfs_trans_handle *trans,
				     struct btrfs_root *root,
				     struct walk_control *wc,
				     struct btrfs_path *path)
{
	struct btrfs_fs_info *fs_info = root->fs_info;
	u64 bytenr;
	u64 generation;
	u64 refs;
	u64 flags;
	u32 nritems;
	struct btrfs_key key;
	struct extent_buffer *eb;
	int ret;
	int slot;
	int nread = 0;

	if (path->slots[wc->level] < wc->reada_slot) {
		wc->reada_count = wc->reada_count * 2 / 3;
		wc->reada_count = max(wc->reada_count, 2);
	} else {
		wc->reada_count = wc->reada_count * 3 / 2;
		wc->reada_count = min_t(int, wc->reada_count,
					BTRFS_NODEPTRS_PER_BLOCK(fs_info));
	}

	eb = path->nodes[wc->level];
	nritems = btrfs_header_nritems(eb);

	for (slot = path->slots[wc->level]; slot < nritems; slot++) {
		if (nread >= wc->reada_count)
			break;

		cond_resched();
		bytenr = btrfs_node_blockptr(eb, slot);
		generation = btrfs_node_ptr_generation(eb, slot);

		if (slot == path->slots[wc->level])
			goto reada;

		if (wc->stage == UPDATE_BACKREF &&
		    generation <= root->root_key.offset)
			continue;

		/* We don't lock the tree block, it's OK to be racy here */
		ret = btrfs_lookup_extent_info(trans, fs_info, bytenr,
					       wc->level - 1, 1, &refs,
					       &flags);
		/* We don't care about errors in readahead. */
		if (ret < 0)
			continue;
		BUG_ON(refs == 0);

		if (wc->stage == DROP_REFERENCE) {
			if (refs == 1)
				goto reada;

			if (wc->level == 1 &&
			    (flags & BTRFS_BLOCK_FLAG_FULL_BACKREF))
				continue;
			if (!wc->update_ref ||
			    generation <= root->root_key.offset)
				continue;
			btrfs_node_key_to_cpu(eb, &key, slot);
			ret = btrfs_comp_cpu_keys(&key,
						  &wc->update_progress);
			if (ret < 0)
				continue;
		} else {
			if (wc->level == 1 &&
			    (flags & BTRFS_BLOCK_FLAG_FULL_BACKREF))
				continue;
		}
reada:
		readahead_tree_block(fs_info, bytenr);
		nread++;
	}
	wc->reada_slot = slot;
}

/*
 * helper to process tree block while walking down the tree.
 *
 * when wc->stage == UPDATE_BACKREF, this function updates
 * back refs for pointers in the block.
 *
 * NOTE: return value 1 means we should stop walking down.
 */
static noinline int walk_down_proc(struct btrfs_trans_handle *trans,
				   struct btrfs_root *root,
				   struct btrfs_path *path,
				   struct walk_control *wc, int lookup_info)
{
	struct btrfs_fs_info *fs_info = root->fs_info;
	int level = wc->level;
	struct extent_buffer *eb = path->nodes[level];
	u64 flag = BTRFS_BLOCK_FLAG_FULL_BACKREF;
	int ret;

	if (wc->stage == UPDATE_BACKREF &&
	    btrfs_header_owner(eb) != root->root_key.objectid)
		return 1;

	/*
	 * when reference count of tree block is 1, it won't increase
	 * again. once full backref flag is set, we never clear it.
	 */
	if (lookup_info &&
	    ((wc->stage == DROP_REFERENCE && wc->refs[level] != 1) ||
	     (wc->stage == UPDATE_BACKREF && !(wc->flags[level] & flag)))) {
		BUG_ON(!path->locks[level]);
		ret = btrfs_lookup_extent_info(trans, fs_info,
					       eb->start, level, 1,
					       &wc->refs[level],
					       &wc->flags[level]);
		BUG_ON(ret == -ENOMEM);
		if (ret)
			return ret;
		BUG_ON(wc->refs[level] == 0);
	}

	if (wc->stage == DROP_REFERENCE) {
		if (wc->refs[level] > 1)
			return 1;

		if (path->locks[level] && !wc->keep_locks) {
			btrfs_tree_unlock_rw(eb, path->locks[level]);
			path->locks[level] = 0;
		}
		return 0;
	}

	/* wc->stage == UPDATE_BACKREF */
	if (!(wc->flags[level] & flag)) {
		BUG_ON(!path->locks[level]);
		ret = btrfs_inc_ref(trans, root, eb, 1);
		BUG_ON(ret); /* -ENOMEM */
		ret = btrfs_dec_ref(trans, root, eb, 0);
		BUG_ON(ret); /* -ENOMEM */
		ret = btrfs_set_disk_extent_flags(trans, eb->start,
						  eb->len, flag,
						  btrfs_header_level(eb), 0);
		BUG_ON(ret); /* -ENOMEM */
		wc->flags[level] |= flag;
	}

	/*
	 * the block is shared by multiple trees, so it's not good to
	 * keep the tree lock
	 */
	if (path->locks[level] && level > 0) {
		btrfs_tree_unlock_rw(eb, path->locks[level]);
		path->locks[level] = 0;
	}
	return 0;
}

/*
 * This is used to verify a ref exists for this root to deal with a bug where we
 * would have a drop_progress key that hadn't been updated properly.
 */
static int check_ref_exists(struct btrfs_trans_handle *trans,
			    struct btrfs_root *root, u64 bytenr, u64 parent,
			    int level)
{
	struct btrfs_path *path;
	struct btrfs_extent_inline_ref *iref;
	int ret;

	path = btrfs_alloc_path();
	if (!path)
		return -ENOMEM;

	ret = lookup_extent_backref(trans, path, &iref, bytenr,
				    root->fs_info->nodesize, parent,
				    root->root_key.objectid, level, 0);
	btrfs_free_path(path);
	if (ret == -ENOENT)
		return 0;
	if (ret < 0)
		return ret;
	return 1;
}

/*
 * helper to process tree block pointer.
 *
 * when wc->stage == DROP_REFERENCE, this function checks
 * reference count of the block pointed to. if the block
 * is shared and we need update back refs for the subtree
 * rooted at the block, this function changes wc->stage to
 * UPDATE_BACKREF. if the block is shared and there is no
 * need to update back, this function drops the reference
 * to the block.
 *
 * NOTE: return value 1 means we should stop walking down.
 */
static noinline int do_walk_down(struct btrfs_trans_handle *trans,
				 struct btrfs_root *root,
				 struct btrfs_path *path,
				 struct walk_control *wc, int *lookup_info)
{
	struct btrfs_fs_info *fs_info = root->fs_info;
	u64 bytenr;
	u64 generation;
	u64 parent;
	struct btrfs_key key;
	struct btrfs_key first_key;
	struct btrfs_ref ref = { 0 };
	struct extent_buffer *next;
	int level = wc->level;
	int reada = 0;
	int ret = 0;
	bool need_account = false;

	generation = btrfs_node_ptr_generation(path->nodes[level],
					       path->slots[level]);
	/*
	 * if the lower level block was created before the snapshot
	 * was created, we know there is no need to update back refs
	 * for the subtree
	 */
	if (wc->stage == UPDATE_BACKREF &&
	    generation <= root->root_key.offset) {
		*lookup_info = 1;
		return 1;
	}

	bytenr = btrfs_node_blockptr(path->nodes[level], path->slots[level]);
	btrfs_node_key_to_cpu(path->nodes[level], &first_key,
			      path->slots[level]);

	next = find_extent_buffer(fs_info, bytenr);
	if (!next) {
		next = btrfs_find_create_tree_block(fs_info, bytenr);
		if (IS_ERR(next))
			return PTR_ERR(next);

		btrfs_set_buffer_lockdep_class(root->root_key.objectid, next,
					       level - 1);
		reada = 1;
	}
	btrfs_tree_lock(next);
	btrfs_set_lock_blocking_write(next);

	ret = btrfs_lookup_extent_info(trans, fs_info, bytenr, level - 1, 1,
				       &wc->refs[level - 1],
				       &wc->flags[level - 1]);
	if (ret < 0)
		goto out_unlock;

	if (unlikely(wc->refs[level - 1] == 0)) {
		btrfs_err(fs_info, "Missing references.");
		ret = -EIO;
		goto out_unlock;
	}
	*lookup_info = 0;

	if (wc->stage == DROP_REFERENCE) {
		if (wc->refs[level - 1] > 1) {
			need_account = true;
			if (level == 1 &&
			    (wc->flags[0] & BTRFS_BLOCK_FLAG_FULL_BACKREF))
				goto skip;

			if (!wc->update_ref ||
			    generation <= root->root_key.offset)
				goto skip;

			btrfs_node_key_to_cpu(path->nodes[level], &key,
					      path->slots[level]);
			ret = btrfs_comp_cpu_keys(&key, &wc->update_progress);
			if (ret < 0)
				goto skip;

			wc->stage = UPDATE_BACKREF;
			wc->shared_level = level - 1;
		}
	} else {
		if (level == 1 &&
		    (wc->flags[0] & BTRFS_BLOCK_FLAG_FULL_BACKREF))
			goto skip;
	}

	if (!btrfs_buffer_uptodate(next, generation, 0)) {
		btrfs_tree_unlock(next);
		free_extent_buffer(next);
		next = NULL;
		*lookup_info = 1;
	}

<<<<<<< HEAD
		read_extent_buffer(leaf, &cache->item,
				   btrfs_item_ptr_offset(leaf, path->slots[0]),
				   sizeof(cache->item));
		cache->flags = btrfs_block_group_flags(&cache->item);
		if (!mixed &&
		    ((cache->flags & BTRFS_BLOCK_GROUP_METADATA) &&
		    (cache->flags & BTRFS_BLOCK_GROUP_DATA))) {
			btrfs_err(info,
"bg %llu is a mixed block group but filesystem hasn't enabled mixed block groups",
				  cache->key.objectid);
			btrfs_put_block_group(cache);
			ret = -EINVAL;
			goto error;
=======
	if (!next) {
		if (reada && level == 1)
			reada_walk_down(trans, root, wc, path);
		next = read_tree_block(fs_info, bytenr, generation, level - 1,
				       &first_key);
		if (IS_ERR(next)) {
			return PTR_ERR(next);
		} else if (!extent_buffer_uptodate(next)) {
			free_extent_buffer(next);
			return -EIO;
>>>>>>> f7688b48
		}
		btrfs_tree_lock(next);
		btrfs_set_lock_blocking_write(next);
	}

	level--;
	ASSERT(level == btrfs_header_level(next));
	if (level != btrfs_header_level(next)) {
		btrfs_err(root->fs_info, "mismatched level");
		ret = -EIO;
		goto out_unlock;
	}
	path->nodes[level] = next;
	path->slots[level] = 0;
	path->locks[level] = BTRFS_WRITE_LOCK_BLOCKING;
	wc->level = level;
	if (wc->level == 1)
		wc->reada_slot = 0;
	return 0;
skip:
	wc->refs[level - 1] = 0;
	wc->flags[level - 1] = 0;
	if (wc->stage == DROP_REFERENCE) {
		if (wc->flags[level] & BTRFS_BLOCK_FLAG_FULL_BACKREF) {
			parent = path->nodes[level]->start;
		} else {
			ASSERT(root->root_key.objectid ==
			       btrfs_header_owner(path->nodes[level]));
			if (root->root_key.objectid !=
			    btrfs_header_owner(path->nodes[level])) {
				btrfs_err(root->fs_info,
						"mismatched block owner");
				ret = -EIO;
				goto out_unlock;
			}
			parent = 0;
		}

		/*
		 * If we had a drop_progress we need to verify the refs are set
		 * as expected.  If we find our ref then we know that from here
		 * on out everything should be correct, and we can clear the
		 * ->restarted flag.
		 */
		if (wc->restarted) {
			ret = check_ref_exists(trans, root, bytenr, parent,
					       level - 1);
			if (ret < 0)
				goto out_unlock;
			if (ret == 0)
				goto no_delete;
			ret = 0;
			wc->restarted = 0;
		}

		/*
		 * Reloc tree doesn't contribute to qgroup numbers, and we have
		 * already accounted them at merge time (replace_path),
		 * thus we could skip expensive subtree trace here.
		 */
		if (root->root_key.objectid != BTRFS_TREE_RELOC_OBJECTID &&
		    need_account) {
			ret = btrfs_qgroup_trace_subtree(trans, next,
							 generation, level - 1);
			if (ret) {
				btrfs_err_rl(fs_info,
					     "Error %d accounting shared subtree. Quota is out of sync, rescan required.",
					     ret);
			}
		}

		/*
		 * We need to update the next key in our walk control so we can
		 * update the drop_progress key accordingly.  We don't care if
		 * find_next_key doesn't find a key because that means we're at
		 * the end and are going to clean up now.
		 */
<<<<<<< HEAD
		list_for_each_entry(cache,
				&space_info->block_groups[BTRFS_RAID_RAID0],
				list)
			inc_block_group_ro(cache, 1);
		list_for_each_entry(cache,
				&space_info->block_groups[BTRFS_RAID_SINGLE],
				list)
			inc_block_group_ro(cache, 1);
	}

	btrfs_add_raid_kobjects(info);
	init_global_block_rsv(info);
	ret = check_chunk_block_group_mappings(info);
error:
	btrfs_free_path(path);
	return ret;
}

void btrfs_create_pending_block_groups(struct btrfs_trans_handle *trans)
{
	struct btrfs_fs_info *fs_info = trans->fs_info;
	struct btrfs_block_group_cache *block_group;
	struct btrfs_root *extent_root = fs_info->extent_root;
	struct btrfs_block_group_item item;
	struct btrfs_key key;
	int ret = 0;

	if (!trans->can_flush_pending_bgs)
		return;

	while (!list_empty(&trans->new_bgs)) {
		block_group = list_first_entry(&trans->new_bgs,
					       struct btrfs_block_group_cache,
					       bg_list);
=======
		wc->drop_level = level;
		find_next_key(path, level, &wc->drop_progress);

		btrfs_init_generic_ref(&ref, BTRFS_DROP_DELAYED_REF, bytenr,
				       fs_info->nodesize, parent);
		btrfs_init_tree_ref(&ref, level - 1, root->root_key.objectid);
		ret = btrfs_free_extent(trans, &ref);
>>>>>>> f7688b48
		if (ret)
			goto out_unlock;
	}
no_delete:
	*lookup_info = 1;
	ret = 1;

out_unlock:
	btrfs_tree_unlock(next);
	free_extent_buffer(next);

<<<<<<< HEAD
		ret = btrfs_insert_item(trans, extent_root, &key, &item,
					sizeof(item));
		if (ret)
			btrfs_abort_transaction(trans, ret);
		ret = btrfs_finish_chunk_alloc(trans, key.objectid, key.offset);
		if (ret)
			btrfs_abort_transaction(trans, ret);
		add_block_group_free_space(trans, block_group);
		/* already aborted the transaction if it failed. */
next:
		list_del_init(&block_group->bg_list);
	}
	btrfs_trans_release_chunk_metadata(trans);
=======
	return ret;
>>>>>>> f7688b48
}

/*
 * helper to process tree block while walking up the tree.
 *
 * when wc->stage == DROP_REFERENCE, this function drops
 * reference count on the block.
 *
 * when wc->stage == UPDATE_BACKREF, this function changes
 * wc->stage back to DROP_REFERENCE if we changed wc->stage
 * to UPDATE_BACKREF previously while processing the block.
 *
 * NOTE: return value 1 means we should stop walking up.
 */
static noinline int walk_up_proc(struct btrfs_trans_handle *trans,
				 struct btrfs_root *root,
				 struct btrfs_path *path,
				 struct walk_control *wc)
{
	struct btrfs_fs_info *fs_info = root->fs_info;
	int ret;
	int level = wc->level;
	struct extent_buffer *eb = path->nodes[level];
	u64 parent = 0;

	if (wc->stage == UPDATE_BACKREF) {
		BUG_ON(wc->shared_level < level);
		if (level < wc->shared_level)
			goto out;

		ret = find_next_key(path, level + 1, &wc->update_progress);
		if (ret > 0)
			wc->update_ref = 0;

		wc->stage = DROP_REFERENCE;
		wc->shared_level = -1;
		path->slots[level] = 0;

		/*
		 * check reference count again if the block isn't locked.
		 * we should start walking down the tree again if reference
		 * count is one.
		 */
		if (!path->locks[level]) {
			BUG_ON(level == 0);
			btrfs_tree_lock(eb);
			btrfs_set_lock_blocking_write(eb);
			path->locks[level] = BTRFS_WRITE_LOCK_BLOCKING;

			ret = btrfs_lookup_extent_info(trans, fs_info,
						       eb->start, level, 1,
						       &wc->refs[level],
						       &wc->flags[level]);
			if (ret < 0) {
				btrfs_tree_unlock_rw(eb, path->locks[level]);
				path->locks[level] = 0;
				return ret;
			}
			BUG_ON(wc->refs[level] == 0);
			if (wc->refs[level] == 1) {
				btrfs_tree_unlock_rw(eb, path->locks[level]);
				path->locks[level] = 0;
				return 1;
			}
		}
	}

	/* wc->stage == DROP_REFERENCE */
	BUG_ON(wc->refs[level] > 1 && !path->locks[level]);

	if (wc->refs[level] == 1) {
		if (level == 0) {
			if (wc->flags[level] & BTRFS_BLOCK_FLAG_FULL_BACKREF)
				ret = btrfs_dec_ref(trans, root, eb, 1);
			else
				ret = btrfs_dec_ref(trans, root, eb, 0);
			BUG_ON(ret); /* -ENOMEM */
			if (is_fstree(root->root_key.objectid)) {
				ret = btrfs_qgroup_trace_leaf_items(trans, eb);
				if (ret) {
					btrfs_err_rl(fs_info,
	"error %d accounting leaf items, quota is out of sync, rescan required",
					     ret);
				}
			}
		}
		/* make block locked assertion in btrfs_clean_tree_block happy */
		if (!path->locks[level] &&
		    btrfs_header_generation(eb) == trans->transid) {
			btrfs_tree_lock(eb);
			btrfs_set_lock_blocking_write(eb);
			path->locks[level] = BTRFS_WRITE_LOCK_BLOCKING;
		}
		btrfs_clean_tree_block(eb);
	}

	if (eb == root->node) {
		if (wc->flags[level] & BTRFS_BLOCK_FLAG_FULL_BACKREF)
			parent = eb->start;
		else if (root->root_key.objectid != btrfs_header_owner(eb))
			goto owner_mismatch;
	} else {
		if (wc->flags[level + 1] & BTRFS_BLOCK_FLAG_FULL_BACKREF)
			parent = path->nodes[level + 1]->start;
		else if (root->root_key.objectid !=
			 btrfs_header_owner(path->nodes[level + 1]))
			goto owner_mismatch;
	}

	btrfs_free_tree_block(trans, root, eb, parent, wc->refs[level] == 1);
out:
	wc->refs[level] = 0;
	wc->flags[level] = 0;
	return 0;

owner_mismatch:
	btrfs_err_rl(fs_info, "unexpected tree owner, have %llu expect %llu",
		     btrfs_header_owner(eb), root->root_key.objectid);
	return -EUCLEAN;
}

static noinline int walk_down_tree(struct btrfs_trans_handle *trans,
				   struct btrfs_root *root,
				   struct btrfs_path *path,
				   struct walk_control *wc)
{
	int level = wc->level;
	int lookup_info = 1;
	int ret;

	while (level >= 0) {
		ret = walk_down_proc(trans, root, path, wc, lookup_info);
		if (ret > 0)
			break;

		if (level == 0)
			break;

		if (path->slots[level] >=
		    btrfs_header_nritems(path->nodes[level]))
			break;

		ret = do_walk_down(trans, root, path, wc, &lookup_info);
		if (ret > 0) {
			path->slots[level]++;
			continue;
		} else if (ret < 0)
			return ret;
		level = wc->level;
	}
	return 0;
}

static noinline int walk_up_tree(struct btrfs_trans_handle *trans,
				 struct btrfs_root *root,
				 struct btrfs_path *path,
				 struct walk_control *wc, int max_level)
{
	int level = wc->level;
	int ret;

	path->slots[level] = btrfs_header_nritems(path->nodes[level]);
	while (level < max_level && path->nodes[level]) {
		wc->level = level;
		if (path->slots[level] + 1 <
		    btrfs_header_nritems(path->nodes[level])) {
			path->slots[level]++;
			return 0;
		} else {
			ret = walk_up_proc(trans, root, path, wc);
			if (ret > 0)
				return 0;
			if (ret < 0)
				return ret;

			if (path->locks[level]) {
				btrfs_tree_unlock_rw(path->nodes[level],
						     path->locks[level]);
				path->locks[level] = 0;
			}
			free_extent_buffer(path->nodes[level]);
			path->nodes[level] = NULL;
			level++;
		}
	}
	return 1;
}

/*
 * drop a subvolume tree.
 *
 * this function traverses the tree freeing any blocks that only
 * referenced by the tree.
 *
 * when a shared tree block is found. this function decreases its
 * reference count by one. if update_ref is true, this function
 * also make sure backrefs for the shared block and all lower level
 * blocks are properly updated.
 *
 * If called with for_reloc == 0, may exit early with -EAGAIN
 */
int btrfs_drop_snapshot(struct btrfs_root *root,
			 struct btrfs_block_rsv *block_rsv, int update_ref,
			 int for_reloc)
{
	struct btrfs_fs_info *fs_info = root->fs_info;
	struct btrfs_path *path;
	struct btrfs_trans_handle *trans;
	struct btrfs_root *tree_root = fs_info->tree_root;
	struct btrfs_root_item *root_item = &root->root_item;
	struct walk_control *wc;
	struct btrfs_key key;
	int err = 0;
	int ret;
	int level;
	bool root_dropped = false;

	btrfs_debug(fs_info, "Drop subvolume %llu", root->root_key.objectid);

	path = btrfs_alloc_path();
	if (!path) {
		err = -ENOMEM;
		goto out;
	}

	wc = kzalloc(sizeof(*wc), GFP_NOFS);
	if (!wc) {
		btrfs_free_path(path);
		err = -ENOMEM;
		goto out;
	}

	trans = btrfs_start_transaction(tree_root, 0);
	if (IS_ERR(trans)) {
		err = PTR_ERR(trans);
		goto out_free;
	}

	err = btrfs_run_delayed_items(trans);
	if (err)
		goto out_end_trans;

	if (block_rsv)
		trans->block_rsv = block_rsv;

	/*
	 * This will help us catch people modifying the fs tree while we're
	 * dropping it.  It is unsafe to mess with the fs tree while it's being
	 * dropped as we unlock the root node and parent nodes as we walk down
	 * the tree, assuming nothing will change.  If something does change
	 * then we'll have stale information and drop references to blocks we've
	 * already dropped.
	 */
	set_bit(BTRFS_ROOT_DELETING, &root->state);
	if (btrfs_disk_key_objectid(&root_item->drop_progress) == 0) {
		level = btrfs_header_level(root->node);
		path->nodes[level] = btrfs_lock_root_node(root);
		btrfs_set_lock_blocking_write(path->nodes[level]);
		path->slots[level] = 0;
		path->locks[level] = BTRFS_WRITE_LOCK_BLOCKING;
		memset(&wc->update_progress, 0,
		       sizeof(wc->update_progress));
	} else {
		btrfs_disk_key_to_cpu(&key, &root_item->drop_progress);
		memcpy(&wc->update_progress, &key,
		       sizeof(wc->update_progress));

		level = root_item->drop_level;
		BUG_ON(level == 0);
		path->lowest_level = level;
		ret = btrfs_search_slot(NULL, root, &key, path, 0, 0);
		path->lowest_level = 0;
		if (ret < 0) {
			err = ret;
			goto out_end_trans;
		}
		WARN_ON(ret > 0);

		/*
		 * unlock our path, this is safe because only this
		 * function is allowed to delete this snapshot
		 */
		btrfs_unlock_up_safe(path, 0);

		level = btrfs_header_level(root->node);
		while (1) {
			btrfs_tree_lock(path->nodes[level]);
			btrfs_set_lock_blocking_write(path->nodes[level]);
			path->locks[level] = BTRFS_WRITE_LOCK_BLOCKING;

			ret = btrfs_lookup_extent_info(trans, fs_info,
						path->nodes[level]->start,
						level, 1, &wc->refs[level],
						&wc->flags[level]);
			if (ret < 0) {
				err = ret;
				goto out_end_trans;
			}
			BUG_ON(wc->refs[level] == 0);

			if (level == root_item->drop_level)
				break;

			btrfs_tree_unlock(path->nodes[level]);
			path->locks[level] = 0;
			WARN_ON(wc->refs[level] != 1);
			level--;
		}
	}

	wc->restarted = test_bit(BTRFS_ROOT_DEAD_TREE, &root->state);
	wc->level = level;
	wc->shared_level = -1;
	wc->stage = DROP_REFERENCE;
	wc->update_ref = update_ref;
	wc->keep_locks = 0;
	wc->reada_count = BTRFS_NODEPTRS_PER_BLOCK(fs_info);

	while (1) {

		ret = walk_down_tree(trans, root, path, wc);
		if (ret < 0) {
			err = ret;
			break;
		}

		ret = walk_up_tree(trans, root, path, wc, BTRFS_MAX_LEVEL);
		if (ret < 0) {
			err = ret;
			break;
		}

		if (ret > 0) {
			BUG_ON(wc->stage != DROP_REFERENCE);
			break;
		}

		if (wc->stage == DROP_REFERENCE) {
			wc->drop_level = wc->level;
			btrfs_node_key_to_cpu(path->nodes[wc->drop_level],
					      &wc->drop_progress,
					      path->slots[wc->drop_level]);
		}
		btrfs_cpu_key_to_disk(&root_item->drop_progress,
				      &wc->drop_progress);
		root_item->drop_level = wc->drop_level;

		BUG_ON(wc->level == 0);
		if (btrfs_should_end_transaction(trans) ||
		    (!for_reloc && btrfs_need_cleaner_sleep(fs_info))) {
			ret = btrfs_update_root(trans, tree_root,
						&root->root_key,
						root_item);
			if (ret) {
				btrfs_abort_transaction(trans, ret);
				err = ret;
				goto out_end_trans;
			}

			btrfs_end_transaction_throttle(trans);
			if (!for_reloc && btrfs_need_cleaner_sleep(fs_info)) {
				btrfs_debug(fs_info,
					    "drop snapshot early exit");
				err = -EAGAIN;
				goto out_free;
			}

			trans = btrfs_start_transaction(tree_root, 0);
			if (IS_ERR(trans)) {
				err = PTR_ERR(trans);
				goto out_free;
			}
			if (block_rsv)
				trans->block_rsv = block_rsv;
		}
	}
	btrfs_release_path(path);
	if (err)
		goto out_end_trans;

	ret = btrfs_del_root(trans, &root->root_key);
	if (ret) {
		btrfs_abort_transaction(trans, ret);
		err = ret;
		goto out_end_trans;
	}

	if (root->root_key.objectid != BTRFS_TREE_RELOC_OBJECTID) {
		ret = btrfs_find_root(tree_root, &root->root_key, path,
				      NULL, NULL);
		if (ret < 0) {
			btrfs_abort_transaction(trans, ret);
			err = ret;
			goto out_end_trans;
		} else if (ret > 0) {
			/* if we fail to delete the orphan item this time
			 * around, it'll get picked up the next time.
			 *
			 * The most common failure here is just -ENOENT.
			 */
			btrfs_del_orphan_item(trans, tree_root,
					      root->root_key.objectid);
		}
	}

	if (test_bit(BTRFS_ROOT_IN_RADIX, &root->state)) {
		btrfs_add_dropped_root(trans, root);
	} else {
		free_extent_buffer(root->node);
		free_extent_buffer(root->commit_root);
		btrfs_put_fs_root(root);
	}
	root_dropped = true;
out_end_trans:
	btrfs_end_transaction_throttle(trans);
out_free:
	kfree(wc);
	btrfs_free_path(path);
out:
	/*
	 * So if we need to stop dropping the snapshot for whatever reason we
	 * need to make sure to add it back to the dead root list so that we
	 * keep trying to do the work later.  This also cleans up roots if we
	 * don't have it in the radix (like when we recover after a power fail
	 * or unmount) so we don't leak memory.
	 */
	if (!for_reloc && !root_dropped)
		btrfs_add_dead_root(root);
	if (err && err != -EAGAIN)
		btrfs_handle_fs_error(fs_info, err, NULL);
	return err;
}

/*
 * drop subtree rooted at tree block 'node'.
 *
 * NOTE: this function will unlock and release tree block 'node'
 * only used by relocation code
 */
int btrfs_drop_subtree(struct btrfs_trans_handle *trans,
			struct btrfs_root *root,
			struct extent_buffer *node,
			struct extent_buffer *parent)
{
	struct btrfs_fs_info *fs_info = root->fs_info;
	struct btrfs_path *path;
	struct walk_control *wc;
	int level;
	int parent_level;
	int ret = 0;
	int wret;

	BUG_ON(root->root_key.objectid != BTRFS_TREE_RELOC_OBJECTID);

	path = btrfs_alloc_path();
	if (!path)
		return -ENOMEM;

	wc = kzalloc(sizeof(*wc), GFP_NOFS);
	if (!wc) {
		btrfs_free_path(path);
		return -ENOMEM;
	}
<<<<<<< HEAD
	spin_unlock(&block_group->lock);

	mutex_unlock(&fs_info->chunk_mutex);
=======

	btrfs_assert_tree_locked(parent);
	parent_level = btrfs_header_level(parent);
	extent_buffer_get(parent);
	path->nodes[parent_level] = parent;
	path->slots[parent_level] = btrfs_header_nritems(parent);

	btrfs_assert_tree_locked(node);
	level = btrfs_header_level(node);
	path->nodes[level] = node;
	path->slots[level] = 0;
	path->locks[level] = BTRFS_WRITE_LOCK_BLOCKING;
>>>>>>> f7688b48

	wc->refs[parent_level] = 1;
	wc->flags[parent_level] = BTRFS_BLOCK_FLAG_FULL_BACKREF;
	wc->level = level;
	wc->shared_level = -1;
	wc->stage = DROP_REFERENCE;
	wc->update_ref = 0;
	wc->keep_locks = 1;
	wc->reada_count = BTRFS_NODEPTRS_PER_BLOCK(fs_info);

	while (1) {
		wret = walk_down_tree(trans, root, path, wc);
		if (wret < 0) {
			ret = wret;
			break;
		}

		wret = walk_up_tree(trans, root, path, wc, parent_level);
		if (wret < 0)
			ret = wret;
		if (wret != 0)
			break;
	}

<<<<<<< HEAD
	ret = btrfs_del_item(trans, root, path);
	if (ret)
		goto out;

	if (remove_em) {
		struct extent_map_tree *em_tree;

		em_tree = &fs_info->mapping_tree.map_tree;
		write_lock(&em_tree->lock);
		/*
		 * The em might be in the pending_chunks list, so make sure the
		 * chunk mutex is locked, since remove_extent_mapping() will
		 * delete us from that list.
		 */
		remove_extent_mapping(em_tree, em);
		write_unlock(&em_tree->lock);
		/* once for the tree */
		free_extent_map(em);
	}
out:
=======
	kfree(wc);
>>>>>>> f7688b48
	btrfs_free_path(path);
	return ret;
}

/*
 * helper to account the unused space of all the readonly block group in the
 * space_info. takes mirrors into account.
 */
u64 btrfs_account_ro_block_groups_free_space(struct btrfs_space_info *sinfo)
{
	struct btrfs_block_group_cache *block_group;
	u64 free_bytes = 0;
	int factor;

	/* It's df, we don't care if it's racy */
	if (list_empty(&sinfo->ro_bgs))
		return 0;

	spin_lock(&sinfo->lock);
	list_for_each_entry(block_group, &sinfo->ro_bgs, ro_list) {
		spin_lock(&block_group->lock);

		if (!block_group->ro) {
			spin_unlock(&block_group->lock);
			continue;
		}

		factor = btrfs_bg_type_to_factor(block_group->flags);
		free_bytes += (block_group->key.offset -
			       btrfs_block_group_used(&block_group->item)) *
			       factor;

		spin_unlock(&block_group->lock);
	}
	spin_unlock(&sinfo->lock);

	return free_bytes;
}

int btrfs_error_unpin_extent_range(struct btrfs_fs_info *fs_info,
				   u64 start, u64 end)
{
	return unpin_extent_range(fs_info, start, end, false);
}

/*
 * It used to be that old block groups would be left around forever.
 * Iterating over them would be enough to trim unused space.  Since we
 * now automatically remove them, we also need to iterate over unallocated
 * space.
 *
 * We don't want a transaction for this since the discard may take a
 * substantial amount of time.  We don't require that a transaction be
 * running, but we do need to take a running transaction into account
 * to ensure that we're not discarding chunks that were released or
 * allocated in the current transaction.
 *
 * Holding the chunks lock will prevent other threads from allocating
 * or releasing chunks, but it won't prevent a running transaction
 * from committing and releasing the memory that the pending chunks
 * list head uses.  For that, we need to take a reference to the
 * transaction and hold the commit root sem.  We only need to hold
 * it while performing the free space search since we have already
 * held back allocations.
 */
static int btrfs_trim_free_extents(struct btrfs_device *device, u64 *trimmed)
{
	u64 start = SZ_1M, len = 0, end = 0;
	int ret;

	*trimmed = 0;

	/* Discard not supported = nothing to do. */
	if (!blk_queue_discard(bdev_get_queue(device->bdev)))
		return 0;

<<<<<<< HEAD
	/* Not writeable = nothing to do. */
=======
	/* Not writable = nothing to do. */
>>>>>>> f7688b48
	if (!test_bit(BTRFS_DEV_STATE_WRITEABLE, &device->dev_state))
		return 0;

	/* No free space = nothing to do. */
	if (device->total_bytes <= device->bytes_used)
		return 0;

	ret = 0;

	while (1) {
		struct btrfs_fs_info *fs_info = device->fs_info;
		u64 bytes;

		ret = mutex_lock_interruptible(&fs_info->chunk_mutex);
		if (ret)
			break;

<<<<<<< HEAD
		ret = down_read_killable(&fs_info->commit_root_sem);
		if (ret) {
			mutex_unlock(&fs_info->chunk_mutex);
			break;
		}
=======
		find_first_clear_extent_bit(&device->alloc_state, start,
					    &start, &end,
					    CHUNK_TRIMMED | CHUNK_ALLOCATED);
>>>>>>> f7688b48

		/* Ensure we skip the reserved area in the first 1M */
		start = max_t(u64, start, SZ_1M);

		/*
		 * If find_first_clear_extent_bit find a range that spans the
		 * end of the device it will set end to -1, in this case it's up
		 * to the caller to trim the value to the size of the device.
		 */
		end = min(end, device->total_bytes - 1);

<<<<<<< HEAD
		if (!trans)
			up_read(&fs_info->commit_root_sem);

		ret = find_free_dev_extent_start(trans, device, minlen, start,
						 &start, &len);
		if (trans) {
			up_read(&fs_info->commit_root_sem);
			btrfs_put_transaction(trans);
		}

		if (ret) {
=======
		len = end - start + 1;

		/* We didn't find any extents */
		if (!len) {
>>>>>>> f7688b48
			mutex_unlock(&fs_info->chunk_mutex);
			ret = 0;
			break;
		}

<<<<<<< HEAD
		ret = btrfs_issue_discard(device->bdev, start, len, &bytes);
=======
		ret = btrfs_issue_discard(device->bdev, start, len,
					  &bytes);
		if (!ret)
			set_extent_bits(&device->alloc_state, start,
					start + bytes - 1,
					CHUNK_TRIMMED);
>>>>>>> f7688b48
		mutex_unlock(&fs_info->chunk_mutex);

		if (ret)
			break;

		start += len;
		*trimmed += bytes;

		if (fatal_signal_pending(current)) {
			ret = -ERESTARTSYS;
			break;
		}

		cond_resched();
	}

	return ret;
}

/*
 * Trim the whole filesystem by:
 * 1) trimming the free space in each block group
 * 2) trimming the unallocated space on each device
 *
 * This will also continue trimming even if a block group or device encounters
 * an error.  The return value will be the last error, or 0 if nothing bad
 * happens.
 */
int btrfs_trim_fs(struct btrfs_fs_info *fs_info, struct fstrim_range *range)
{
	struct btrfs_block_group_cache *cache = NULL;
	struct btrfs_device *device;
	struct list_head *devices;
	u64 group_trimmed;
	u64 range_end = U64_MAX;
	u64 start;
	u64 end;
	u64 trimmed = 0;
	u64 bg_failed = 0;
	u64 dev_failed = 0;
	int bg_ret = 0;
	int dev_ret = 0;
	int ret = 0;

<<<<<<< HEAD
	cache = btrfs_lookup_first_block_group(fs_info, range->start);
	for (; cache; cache = next_block_group(fs_info, cache)) {
		if (cache->key.objectid >= (range->start + range->len)) {
=======
	/*
	 * Check range overflow if range->len is set.
	 * The default range->len is U64_MAX.
	 */
	if (range->len != U64_MAX &&
	    check_add_overflow(range->start, range->len, &range_end))
		return -EINVAL;

	cache = btrfs_lookup_first_block_group(fs_info, range->start);
	for (; cache; cache = btrfs_next_block_group(cache)) {
		if (cache->key.objectid >= range_end) {
>>>>>>> f7688b48
			btrfs_put_block_group(cache);
			break;
		}

		start = max(range->start, cache->key.objectid);
		end = min(range_end, cache->key.objectid + cache->key.offset);

		if (end - start >= range->minlen) {
			if (!btrfs_block_group_cache_done(cache)) {
				ret = btrfs_cache_block_group(cache, 0);
				if (ret) {
					bg_failed++;
					bg_ret = ret;
					continue;
				}
				ret = btrfs_wait_block_group_cache_done(cache);
				if (ret) {
					bg_failed++;
					bg_ret = ret;
					continue;
				}
			}
			ret = btrfs_trim_block_group(cache,
						     &group_trimmed,
						     start,
						     end,
						     range->minlen);

			trimmed += group_trimmed;
			if (ret) {
				bg_failed++;
				bg_ret = ret;
				continue;
			}
		}
	}

	if (bg_failed)
		btrfs_warn(fs_info,
			"failed to trim %llu block group(s), last error %d",
			bg_failed, bg_ret);
	mutex_lock(&fs_info->fs_devices->device_list_mutex);
	devices = &fs_info->fs_devices->devices;
	list_for_each_entry(device, devices, dev_list) {
<<<<<<< HEAD
		ret = btrfs_trim_free_extents(device, range->minlen,
					      &group_trimmed);
=======
		ret = btrfs_trim_free_extents(device, &group_trimmed);
>>>>>>> f7688b48
		if (ret) {
			dev_failed++;
			dev_ret = ret;
			break;
		}

		trimmed += group_trimmed;
	}
	mutex_unlock(&fs_info->fs_devices->device_list_mutex);

	if (dev_failed)
		btrfs_warn(fs_info,
			"failed to trim %llu device(s), last error %d",
			dev_failed, dev_ret);
	range->len = trimmed;
	if (bg_ret)
		return bg_ret;
	return dev_ret;
}

/*
 * btrfs_{start,end}_write_no_snapshotting() are similar to
 * mnt_{want,drop}_write(), they are used to prevent some tasks from writing
 * data into the page cache through nocow before the subvolume is snapshoted,
 * but flush the data into disk after the snapshot creation, or to prevent
 * operations while snapshotting is ongoing and that cause the snapshot to be
 * inconsistent (writes followed by expanding truncates for example).
 */
void btrfs_end_write_no_snapshotting(struct btrfs_root *root)
{
	percpu_counter_dec(&root->subv_writers->counter);
	cond_wake_up(&root->subv_writers->wait);
}

int btrfs_start_write_no_snapshotting(struct btrfs_root *root)
{
	if (atomic_read(&root->will_be_snapshotted))
		return 0;

	percpu_counter_inc(&root->subv_writers->counter);
	/*
	 * Make sure counter is updated before we check for snapshot creation.
	 */
	smp_mb();
	if (atomic_read(&root->will_be_snapshotted)) {
		btrfs_end_write_no_snapshotting(root);
		return 0;
	}
	return 1;
}

void btrfs_wait_for_snapshot_creation(struct btrfs_root *root)
{
	while (true) {
		int ret;

		ret = btrfs_start_write_no_snapshotting(root);
		if (ret)
			break;
		wait_var_event(&root->will_be_snapshotted,
			       !atomic_read(&root->will_be_snapshotted));
	}
}<|MERGE_RESOLUTION|>--- conflicted
+++ resolved
@@ -687,514 +687,6 @@
 	leaf = path->nodes[0];
 	btrfs_item_key_to_cpu(leaf, &key, path->slots[0]);
 
-<<<<<<< HEAD
-search_again:
-	key.objectid = bytenr;
-	key.offset = offset;
-	if (metadata)
-		key.type = BTRFS_METADATA_ITEM_KEY;
-	else
-		key.type = BTRFS_EXTENT_ITEM_KEY;
-
-	ret = btrfs_search_slot(trans, fs_info->extent_root, &key, path, 0, 0);
-	if (ret < 0)
-		goto out_free;
-
-	if (ret > 0 && metadata && key.type == BTRFS_METADATA_ITEM_KEY) {
-		if (path->slots[0]) {
-			path->slots[0]--;
-			btrfs_item_key_to_cpu(path->nodes[0], &key,
-					      path->slots[0]);
-			if (key.objectid == bytenr &&
-			    key.type == BTRFS_EXTENT_ITEM_KEY &&
-			    key.offset == fs_info->nodesize)
-				ret = 0;
-		}
-	}
-
-	if (ret == 0) {
-		leaf = path->nodes[0];
-		item_size = btrfs_item_size_nr(leaf, path->slots[0]);
-		if (item_size >= sizeof(*ei)) {
-			ei = btrfs_item_ptr(leaf, path->slots[0],
-					    struct btrfs_extent_item);
-			num_refs = btrfs_extent_refs(leaf, ei);
-			extent_flags = btrfs_extent_flags(leaf, ei);
-		} else {
-			ret = -EINVAL;
-			btrfs_print_v0_err(fs_info);
-			if (trans)
-				btrfs_abort_transaction(trans, ret);
-			else
-				btrfs_handle_fs_error(fs_info, ret, NULL);
-
-			goto out_free;
-		}
-
-		BUG_ON(num_refs == 0);
-	} else {
-		num_refs = 0;
-		extent_flags = 0;
-		ret = 0;
-	}
-
-	if (!trans)
-		goto out;
-
-	delayed_refs = &trans->transaction->delayed_refs;
-	spin_lock(&delayed_refs->lock);
-	head = btrfs_find_delayed_ref_head(delayed_refs, bytenr);
-	if (head) {
-		if (!mutex_trylock(&head->mutex)) {
-			refcount_inc(&head->refs);
-			spin_unlock(&delayed_refs->lock);
-
-			btrfs_release_path(path);
-
-			/*
-			 * Mutex was contended, block until it's released and try
-			 * again
-			 */
-			mutex_lock(&head->mutex);
-			mutex_unlock(&head->mutex);
-			btrfs_put_delayed_ref_head(head);
-			goto search_again;
-		}
-		spin_lock(&head->lock);
-		if (head->extent_op && head->extent_op->update_flags)
-			extent_flags |= head->extent_op->flags_to_set;
-		else
-			BUG_ON(num_refs == 0);
-
-		num_refs += head->ref_mod;
-		spin_unlock(&head->lock);
-		mutex_unlock(&head->mutex);
-	}
-	spin_unlock(&delayed_refs->lock);
-out:
-	WARN_ON(num_refs == 0);
-	if (refs)
-		*refs = num_refs;
-	if (flags)
-		*flags = extent_flags;
-out_free:
-	btrfs_free_path(path);
-	return ret;
-}
-
-/*
- * Back reference rules.  Back refs have three main goals:
- *
- * 1) differentiate between all holders of references to an extent so that
- *    when a reference is dropped we can make sure it was a valid reference
- *    before freeing the extent.
- *
- * 2) Provide enough information to quickly find the holders of an extent
- *    if we notice a given block is corrupted or bad.
- *
- * 3) Make it easy to migrate blocks for FS shrinking or storage pool
- *    maintenance.  This is actually the same as #2, but with a slightly
- *    different use case.
- *
- * There are two kinds of back refs. The implicit back refs is optimized
- * for pointers in non-shared tree blocks. For a given pointer in a block,
- * back refs of this kind provide information about the block's owner tree
- * and the pointer's key. These information allow us to find the block by
- * b-tree searching. The full back refs is for pointers in tree blocks not
- * referenced by their owner trees. The location of tree block is recorded
- * in the back refs. Actually the full back refs is generic, and can be
- * used in all cases the implicit back refs is used. The major shortcoming
- * of the full back refs is its overhead. Every time a tree block gets
- * COWed, we have to update back refs entry for all pointers in it.
- *
- * For a newly allocated tree block, we use implicit back refs for
- * pointers in it. This means most tree related operations only involve
- * implicit back refs. For a tree block created in old transaction, the
- * only way to drop a reference to it is COW it. So we can detect the
- * event that tree block loses its owner tree's reference and do the
- * back refs conversion.
- *
- * When a tree block is COWed through a tree, there are four cases:
- *
- * The reference count of the block is one and the tree is the block's
- * owner tree. Nothing to do in this case.
- *
- * The reference count of the block is one and the tree is not the
- * block's owner tree. In this case, full back refs is used for pointers
- * in the block. Remove these full back refs, add implicit back refs for
- * every pointers in the new block.
- *
- * The reference count of the block is greater than one and the tree is
- * the block's owner tree. In this case, implicit back refs is used for
- * pointers in the block. Add full back refs for every pointers in the
- * block, increase lower level extents' reference counts. The original
- * implicit back refs are entailed to the new block.
- *
- * The reference count of the block is greater than one and the tree is
- * not the block's owner tree. Add implicit back refs for every pointer in
- * the new block, increase lower level extents' reference count.
- *
- * Back Reference Key composing:
- *
- * The key objectid corresponds to the first byte in the extent,
- * The key type is used to differentiate between types of back refs.
- * There are different meanings of the key offset for different types
- * of back refs.
- *
- * File extents can be referenced by:
- *
- * - multiple snapshots, subvolumes, or different generations in one subvol
- * - different files inside a single subvolume
- * - different offsets inside a file (bookend extents in file.c)
- *
- * The extent ref structure for the implicit back refs has fields for:
- *
- * - Objectid of the subvolume root
- * - objectid of the file holding the reference
- * - original offset in the file
- * - how many bookend extents
- *
- * The key offset for the implicit back refs is hash of the first
- * three fields.
- *
- * The extent ref structure for the full back refs has field for:
- *
- * - number of pointers in the tree leaf
- *
- * The key offset for the implicit back refs is the first byte of
- * the tree leaf
- *
- * When a file extent is allocated, The implicit back refs is used.
- * the fields are filled in:
- *
- *     (root_key.objectid, inode objectid, offset in file, 1)
- *
- * When a file extent is removed file truncation, we find the
- * corresponding implicit back refs and check the following fields:
- *
- *     (btrfs_header_owner(leaf), inode objectid, offset in file)
- *
- * Btree extents can be referenced by:
- *
- * - Different subvolumes
- *
- * Both the implicit back refs and the full back refs for tree blocks
- * only consist of key. The key offset for the implicit back refs is
- * objectid of block's owner tree. The key offset for the full back refs
- * is the first byte of parent block.
- *
- * When implicit back refs is used, information about the lowest key and
- * level of the tree block are required. These information are stored in
- * tree block info structure.
- */
-
-/*
- * is_data == BTRFS_REF_TYPE_BLOCK, tree block type is required,
- * is_data == BTRFS_REF_TYPE_DATA, data type is requried,
- * is_data == BTRFS_REF_TYPE_ANY, either type is OK.
- */
-int btrfs_get_extent_inline_ref_type(const struct extent_buffer *eb,
-				     struct btrfs_extent_inline_ref *iref,
-				     enum btrfs_inline_ref_type is_data)
-{
-	int type = btrfs_extent_inline_ref_type(eb, iref);
-	u64 offset = btrfs_extent_inline_ref_offset(eb, iref);
-
-	if (type == BTRFS_TREE_BLOCK_REF_KEY ||
-	    type == BTRFS_SHARED_BLOCK_REF_KEY ||
-	    type == BTRFS_SHARED_DATA_REF_KEY ||
-	    type == BTRFS_EXTENT_DATA_REF_KEY) {
-		if (is_data == BTRFS_REF_TYPE_BLOCK) {
-			if (type == BTRFS_TREE_BLOCK_REF_KEY)
-				return type;
-			if (type == BTRFS_SHARED_BLOCK_REF_KEY) {
-				ASSERT(eb->fs_info);
-				/*
-				 * Every shared one has parent tree
-				 * block, which must be aligned to
-				 * nodesize.
-				 */
-				if (offset &&
-				    IS_ALIGNED(offset, eb->fs_info->nodesize))
-					return type;
-			}
-		} else if (is_data == BTRFS_REF_TYPE_DATA) {
-			if (type == BTRFS_EXTENT_DATA_REF_KEY)
-				return type;
-			if (type == BTRFS_SHARED_DATA_REF_KEY) {
-				ASSERT(eb->fs_info);
-				/*
-				 * Every shared one has parent tree
-				 * block, which must be aligned to
-				 * nodesize.
-				 */
-				if (offset &&
-				    IS_ALIGNED(offset, eb->fs_info->nodesize))
-					return type;
-			}
-		} else {
-			ASSERT(is_data == BTRFS_REF_TYPE_ANY);
-			return type;
-		}
-	}
-
-	btrfs_print_leaf((struct extent_buffer *)eb);
-	btrfs_err(eb->fs_info, "eb %llu invalid extent inline ref type %d",
-		  eb->start, type);
-	WARN_ON(1);
-
-	return BTRFS_REF_TYPE_INVALID;
-}
-
-static u64 hash_extent_data_ref(u64 root_objectid, u64 owner, u64 offset)
-{
-	u32 high_crc = ~(u32)0;
-	u32 low_crc = ~(u32)0;
-	__le64 lenum;
-
-	lenum = cpu_to_le64(root_objectid);
-	high_crc = crc32c(high_crc, &lenum, sizeof(lenum));
-	lenum = cpu_to_le64(owner);
-	low_crc = crc32c(low_crc, &lenum, sizeof(lenum));
-	lenum = cpu_to_le64(offset);
-	low_crc = crc32c(low_crc, &lenum, sizeof(lenum));
-
-	return ((u64)high_crc << 31) ^ (u64)low_crc;
-}
-
-static u64 hash_extent_data_ref_item(struct extent_buffer *leaf,
-				     struct btrfs_extent_data_ref *ref)
-{
-	return hash_extent_data_ref(btrfs_extent_data_ref_root(leaf, ref),
-				    btrfs_extent_data_ref_objectid(leaf, ref),
-				    btrfs_extent_data_ref_offset(leaf, ref));
-}
-
-static int match_extent_data_ref(struct extent_buffer *leaf,
-				 struct btrfs_extent_data_ref *ref,
-				 u64 root_objectid, u64 owner, u64 offset)
-{
-	if (btrfs_extent_data_ref_root(leaf, ref) != root_objectid ||
-	    btrfs_extent_data_ref_objectid(leaf, ref) != owner ||
-	    btrfs_extent_data_ref_offset(leaf, ref) != offset)
-		return 0;
-	return 1;
-}
-
-static noinline int lookup_extent_data_ref(struct btrfs_trans_handle *trans,
-					   struct btrfs_path *path,
-					   u64 bytenr, u64 parent,
-					   u64 root_objectid,
-					   u64 owner, u64 offset)
-{
-	struct btrfs_root *root = trans->fs_info->extent_root;
-	struct btrfs_key key;
-	struct btrfs_extent_data_ref *ref;
-	struct extent_buffer *leaf;
-	u32 nritems;
-	int ret;
-	int recow;
-	int err = -ENOENT;
-
-	key.objectid = bytenr;
-	if (parent) {
-		key.type = BTRFS_SHARED_DATA_REF_KEY;
-		key.offset = parent;
-	} else {
-		key.type = BTRFS_EXTENT_DATA_REF_KEY;
-		key.offset = hash_extent_data_ref(root_objectid,
-						  owner, offset);
-	}
-again:
-	recow = 0;
-	ret = btrfs_search_slot(trans, root, &key, path, -1, 1);
-	if (ret < 0) {
-		err = ret;
-		goto fail;
-	}
-
-	if (parent) {
-		if (!ret)
-			return 0;
-		goto fail;
-	}
-
-	leaf = path->nodes[0];
-	nritems = btrfs_header_nritems(leaf);
-	while (1) {
-		if (path->slots[0] >= nritems) {
-			ret = btrfs_next_leaf(root, path);
-			if (ret < 0)
-				err = ret;
-			if (ret)
-				goto fail;
-
-			leaf = path->nodes[0];
-			nritems = btrfs_header_nritems(leaf);
-			recow = 1;
-		}
-
-		btrfs_item_key_to_cpu(leaf, &key, path->slots[0]);
-		if (key.objectid != bytenr ||
-		    key.type != BTRFS_EXTENT_DATA_REF_KEY)
-			goto fail;
-
-		ref = btrfs_item_ptr(leaf, path->slots[0],
-				     struct btrfs_extent_data_ref);
-
-		if (match_extent_data_ref(leaf, ref, root_objectid,
-					  owner, offset)) {
-			if (recow) {
-				btrfs_release_path(path);
-				goto again;
-			}
-			err = 0;
-			break;
-		}
-		path->slots[0]++;
-	}
-fail:
-	return err;
-}
-
-static noinline int insert_extent_data_ref(struct btrfs_trans_handle *trans,
-					   struct btrfs_path *path,
-					   u64 bytenr, u64 parent,
-					   u64 root_objectid, u64 owner,
-					   u64 offset, int refs_to_add)
-{
-	struct btrfs_root *root = trans->fs_info->extent_root;
-	struct btrfs_key key;
-	struct extent_buffer *leaf;
-	u32 size;
-	u32 num_refs;
-	int ret;
-
-	key.objectid = bytenr;
-	if (parent) {
-		key.type = BTRFS_SHARED_DATA_REF_KEY;
-		key.offset = parent;
-		size = sizeof(struct btrfs_shared_data_ref);
-	} else {
-		key.type = BTRFS_EXTENT_DATA_REF_KEY;
-		key.offset = hash_extent_data_ref(root_objectid,
-						  owner, offset);
-		size = sizeof(struct btrfs_extent_data_ref);
-	}
-
-	ret = btrfs_insert_empty_item(trans, root, path, &key, size);
-	if (ret && ret != -EEXIST)
-		goto fail;
-
-	leaf = path->nodes[0];
-	if (parent) {
-		struct btrfs_shared_data_ref *ref;
-		ref = btrfs_item_ptr(leaf, path->slots[0],
-				     struct btrfs_shared_data_ref);
-		if (ret == 0) {
-			btrfs_set_shared_data_ref_count(leaf, ref, refs_to_add);
-		} else {
-			num_refs = btrfs_shared_data_ref_count(leaf, ref);
-			num_refs += refs_to_add;
-			btrfs_set_shared_data_ref_count(leaf, ref, num_refs);
-		}
-	} else {
-		struct btrfs_extent_data_ref *ref;
-		while (ret == -EEXIST) {
-			ref = btrfs_item_ptr(leaf, path->slots[0],
-					     struct btrfs_extent_data_ref);
-			if (match_extent_data_ref(leaf, ref, root_objectid,
-						  owner, offset))
-				break;
-			btrfs_release_path(path);
-			key.offset++;
-			ret = btrfs_insert_empty_item(trans, root, path, &key,
-						      size);
-			if (ret && ret != -EEXIST)
-				goto fail;
-
-			leaf = path->nodes[0];
-		}
-		ref = btrfs_item_ptr(leaf, path->slots[0],
-				     struct btrfs_extent_data_ref);
-		if (ret == 0) {
-			btrfs_set_extent_data_ref_root(leaf, ref,
-						       root_objectid);
-			btrfs_set_extent_data_ref_objectid(leaf, ref, owner);
-			btrfs_set_extent_data_ref_offset(leaf, ref, offset);
-			btrfs_set_extent_data_ref_count(leaf, ref, refs_to_add);
-		} else {
-			num_refs = btrfs_extent_data_ref_count(leaf, ref);
-			num_refs += refs_to_add;
-			btrfs_set_extent_data_ref_count(leaf, ref, num_refs);
-		}
-	}
-	btrfs_mark_buffer_dirty(leaf);
-	ret = 0;
-fail:
-	btrfs_release_path(path);
-	return ret;
-}
-
-static noinline int remove_extent_data_ref(struct btrfs_trans_handle *trans,
-					   struct btrfs_path *path,
-					   int refs_to_drop, int *last_ref)
-{
-	struct btrfs_key key;
-	struct btrfs_extent_data_ref *ref1 = NULL;
-	struct btrfs_shared_data_ref *ref2 = NULL;
-	struct extent_buffer *leaf;
-	u32 num_refs = 0;
-	int ret = 0;
-
-	leaf = path->nodes[0];
-	btrfs_item_key_to_cpu(leaf, &key, path->slots[0]);
-
-	if (key.type == BTRFS_EXTENT_DATA_REF_KEY) {
-		ref1 = btrfs_item_ptr(leaf, path->slots[0],
-				      struct btrfs_extent_data_ref);
-		num_refs = btrfs_extent_data_ref_count(leaf, ref1);
-	} else if (key.type == BTRFS_SHARED_DATA_REF_KEY) {
-		ref2 = btrfs_item_ptr(leaf, path->slots[0],
-				      struct btrfs_shared_data_ref);
-		num_refs = btrfs_shared_data_ref_count(leaf, ref2);
-	} else if (unlikely(key.type == BTRFS_EXTENT_REF_V0_KEY)) {
-		btrfs_print_v0_err(trans->fs_info);
-		btrfs_abort_transaction(trans, -EINVAL);
-		return -EINVAL;
-	} else {
-		BUG();
-	}
-
-	BUG_ON(num_refs < refs_to_drop);
-	num_refs -= refs_to_drop;
-
-	if (num_refs == 0) {
-		ret = btrfs_del_item(trans, trans->fs_info->extent_root, path);
-		*last_ref = 1;
-	} else {
-		if (key.type == BTRFS_EXTENT_DATA_REF_KEY)
-			btrfs_set_extent_data_ref_count(leaf, ref1, num_refs);
-		else if (key.type == BTRFS_SHARED_DATA_REF_KEY)
-			btrfs_set_shared_data_ref_count(leaf, ref2, num_refs);
-		btrfs_mark_buffer_dirty(leaf);
-	}
-	return ret;
-}
-
-static noinline u32 extent_data_ref_count(struct btrfs_path *path,
-					  struct btrfs_extent_inline_ref *iref)
-{
-	struct btrfs_key key;
-	struct extent_buffer *leaf;
-	struct btrfs_extent_data_ref *ref1;
-	struct btrfs_shared_data_ref *ref2;
-	u32 num_refs = 0;
-	int type;
-
-	leaf = path->nodes[0];
-	btrfs_item_key_to_cpu(leaf, &key, path->slots[0]);
-
 	BUG_ON(key.type == BTRFS_EXTENT_REF_V0_KEY);
 	if (iref) {
 		/*
@@ -1539,7 +1031,7 @@
 	type = extent_ref_type(parent, owner);
 	size = btrfs_extent_inline_ref_size(type);
 
-	btrfs_extend_item(fs_info, path, size);
+	btrfs_extend_item(path, size);
 
 	ei = btrfs_item_ptr(leaf, path->slots[0], struct btrfs_extent_item);
 	refs = btrfs_extent_refs(leaf, ei);
@@ -1614,7 +1106,6 @@
 				  int *last_ref)
 {
 	struct extent_buffer *leaf = path->nodes[0];
-	struct btrfs_fs_info *fs_info = leaf->fs_info;
 	struct btrfs_extent_item *ei;
 	struct btrfs_extent_data_ref *dref = NULL;
 	struct btrfs_shared_data_ref *sref = NULL;
@@ -1669,7 +1160,7 @@
 			memmove_extent_buffer(leaf, ptr, ptr + size,
 					      end - ptr - size);
 		item_size -= size;
-		btrfs_truncate_item(fs_info, path, item_size, 1);
+		btrfs_truncate_item(path, item_size, 1);
 	}
 	btrfs_mark_buffer_dirty(leaf);
 }
@@ -1740,7 +1231,6 @@
 	return ret;
 }
 
-#define in_range(b, first, len)        ((b) >= (first) && (b) < (first) + (len))
 static int btrfs_issue_discard(struct block_device *bdev, u64 start, u64 len,
 			       u64 *discarded_bytes)
 {
@@ -1878,39 +1368,28 @@
 
 /* Can return -ENOMEM */
 int btrfs_inc_extent_ref(struct btrfs_trans_handle *trans,
-			 struct btrfs_root *root,
-			 u64 bytenr, u64 num_bytes, u64 parent,
-			 u64 root_objectid, u64 owner, u64 offset)
-{
-	struct btrfs_fs_info *fs_info = root->fs_info;
+			 struct btrfs_ref *generic_ref)
+{
+	struct btrfs_fs_info *fs_info = trans->fs_info;
 	int old_ref_mod, new_ref_mod;
 	int ret;
 
-	BUG_ON(owner < BTRFS_FIRST_FREE_OBJECTID &&
-	       root_objectid == BTRFS_TREE_LOG_OBJECTID);
-
-	btrfs_ref_tree_mod(root, bytenr, num_bytes, parent, root_objectid,
-			   owner, offset, BTRFS_ADD_DELAYED_REF);
-
-	if (owner < BTRFS_FIRST_FREE_OBJECTID) {
-		ret = btrfs_add_delayed_tree_ref(trans, bytenr,
-						 num_bytes, parent,
-						 root_objectid, (int)owner,
-						 BTRFS_ADD_DELAYED_REF, NULL,
+	ASSERT(generic_ref->type != BTRFS_REF_NOT_SET &&
+	       generic_ref->action);
+	BUG_ON(generic_ref->type == BTRFS_REF_METADATA &&
+	       generic_ref->tree_ref.root == BTRFS_TREE_LOG_OBJECTID);
+
+	if (generic_ref->type == BTRFS_REF_METADATA)
+		ret = btrfs_add_delayed_tree_ref(trans, generic_ref,
+				NULL, &old_ref_mod, &new_ref_mod);
+	else
+		ret = btrfs_add_delayed_data_ref(trans, generic_ref, 0,
 						 &old_ref_mod, &new_ref_mod);
-	} else {
-		ret = btrfs_add_delayed_data_ref(trans, bytenr,
-						 num_bytes, parent,
-						 root_objectid, owner, offset,
-						 0, BTRFS_ADD_DELAYED_REF,
-						 &old_ref_mod, &new_ref_mod);
-	}
-
-	if (ret == 0 && old_ref_mod < 0 && new_ref_mod >= 0) {
-		bool metadata = owner < BTRFS_FIRST_FREE_OBJECTID;
-
-		add_pinned_bytes(fs_info, -num_bytes, metadata, root_objectid);
-	}
+
+	btrfs_ref_tree_mod(fs_info, generic_ref);
+
+	if (ret == 0 && old_ref_mod < 0 && new_ref_mod >= 0)
+		sub_pinned_bytes(fs_info, generic_ref);
 
 	return ret;
 }
@@ -2046,4189 +1525,6 @@
 					  extent_op);
 	} else {
 		BUG();
-	}
-	return ret;
-}
-
-static void __run_delayed_extent_op(struct btrfs_delayed_extent_op *extent_op,
-				    struct extent_buffer *leaf,
-				    struct btrfs_extent_item *ei)
-{
-	u64 flags = btrfs_extent_flags(leaf, ei);
-	if (extent_op->update_flags) {
-		flags |= extent_op->flags_to_set;
-		btrfs_set_extent_flags(leaf, ei, flags);
-	}
-
-	if (extent_op->update_key) {
-		struct btrfs_tree_block_info *bi;
-		BUG_ON(!(flags & BTRFS_EXTENT_FLAG_TREE_BLOCK));
-		bi = (struct btrfs_tree_block_info *)(ei + 1);
-		btrfs_set_tree_block_key(leaf, bi, &extent_op->key);
-	}
-}
-
-static int run_delayed_extent_op(struct btrfs_trans_handle *trans,
-				 struct btrfs_delayed_ref_head *head,
-				 struct btrfs_delayed_extent_op *extent_op)
-{
-	struct btrfs_fs_info *fs_info = trans->fs_info;
-	struct btrfs_key key;
-	struct btrfs_path *path;
-	struct btrfs_extent_item *ei;
-	struct extent_buffer *leaf;
-	u32 item_size;
-	int ret;
-	int err = 0;
-	int metadata = !extent_op->is_data;
-
-	if (trans->aborted)
-		return 0;
-
-	if (metadata && !btrfs_fs_incompat(fs_info, SKINNY_METADATA))
-		metadata = 0;
-
-	path = btrfs_alloc_path();
-	if (!path)
-		return -ENOMEM;
-
-	key.objectid = head->bytenr;
-
-	if (metadata) {
-		key.type = BTRFS_METADATA_ITEM_KEY;
-		key.offset = extent_op->level;
-	} else {
-		key.type = BTRFS_EXTENT_ITEM_KEY;
-		key.offset = head->num_bytes;
-	}
-
-again:
-	path->reada = READA_FORWARD;
-	path->leave_spinning = 1;
-	ret = btrfs_search_slot(trans, fs_info->extent_root, &key, path, 0, 1);
-	if (ret < 0) {
-		err = ret;
-		goto out;
-	}
-	if (ret > 0) {
-		if (metadata) {
-			if (path->slots[0] > 0) {
-				path->slots[0]--;
-				btrfs_item_key_to_cpu(path->nodes[0], &key,
-						      path->slots[0]);
-				if (key.objectid == head->bytenr &&
-				    key.type == BTRFS_EXTENT_ITEM_KEY &&
-				    key.offset == head->num_bytes)
-					ret = 0;
-			}
-			if (ret > 0) {
-				btrfs_release_path(path);
-				metadata = 0;
-
-				key.objectid = head->bytenr;
-				key.offset = head->num_bytes;
-				key.type = BTRFS_EXTENT_ITEM_KEY;
-				goto again;
-			}
-		} else {
-			err = -EIO;
-			goto out;
-		}
-	}
-
-	leaf = path->nodes[0];
-	item_size = btrfs_item_size_nr(leaf, path->slots[0]);
-
-	if (unlikely(item_size < sizeof(*ei))) {
-		err = -EINVAL;
-		btrfs_print_v0_err(fs_info);
-		btrfs_abort_transaction(trans, err);
-		goto out;
-	}
-
-	ei = btrfs_item_ptr(leaf, path->slots[0], struct btrfs_extent_item);
-	__run_delayed_extent_op(extent_op, leaf, ei);
-
-	btrfs_mark_buffer_dirty(leaf);
-out:
-	btrfs_free_path(path);
-	return err;
-}
-
-static int run_delayed_tree_ref(struct btrfs_trans_handle *trans,
-				struct btrfs_delayed_ref_node *node,
-				struct btrfs_delayed_extent_op *extent_op,
-				int insert_reserved)
-{
-	int ret = 0;
-	struct btrfs_delayed_tree_ref *ref;
-	u64 parent = 0;
-	u64 ref_root = 0;
-
-	ref = btrfs_delayed_node_to_tree_ref(node);
-	trace_run_delayed_tree_ref(trans->fs_info, node, ref, node->action);
-
-	if (node->type == BTRFS_SHARED_BLOCK_REF_KEY)
-		parent = ref->parent;
-	ref_root = ref->root;
-
-	if (node->ref_mod != 1) {
-		btrfs_err(trans->fs_info,
-	"btree block(%llu) has %d references rather than 1: action %d ref_root %llu parent %llu",
-			  node->bytenr, node->ref_mod, node->action, ref_root,
-			  parent);
-		return -EIO;
-	}
-	if (node->action == BTRFS_ADD_DELAYED_REF && insert_reserved) {
-		BUG_ON(!extent_op || !extent_op->update_flags);
-		ret = alloc_reserved_tree_block(trans, node, extent_op);
-	} else if (node->action == BTRFS_ADD_DELAYED_REF) {
-		ret = __btrfs_inc_extent_ref(trans, node, parent, ref_root,
-					     ref->level, 0, 1, extent_op);
-	} else if (node->action == BTRFS_DROP_DELAYED_REF) {
-		ret = __btrfs_free_extent(trans, node, parent, ref_root,
-					  ref->level, 0, 1, extent_op);
-	} else {
-		BUG();
-	}
-	return ret;
-}
-
-/* helper function to actually process a single delayed ref entry */
-static int run_one_delayed_ref(struct btrfs_trans_handle *trans,
-			       struct btrfs_delayed_ref_node *node,
-			       struct btrfs_delayed_extent_op *extent_op,
-			       int insert_reserved)
-{
-	int ret = 0;
-
-	if (trans->aborted) {
-		if (insert_reserved)
-			btrfs_pin_extent(trans->fs_info, node->bytenr,
-					 node->num_bytes, 1);
-		return 0;
-	}
-
-	if (node->type == BTRFS_TREE_BLOCK_REF_KEY ||
-	    node->type == BTRFS_SHARED_BLOCK_REF_KEY)
-		ret = run_delayed_tree_ref(trans, node, extent_op,
-					   insert_reserved);
-	else if (node->type == BTRFS_EXTENT_DATA_REF_KEY ||
-		 node->type == BTRFS_SHARED_DATA_REF_KEY)
-		ret = run_delayed_data_ref(trans, node, extent_op,
-					   insert_reserved);
-	else
-		BUG();
-	if (ret && insert_reserved)
-		btrfs_pin_extent(trans->fs_info, node->bytenr,
-				 node->num_bytes, 1);
-	return ret;
-}
-
-static inline struct btrfs_delayed_ref_node *
-select_delayed_ref(struct btrfs_delayed_ref_head *head)
-{
-	struct btrfs_delayed_ref_node *ref;
-
-	if (RB_EMPTY_ROOT(&head->ref_tree))
-		return NULL;
-
-	/*
-	 * Select a delayed ref of type BTRFS_ADD_DELAYED_REF first.
-	 * This is to prevent a ref count from going down to zero, which deletes
-	 * the extent item from the extent tree, when there still are references
-	 * to add, which would fail because they would not find the extent item.
-	 */
-	if (!list_empty(&head->ref_add_list))
-		return list_first_entry(&head->ref_add_list,
-				struct btrfs_delayed_ref_node, add_list);
-
-	ref = rb_entry(rb_first(&head->ref_tree),
-		       struct btrfs_delayed_ref_node, ref_node);
-	ASSERT(list_empty(&ref->add_list));
-	return ref;
-}
-
-static void unselect_delayed_ref_head(struct btrfs_delayed_ref_root *delayed_refs,
-				      struct btrfs_delayed_ref_head *head)
-{
-	spin_lock(&delayed_refs->lock);
-	head->processing = 0;
-	delayed_refs->num_heads_ready++;
-	spin_unlock(&delayed_refs->lock);
-	btrfs_delayed_ref_unlock(head);
-}
-
-static int cleanup_extent_op(struct btrfs_trans_handle *trans,
-			     struct btrfs_delayed_ref_head *head)
-{
-	struct btrfs_delayed_extent_op *extent_op = head->extent_op;
-	int ret;
-
-	if (!extent_op)
-		return 0;
-	head->extent_op = NULL;
-	if (head->must_insert_reserved) {
-		btrfs_free_delayed_extent_op(extent_op);
-		return 0;
-	}
-	spin_unlock(&head->lock);
-	ret = run_delayed_extent_op(trans, head, extent_op);
-	btrfs_free_delayed_extent_op(extent_op);
-	return ret ? ret : 1;
-}
-
-static int cleanup_ref_head(struct btrfs_trans_handle *trans,
-			    struct btrfs_delayed_ref_head *head)
-{
-
-	struct btrfs_fs_info *fs_info = trans->fs_info;
-	struct btrfs_delayed_ref_root *delayed_refs;
-	int ret;
-
-	delayed_refs = &trans->transaction->delayed_refs;
-
-	ret = cleanup_extent_op(trans, head);
-	if (ret < 0) {
-		unselect_delayed_ref_head(delayed_refs, head);
-		btrfs_debug(fs_info, "run_delayed_extent_op returned %d", ret);
-		return ret;
-	} else if (ret) {
-		return ret;
-	}
-
-	/*
-	 * Need to drop our head ref lock and re-acquire the delayed ref lock
-	 * and then re-check to make sure nobody got added.
-	 */
-	spin_unlock(&head->lock);
-	spin_lock(&delayed_refs->lock);
-	spin_lock(&head->lock);
-	if (!RB_EMPTY_ROOT(&head->ref_tree) || head->extent_op) {
-		spin_unlock(&head->lock);
-		spin_unlock(&delayed_refs->lock);
-		return 1;
-	}
-	delayed_refs->num_heads--;
-	rb_erase(&head->href_node, &delayed_refs->href_root);
-	RB_CLEAR_NODE(&head->href_node);
-	spin_unlock(&head->lock);
-	spin_unlock(&delayed_refs->lock);
-	atomic_dec(&delayed_refs->num_entries);
-
-	trace_run_delayed_ref_head(fs_info, head, 0);
-
-	if (head->total_ref_mod < 0) {
-		struct btrfs_space_info *space_info;
-		u64 flags;
-
-		if (head->is_data)
-			flags = BTRFS_BLOCK_GROUP_DATA;
-		else if (head->is_system)
-			flags = BTRFS_BLOCK_GROUP_SYSTEM;
-		else
-			flags = BTRFS_BLOCK_GROUP_METADATA;
-		space_info = __find_space_info(fs_info, flags);
-		ASSERT(space_info);
-		percpu_counter_add_batch(&space_info->total_bytes_pinned,
-				   -head->num_bytes,
-				   BTRFS_TOTAL_BYTES_PINNED_BATCH);
-
-		if (head->is_data) {
-			spin_lock(&delayed_refs->lock);
-			delayed_refs->pending_csums -= head->num_bytes;
-			spin_unlock(&delayed_refs->lock);
-		}
-	}
-
-	if (head->must_insert_reserved) {
-		btrfs_pin_extent(fs_info, head->bytenr,
-				 head->num_bytes, 1);
-		if (head->is_data) {
-			ret = btrfs_del_csums(trans, fs_info, head->bytenr,
-					      head->num_bytes);
-		}
-	}
-
-	/* Also free its reserved qgroup space */
-	btrfs_qgroup_free_delayed_ref(fs_info, head->qgroup_ref_root,
-				      head->qgroup_reserved);
-	btrfs_delayed_ref_unlock(head);
-	btrfs_put_delayed_ref_head(head);
-	return 0;
-}
-
-/*
- * Returns 0 on success or if called with an already aborted transaction.
- * Returns -ENOMEM or -EIO on failure and will abort the transaction.
- */
-static noinline int __btrfs_run_delayed_refs(struct btrfs_trans_handle *trans,
-					     unsigned long nr)
-{
-	struct btrfs_fs_info *fs_info = trans->fs_info;
-	struct btrfs_delayed_ref_root *delayed_refs;
-	struct btrfs_delayed_ref_node *ref;
-	struct btrfs_delayed_ref_head *locked_ref = NULL;
-	struct btrfs_delayed_extent_op *extent_op;
-	ktime_t start = ktime_get();
-	int ret;
-	unsigned long count = 0;
-	unsigned long actual_count = 0;
-	int must_insert_reserved = 0;
-
-	delayed_refs = &trans->transaction->delayed_refs;
-	while (1) {
-		if (!locked_ref) {
-			if (count >= nr)
-				break;
-
-			spin_lock(&delayed_refs->lock);
-			locked_ref = btrfs_select_ref_head(trans);
-			if (!locked_ref) {
-				spin_unlock(&delayed_refs->lock);
-				break;
-			}
-
-			/* grab the lock that says we are going to process
-			 * all the refs for this head */
-			ret = btrfs_delayed_ref_lock(trans, locked_ref);
-			spin_unlock(&delayed_refs->lock);
-			/*
-			 * we may have dropped the spin lock to get the head
-			 * mutex lock, and that might have given someone else
-			 * time to free the head.  If that's true, it has been
-			 * removed from our list and we can move on.
-			 */
-			if (ret == -EAGAIN) {
-				locked_ref = NULL;
-				count++;
-				continue;
-			}
-		}
-
-		/*
-		 * We need to try and merge add/drops of the same ref since we
-		 * can run into issues with relocate dropping the implicit ref
-		 * and then it being added back again before the drop can
-		 * finish.  If we merged anything we need to re-loop so we can
-		 * get a good ref.
-		 * Or we can get node references of the same type that weren't
-		 * merged when created due to bumps in the tree mod seq, and
-		 * we need to merge them to prevent adding an inline extent
-		 * backref before dropping it (triggering a BUG_ON at
-		 * insert_inline_extent_backref()).
-		 */
-		spin_lock(&locked_ref->lock);
-		btrfs_merge_delayed_refs(trans, delayed_refs, locked_ref);
-
-		ref = select_delayed_ref(locked_ref);
-
-		if (ref && ref->seq &&
-		    btrfs_check_delayed_seq(fs_info, ref->seq)) {
-			spin_unlock(&locked_ref->lock);
-			unselect_delayed_ref_head(delayed_refs, locked_ref);
-			locked_ref = NULL;
-			cond_resched();
-			count++;
-			continue;
-		}
-
-		/*
-		 * We're done processing refs in this ref_head, clean everything
-		 * up and move on to the next ref_head.
-		 */
-		if (!ref) {
-			ret = cleanup_ref_head(trans, locked_ref);
-			if (ret > 0 ) {
-				/* We dropped our lock, we need to loop. */
-				ret = 0;
-				continue;
-			} else if (ret) {
-				return ret;
-			}
-			locked_ref = NULL;
-			count++;
-			continue;
-		}
-
-		actual_count++;
-		ref->in_tree = 0;
-		rb_erase(&ref->ref_node, &locked_ref->ref_tree);
-		RB_CLEAR_NODE(&ref->ref_node);
-		if (!list_empty(&ref->add_list))
-			list_del(&ref->add_list);
-		/*
-		 * When we play the delayed ref, also correct the ref_mod on
-		 * head
-		 */
-		switch (ref->action) {
-		case BTRFS_ADD_DELAYED_REF:
-		case BTRFS_ADD_DELAYED_EXTENT:
-			locked_ref->ref_mod -= ref->ref_mod;
-			break;
-		case BTRFS_DROP_DELAYED_REF:
-			locked_ref->ref_mod += ref->ref_mod;
-			break;
-		default:
-			WARN_ON(1);
-		}
-		atomic_dec(&delayed_refs->num_entries);
-
-		/*
-		 * Record the must-insert_reserved flag before we drop the spin
-		 * lock.
-		 */
-		must_insert_reserved = locked_ref->must_insert_reserved;
-		locked_ref->must_insert_reserved = 0;
-
-		extent_op = locked_ref->extent_op;
-		locked_ref->extent_op = NULL;
-		spin_unlock(&locked_ref->lock);
-
-		ret = run_one_delayed_ref(trans, ref, extent_op,
-					  must_insert_reserved);
-
-		btrfs_free_delayed_extent_op(extent_op);
-		if (ret) {
-			unselect_delayed_ref_head(delayed_refs, locked_ref);
-			btrfs_put_delayed_ref(ref);
-			btrfs_debug(fs_info, "run_one_delayed_ref returned %d",
-				    ret);
-			return ret;
-		}
-
-		btrfs_put_delayed_ref(ref);
-		count++;
-		cond_resched();
-	}
-
-	/*
-	 * We don't want to include ref heads since we can have empty ref heads
-	 * and those will drastically skew our runtime down since we just do
-	 * accounting, no actual extent tree updates.
-	 */
-	if (actual_count > 0) {
-		u64 runtime = ktime_to_ns(ktime_sub(ktime_get(), start));
-		u64 avg;
-
-		/*
-		 * We weigh the current average higher than our current runtime
-		 * to avoid large swings in the average.
-		 */
-		spin_lock(&delayed_refs->lock);
-		avg = fs_info->avg_delayed_ref_runtime * 3 + runtime;
-		fs_info->avg_delayed_ref_runtime = avg >> 2;	/* div by 4 */
-		spin_unlock(&delayed_refs->lock);
-	}
-	return 0;
-}
-
-#ifdef SCRAMBLE_DELAYED_REFS
-/*
- * Normally delayed refs get processed in ascending bytenr order. This
- * correlates in most cases to the order added. To expose dependencies on this
- * order, we start to process the tree in the middle instead of the beginning
- */
-static u64 find_middle(struct rb_root *root)
-{
-	struct rb_node *n = root->rb_node;
-	struct btrfs_delayed_ref_node *entry;
-	int alt = 1;
-	u64 middle;
-	u64 first = 0, last = 0;
-
-	n = rb_first(root);
-	if (n) {
-		entry = rb_entry(n, struct btrfs_delayed_ref_node, rb_node);
-		first = entry->bytenr;
-	}
-	n = rb_last(root);
-	if (n) {
-		entry = rb_entry(n, struct btrfs_delayed_ref_node, rb_node);
-		last = entry->bytenr;
-	}
-	n = root->rb_node;
-
-	while (n) {
-		entry = rb_entry(n, struct btrfs_delayed_ref_node, rb_node);
-		WARN_ON(!entry->in_tree);
-
-		middle = entry->bytenr;
-
-		if (alt)
-			n = n->rb_left;
-		else
-			n = n->rb_right;
-
-		alt = 1 - alt;
-	}
-	return middle;
-}
-#endif
-
-static inline u64 heads_to_leaves(struct btrfs_fs_info *fs_info, u64 heads)
-{
-	u64 num_bytes;
-
-	num_bytes = heads * (sizeof(struct btrfs_extent_item) +
-			     sizeof(struct btrfs_extent_inline_ref));
-	if (!btrfs_fs_incompat(fs_info, SKINNY_METADATA))
-		num_bytes += heads * sizeof(struct btrfs_tree_block_info);
-
-	/*
-	 * We don't ever fill up leaves all the way so multiply by 2 just to be
-	 * closer to what we're really going to want to use.
-	 */
-	return div_u64(num_bytes, BTRFS_LEAF_DATA_SIZE(fs_info));
-}
-
-/*
- * Takes the number of bytes to be csumm'ed and figures out how many leaves it
- * would require to store the csums for that many bytes.
- */
-u64 btrfs_csum_bytes_to_leaves(struct btrfs_fs_info *fs_info, u64 csum_bytes)
-{
-	u64 csum_size;
-	u64 num_csums_per_leaf;
-	u64 num_csums;
-
-	csum_size = BTRFS_MAX_ITEM_SIZE(fs_info);
-	num_csums_per_leaf = div64_u64(csum_size,
-			(u64)btrfs_super_csum_size(fs_info->super_copy));
-	num_csums = div64_u64(csum_bytes, fs_info->sectorsize);
-	num_csums += num_csums_per_leaf - 1;
-	num_csums = div64_u64(num_csums, num_csums_per_leaf);
-	return num_csums;
-}
-
-int btrfs_check_space_for_delayed_refs(struct btrfs_trans_handle *trans,
-				       struct btrfs_fs_info *fs_info)
-{
-	struct btrfs_block_rsv *global_rsv;
-	u64 num_heads = trans->transaction->delayed_refs.num_heads_ready;
-	u64 csum_bytes = trans->transaction->delayed_refs.pending_csums;
-	unsigned int num_dirty_bgs = trans->transaction->num_dirty_bgs;
-	u64 num_bytes, num_dirty_bgs_bytes;
-	int ret = 0;
-
-	num_bytes = btrfs_calc_trans_metadata_size(fs_info, 1);
-	num_heads = heads_to_leaves(fs_info, num_heads);
-	if (num_heads > 1)
-		num_bytes += (num_heads - 1) * fs_info->nodesize;
-	num_bytes <<= 1;
-	num_bytes += btrfs_csum_bytes_to_leaves(fs_info, csum_bytes) *
-							fs_info->nodesize;
-	num_dirty_bgs_bytes = btrfs_calc_trans_metadata_size(fs_info,
-							     num_dirty_bgs);
-	global_rsv = &fs_info->global_block_rsv;
-
-	/*
-	 * If we can't allocate any more chunks lets make sure we have _lots_ of
-	 * wiggle room since running delayed refs can create more delayed refs.
-	 */
-	if (global_rsv->space_info->full) {
-		num_dirty_bgs_bytes <<= 1;
-		num_bytes <<= 1;
-	}
-
-	spin_lock(&global_rsv->lock);
-	if (global_rsv->reserved <= num_bytes + num_dirty_bgs_bytes)
-		ret = 1;
-	spin_unlock(&global_rsv->lock);
-	return ret;
-}
-
-int btrfs_should_throttle_delayed_refs(struct btrfs_trans_handle *trans,
-				       struct btrfs_fs_info *fs_info)
-{
-	u64 num_entries =
-		atomic_read(&trans->transaction->delayed_refs.num_entries);
-	u64 avg_runtime;
-	u64 val;
-
-	smp_mb();
-	avg_runtime = fs_info->avg_delayed_ref_runtime;
-	val = num_entries * avg_runtime;
-	if (val >= NSEC_PER_SEC)
-		return 1;
-	if (val >= NSEC_PER_SEC / 2)
-		return 2;
-
-	return btrfs_check_space_for_delayed_refs(trans, fs_info);
-}
-
-struct async_delayed_refs {
-	struct btrfs_root *root;
-	u64 transid;
-	int count;
-	int error;
-	int sync;
-	struct completion wait;
-	struct btrfs_work work;
-};
-
-static inline struct async_delayed_refs *
-to_async_delayed_refs(struct btrfs_work *work)
-{
-	return container_of(work, struct async_delayed_refs, work);
-}
-
-static void delayed_ref_async_start(struct btrfs_work *work)
-{
-	struct async_delayed_refs *async = to_async_delayed_refs(work);
-	struct btrfs_trans_handle *trans;
-	struct btrfs_fs_info *fs_info = async->root->fs_info;
-	int ret;
-
-	/* if the commit is already started, we don't need to wait here */
-	if (btrfs_transaction_blocked(fs_info))
-		goto done;
-
-	trans = btrfs_join_transaction(async->root);
-	if (IS_ERR(trans)) {
-		async->error = PTR_ERR(trans);
-		goto done;
-	}
-
-	/*
-	 * trans->sync means that when we call end_transaction, we won't
-	 * wait on delayed refs
-	 */
-	trans->sync = true;
-
-	/* Don't bother flushing if we got into a different transaction */
-	if (trans->transid > async->transid)
-		goto end;
-
-	ret = btrfs_run_delayed_refs(trans, async->count);
-	if (ret)
-		async->error = ret;
-end:
-	ret = btrfs_end_transaction(trans);
-	if (ret && !async->error)
-		async->error = ret;
-done:
-	if (async->sync)
-		complete(&async->wait);
-	else
-		kfree(async);
-}
-
-int btrfs_async_run_delayed_refs(struct btrfs_fs_info *fs_info,
-				 unsigned long count, u64 transid, int wait)
-{
-	struct async_delayed_refs *async;
-	int ret;
-
-	async = kmalloc(sizeof(*async), GFP_NOFS);
-	if (!async)
-		return -ENOMEM;
-
-	async->root = fs_info->tree_root;
-	async->count = count;
-	async->error = 0;
-	async->transid = transid;
-	if (wait)
-		async->sync = 1;
-	else
-		async->sync = 0;
-	init_completion(&async->wait);
-
-	btrfs_init_work(&async->work, btrfs_extent_refs_helper,
-			delayed_ref_async_start, NULL, NULL);
-
-	btrfs_queue_work(fs_info->extent_workers, &async->work);
-
-	if (wait) {
-		wait_for_completion(&async->wait);
-		ret = async->error;
-		kfree(async);
-		return ret;
-	}
-	return 0;
-}
-
-/*
- * this starts processing the delayed reference count updates and
- * extent insertions we have queued up so far.  count can be
- * 0, which means to process everything in the tree at the start
- * of the run (but not newly added entries), or it can be some target
- * number you'd like to process.
- *
- * Returns 0 on success or if called with an aborted transaction
- * Returns <0 on error and aborts the transaction
- */
-int btrfs_run_delayed_refs(struct btrfs_trans_handle *trans,
-			   unsigned long count)
-{
-	struct btrfs_fs_info *fs_info = trans->fs_info;
-	struct rb_node *node;
-	struct btrfs_delayed_ref_root *delayed_refs;
-	struct btrfs_delayed_ref_head *head;
-	int ret;
-	int run_all = count == (unsigned long)-1;
-
-	/* We'll clean this up in btrfs_cleanup_transaction */
-	if (trans->aborted)
-		return 0;
-
-	if (test_bit(BTRFS_FS_CREATING_FREE_SPACE_TREE, &fs_info->flags))
-		return 0;
-
-	delayed_refs = &trans->transaction->delayed_refs;
-	if (count == 0)
-		count = atomic_read(&delayed_refs->num_entries) * 2;
-
-again:
-#ifdef SCRAMBLE_DELAYED_REFS
-	delayed_refs->run_delayed_start = find_middle(&delayed_refs->root);
-#endif
-	ret = __btrfs_run_delayed_refs(trans, count);
-	if (ret < 0) {
-		btrfs_abort_transaction(trans, ret);
-		return ret;
-	}
-
-	if (run_all) {
-		if (!list_empty(&trans->new_bgs))
-			btrfs_create_pending_block_groups(trans);
-
-		spin_lock(&delayed_refs->lock);
-		node = rb_first(&delayed_refs->href_root);
-		if (!node) {
-			spin_unlock(&delayed_refs->lock);
-			goto out;
-		}
-		head = rb_entry(node, struct btrfs_delayed_ref_head,
-				href_node);
-		refcount_inc(&head->refs);
-		spin_unlock(&delayed_refs->lock);
-
-		/* Mutex was contended, block until it's released and retry. */
-		mutex_lock(&head->mutex);
-		mutex_unlock(&head->mutex);
-
-		btrfs_put_delayed_ref_head(head);
-		cond_resched();
-		goto again;
-	}
-out:
-	return 0;
-}
-
-int btrfs_set_disk_extent_flags(struct btrfs_trans_handle *trans,
-				struct btrfs_fs_info *fs_info,
-				u64 bytenr, u64 num_bytes, u64 flags,
-				int level, int is_data)
-{
-	struct btrfs_delayed_extent_op *extent_op;
-	int ret;
-
-	extent_op = btrfs_alloc_delayed_extent_op();
-	if (!extent_op)
-		return -ENOMEM;
-
-	extent_op->flags_to_set = flags;
-	extent_op->update_flags = true;
-	extent_op->update_key = false;
-	extent_op->is_data = is_data ? true : false;
-	extent_op->level = level;
-
-	ret = btrfs_add_delayed_extent_op(fs_info, trans, bytenr,
-					  num_bytes, extent_op);
-	if (ret)
-		btrfs_free_delayed_extent_op(extent_op);
-	return ret;
-}
-
-static noinline int check_delayed_ref(struct btrfs_root *root,
-				      struct btrfs_path *path,
-				      u64 objectid, u64 offset, u64 bytenr)
-{
-	struct btrfs_delayed_ref_head *head;
-	struct btrfs_delayed_ref_node *ref;
-	struct btrfs_delayed_data_ref *data_ref;
-	struct btrfs_delayed_ref_root *delayed_refs;
-	struct btrfs_transaction *cur_trans;
-	struct rb_node *node;
-	int ret = 0;
-
-	spin_lock(&root->fs_info->trans_lock);
-	cur_trans = root->fs_info->running_transaction;
-	if (cur_trans)
-		refcount_inc(&cur_trans->use_count);
-	spin_unlock(&root->fs_info->trans_lock);
-	if (!cur_trans)
-		return 0;
-
-	delayed_refs = &cur_trans->delayed_refs;
-	spin_lock(&delayed_refs->lock);
-	head = btrfs_find_delayed_ref_head(delayed_refs, bytenr);
-	if (!head) {
-		spin_unlock(&delayed_refs->lock);
-		btrfs_put_transaction(cur_trans);
-		return 0;
-	}
-
-	if (!mutex_trylock(&head->mutex)) {
-		refcount_inc(&head->refs);
-		spin_unlock(&delayed_refs->lock);
-
-		btrfs_release_path(path);
-
-		/*
-		 * Mutex was contended, block until it's released and let
-		 * caller try again
-		 */
-		mutex_lock(&head->mutex);
-		mutex_unlock(&head->mutex);
-		btrfs_put_delayed_ref_head(head);
-		btrfs_put_transaction(cur_trans);
-		return -EAGAIN;
-	}
-	spin_unlock(&delayed_refs->lock);
-
-	spin_lock(&head->lock);
-	/*
-	 * XXX: We should replace this with a proper search function in the
-	 * future.
-	 */
-	for (node = rb_first(&head->ref_tree); node; node = rb_next(node)) {
-		ref = rb_entry(node, struct btrfs_delayed_ref_node, ref_node);
-		/* If it's a shared ref we know a cross reference exists */
-		if (ref->type != BTRFS_EXTENT_DATA_REF_KEY) {
-			ret = 1;
-			break;
-		}
-
-		data_ref = btrfs_delayed_node_to_data_ref(ref);
-
-		/*
-		 * If our ref doesn't match the one we're currently looking at
-		 * then we have a cross reference.
-		 */
-		if (data_ref->root != root->root_key.objectid ||
-		    data_ref->objectid != objectid ||
-		    data_ref->offset != offset) {
-			ret = 1;
-			break;
-		}
-	}
-	spin_unlock(&head->lock);
-	mutex_unlock(&head->mutex);
-	btrfs_put_transaction(cur_trans);
-	return ret;
-}
-
-static noinline int check_committed_ref(struct btrfs_root *root,
-					struct btrfs_path *path,
-					u64 objectid, u64 offset, u64 bytenr)
-{
-	struct btrfs_fs_info *fs_info = root->fs_info;
-	struct btrfs_root *extent_root = fs_info->extent_root;
-	struct extent_buffer *leaf;
-	struct btrfs_extent_data_ref *ref;
-	struct btrfs_extent_inline_ref *iref;
-	struct btrfs_extent_item *ei;
-	struct btrfs_key key;
-	u32 item_size;
-	int type;
-	int ret;
-
-	key.objectid = bytenr;
-	key.offset = (u64)-1;
-	key.type = BTRFS_EXTENT_ITEM_KEY;
-
-	ret = btrfs_search_slot(NULL, extent_root, &key, path, 0, 0);
-	if (ret < 0)
-		goto out;
-	BUG_ON(ret == 0); /* Corruption */
-
-	ret = -ENOENT;
-	if (path->slots[0] == 0)
-		goto out;
-
-	path->slots[0]--;
-	leaf = path->nodes[0];
-	btrfs_item_key_to_cpu(leaf, &key, path->slots[0]);
-
-	if (key.objectid != bytenr || key.type != BTRFS_EXTENT_ITEM_KEY)
-		goto out;
-
-	ret = 1;
-	item_size = btrfs_item_size_nr(leaf, path->slots[0]);
-	ei = btrfs_item_ptr(leaf, path->slots[0], struct btrfs_extent_item);
-
-	if (item_size != sizeof(*ei) +
-	    btrfs_extent_inline_ref_size(BTRFS_EXTENT_DATA_REF_KEY))
-		goto out;
-
-	if (btrfs_extent_generation(leaf, ei) <=
-	    btrfs_root_last_snapshot(&root->root_item))
-		goto out;
-
-	iref = (struct btrfs_extent_inline_ref *)(ei + 1);
-
-	type = btrfs_get_extent_inline_ref_type(leaf, iref, BTRFS_REF_TYPE_DATA);
-	if (type != BTRFS_EXTENT_DATA_REF_KEY)
-		goto out;
-
-	ref = (struct btrfs_extent_data_ref *)(&iref->offset);
-	if (btrfs_extent_refs(leaf, ei) !=
-	    btrfs_extent_data_ref_count(leaf, ref) ||
-	    btrfs_extent_data_ref_root(leaf, ref) !=
-	    root->root_key.objectid ||
-	    btrfs_extent_data_ref_objectid(leaf, ref) != objectid ||
-	    btrfs_extent_data_ref_offset(leaf, ref) != offset)
-		goto out;
-
-	ret = 0;
-out:
-	return ret;
-}
-
-int btrfs_cross_ref_exist(struct btrfs_root *root, u64 objectid, u64 offset,
-			  u64 bytenr)
-{
-	struct btrfs_path *path;
-	int ret;
-	int ret2;
-
-	path = btrfs_alloc_path();
-	if (!path)
-		return -ENOMEM;
-
-	do {
-		ret = check_committed_ref(root, path, objectid,
-					  offset, bytenr);
-		if (ret && ret != -ENOENT)
-			goto out;
-
-		ret2 = check_delayed_ref(root, path, objectid,
-					 offset, bytenr);
-	} while (ret2 == -EAGAIN);
-
-	if (ret2 && ret2 != -ENOENT) {
-		ret = ret2;
-		goto out;
-	}
-
-	if (ret != -ENOENT || ret2 != -ENOENT)
-		ret = 0;
-out:
-	btrfs_free_path(path);
-	if (root->root_key.objectid == BTRFS_DATA_RELOC_TREE_OBJECTID)
-		WARN_ON(ret > 0);
-	return ret;
-}
-
-static int __btrfs_mod_ref(struct btrfs_trans_handle *trans,
-			   struct btrfs_root *root,
-			   struct extent_buffer *buf,
-			   int full_backref, int inc)
-{
-	struct btrfs_fs_info *fs_info = root->fs_info;
-	u64 bytenr;
-	u64 num_bytes;
-	u64 parent;
-	u64 ref_root;
-	u32 nritems;
-	struct btrfs_key key;
-	struct btrfs_file_extent_item *fi;
-	int i;
-	int level;
-	int ret = 0;
-	int (*process_func)(struct btrfs_trans_handle *,
-			    struct btrfs_root *,
-			    u64, u64, u64, u64, u64, u64);
-
-
-	if (btrfs_is_testing(fs_info))
-		return 0;
-
-	ref_root = btrfs_header_owner(buf);
-	nritems = btrfs_header_nritems(buf);
-	level = btrfs_header_level(buf);
-
-	if (!test_bit(BTRFS_ROOT_REF_COWS, &root->state) && level == 0)
-		return 0;
-
-	if (inc)
-		process_func = btrfs_inc_extent_ref;
-	else
-		process_func = btrfs_free_extent;
-
-	if (full_backref)
-		parent = buf->start;
-	else
-		parent = 0;
-
-	for (i = 0; i < nritems; i++) {
-		if (level == 0) {
-			btrfs_item_key_to_cpu(buf, &key, i);
-			if (key.type != BTRFS_EXTENT_DATA_KEY)
-				continue;
-			fi = btrfs_item_ptr(buf, i,
-					    struct btrfs_file_extent_item);
-			if (btrfs_file_extent_type(buf, fi) ==
-			    BTRFS_FILE_EXTENT_INLINE)
-				continue;
-			bytenr = btrfs_file_extent_disk_bytenr(buf, fi);
-			if (bytenr == 0)
-				continue;
-
-			num_bytes = btrfs_file_extent_disk_num_bytes(buf, fi);
-			key.offset -= btrfs_file_extent_offset(buf, fi);
-			ret = process_func(trans, root, bytenr, num_bytes,
-					   parent, ref_root, key.objectid,
-					   key.offset);
-			if (ret)
-				goto fail;
-		} else {
-			bytenr = btrfs_node_blockptr(buf, i);
-			num_bytes = fs_info->nodesize;
-			ret = process_func(trans, root, bytenr, num_bytes,
-					   parent, ref_root, level - 1, 0);
-			if (ret)
-				goto fail;
-		}
-	}
-	return 0;
-fail:
-	return ret;
-}
-
-int btrfs_inc_ref(struct btrfs_trans_handle *trans, struct btrfs_root *root,
-		  struct extent_buffer *buf, int full_backref)
-{
-	return __btrfs_mod_ref(trans, root, buf, full_backref, 1);
-}
-
-int btrfs_dec_ref(struct btrfs_trans_handle *trans, struct btrfs_root *root,
-		  struct extent_buffer *buf, int full_backref)
-{
-	return __btrfs_mod_ref(trans, root, buf, full_backref, 0);
-}
-
-static int write_one_cache_group(struct btrfs_trans_handle *trans,
-				 struct btrfs_fs_info *fs_info,
-				 struct btrfs_path *path,
-				 struct btrfs_block_group_cache *cache)
-{
-	int ret;
-	struct btrfs_root *extent_root = fs_info->extent_root;
-	unsigned long bi;
-	struct extent_buffer *leaf;
-
-	ret = btrfs_search_slot(trans, extent_root, &cache->key, path, 0, 1);
-	if (ret) {
-		if (ret > 0)
-			ret = -ENOENT;
-		goto fail;
-	}
-
-	leaf = path->nodes[0];
-	bi = btrfs_item_ptr_offset(leaf, path->slots[0]);
-	write_extent_buffer(leaf, &cache->item, bi, sizeof(cache->item));
-	btrfs_mark_buffer_dirty(leaf);
-fail:
-	btrfs_release_path(path);
-	return ret;
-
-}
-
-static struct btrfs_block_group_cache *
-next_block_group(struct btrfs_fs_info *fs_info,
-		 struct btrfs_block_group_cache *cache)
-{
-	struct rb_node *node;
-
-	spin_lock(&fs_info->block_group_cache_lock);
-
-	/* If our block group was removed, we need a full search. */
-	if (RB_EMPTY_NODE(&cache->cache_node)) {
-		const u64 next_bytenr = cache->key.objectid + cache->key.offset;
-
-		spin_unlock(&fs_info->block_group_cache_lock);
-		btrfs_put_block_group(cache);
-		cache = btrfs_lookup_first_block_group(fs_info, next_bytenr); return cache;
-	}
-	node = rb_next(&cache->cache_node);
-	btrfs_put_block_group(cache);
-	if (node) {
-		cache = rb_entry(node, struct btrfs_block_group_cache,
-				 cache_node);
-		btrfs_get_block_group(cache);
-	} else
-		cache = NULL;
-	spin_unlock(&fs_info->block_group_cache_lock);
-	return cache;
-}
-
-static int cache_save_setup(struct btrfs_block_group_cache *block_group,
-			    struct btrfs_trans_handle *trans,
-			    struct btrfs_path *path)
-{
-	struct btrfs_fs_info *fs_info = block_group->fs_info;
-	struct btrfs_root *root = fs_info->tree_root;
-	struct inode *inode = NULL;
-	struct extent_changeset *data_reserved = NULL;
-	u64 alloc_hint = 0;
-	int dcs = BTRFS_DC_ERROR;
-	u64 num_pages = 0;
-	int retries = 0;
-	int ret = 0;
-
-	/*
-	 * If this block group is smaller than 100 megs don't bother caching the
-	 * block group.
-	 */
-	if (block_group->key.offset < (100 * SZ_1M)) {
-		spin_lock(&block_group->lock);
-		block_group->disk_cache_state = BTRFS_DC_WRITTEN;
-		spin_unlock(&block_group->lock);
-		return 0;
-	}
-
-	if (trans->aborted)
-		return 0;
-again:
-	inode = lookup_free_space_inode(fs_info, block_group, path);
-	if (IS_ERR(inode) && PTR_ERR(inode) != -ENOENT) {
-		ret = PTR_ERR(inode);
-		btrfs_release_path(path);
-		goto out;
-	}
-
-	if (IS_ERR(inode)) {
-		BUG_ON(retries);
-		retries++;
-
-		if (block_group->ro)
-			goto out_free;
-
-		ret = create_free_space_inode(fs_info, trans, block_group,
-					      path);
-		if (ret)
-			goto out_free;
-		goto again;
-	}
-
-	/*
-	 * We want to set the generation to 0, that way if anything goes wrong
-	 * from here on out we know not to trust this cache when we load up next
-	 * time.
-	 */
-	BTRFS_I(inode)->generation = 0;
-	ret = btrfs_update_inode(trans, root, inode);
-	if (ret) {
-		/*
-		 * So theoretically we could recover from this, simply set the
-		 * super cache generation to 0 so we know to invalidate the
-		 * cache, but then we'd have to keep track of the block groups
-		 * that fail this way so we know we _have_ to reset this cache
-		 * before the next commit or risk reading stale cache.  So to
-		 * limit our exposure to horrible edge cases lets just abort the
-		 * transaction, this only happens in really bad situations
-		 * anyway.
-		 */
-		btrfs_abort_transaction(trans, ret);
-		goto out_put;
-	}
-	WARN_ON(ret);
-
-	/* We've already setup this transaction, go ahead and exit */
-	if (block_group->cache_generation == trans->transid &&
-	    i_size_read(inode)) {
-		dcs = BTRFS_DC_SETUP;
-		goto out_put;
-	}
-
-	if (i_size_read(inode) > 0) {
-		ret = btrfs_check_trunc_cache_free_space(fs_info,
-					&fs_info->global_block_rsv);
-		if (ret)
-			goto out_put;
-
-		ret = btrfs_truncate_free_space_cache(trans, NULL, inode);
-		if (ret)
-			goto out_put;
-	}
-
-	spin_lock(&block_group->lock);
-	if (block_group->cached != BTRFS_CACHE_FINISHED ||
-	    !btrfs_test_opt(fs_info, SPACE_CACHE)) {
-		/*
-		 * don't bother trying to write stuff out _if_
-		 * a) we're not cached,
-		 * b) we're with nospace_cache mount option,
-		 * c) we're with v2 space_cache (FREE_SPACE_TREE).
-		 */
-		dcs = BTRFS_DC_WRITTEN;
-		spin_unlock(&block_group->lock);
-		goto out_put;
-	}
-	spin_unlock(&block_group->lock);
-
-	/*
-	 * We hit an ENOSPC when setting up the cache in this transaction, just
-	 * skip doing the setup, we've already cleared the cache so we're safe.
-	 */
-	if (test_bit(BTRFS_TRANS_CACHE_ENOSPC, &trans->transaction->flags)) {
-		ret = -ENOSPC;
-		goto out_put;
-	}
-
-	/*
-	 * Try to preallocate enough space based on how big the block group is.
-	 * Keep in mind this has to include any pinned space which could end up
-	 * taking up quite a bit since it's not folded into the other space
-	 * cache.
-	 */
-	num_pages = div_u64(block_group->key.offset, SZ_256M);
-	if (!num_pages)
-		num_pages = 1;
-
-	num_pages *= 16;
-	num_pages *= PAGE_SIZE;
-
-	ret = btrfs_check_data_free_space(inode, &data_reserved, 0, num_pages);
-	if (ret)
-		goto out_put;
-
-	ret = btrfs_prealloc_file_range_trans(inode, trans, 0, 0, num_pages,
-					      num_pages, num_pages,
-					      &alloc_hint);
-	/*
-	 * Our cache requires contiguous chunks so that we don't modify a bunch
-	 * of metadata or split extents when writing the cache out, which means
-	 * we can enospc if we are heavily fragmented in addition to just normal
-	 * out of space conditions.  So if we hit this just skip setting up any
-	 * other block groups for this transaction, maybe we'll unpin enough
-	 * space the next time around.
-	 */
-	if (!ret)
-		dcs = BTRFS_DC_SETUP;
-	else if (ret == -ENOSPC)
-		set_bit(BTRFS_TRANS_CACHE_ENOSPC, &trans->transaction->flags);
-
-out_put:
-	iput(inode);
-out_free:
-	btrfs_release_path(path);
-out:
-	spin_lock(&block_group->lock);
-	if (!ret && dcs == BTRFS_DC_SETUP)
-		block_group->cache_generation = trans->transid;
-	block_group->disk_cache_state = dcs;
-	spin_unlock(&block_group->lock);
-
-	extent_changeset_free(data_reserved);
-	return ret;
-}
-
-int btrfs_setup_space_cache(struct btrfs_trans_handle *trans,
-			    struct btrfs_fs_info *fs_info)
-{
-	struct btrfs_block_group_cache *cache, *tmp;
-	struct btrfs_transaction *cur_trans = trans->transaction;
-	struct btrfs_path *path;
-
-	if (list_empty(&cur_trans->dirty_bgs) ||
-	    !btrfs_test_opt(fs_info, SPACE_CACHE))
-		return 0;
-
-	path = btrfs_alloc_path();
-	if (!path)
-		return -ENOMEM;
-
-	/* Could add new block groups, use _safe just in case */
-	list_for_each_entry_safe(cache, tmp, &cur_trans->dirty_bgs,
-				 dirty_list) {
-		if (cache->disk_cache_state == BTRFS_DC_CLEAR)
-			cache_save_setup(cache, trans, path);
-	}
-
-	btrfs_free_path(path);
-	return 0;
-}
-
-/*
- * transaction commit does final block group cache writeback during a
- * critical section where nothing is allowed to change the FS.  This is
- * required in order for the cache to actually match the block group,
- * but can introduce a lot of latency into the commit.
- *
- * So, btrfs_start_dirty_block_groups is here to kick off block group
- * cache IO.  There's a chance we'll have to redo some of it if the
- * block group changes again during the commit, but it greatly reduces
- * the commit latency by getting rid of the easy block groups while
- * we're still allowing others to join the commit.
- */
-int btrfs_start_dirty_block_groups(struct btrfs_trans_handle *trans)
-{
-	struct btrfs_fs_info *fs_info = trans->fs_info;
-	struct btrfs_block_group_cache *cache;
-	struct btrfs_transaction *cur_trans = trans->transaction;
-	int ret = 0;
-	int should_put;
-	struct btrfs_path *path = NULL;
-	LIST_HEAD(dirty);
-	struct list_head *io = &cur_trans->io_bgs;
-	int num_started = 0;
-	int loops = 0;
-
-	spin_lock(&cur_trans->dirty_bgs_lock);
-	if (list_empty(&cur_trans->dirty_bgs)) {
-		spin_unlock(&cur_trans->dirty_bgs_lock);
-		return 0;
-	}
-	list_splice_init(&cur_trans->dirty_bgs, &dirty);
-	spin_unlock(&cur_trans->dirty_bgs_lock);
-
-again:
-	/*
-	 * make sure all the block groups on our dirty list actually
-	 * exist
-	 */
-	btrfs_create_pending_block_groups(trans);
-
-	if (!path) {
-		path = btrfs_alloc_path();
-		if (!path)
-			return -ENOMEM;
-	}
-
-	/*
-	 * cache_write_mutex is here only to save us from balance or automatic
-	 * removal of empty block groups deleting this block group while we are
-	 * writing out the cache
-	 */
-	mutex_lock(&trans->transaction->cache_write_mutex);
-	while (!list_empty(&dirty)) {
-		cache = list_first_entry(&dirty,
-					 struct btrfs_block_group_cache,
-					 dirty_list);
-		/*
-		 * this can happen if something re-dirties a block
-		 * group that is already under IO.  Just wait for it to
-		 * finish and then do it all again
-		 */
-		if (!list_empty(&cache->io_list)) {
-			list_del_init(&cache->io_list);
-			btrfs_wait_cache_io(trans, cache, path);
-			btrfs_put_block_group(cache);
-		}
-
-
-		/*
-		 * btrfs_wait_cache_io uses the cache->dirty_list to decide
-		 * if it should update the cache_state.  Don't delete
-		 * until after we wait.
-		 *
-		 * Since we're not running in the commit critical section
-		 * we need the dirty_bgs_lock to protect from update_block_group
-		 */
-		spin_lock(&cur_trans->dirty_bgs_lock);
-		list_del_init(&cache->dirty_list);
-		spin_unlock(&cur_trans->dirty_bgs_lock);
-
-		should_put = 1;
-
-		cache_save_setup(cache, trans, path);
-
-		if (cache->disk_cache_state == BTRFS_DC_SETUP) {
-			cache->io_ctl.inode = NULL;
-			ret = btrfs_write_out_cache(fs_info, trans,
-						    cache, path);
-			if (ret == 0 && cache->io_ctl.inode) {
-				num_started++;
-				should_put = 0;
-
-				/*
-				 * The cache_write_mutex is protecting the
-				 * io_list, also refer to the definition of
-				 * btrfs_transaction::io_bgs for more details
-				 */
-				list_add_tail(&cache->io_list, io);
-			} else {
-				/*
-				 * if we failed to write the cache, the
-				 * generation will be bad and life goes on
-				 */
-				ret = 0;
-			}
-		}
-		if (!ret) {
-			ret = write_one_cache_group(trans, fs_info,
-						    path, cache);
-			/*
-			 * Our block group might still be attached to the list
-			 * of new block groups in the transaction handle of some
-			 * other task (struct btrfs_trans_handle->new_bgs). This
-			 * means its block group item isn't yet in the extent
-			 * tree. If this happens ignore the error, as we will
-			 * try again later in the critical section of the
-			 * transaction commit.
-			 */
-			if (ret == -ENOENT) {
-				ret = 0;
-				spin_lock(&cur_trans->dirty_bgs_lock);
-				if (list_empty(&cache->dirty_list)) {
-					list_add_tail(&cache->dirty_list,
-						      &cur_trans->dirty_bgs);
-					btrfs_get_block_group(cache);
-				}
-				spin_unlock(&cur_trans->dirty_bgs_lock);
-			} else if (ret) {
-				btrfs_abort_transaction(trans, ret);
-			}
-		}
-
-		/* if its not on the io list, we need to put the block group */
-		if (should_put)
-			btrfs_put_block_group(cache);
-
-		if (ret)
-			break;
-
-		/*
-		 * Avoid blocking other tasks for too long. It might even save
-		 * us from writing caches for block groups that are going to be
-		 * removed.
-		 */
-		mutex_unlock(&trans->transaction->cache_write_mutex);
-		mutex_lock(&trans->transaction->cache_write_mutex);
-	}
-	mutex_unlock(&trans->transaction->cache_write_mutex);
-
-	/*
-	 * go through delayed refs for all the stuff we've just kicked off
-	 * and then loop back (just once)
-	 */
-	ret = btrfs_run_delayed_refs(trans, 0);
-	if (!ret && loops == 0) {
-		loops++;
-		spin_lock(&cur_trans->dirty_bgs_lock);
-		list_splice_init(&cur_trans->dirty_bgs, &dirty);
-		/*
-		 * dirty_bgs_lock protects us from concurrent block group
-		 * deletes too (not just cache_write_mutex).
-		 */
-		if (!list_empty(&dirty)) {
-			spin_unlock(&cur_trans->dirty_bgs_lock);
-			goto again;
-		}
-		spin_unlock(&cur_trans->dirty_bgs_lock);
-	} else if (ret < 0) {
-		btrfs_cleanup_dirty_bgs(cur_trans, fs_info);
-	}
-
-	btrfs_free_path(path);
-	return ret;
-}
-
-int btrfs_write_dirty_block_groups(struct btrfs_trans_handle *trans,
-				   struct btrfs_fs_info *fs_info)
-{
-	struct btrfs_block_group_cache *cache;
-	struct btrfs_transaction *cur_trans = trans->transaction;
-	int ret = 0;
-	int should_put;
-	struct btrfs_path *path;
-	struct list_head *io = &cur_trans->io_bgs;
-	int num_started = 0;
-
-	path = btrfs_alloc_path();
-	if (!path)
-		return -ENOMEM;
-
-	/*
-	 * Even though we are in the critical section of the transaction commit,
-	 * we can still have concurrent tasks adding elements to this
-	 * transaction's list of dirty block groups. These tasks correspond to
-	 * endio free space workers started when writeback finishes for a
-	 * space cache, which run inode.c:btrfs_finish_ordered_io(), and can
-	 * allocate new block groups as a result of COWing nodes of the root
-	 * tree when updating the free space inode. The writeback for the space
-	 * caches is triggered by an earlier call to
-	 * btrfs_start_dirty_block_groups() and iterations of the following
-	 * loop.
-	 * Also we want to do the cache_save_setup first and then run the
-	 * delayed refs to make sure we have the best chance at doing this all
-	 * in one shot.
-	 */
-	spin_lock(&cur_trans->dirty_bgs_lock);
-	while (!list_empty(&cur_trans->dirty_bgs)) {
-		cache = list_first_entry(&cur_trans->dirty_bgs,
-					 struct btrfs_block_group_cache,
-					 dirty_list);
-
-		/*
-		 * this can happen if cache_save_setup re-dirties a block
-		 * group that is already under IO.  Just wait for it to
-		 * finish and then do it all again
-		 */
-		if (!list_empty(&cache->io_list)) {
-			spin_unlock(&cur_trans->dirty_bgs_lock);
-			list_del_init(&cache->io_list);
-			btrfs_wait_cache_io(trans, cache, path);
-			btrfs_put_block_group(cache);
-			spin_lock(&cur_trans->dirty_bgs_lock);
-		}
-
-		/*
-		 * don't remove from the dirty list until after we've waited
-		 * on any pending IO
-		 */
-		list_del_init(&cache->dirty_list);
-		spin_unlock(&cur_trans->dirty_bgs_lock);
-		should_put = 1;
-
-		cache_save_setup(cache, trans, path);
-
-		if (!ret)
-			ret = btrfs_run_delayed_refs(trans,
-						     (unsigned long) -1);
-
-		if (!ret && cache->disk_cache_state == BTRFS_DC_SETUP) {
-			cache->io_ctl.inode = NULL;
-			ret = btrfs_write_out_cache(fs_info, trans,
-						    cache, path);
-			if (ret == 0 && cache->io_ctl.inode) {
-				num_started++;
-				should_put = 0;
-				list_add_tail(&cache->io_list, io);
-			} else {
-				/*
-				 * if we failed to write the cache, the
-				 * generation will be bad and life goes on
-				 */
-				ret = 0;
-			}
-		}
-		if (!ret) {
-			ret = write_one_cache_group(trans, fs_info,
-						    path, cache);
-			/*
-			 * One of the free space endio workers might have
-			 * created a new block group while updating a free space
-			 * cache's inode (at inode.c:btrfs_finish_ordered_io())
-			 * and hasn't released its transaction handle yet, in
-			 * which case the new block group is still attached to
-			 * its transaction handle and its creation has not
-			 * finished yet (no block group item in the extent tree
-			 * yet, etc). If this is the case, wait for all free
-			 * space endio workers to finish and retry. This is a
-			 * a very rare case so no need for a more efficient and
-			 * complex approach.
-			 */
-			if (ret == -ENOENT) {
-				wait_event(cur_trans->writer_wait,
-				   atomic_read(&cur_trans->num_writers) == 1);
-				ret = write_one_cache_group(trans, fs_info,
-							    path, cache);
-			}
-			if (ret)
-				btrfs_abort_transaction(trans, ret);
-		}
-
-		/* if its not on the io list, we need to put the block group */
-		if (should_put)
-			btrfs_put_block_group(cache);
-		spin_lock(&cur_trans->dirty_bgs_lock);
-	}
-	spin_unlock(&cur_trans->dirty_bgs_lock);
-
-	/*
-	 * Refer to the definition of io_bgs member for details why it's safe
-	 * to use it without any locking
-	 */
-	while (!list_empty(io)) {
-		cache = list_first_entry(io, struct btrfs_block_group_cache,
-					 io_list);
-		list_del_init(&cache->io_list);
-		btrfs_wait_cache_io(trans, cache, path);
-		btrfs_put_block_group(cache);
-	}
-
-	btrfs_free_path(path);
-	return ret;
-}
-
-int btrfs_extent_readonly(struct btrfs_fs_info *fs_info, u64 bytenr)
-{
-	struct btrfs_block_group_cache *block_group;
-	int readonly = 0;
-
-	block_group = btrfs_lookup_block_group(fs_info, bytenr);
-	if (!block_group || block_group->ro)
-		readonly = 1;
-	if (block_group)
-		btrfs_put_block_group(block_group);
-	return readonly;
-}
-
-bool btrfs_inc_nocow_writers(struct btrfs_fs_info *fs_info, u64 bytenr)
-{
-	struct btrfs_block_group_cache *bg;
-	bool ret = true;
-
-	bg = btrfs_lookup_block_group(fs_info, bytenr);
-	if (!bg)
-		return false;
-
-	spin_lock(&bg->lock);
-	if (bg->ro)
-		ret = false;
-	else
-		atomic_inc(&bg->nocow_writers);
-	spin_unlock(&bg->lock);
-
-	/* no put on block group, done by btrfs_dec_nocow_writers */
-	if (!ret)
-		btrfs_put_block_group(bg);
-
-	return ret;
-
-}
-
-void btrfs_dec_nocow_writers(struct btrfs_fs_info *fs_info, u64 bytenr)
-{
-	struct btrfs_block_group_cache *bg;
-
-	bg = btrfs_lookup_block_group(fs_info, bytenr);
-	ASSERT(bg);
-	if (atomic_dec_and_test(&bg->nocow_writers))
-		wake_up_var(&bg->nocow_writers);
-	/*
-	 * Once for our lookup and once for the lookup done by a previous call
-	 * to btrfs_inc_nocow_writers()
-	 */
-	btrfs_put_block_group(bg);
-	btrfs_put_block_group(bg);
-}
-
-void btrfs_wait_nocow_writers(struct btrfs_block_group_cache *bg)
-{
-	wait_var_event(&bg->nocow_writers, !atomic_read(&bg->nocow_writers));
-}
-
-static const char *alloc_name(u64 flags)
-{
-	switch (flags) {
-	case BTRFS_BLOCK_GROUP_METADATA|BTRFS_BLOCK_GROUP_DATA:
-		return "mixed";
-	case BTRFS_BLOCK_GROUP_METADATA:
-		return "metadata";
-	case BTRFS_BLOCK_GROUP_DATA:
-		return "data";
-	case BTRFS_BLOCK_GROUP_SYSTEM:
-		return "system";
-	default:
-		WARN_ON(1);
-		return "invalid-combination";
-	};
-}
-
-static int create_space_info(struct btrfs_fs_info *info, u64 flags)
-{
-
-	struct btrfs_space_info *space_info;
-	int i;
-	int ret;
-
-	space_info = kzalloc(sizeof(*space_info), GFP_NOFS);
-	if (!space_info)
-		return -ENOMEM;
-
-	ret = percpu_counter_init(&space_info->total_bytes_pinned, 0,
-				 GFP_KERNEL);
-	if (ret) {
-		kfree(space_info);
-		return ret;
-	}
-
-	for (i = 0; i < BTRFS_NR_RAID_TYPES; i++)
-		INIT_LIST_HEAD(&space_info->block_groups[i]);
-	init_rwsem(&space_info->groups_sem);
-	spin_lock_init(&space_info->lock);
-	space_info->flags = flags & BTRFS_BLOCK_GROUP_TYPE_MASK;
-	space_info->force_alloc = CHUNK_ALLOC_NO_FORCE;
-	init_waitqueue_head(&space_info->wait);
-	INIT_LIST_HEAD(&space_info->ro_bgs);
-	INIT_LIST_HEAD(&space_info->tickets);
-	INIT_LIST_HEAD(&space_info->priority_tickets);
-
-	ret = kobject_init_and_add(&space_info->kobj, &space_info_ktype,
-				    info->space_info_kobj, "%s",
-				    alloc_name(space_info->flags));
-	if (ret) {
-		kobject_put(&space_info->kobj);
-		return ret;
-	}
-
-	list_add_rcu(&space_info->list, &info->space_info);
-	if (flags & BTRFS_BLOCK_GROUP_DATA)
-		info->data_sinfo = space_info;
-
-	return ret;
-}
-
-static void update_space_info(struct btrfs_fs_info *info, u64 flags,
-			     u64 total_bytes, u64 bytes_used,
-			     u64 bytes_readonly,
-			     struct btrfs_space_info **space_info)
-{
-	struct btrfs_space_info *found;
-	int factor;
-
-	factor = btrfs_bg_type_to_factor(flags);
-
-	found = __find_space_info(info, flags);
-	ASSERT(found);
-	spin_lock(&found->lock);
-	found->total_bytes += total_bytes;
-	found->disk_total += total_bytes * factor;
-	found->bytes_used += bytes_used;
-	found->disk_used += bytes_used * factor;
-	found->bytes_readonly += bytes_readonly;
-	if (total_bytes > 0)
-		found->full = 0;
-	space_info_add_new_bytes(info, found, total_bytes -
-				 bytes_used - bytes_readonly);
-	spin_unlock(&found->lock);
-	*space_info = found;
-}
-
-static void set_avail_alloc_bits(struct btrfs_fs_info *fs_info, u64 flags)
-{
-	u64 extra_flags = chunk_to_extended(flags) &
-				BTRFS_EXTENDED_PROFILE_MASK;
-
-	write_seqlock(&fs_info->profiles_lock);
-	if (flags & BTRFS_BLOCK_GROUP_DATA)
-		fs_info->avail_data_alloc_bits |= extra_flags;
-	if (flags & BTRFS_BLOCK_GROUP_METADATA)
-		fs_info->avail_metadata_alloc_bits |= extra_flags;
-	if (flags & BTRFS_BLOCK_GROUP_SYSTEM)
-		fs_info->avail_system_alloc_bits |= extra_flags;
-	write_sequnlock(&fs_info->profiles_lock);
-}
-
-/*
- * returns target flags in extended format or 0 if restripe for this
- * chunk_type is not in progress
- *
- * should be called with balance_lock held
- */
-static u64 get_restripe_target(struct btrfs_fs_info *fs_info, u64 flags)
-{
-	struct btrfs_balance_control *bctl = fs_info->balance_ctl;
-	u64 target = 0;
-
-	if (!bctl)
-		return 0;
-
-	if (flags & BTRFS_BLOCK_GROUP_DATA &&
-	    bctl->data.flags & BTRFS_BALANCE_ARGS_CONVERT) {
-		target = BTRFS_BLOCK_GROUP_DATA | bctl->data.target;
-	} else if (flags & BTRFS_BLOCK_GROUP_SYSTEM &&
-		   bctl->sys.flags & BTRFS_BALANCE_ARGS_CONVERT) {
-		target = BTRFS_BLOCK_GROUP_SYSTEM | bctl->sys.target;
-	} else if (flags & BTRFS_BLOCK_GROUP_METADATA &&
-		   bctl->meta.flags & BTRFS_BALANCE_ARGS_CONVERT) {
-		target = BTRFS_BLOCK_GROUP_METADATA | bctl->meta.target;
-	}
-
-	return target;
-}
-
-/*
- * @flags: available profiles in extended format (see ctree.h)
- *
- * Returns reduced profile in chunk format.  If profile changing is in
- * progress (either running or paused) picks the target profile (if it's
- * already available), otherwise falls back to plain reducing.
- */
-static u64 btrfs_reduce_alloc_profile(struct btrfs_fs_info *fs_info, u64 flags)
-{
-	u64 num_devices = fs_info->fs_devices->rw_devices;
-	u64 target;
-	u64 raid_type;
-	u64 allowed = 0;
-
-	/*
-	 * see if restripe for this chunk_type is in progress, if so
-	 * try to reduce to the target profile
-	 */
-	spin_lock(&fs_info->balance_lock);
-	target = get_restripe_target(fs_info, flags);
-	if (target) {
-		/* pick target profile only if it's already available */
-		if ((flags & target) & BTRFS_EXTENDED_PROFILE_MASK) {
-			spin_unlock(&fs_info->balance_lock);
-			return extended_to_chunk(target);
-		}
-	}
-	spin_unlock(&fs_info->balance_lock);
-
-	/* First, mask out the RAID levels which aren't possible */
-	for (raid_type = 0; raid_type < BTRFS_NR_RAID_TYPES; raid_type++) {
-		if (num_devices >= btrfs_raid_array[raid_type].devs_min)
-			allowed |= btrfs_raid_array[raid_type].bg_flag;
-	}
-	allowed &= flags;
-
-	if (allowed & BTRFS_BLOCK_GROUP_RAID6)
-		allowed = BTRFS_BLOCK_GROUP_RAID6;
-	else if (allowed & BTRFS_BLOCK_GROUP_RAID5)
-		allowed = BTRFS_BLOCK_GROUP_RAID5;
-	else if (allowed & BTRFS_BLOCK_GROUP_RAID10)
-		allowed = BTRFS_BLOCK_GROUP_RAID10;
-	else if (allowed & BTRFS_BLOCK_GROUP_RAID1)
-		allowed = BTRFS_BLOCK_GROUP_RAID1;
-	else if (allowed & BTRFS_BLOCK_GROUP_RAID0)
-		allowed = BTRFS_BLOCK_GROUP_RAID0;
-
-	flags &= ~BTRFS_BLOCK_GROUP_PROFILE_MASK;
-
-	return extended_to_chunk(flags | allowed);
-}
-
-static u64 get_alloc_profile(struct btrfs_fs_info *fs_info, u64 orig_flags)
-{
-	unsigned seq;
-	u64 flags;
-
-	do {
-		flags = orig_flags;
-		seq = read_seqbegin(&fs_info->profiles_lock);
-
-		if (flags & BTRFS_BLOCK_GROUP_DATA)
-			flags |= fs_info->avail_data_alloc_bits;
-		else if (flags & BTRFS_BLOCK_GROUP_SYSTEM)
-			flags |= fs_info->avail_system_alloc_bits;
-		else if (flags & BTRFS_BLOCK_GROUP_METADATA)
-			flags |= fs_info->avail_metadata_alloc_bits;
-	} while (read_seqretry(&fs_info->profiles_lock, seq));
-
-	return btrfs_reduce_alloc_profile(fs_info, flags);
-}
-
-static u64 get_alloc_profile_by_root(struct btrfs_root *root, int data)
-{
-	struct btrfs_fs_info *fs_info = root->fs_info;
-	u64 flags;
-	u64 ret;
-
-	if (data)
-		flags = BTRFS_BLOCK_GROUP_DATA;
-	else if (root == fs_info->chunk_root)
-		flags = BTRFS_BLOCK_GROUP_SYSTEM;
-	else
-		flags = BTRFS_BLOCK_GROUP_METADATA;
-
-	ret = get_alloc_profile(fs_info, flags);
-	return ret;
-}
-
-u64 btrfs_data_alloc_profile(struct btrfs_fs_info *fs_info)
-{
-	return get_alloc_profile(fs_info, BTRFS_BLOCK_GROUP_DATA);
-}
-
-u64 btrfs_metadata_alloc_profile(struct btrfs_fs_info *fs_info)
-{
-	return get_alloc_profile(fs_info, BTRFS_BLOCK_GROUP_METADATA);
-}
-
-u64 btrfs_system_alloc_profile(struct btrfs_fs_info *fs_info)
-{
-	return get_alloc_profile(fs_info, BTRFS_BLOCK_GROUP_SYSTEM);
-}
-
-static u64 btrfs_space_info_used(struct btrfs_space_info *s_info,
-				 bool may_use_included)
-{
-	ASSERT(s_info);
-	return s_info->bytes_used + s_info->bytes_reserved +
-		s_info->bytes_pinned + s_info->bytes_readonly +
-		(may_use_included ? s_info->bytes_may_use : 0);
-}
-
-int btrfs_alloc_data_chunk_ondemand(struct btrfs_inode *inode, u64 bytes)
-{
-	struct btrfs_root *root = inode->root;
-	struct btrfs_fs_info *fs_info = root->fs_info;
-	struct btrfs_space_info *data_sinfo = fs_info->data_sinfo;
-	u64 used;
-	int ret = 0;
-	int need_commit = 2;
-	int have_pinned_space;
-
-	/* make sure bytes are sectorsize aligned */
-	bytes = ALIGN(bytes, fs_info->sectorsize);
-
-	if (btrfs_is_free_space_inode(inode)) {
-		need_commit = 0;
-		ASSERT(current->journal_info);
-	}
-
-again:
-	/* make sure we have enough space to handle the data first */
-	spin_lock(&data_sinfo->lock);
-	used = btrfs_space_info_used(data_sinfo, true);
-
-	if (used + bytes > data_sinfo->total_bytes) {
-		struct btrfs_trans_handle *trans;
-
-		/*
-		 * if we don't have enough free bytes in this space then we need
-		 * to alloc a new chunk.
-		 */
-		if (!data_sinfo->full) {
-			u64 alloc_target;
-
-			data_sinfo->force_alloc = CHUNK_ALLOC_FORCE;
-			spin_unlock(&data_sinfo->lock);
-
-			alloc_target = btrfs_data_alloc_profile(fs_info);
-			/*
-			 * It is ugly that we don't call nolock join
-			 * transaction for the free space inode case here.
-			 * But it is safe because we only do the data space
-			 * reservation for the free space cache in the
-			 * transaction context, the common join transaction
-			 * just increase the counter of the current transaction
-			 * handler, doesn't try to acquire the trans_lock of
-			 * the fs.
-			 */
-			trans = btrfs_join_transaction(root);
-			if (IS_ERR(trans))
-				return PTR_ERR(trans);
-
-			ret = do_chunk_alloc(trans, alloc_target,
-					     CHUNK_ALLOC_NO_FORCE);
-			btrfs_end_transaction(trans);
-			if (ret < 0) {
-				if (ret != -ENOSPC)
-					return ret;
-				else {
-					have_pinned_space = 1;
-					goto commit_trans;
-				}
-			}
-
-			goto again;
-		}
-
-		/*
-		 * If we don't have enough pinned space to deal with this
-		 * allocation, and no removed chunk in current transaction,
-		 * don't bother committing the transaction.
-		 */
-		have_pinned_space = __percpu_counter_compare(
-			&data_sinfo->total_bytes_pinned,
-			used + bytes - data_sinfo->total_bytes,
-			BTRFS_TOTAL_BYTES_PINNED_BATCH);
-		spin_unlock(&data_sinfo->lock);
-
-		/* commit the current transaction and try again */
-commit_trans:
-		if (need_commit) {
-			need_commit--;
-
-			if (need_commit > 0) {
-				btrfs_start_delalloc_roots(fs_info, -1);
-				btrfs_wait_ordered_roots(fs_info, U64_MAX, 0,
-							 (u64)-1);
-			}
-
-			trans = btrfs_join_transaction(root);
-			if (IS_ERR(trans))
-				return PTR_ERR(trans);
-			if (have_pinned_space >= 0 ||
-			    test_bit(BTRFS_TRANS_HAVE_FREE_BGS,
-				     &trans->transaction->flags) ||
-			    need_commit > 0) {
-				ret = btrfs_commit_transaction(trans);
-				if (ret)
-					return ret;
-				/*
-				 * The cleaner kthread might still be doing iput
-				 * operations. Wait for it to finish so that
-				 * more space is released.
-				 */
-				mutex_lock(&fs_info->cleaner_delayed_iput_mutex);
-				mutex_unlock(&fs_info->cleaner_delayed_iput_mutex);
-				goto again;
-			} else {
-				btrfs_end_transaction(trans);
-			}
-		}
-
-		trace_btrfs_space_reservation(fs_info,
-					      "space_info:enospc",
-					      data_sinfo->flags, bytes, 1);
-		return -ENOSPC;
-	}
-	data_sinfo->bytes_may_use += bytes;
-	trace_btrfs_space_reservation(fs_info, "space_info",
-				      data_sinfo->flags, bytes, 1);
-	spin_unlock(&data_sinfo->lock);
-
-	return 0;
-}
-
-int btrfs_check_data_free_space(struct inode *inode,
-			struct extent_changeset **reserved, u64 start, u64 len)
-{
-	struct btrfs_fs_info *fs_info = btrfs_sb(inode->i_sb);
-	int ret;
-
-	/* align the range */
-	len = round_up(start + len, fs_info->sectorsize) -
-	      round_down(start, fs_info->sectorsize);
-	start = round_down(start, fs_info->sectorsize);
-
-	ret = btrfs_alloc_data_chunk_ondemand(BTRFS_I(inode), len);
-	if (ret < 0)
-		return ret;
-
-	/* Use new btrfs_qgroup_reserve_data to reserve precious data space. */
-	ret = btrfs_qgroup_reserve_data(inode, reserved, start, len);
-	if (ret < 0)
-		btrfs_free_reserved_data_space_noquota(inode, start, len);
-	else
-		ret = 0;
-	return ret;
-}
-
-/*
- * Called if we need to clear a data reservation for this inode
- * Normally in a error case.
- *
- * This one will *NOT* use accurate qgroup reserved space API, just for case
- * which we can't sleep and is sure it won't affect qgroup reserved space.
- * Like clear_bit_hook().
- */
-void btrfs_free_reserved_data_space_noquota(struct inode *inode, u64 start,
-					    u64 len)
-{
-	struct btrfs_fs_info *fs_info = btrfs_sb(inode->i_sb);
-	struct btrfs_space_info *data_sinfo;
-
-	/* Make sure the range is aligned to sectorsize */
-	len = round_up(start + len, fs_info->sectorsize) -
-	      round_down(start, fs_info->sectorsize);
-	start = round_down(start, fs_info->sectorsize);
-
-	data_sinfo = fs_info->data_sinfo;
-	spin_lock(&data_sinfo->lock);
-	if (WARN_ON(data_sinfo->bytes_may_use < len))
-		data_sinfo->bytes_may_use = 0;
-	else
-		data_sinfo->bytes_may_use -= len;
-	trace_btrfs_space_reservation(fs_info, "space_info",
-				      data_sinfo->flags, len, 0);
-	spin_unlock(&data_sinfo->lock);
-}
-
-/*
- * Called if we need to clear a data reservation for this inode
- * Normally in a error case.
- *
- * This one will handle the per-inode data rsv map for accurate reserved
- * space framework.
- */
-void btrfs_free_reserved_data_space(struct inode *inode,
-			struct extent_changeset *reserved, u64 start, u64 len)
-{
-	struct btrfs_root *root = BTRFS_I(inode)->root;
-
-	/* Make sure the range is aligned to sectorsize */
-	len = round_up(start + len, root->fs_info->sectorsize) -
-	      round_down(start, root->fs_info->sectorsize);
-	start = round_down(start, root->fs_info->sectorsize);
-
-	btrfs_free_reserved_data_space_noquota(inode, start, len);
-	btrfs_qgroup_free_data(inode, reserved, start, len);
-}
-
-static void force_metadata_allocation(struct btrfs_fs_info *info)
-{
-	struct list_head *head = &info->space_info;
-	struct btrfs_space_info *found;
-
-	rcu_read_lock();
-	list_for_each_entry_rcu(found, head, list) {
-		if (found->flags & BTRFS_BLOCK_GROUP_METADATA)
-			found->force_alloc = CHUNK_ALLOC_FORCE;
-	}
-	rcu_read_unlock();
-}
-
-static inline u64 calc_global_rsv_need_space(struct btrfs_block_rsv *global)
-{
-	return (global->size << 1);
-}
-
-static int should_alloc_chunk(struct btrfs_fs_info *fs_info,
-			      struct btrfs_space_info *sinfo, int force)
-{
-	struct btrfs_block_rsv *global_rsv = &fs_info->global_block_rsv;
-	u64 bytes_used = btrfs_space_info_used(sinfo, false);
-	u64 thresh;
-
-	if (force == CHUNK_ALLOC_FORCE)
-		return 1;
-
-	/*
-	 * We need to take into account the global rsv because for all intents
-	 * and purposes it's used space.  Don't worry about locking the
-	 * global_rsv, it doesn't change except when the transaction commits.
-	 */
-	if (sinfo->flags & BTRFS_BLOCK_GROUP_METADATA)
-		bytes_used += calc_global_rsv_need_space(global_rsv);
-
-	/*
-	 * in limited mode, we want to have some free space up to
-	 * about 1% of the FS size.
-	 */
-	if (force == CHUNK_ALLOC_LIMITED) {
-		thresh = btrfs_super_total_bytes(fs_info->super_copy);
-		thresh = max_t(u64, SZ_64M, div_factor_fine(thresh, 1));
-
-		if (sinfo->total_bytes - bytes_used < thresh)
-			return 1;
-	}
-
-	if (bytes_used + SZ_2M < div_factor(sinfo->total_bytes, 8))
-		return 0;
-	return 1;
-}
-
-static u64 get_profile_num_devs(struct btrfs_fs_info *fs_info, u64 type)
-{
-	u64 num_dev;
-
-	if (type & (BTRFS_BLOCK_GROUP_RAID10 |
-		    BTRFS_BLOCK_GROUP_RAID0 |
-		    BTRFS_BLOCK_GROUP_RAID5 |
-		    BTRFS_BLOCK_GROUP_RAID6))
-		num_dev = fs_info->fs_devices->rw_devices;
-	else if (type & BTRFS_BLOCK_GROUP_RAID1)
-		num_dev = 2;
-	else
-		num_dev = 1;	/* DUP or single */
-
-	return num_dev;
-}
-
-/*
- * If @is_allocation is true, reserve space in the system space info necessary
- * for allocating a chunk, otherwise if it's false, reserve space necessary for
- * removing a chunk.
- */
-void check_system_chunk(struct btrfs_trans_handle *trans, u64 type)
-{
-	struct btrfs_fs_info *fs_info = trans->fs_info;
-	struct btrfs_space_info *info;
-	u64 left;
-	u64 thresh;
-	int ret = 0;
-	u64 num_devs;
-
-	/*
-	 * Needed because we can end up allocating a system chunk and for an
-	 * atomic and race free space reservation in the chunk block reserve.
-	 */
-	lockdep_assert_held(&fs_info->chunk_mutex);
-
-	info = __find_space_info(fs_info, BTRFS_BLOCK_GROUP_SYSTEM);
-	spin_lock(&info->lock);
-	left = info->total_bytes - btrfs_space_info_used(info, true);
-	spin_unlock(&info->lock);
-
-	num_devs = get_profile_num_devs(fs_info, type);
-
-	/* num_devs device items to update and 1 chunk item to add or remove */
-	thresh = btrfs_calc_trunc_metadata_size(fs_info, num_devs) +
-		btrfs_calc_trans_metadata_size(fs_info, 1);
-
-	if (left < thresh && btrfs_test_opt(fs_info, ENOSPC_DEBUG)) {
-		btrfs_info(fs_info, "left=%llu, need=%llu, flags=%llu",
-			   left, thresh, type);
-		dump_space_info(fs_info, info, 0, 0);
-	}
-
-	if (left < thresh) {
-		u64 flags = btrfs_system_alloc_profile(fs_info);
-
-		/*
-		 * Ignore failure to create system chunk. We might end up not
-		 * needing it, as we might not need to COW all nodes/leafs from
-		 * the paths we visit in the chunk tree (they were already COWed
-		 * or created in the current transaction for example).
-		 */
-		ret = btrfs_alloc_chunk(trans, flags);
-	}
-
-	if (!ret) {
-		ret = btrfs_block_rsv_add(fs_info->chunk_root,
-					  &fs_info->chunk_block_rsv,
-					  thresh, BTRFS_RESERVE_NO_FLUSH);
-		if (!ret)
-			trans->chunk_bytes_reserved += thresh;
-	}
-}
-
-/*
- * If force is CHUNK_ALLOC_FORCE:
- *    - return 1 if it successfully allocates a chunk,
- *    - return errors including -ENOSPC otherwise.
- * If force is NOT CHUNK_ALLOC_FORCE:
- *    - return 0 if it doesn't need to allocate a new chunk,
- *    - return 1 if it successfully allocates a chunk,
- *    - return errors including -ENOSPC otherwise.
- */
-static int do_chunk_alloc(struct btrfs_trans_handle *trans, u64 flags,
-			  int force)
-{
-	struct btrfs_fs_info *fs_info = trans->fs_info;
-	struct btrfs_space_info *space_info;
-	bool wait_for_alloc = false;
-	bool should_alloc = false;
-	int ret = 0;
-
-	/* Don't re-enter if we're already allocating a chunk */
-	if (trans->allocating_chunk)
-		return -ENOSPC;
-
-	space_info = __find_space_info(fs_info, flags);
-	ASSERT(space_info);
-
-	do {
-		spin_lock(&space_info->lock);
-		if (force < space_info->force_alloc)
-			force = space_info->force_alloc;
-		should_alloc = should_alloc_chunk(fs_info, space_info, force);
-		if (space_info->full) {
-			/* No more free physical space */
-			if (should_alloc)
-				ret = -ENOSPC;
-			else
-				ret = 0;
-			spin_unlock(&space_info->lock);
-			return ret;
-		} else if (!should_alloc) {
-			spin_unlock(&space_info->lock);
-			return 0;
-		} else if (space_info->chunk_alloc) {
-			/*
-			 * Someone is already allocating, so we need to block
-			 * until this someone is finished and then loop to
-			 * recheck if we should continue with our allocation
-			 * attempt.
-			 */
-			wait_for_alloc = true;
-			spin_unlock(&space_info->lock);
-			mutex_lock(&fs_info->chunk_mutex);
-			mutex_unlock(&fs_info->chunk_mutex);
-		} else {
-			/* Proceed with allocation */
-			space_info->chunk_alloc = 1;
-			wait_for_alloc = false;
-			spin_unlock(&space_info->lock);
-		}
-
-		cond_resched();
-	} while (wait_for_alloc);
-
-	mutex_lock(&fs_info->chunk_mutex);
-	trans->allocating_chunk = true;
-
-	/*
-	 * If we have mixed data/metadata chunks we want to make sure we keep
-	 * allocating mixed chunks instead of individual chunks.
-	 */
-	if (btrfs_mixed_space_info(space_info))
-		flags |= (BTRFS_BLOCK_GROUP_DATA | BTRFS_BLOCK_GROUP_METADATA);
-
-	/*
-	 * if we're doing a data chunk, go ahead and make sure that
-	 * we keep a reasonable number of metadata chunks allocated in the
-	 * FS as well.
-	 */
-	if (flags & BTRFS_BLOCK_GROUP_DATA && fs_info->metadata_ratio) {
-		fs_info->data_chunk_allocations++;
-		if (!(fs_info->data_chunk_allocations %
-		      fs_info->metadata_ratio))
-			force_metadata_allocation(fs_info);
-	}
-
-	/*
-	 * Check if we have enough space in SYSTEM chunk because we may need
-	 * to update devices.
-	 */
-	check_system_chunk(trans, flags);
-
-	ret = btrfs_alloc_chunk(trans, flags);
-	trans->allocating_chunk = false;
-
-	spin_lock(&space_info->lock);
-	if (ret < 0) {
-		if (ret == -ENOSPC)
-			space_info->full = 1;
-		else
-			goto out;
-	} else {
-		ret = 1;
-		space_info->max_extent_size = 0;
-	}
-
-	space_info->force_alloc = CHUNK_ALLOC_NO_FORCE;
-out:
-	space_info->chunk_alloc = 0;
-	spin_unlock(&space_info->lock);
-	mutex_unlock(&fs_info->chunk_mutex);
-	/*
-	 * When we allocate a new chunk we reserve space in the chunk block
-	 * reserve to make sure we can COW nodes/leafs in the chunk tree or
-	 * add new nodes/leafs to it if we end up needing to do it when
-	 * inserting the chunk item and updating device items as part of the
-	 * second phase of chunk allocation, performed by
-	 * btrfs_finish_chunk_alloc(). So make sure we don't accumulate a
-	 * large number of new block groups to create in our transaction
-	 * handle's new_bgs list to avoid exhausting the chunk block reserve
-	 * in extreme cases - like having a single transaction create many new
-	 * block groups when starting to write out the free space caches of all
-	 * the block groups that were made dirty during the lifetime of the
-	 * transaction.
-	 */
-	if (trans->chunk_bytes_reserved >= (u64)SZ_2M)
-		btrfs_create_pending_block_groups(trans);
-
-	return ret;
-}
-
-static int can_overcommit(struct btrfs_fs_info *fs_info,
-			  struct btrfs_space_info *space_info, u64 bytes,
-			  enum btrfs_reserve_flush_enum flush,
-			  bool system_chunk)
-{
-	struct btrfs_block_rsv *global_rsv = &fs_info->global_block_rsv;
-	u64 profile;
-	u64 space_size;
-	u64 avail;
-	u64 used;
-	int factor;
-
-	/* Don't overcommit when in mixed mode. */
-	if (space_info->flags & BTRFS_BLOCK_GROUP_DATA)
-		return 0;
-
-	if (system_chunk)
-		profile = btrfs_system_alloc_profile(fs_info);
-	else
-		profile = btrfs_metadata_alloc_profile(fs_info);
-
-	used = btrfs_space_info_used(space_info, false);
-
-	/*
-	 * We only want to allow over committing if we have lots of actual space
-	 * free, but if we don't have enough space to handle the global reserve
-	 * space then we could end up having a real enospc problem when trying
-	 * to allocate a chunk or some other such important allocation.
-	 */
-	spin_lock(&global_rsv->lock);
-	space_size = calc_global_rsv_need_space(global_rsv);
-	spin_unlock(&global_rsv->lock);
-	if (used + space_size >= space_info->total_bytes)
-		return 0;
-
-	used += space_info->bytes_may_use;
-
-	avail = atomic64_read(&fs_info->free_chunk_space);
-
-	/*
-	 * If we have dup, raid1 or raid10 then only half of the free
-	 * space is actually useable.  For raid56, the space info used
-	 * doesn't include the parity drive, so we don't have to
-	 * change the math
-	 */
-	factor = btrfs_bg_type_to_factor(profile);
-	avail = div_u64(avail, factor);
-
-	/*
-	 * If we aren't flushing all things, let us overcommit up to
-	 * 1/2th of the space. If we can flush, don't let us overcommit
-	 * too much, let it overcommit up to 1/8 of the space.
-	 */
-	if (flush == BTRFS_RESERVE_FLUSH_ALL)
-		avail >>= 3;
-	else
-		avail >>= 1;
-
-	if (used + bytes < space_info->total_bytes + avail)
-		return 1;
-	return 0;
-}
-
-static void btrfs_writeback_inodes_sb_nr(struct btrfs_fs_info *fs_info,
-					 unsigned long nr_pages, int nr_items)
-{
-	struct super_block *sb = fs_info->sb;
-
-	if (down_read_trylock(&sb->s_umount)) {
-		writeback_inodes_sb_nr(sb, nr_pages, WB_REASON_FS_FREE_SPACE);
-		up_read(&sb->s_umount);
-	} else {
-		/*
-		 * We needn't worry the filesystem going from r/w to r/o though
-		 * we don't acquire ->s_umount mutex, because the filesystem
-		 * should guarantee the delalloc inodes list be empty after
-		 * the filesystem is readonly(all dirty pages are written to
-		 * the disk).
-		 */
-		btrfs_start_delalloc_roots(fs_info, nr_items);
-		if (!current->journal_info)
-			btrfs_wait_ordered_roots(fs_info, nr_items, 0, (u64)-1);
-	}
-}
-
-static inline u64 calc_reclaim_items_nr(struct btrfs_fs_info *fs_info,
-					u64 to_reclaim)
-{
-	u64 bytes;
-	u64 nr;
-
-	bytes = btrfs_calc_trans_metadata_size(fs_info, 1);
-	nr = div64_u64(to_reclaim, bytes);
-	if (!nr)
-		nr = 1;
-	return nr;
-}
-
-#define EXTENT_SIZE_PER_ITEM	SZ_256K
-
-/*
- * shrink metadata reservation for delalloc
- */
-static void shrink_delalloc(struct btrfs_fs_info *fs_info, u64 to_reclaim,
-			    u64 orig, bool wait_ordered)
-{
-	struct btrfs_space_info *space_info;
-	struct btrfs_trans_handle *trans;
-	u64 delalloc_bytes;
-	u64 max_reclaim;
-	u64 items;
-	long time_left;
-	unsigned long nr_pages;
-	int loops;
-
-	/* Calc the number of the pages we need flush for space reservation */
-	items = calc_reclaim_items_nr(fs_info, to_reclaim);
-	to_reclaim = items * EXTENT_SIZE_PER_ITEM;
-
-	trans = (struct btrfs_trans_handle *)current->journal_info;
-	space_info = __find_space_info(fs_info, BTRFS_BLOCK_GROUP_METADATA);
-
-	delalloc_bytes = percpu_counter_sum_positive(
-						&fs_info->delalloc_bytes);
-	if (delalloc_bytes == 0) {
-		if (trans)
-			return;
-		if (wait_ordered)
-			btrfs_wait_ordered_roots(fs_info, items, 0, (u64)-1);
-		return;
-	}
-
-	loops = 0;
-	while (delalloc_bytes && loops < 3) {
-		max_reclaim = min(delalloc_bytes, to_reclaim);
-		nr_pages = max_reclaim >> PAGE_SHIFT;
-		btrfs_writeback_inodes_sb_nr(fs_info, nr_pages, items);
-		/*
-		 * We need to wait for the async pages to actually start before
-		 * we do anything.
-		 */
-		max_reclaim = atomic_read(&fs_info->async_delalloc_pages);
-		if (!max_reclaim)
-			goto skip_async;
-
-		if (max_reclaim <= nr_pages)
-			max_reclaim = 0;
-		else
-			max_reclaim -= nr_pages;
-
-		wait_event(fs_info->async_submit_wait,
-			   atomic_read(&fs_info->async_delalloc_pages) <=
-			   (int)max_reclaim);
-skip_async:
-		spin_lock(&space_info->lock);
-		if (list_empty(&space_info->tickets) &&
-		    list_empty(&space_info->priority_tickets)) {
-			spin_unlock(&space_info->lock);
-			break;
-		}
-		spin_unlock(&space_info->lock);
-
-		loops++;
-		if (wait_ordered && !trans) {
-			btrfs_wait_ordered_roots(fs_info, items, 0, (u64)-1);
-		} else {
-			time_left = schedule_timeout_killable(1);
-			if (time_left)
-				break;
-		}
-		delalloc_bytes = percpu_counter_sum_positive(
-						&fs_info->delalloc_bytes);
-	}
-}
-
-struct reserve_ticket {
-	u64 bytes;
-	int error;
-	struct list_head list;
-	wait_queue_head_t wait;
-};
-
-/**
- * maybe_commit_transaction - possibly commit the transaction if its ok to
- * @root - the root we're allocating for
- * @bytes - the number of bytes we want to reserve
- * @force - force the commit
- *
- * This will check to make sure that committing the transaction will actually
- * get us somewhere and then commit the transaction if it does.  Otherwise it
- * will return -ENOSPC.
- */
-static int may_commit_transaction(struct btrfs_fs_info *fs_info,
-				  struct btrfs_space_info *space_info)
-{
-	struct reserve_ticket *ticket = NULL;
-	struct btrfs_block_rsv *delayed_rsv = &fs_info->delayed_block_rsv;
-	struct btrfs_trans_handle *trans;
-	u64 bytes;
-
-	trans = (struct btrfs_trans_handle *)current->journal_info;
-	if (trans)
-		return -EAGAIN;
-
-	spin_lock(&space_info->lock);
-	if (!list_empty(&space_info->priority_tickets))
-		ticket = list_first_entry(&space_info->priority_tickets,
-					  struct reserve_ticket, list);
-	else if (!list_empty(&space_info->tickets))
-		ticket = list_first_entry(&space_info->tickets,
-					  struct reserve_ticket, list);
-	bytes = (ticket) ? ticket->bytes : 0;
-	spin_unlock(&space_info->lock);
-
-	if (!bytes)
-		return 0;
-
-	/* See if there is enough pinned space to make this reservation */
-	if (__percpu_counter_compare(&space_info->total_bytes_pinned,
-				   bytes,
-				   BTRFS_TOTAL_BYTES_PINNED_BATCH) >= 0)
-		goto commit;
-
-	/*
-	 * See if there is some space in the delayed insertion reservation for
-	 * this reservation.
-	 */
-	if (space_info != delayed_rsv->space_info)
-		return -ENOSPC;
-
-	spin_lock(&delayed_rsv->lock);
-	if (delayed_rsv->size > bytes)
-		bytes = 0;
-	else
-		bytes -= delayed_rsv->size;
-	spin_unlock(&delayed_rsv->lock);
-
-	if (__percpu_counter_compare(&space_info->total_bytes_pinned,
-				   bytes,
-				   BTRFS_TOTAL_BYTES_PINNED_BATCH) < 0) {
-		return -ENOSPC;
-	}
-
-commit:
-	trans = btrfs_join_transaction(fs_info->extent_root);
-	if (IS_ERR(trans))
-		return -ENOSPC;
-
-	return btrfs_commit_transaction(trans);
-}
-
-/*
- * Try to flush some data based on policy set by @state. This is only advisory
- * and may fail for various reasons. The caller is supposed to examine the
- * state of @space_info to detect the outcome.
- */
-static void flush_space(struct btrfs_fs_info *fs_info,
-		       struct btrfs_space_info *space_info, u64 num_bytes,
-		       int state)
-{
-	struct btrfs_root *root = fs_info->extent_root;
-	struct btrfs_trans_handle *trans;
-	int nr;
-	int ret = 0;
-
-	switch (state) {
-	case FLUSH_DELAYED_ITEMS_NR:
-	case FLUSH_DELAYED_ITEMS:
-		if (state == FLUSH_DELAYED_ITEMS_NR)
-			nr = calc_reclaim_items_nr(fs_info, num_bytes) * 2;
-		else
-			nr = -1;
-
-		trans = btrfs_join_transaction(root);
-		if (IS_ERR(trans)) {
-			ret = PTR_ERR(trans);
-			break;
-		}
-		ret = btrfs_run_delayed_items_nr(trans, nr);
-		btrfs_end_transaction(trans);
-		break;
-	case FLUSH_DELALLOC:
-	case FLUSH_DELALLOC_WAIT:
-		shrink_delalloc(fs_info, num_bytes * 2, num_bytes,
-				state == FLUSH_DELALLOC_WAIT);
-		break;
-	case ALLOC_CHUNK:
-		trans = btrfs_join_transaction(root);
-		if (IS_ERR(trans)) {
-			ret = PTR_ERR(trans);
-			break;
-		}
-		ret = do_chunk_alloc(trans,
-				     btrfs_metadata_alloc_profile(fs_info),
-				     CHUNK_ALLOC_NO_FORCE);
-		btrfs_end_transaction(trans);
-		if (ret > 0 || ret == -ENOSPC)
-			ret = 0;
-		break;
-	case COMMIT_TRANS:
-		ret = may_commit_transaction(fs_info, space_info);
-		break;
-	default:
-		ret = -ENOSPC;
-		break;
-	}
-
-	trace_btrfs_flush_space(fs_info, space_info->flags, num_bytes, state,
-				ret);
-	return;
-}
-
-static inline u64
-btrfs_calc_reclaim_metadata_size(struct btrfs_fs_info *fs_info,
-				 struct btrfs_space_info *space_info,
-				 bool system_chunk)
-{
-	struct reserve_ticket *ticket;
-	u64 used;
-	u64 expected;
-	u64 to_reclaim = 0;
-
-	list_for_each_entry(ticket, &space_info->tickets, list)
-		to_reclaim += ticket->bytes;
-	list_for_each_entry(ticket, &space_info->priority_tickets, list)
-		to_reclaim += ticket->bytes;
-	if (to_reclaim)
-		return to_reclaim;
-
-	to_reclaim = min_t(u64, num_online_cpus() * SZ_1M, SZ_16M);
-	if (can_overcommit(fs_info, space_info, to_reclaim,
-			   BTRFS_RESERVE_FLUSH_ALL, system_chunk))
-		return 0;
-
-	used = btrfs_space_info_used(space_info, true);
-
-	if (can_overcommit(fs_info, space_info, SZ_1M,
-			   BTRFS_RESERVE_FLUSH_ALL, system_chunk))
-		expected = div_factor_fine(space_info->total_bytes, 95);
-	else
-		expected = div_factor_fine(space_info->total_bytes, 90);
-
-	if (used > expected)
-		to_reclaim = used - expected;
-	else
-		to_reclaim = 0;
-	to_reclaim = min(to_reclaim, space_info->bytes_may_use +
-				     space_info->bytes_reserved);
-	return to_reclaim;
-}
-
-static inline int need_do_async_reclaim(struct btrfs_fs_info *fs_info,
-					struct btrfs_space_info *space_info,
-					u64 used, bool system_chunk)
-{
-	u64 thresh = div_factor_fine(space_info->total_bytes, 98);
-
-	/* If we're just plain full then async reclaim just slows us down. */
-	if ((space_info->bytes_used + space_info->bytes_reserved) >= thresh)
-		return 0;
-
-	if (!btrfs_calc_reclaim_metadata_size(fs_info, space_info,
-					      system_chunk))
-		return 0;
-
-	return (used >= thresh && !btrfs_fs_closing(fs_info) &&
-		!test_bit(BTRFS_FS_STATE_REMOUNTING, &fs_info->fs_state));
-}
-
-static void wake_all_tickets(struct list_head *head)
-{
-	struct reserve_ticket *ticket;
-
-	while (!list_empty(head)) {
-		ticket = list_first_entry(head, struct reserve_ticket, list);
-		list_del_init(&ticket->list);
-		ticket->error = -ENOSPC;
-		wake_up(&ticket->wait);
-	}
-}
-
-/*
- * This is for normal flushers, we can wait all goddamned day if we want to.  We
- * will loop and continuously try to flush as long as we are making progress.
- * We count progress as clearing off tickets each time we have to loop.
- */
-static void btrfs_async_reclaim_metadata_space(struct work_struct *work)
-{
-	struct btrfs_fs_info *fs_info;
-	struct btrfs_space_info *space_info;
-	u64 to_reclaim;
-	int flush_state;
-	int commit_cycles = 0;
-	u64 last_tickets_id;
-
-	fs_info = container_of(work, struct btrfs_fs_info, async_reclaim_work);
-	space_info = __find_space_info(fs_info, BTRFS_BLOCK_GROUP_METADATA);
-
-	spin_lock(&space_info->lock);
-	to_reclaim = btrfs_calc_reclaim_metadata_size(fs_info, space_info,
-						      false);
-	if (!to_reclaim) {
-		space_info->flush = 0;
-		spin_unlock(&space_info->lock);
-		return;
-	}
-	last_tickets_id = space_info->tickets_id;
-	spin_unlock(&space_info->lock);
-
-	flush_state = FLUSH_DELAYED_ITEMS_NR;
-	do {
-		flush_space(fs_info, space_info, to_reclaim, flush_state);
-		spin_lock(&space_info->lock);
-		if (list_empty(&space_info->tickets)) {
-			space_info->flush = 0;
-			spin_unlock(&space_info->lock);
-			return;
-		}
-		to_reclaim = btrfs_calc_reclaim_metadata_size(fs_info,
-							      space_info,
-							      false);
-		if (last_tickets_id == space_info->tickets_id) {
-			flush_state++;
-		} else {
-			last_tickets_id = space_info->tickets_id;
-			flush_state = FLUSH_DELAYED_ITEMS_NR;
-			if (commit_cycles)
-				commit_cycles--;
-		}
-
-		if (flush_state > COMMIT_TRANS) {
-			commit_cycles++;
-			if (commit_cycles > 2) {
-				wake_all_tickets(&space_info->tickets);
-				space_info->flush = 0;
-			} else {
-				flush_state = FLUSH_DELAYED_ITEMS_NR;
-			}
-		}
-		spin_unlock(&space_info->lock);
-	} while (flush_state <= COMMIT_TRANS);
-}
-
-void btrfs_init_async_reclaim_work(struct work_struct *work)
-{
-	INIT_WORK(work, btrfs_async_reclaim_metadata_space);
-}
-
-static void priority_reclaim_metadata_space(struct btrfs_fs_info *fs_info,
-					    struct btrfs_space_info *space_info,
-					    struct reserve_ticket *ticket)
-{
-	u64 to_reclaim;
-	int flush_state = FLUSH_DELAYED_ITEMS_NR;
-
-	spin_lock(&space_info->lock);
-	to_reclaim = btrfs_calc_reclaim_metadata_size(fs_info, space_info,
-						      false);
-	if (!to_reclaim) {
-		spin_unlock(&space_info->lock);
-		return;
-	}
-	spin_unlock(&space_info->lock);
-
-	do {
-		flush_space(fs_info, space_info, to_reclaim, flush_state);
-		flush_state++;
-		spin_lock(&space_info->lock);
-		if (ticket->bytes == 0) {
-			spin_unlock(&space_info->lock);
-			return;
-		}
-		spin_unlock(&space_info->lock);
-
-		/*
-		 * Priority flushers can't wait on delalloc without
-		 * deadlocking.
-		 */
-		if (flush_state == FLUSH_DELALLOC ||
-		    flush_state == FLUSH_DELALLOC_WAIT)
-			flush_state = ALLOC_CHUNK;
-	} while (flush_state < COMMIT_TRANS);
-}
-
-static int wait_reserve_ticket(struct btrfs_fs_info *fs_info,
-			       struct btrfs_space_info *space_info,
-			       struct reserve_ticket *ticket, u64 orig_bytes)
-
-{
-	DEFINE_WAIT(wait);
-	int ret = 0;
-
-	spin_lock(&space_info->lock);
-	while (ticket->bytes > 0 && ticket->error == 0) {
-		ret = prepare_to_wait_event(&ticket->wait, &wait, TASK_KILLABLE);
-		if (ret) {
-			ret = -EINTR;
-			break;
-		}
-		spin_unlock(&space_info->lock);
-
-		schedule();
-
-		finish_wait(&ticket->wait, &wait);
-		spin_lock(&space_info->lock);
-	}
-	if (!ret)
-		ret = ticket->error;
-	if (!list_empty(&ticket->list))
-		list_del_init(&ticket->list);
-	if (ticket->bytes && ticket->bytes < orig_bytes) {
-		u64 num_bytes = orig_bytes - ticket->bytes;
-		space_info->bytes_may_use -= num_bytes;
-		trace_btrfs_space_reservation(fs_info, "space_info",
-					      space_info->flags, num_bytes, 0);
-	}
-	spin_unlock(&space_info->lock);
-
-	return ret;
-}
-
-/**
- * reserve_metadata_bytes - try to reserve bytes from the block_rsv's space
- * @root - the root we're allocating for
- * @space_info - the space info we want to allocate from
- * @orig_bytes - the number of bytes we want
- * @flush - whether or not we can flush to make our reservation
- *
- * This will reserve orig_bytes number of bytes from the space info associated
- * with the block_rsv.  If there is not enough space it will make an attempt to
- * flush out space to make room.  It will do this by flushing delalloc if
- * possible or committing the transaction.  If flush is 0 then no attempts to
- * regain reservations will be made and this will fail if there is not enough
- * space already.
- */
-static int __reserve_metadata_bytes(struct btrfs_fs_info *fs_info,
-				    struct btrfs_space_info *space_info,
-				    u64 orig_bytes,
-				    enum btrfs_reserve_flush_enum flush,
-				    bool system_chunk)
-{
-	struct reserve_ticket ticket;
-	u64 used;
-	int ret = 0;
-
-	ASSERT(orig_bytes);
-	ASSERT(!current->journal_info || flush != BTRFS_RESERVE_FLUSH_ALL);
-
-	spin_lock(&space_info->lock);
-	ret = -ENOSPC;
-	used = btrfs_space_info_used(space_info, true);
-
-	/*
-	 * If we have enough space then hooray, make our reservation and carry
-	 * on.  If not see if we can overcommit, and if we can, hooray carry on.
-	 * If not things get more complicated.
-	 */
-	if (used + orig_bytes <= space_info->total_bytes) {
-		space_info->bytes_may_use += orig_bytes;
-		trace_btrfs_space_reservation(fs_info, "space_info",
-					      space_info->flags, orig_bytes, 1);
-		ret = 0;
-	} else if (can_overcommit(fs_info, space_info, orig_bytes, flush,
-				  system_chunk)) {
-		space_info->bytes_may_use += orig_bytes;
-		trace_btrfs_space_reservation(fs_info, "space_info",
-					      space_info->flags, orig_bytes, 1);
-		ret = 0;
-	}
-
-	/*
-	 * If we couldn't make a reservation then setup our reservation ticket
-	 * and kick the async worker if it's not already running.
-	 *
-	 * If we are a priority flusher then we just need to add our ticket to
-	 * the list and we will do our own flushing further down.
-	 */
-	if (ret && flush != BTRFS_RESERVE_NO_FLUSH) {
-		ticket.bytes = orig_bytes;
-		ticket.error = 0;
-		init_waitqueue_head(&ticket.wait);
-		if (flush == BTRFS_RESERVE_FLUSH_ALL) {
-			list_add_tail(&ticket.list, &space_info->tickets);
-			if (!space_info->flush) {
-				space_info->flush = 1;
-				trace_btrfs_trigger_flush(fs_info,
-							  space_info->flags,
-							  orig_bytes, flush,
-							  "enospc");
-				queue_work(system_unbound_wq,
-					   &fs_info->async_reclaim_work);
-			}
-		} else {
-			list_add_tail(&ticket.list,
-				      &space_info->priority_tickets);
-		}
-	} else if (!ret && space_info->flags & BTRFS_BLOCK_GROUP_METADATA) {
-		used += orig_bytes;
-		/*
-		 * We will do the space reservation dance during log replay,
-		 * which means we won't have fs_info->fs_root set, so don't do
-		 * the async reclaim as we will panic.
-		 */
-		if (!test_bit(BTRFS_FS_LOG_RECOVERING, &fs_info->flags) &&
-		    need_do_async_reclaim(fs_info, space_info,
-					  used, system_chunk) &&
-		    !work_busy(&fs_info->async_reclaim_work)) {
-			trace_btrfs_trigger_flush(fs_info, space_info->flags,
-						  orig_bytes, flush, "preempt");
-			queue_work(system_unbound_wq,
-				   &fs_info->async_reclaim_work);
-		}
-	}
-	spin_unlock(&space_info->lock);
-	if (!ret || flush == BTRFS_RESERVE_NO_FLUSH)
-		return ret;
-
-	if (flush == BTRFS_RESERVE_FLUSH_ALL)
-		return wait_reserve_ticket(fs_info, space_info, &ticket,
-					   orig_bytes);
-
-	ret = 0;
-	priority_reclaim_metadata_space(fs_info, space_info, &ticket);
-	spin_lock(&space_info->lock);
-	if (ticket.bytes) {
-		if (ticket.bytes < orig_bytes) {
-			u64 num_bytes = orig_bytes - ticket.bytes;
-			space_info->bytes_may_use -= num_bytes;
-			trace_btrfs_space_reservation(fs_info, "space_info",
-						      space_info->flags,
-						      num_bytes, 0);
-
-		}
-		list_del_init(&ticket.list);
-		ret = -ENOSPC;
-	}
-	spin_unlock(&space_info->lock);
-	ASSERT(list_empty(&ticket.list));
-	return ret;
-}
-
-/**
- * reserve_metadata_bytes - try to reserve bytes from the block_rsv's space
- * @root - the root we're allocating for
- * @block_rsv - the block_rsv we're allocating for
- * @orig_bytes - the number of bytes we want
- * @flush - whether or not we can flush to make our reservation
- *
- * This will reserve orgi_bytes number of bytes from the space info associated
- * with the block_rsv.  If there is not enough space it will make an attempt to
- * flush out space to make room.  It will do this by flushing delalloc if
- * possible or committing the transaction.  If flush is 0 then no attempts to
- * regain reservations will be made and this will fail if there is not enough
- * space already.
- */
-static int reserve_metadata_bytes(struct btrfs_root *root,
-				  struct btrfs_block_rsv *block_rsv,
-				  u64 orig_bytes,
-				  enum btrfs_reserve_flush_enum flush)
-{
-	struct btrfs_fs_info *fs_info = root->fs_info;
-	struct btrfs_block_rsv *global_rsv = &fs_info->global_block_rsv;
-	int ret;
-	bool system_chunk = (root == fs_info->chunk_root);
-
-	ret = __reserve_metadata_bytes(fs_info, block_rsv->space_info,
-				       orig_bytes, flush, system_chunk);
-	if (ret == -ENOSPC &&
-	    unlikely(root->orphan_cleanup_state == ORPHAN_CLEANUP_STARTED)) {
-		if (block_rsv != global_rsv &&
-		    !block_rsv_use_bytes(global_rsv, orig_bytes))
-			ret = 0;
-	}
-	if (ret == -ENOSPC) {
-		trace_btrfs_space_reservation(fs_info, "space_info:enospc",
-					      block_rsv->space_info->flags,
-					      orig_bytes, 1);
-
-		if (btrfs_test_opt(fs_info, ENOSPC_DEBUG))
-			dump_space_info(fs_info, block_rsv->space_info,
-					orig_bytes, 0);
-	}
-	return ret;
-}
-
-static struct btrfs_block_rsv *get_block_rsv(
-					const struct btrfs_trans_handle *trans,
-					const struct btrfs_root *root)
-{
-	struct btrfs_fs_info *fs_info = root->fs_info;
-	struct btrfs_block_rsv *block_rsv = NULL;
-
-	if (test_bit(BTRFS_ROOT_REF_COWS, &root->state) ||
-	    (root == fs_info->csum_root && trans->adding_csums) ||
-	    (root == fs_info->uuid_root))
-		block_rsv = trans->block_rsv;
-
-	if (!block_rsv)
-		block_rsv = root->block_rsv;
-
-	if (!block_rsv)
-		block_rsv = &fs_info->empty_block_rsv;
-
-	return block_rsv;
-}
-
-static int block_rsv_use_bytes(struct btrfs_block_rsv *block_rsv,
-			       u64 num_bytes)
-{
-	int ret = -ENOSPC;
-	spin_lock(&block_rsv->lock);
-	if (block_rsv->reserved >= num_bytes) {
-		block_rsv->reserved -= num_bytes;
-		if (block_rsv->reserved < block_rsv->size)
-			block_rsv->full = 0;
-		ret = 0;
-	}
-	spin_unlock(&block_rsv->lock);
-	return ret;
-}
-
-static void block_rsv_add_bytes(struct btrfs_block_rsv *block_rsv,
-				u64 num_bytes, int update_size)
-{
-	spin_lock(&block_rsv->lock);
-	block_rsv->reserved += num_bytes;
-	if (update_size)
-		block_rsv->size += num_bytes;
-	else if (block_rsv->reserved >= block_rsv->size)
-		block_rsv->full = 1;
-	spin_unlock(&block_rsv->lock);
-}
-
-int btrfs_cond_migrate_bytes(struct btrfs_fs_info *fs_info,
-			     struct btrfs_block_rsv *dest, u64 num_bytes,
-			     int min_factor)
-{
-	struct btrfs_block_rsv *global_rsv = &fs_info->global_block_rsv;
-	u64 min_bytes;
-
-	if (global_rsv->space_info != dest->space_info)
-		return -ENOSPC;
-
-	spin_lock(&global_rsv->lock);
-	min_bytes = div_factor(global_rsv->size, min_factor);
-	if (global_rsv->reserved < min_bytes + num_bytes) {
-		spin_unlock(&global_rsv->lock);
-		return -ENOSPC;
-	}
-	global_rsv->reserved -= num_bytes;
-	if (global_rsv->reserved < global_rsv->size)
-		global_rsv->full = 0;
-	spin_unlock(&global_rsv->lock);
-
-	block_rsv_add_bytes(dest, num_bytes, 1);
-	return 0;
-}
-
-/*
- * This is for space we already have accounted in space_info->bytes_may_use, so
- * basically when we're returning space from block_rsv's.
- */
-static void space_info_add_old_bytes(struct btrfs_fs_info *fs_info,
-				     struct btrfs_space_info *space_info,
-				     u64 num_bytes)
-{
-	struct reserve_ticket *ticket;
-	struct list_head *head;
-	u64 used;
-	enum btrfs_reserve_flush_enum flush = BTRFS_RESERVE_NO_FLUSH;
-	bool check_overcommit = false;
-
-	spin_lock(&space_info->lock);
-	head = &space_info->priority_tickets;
-
-	/*
-	 * If we are over our limit then we need to check and see if we can
-	 * overcommit, and if we can't then we just need to free up our space
-	 * and not satisfy any requests.
-	 */
-	used = btrfs_space_info_used(space_info, true);
-	if (used - num_bytes >= space_info->total_bytes)
-		check_overcommit = true;
-again:
-	while (!list_empty(head) && num_bytes) {
-		ticket = list_first_entry(head, struct reserve_ticket,
-					  list);
-=======
-	BUG_ON(key.type == BTRFS_EXTENT_REF_V0_KEY);
-	if (iref) {
->>>>>>> f7688b48
-		/*
-		 * If type is invalid, we should have bailed out earlier than
-		 * this call.
-		 */
-		type = btrfs_get_extent_inline_ref_type(leaf, iref, BTRFS_REF_TYPE_DATA);
-		ASSERT(type != BTRFS_REF_TYPE_INVALID);
-		if (type == BTRFS_EXTENT_DATA_REF_KEY) {
-			ref1 = (struct btrfs_extent_data_ref *)(&iref->offset);
-			num_refs = btrfs_extent_data_ref_count(leaf, ref1);
-		} else {
-			ref2 = (struct btrfs_shared_data_ref *)(iref + 1);
-			num_refs = btrfs_shared_data_ref_count(leaf, ref2);
-		}
-	} else if (key.type == BTRFS_EXTENT_DATA_REF_KEY) {
-		ref1 = btrfs_item_ptr(leaf, path->slots[0],
-				      struct btrfs_extent_data_ref);
-		num_refs = btrfs_extent_data_ref_count(leaf, ref1);
-	} else if (key.type == BTRFS_SHARED_DATA_REF_KEY) {
-		ref2 = btrfs_item_ptr(leaf, path->slots[0],
-				      struct btrfs_shared_data_ref);
-		num_refs = btrfs_shared_data_ref_count(leaf, ref2);
-	} else {
-		WARN_ON(1);
-	}
-	return num_refs;
-}
-
-static noinline int lookup_tree_block_ref(struct btrfs_trans_handle *trans,
-					  struct btrfs_path *path,
-					  u64 bytenr, u64 parent,
-					  u64 root_objectid)
-{
-	struct btrfs_root *root = trans->fs_info->extent_root;
-	struct btrfs_key key;
-	int ret;
-
-	key.objectid = bytenr;
-	if (parent) {
-		key.type = BTRFS_SHARED_BLOCK_REF_KEY;
-		key.offset = parent;
-	} else {
-		key.type = BTRFS_TREE_BLOCK_REF_KEY;
-		key.offset = root_objectid;
-	}
-
-	ret = btrfs_search_slot(trans, root, &key, path, -1, 1);
-	if (ret > 0)
-		ret = -ENOENT;
-	return ret;
-}
-
-static noinline int insert_tree_block_ref(struct btrfs_trans_handle *trans,
-					  struct btrfs_path *path,
-					  u64 bytenr, u64 parent,
-					  u64 root_objectid)
-{
-	struct btrfs_key key;
-	int ret;
-
-	key.objectid = bytenr;
-	if (parent) {
-		key.type = BTRFS_SHARED_BLOCK_REF_KEY;
-		key.offset = parent;
-	} else {
-		key.type = BTRFS_TREE_BLOCK_REF_KEY;
-		key.offset = root_objectid;
-	}
-
-	ret = btrfs_insert_empty_item(trans, trans->fs_info->extent_root,
-				      path, &key, 0);
-	btrfs_release_path(path);
-	return ret;
-}
-
-static inline int extent_ref_type(u64 parent, u64 owner)
-{
-	int type;
-	if (owner < BTRFS_FIRST_FREE_OBJECTID) {
-		if (parent > 0)
-			type = BTRFS_SHARED_BLOCK_REF_KEY;
-		else
-			type = BTRFS_TREE_BLOCK_REF_KEY;
-	} else {
-		if (parent > 0)
-			type = BTRFS_SHARED_DATA_REF_KEY;
-		else
-			type = BTRFS_EXTENT_DATA_REF_KEY;
-	}
-	return type;
-}
-
-static int find_next_key(struct btrfs_path *path, int level,
-			 struct btrfs_key *key)
-
-{
-	for (; level < BTRFS_MAX_LEVEL; level++) {
-		if (!path->nodes[level])
-			break;
-		if (path->slots[level] + 1 >=
-		    btrfs_header_nritems(path->nodes[level]))
-			continue;
-		if (level == 0)
-			btrfs_item_key_to_cpu(path->nodes[level], key,
-					      path->slots[level] + 1);
-		else
-			btrfs_node_key_to_cpu(path->nodes[level], key,
-					      path->slots[level] + 1);
-		return 0;
-	}
-	return 1;
-}
-
-/*
- * look for inline back ref. if back ref is found, *ref_ret is set
- * to the address of inline back ref, and 0 is returned.
- *
-<<<<<<< HEAD
- * This function is used to reserve the space for snapshot/subvolume
- * creation and deletion. Those operations are different with the
- * common file/directory operations, they change two fs/file trees
- * and root tree, the number of items that the qgroup reserves is
- * different with the free space reservation. So we can not use
- * the space reservation mechanism in start_transaction().
- */
-int btrfs_subvolume_reserve_metadata(struct btrfs_root *root,
-				     struct btrfs_block_rsv *rsv, int items,
-				     bool use_global_rsv)
-{
-	u64 qgroup_num_bytes = 0;
-	u64 num_bytes;
-	int ret;
-	struct btrfs_fs_info *fs_info = root->fs_info;
-	struct btrfs_block_rsv *global_rsv = &fs_info->global_block_rsv;
-
-	if (test_bit(BTRFS_FS_QUOTA_ENABLED, &fs_info->flags)) {
-		/* One for parent inode, two for dir entries */
-		qgroup_num_bytes = 3 * fs_info->nodesize;
-		ret = btrfs_qgroup_reserve_meta_prealloc(root,
-				qgroup_num_bytes, true);
-		if (ret)
-			return ret;
-	}
-
-	num_bytes = btrfs_calc_trans_metadata_size(fs_info, items);
-	rsv->space_info = __find_space_info(fs_info,
-					    BTRFS_BLOCK_GROUP_METADATA);
-	ret = btrfs_block_rsv_add(root, rsv, num_bytes,
-				  BTRFS_RESERVE_FLUSH_ALL);
-
-	if (ret == -ENOSPC && use_global_rsv)
-		ret = btrfs_block_rsv_migrate(global_rsv, rsv, num_bytes, 1);
-
-	if (ret && qgroup_num_bytes)
-		btrfs_qgroup_free_meta_prealloc(root, qgroup_num_bytes);
-
-	return ret;
-}
-
-void btrfs_subvolume_release_metadata(struct btrfs_fs_info *fs_info,
-				      struct btrfs_block_rsv *rsv)
-{
-	btrfs_block_rsv_release(fs_info, rsv, (u64)-1);
-}
-
-static void btrfs_calculate_inode_block_rsv_size(struct btrfs_fs_info *fs_info,
-						 struct btrfs_inode *inode)
-{
-	struct btrfs_block_rsv *block_rsv = &inode->block_rsv;
-	u64 reserve_size = 0;
-	u64 qgroup_rsv_size = 0;
-	u64 csum_leaves;
-	unsigned outstanding_extents;
-
-	lockdep_assert_held(&inode->lock);
-	outstanding_extents = inode->outstanding_extents;
-	if (outstanding_extents)
-		reserve_size = btrfs_calc_trans_metadata_size(fs_info,
-						outstanding_extents + 1);
-	csum_leaves = btrfs_csum_bytes_to_leaves(fs_info,
-						 inode->csum_bytes);
-	reserve_size += btrfs_calc_trans_metadata_size(fs_info,
-						       csum_leaves);
-	/*
-	 * For qgroup rsv, the calculation is very simple:
-	 * account one nodesize for each outstanding extent
-	 *
-	 * This is overestimating in most cases.
-	 */
-	qgroup_rsv_size = (u64)outstanding_extents * fs_info->nodesize;
-
-	spin_lock(&block_rsv->lock);
-	block_rsv->size = reserve_size;
-	block_rsv->qgroup_rsv_size = qgroup_rsv_size;
-	spin_unlock(&block_rsv->lock);
-}
-
-int btrfs_delalloc_reserve_metadata(struct btrfs_inode *inode, u64 num_bytes)
-{
-	struct btrfs_fs_info *fs_info = inode->root->fs_info;
-	unsigned nr_extents;
-	enum btrfs_reserve_flush_enum flush = BTRFS_RESERVE_FLUSH_ALL;
-	int ret = 0;
-	bool delalloc_lock = true;
-
-	/* If we are a free space inode we need to not flush since we will be in
-	 * the middle of a transaction commit.  We also don't need the delalloc
-	 * mutex since we won't race with anybody.  We need this mostly to make
-	 * lockdep shut its filthy mouth.
-	 *
-	 * If we have a transaction open (can happen if we call truncate_block
-	 * from truncate), then we need FLUSH_LIMIT so we don't deadlock.
-	 */
-	if (btrfs_is_free_space_inode(inode)) {
-		flush = BTRFS_RESERVE_NO_FLUSH;
-		delalloc_lock = false;
-	} else {
-		if (current->journal_info)
-			flush = BTRFS_RESERVE_FLUSH_LIMIT;
-
-		if (btrfs_transaction_in_commit(fs_info))
-			schedule_timeout(1);
-	}
-
-	if (delalloc_lock)
-		mutex_lock(&inode->delalloc_mutex);
-
-	num_bytes = ALIGN(num_bytes, fs_info->sectorsize);
-
-	/* Add our new extents and calculate the new rsv size. */
-	spin_lock(&inode->lock);
-	nr_extents = count_max_extents(num_bytes);
-	btrfs_mod_outstanding_extents(inode, nr_extents);
-	inode->csum_bytes += num_bytes;
-	btrfs_calculate_inode_block_rsv_size(fs_info, inode);
-	spin_unlock(&inode->lock);
-
-	ret = btrfs_inode_rsv_refill(inode, flush);
-	if (unlikely(ret))
-		goto out_fail;
-
-	if (delalloc_lock)
-		mutex_unlock(&inode->delalloc_mutex);
-	return 0;
-
-out_fail:
-	spin_lock(&inode->lock);
-	nr_extents = count_max_extents(num_bytes);
-	btrfs_mod_outstanding_extents(inode, -nr_extents);
-	inode->csum_bytes -= num_bytes;
-	btrfs_calculate_inode_block_rsv_size(fs_info, inode);
-	spin_unlock(&inode->lock);
-
-	btrfs_inode_rsv_release(inode, true);
-	if (delalloc_lock)
-		mutex_unlock(&inode->delalloc_mutex);
-	return ret;
-}
-
-/**
- * btrfs_delalloc_release_metadata - release a metadata reservation for an inode
- * @inode: the inode to release the reservation for.
- * @num_bytes: the number of bytes we are releasing.
- * @qgroup_free: free qgroup reservation or convert it to per-trans reservation
-=======
- * if back ref isn't found, *ref_ret is set to the address where it
- * should be inserted, and -ENOENT is returned.
->>>>>>> f7688b48
- *
- * if insert is true and there are too many inline back refs, the path
- * points to the extent item, and -EAGAIN is returned.
- *
- * NOTE: inline back refs are ordered in the same way that back ref
- *	 items in the tree are ordered.
- */
-<<<<<<< HEAD
-void btrfs_delalloc_release_extents(struct btrfs_inode *inode, u64 num_bytes)
-=======
-static noinline_for_stack
-int lookup_inline_extent_backref(struct btrfs_trans_handle *trans,
-				 struct btrfs_path *path,
-				 struct btrfs_extent_inline_ref **ref_ret,
-				 u64 bytenr, u64 num_bytes,
-				 u64 parent, u64 root_objectid,
-				 u64 owner, u64 offset, int insert)
->>>>>>> f7688b48
-{
-	struct btrfs_fs_info *fs_info = trans->fs_info;
-	struct btrfs_root *root = fs_info->extent_root;
-	struct btrfs_key key;
-	struct extent_buffer *leaf;
-	struct btrfs_extent_item *ei;
-	struct btrfs_extent_inline_ref *iref;
-	u64 flags;
-	u64 item_size;
-	unsigned long ptr;
-	unsigned long end;
-	int extra_size;
-	int type;
-	int want;
-	int ret;
-	int err = 0;
-	bool skinny_metadata = btrfs_fs_incompat(fs_info, SKINNY_METADATA);
-	int needed;
-
-	key.objectid = bytenr;
-	key.type = BTRFS_EXTENT_ITEM_KEY;
-	key.offset = num_bytes;
-
-	want = extent_ref_type(parent, owner);
-	if (insert) {
-		extra_size = btrfs_extent_inline_ref_size(want);
-		path->keep_locks = 1;
-	} else
-		extra_size = -1;
-
-	/*
-	 * Owner is our level, so we can just add one to get the level for the
-	 * block we are interested in.
-	 */
-	if (skinny_metadata && owner < BTRFS_FIRST_FREE_OBJECTID) {
-		key.type = BTRFS_METADATA_ITEM_KEY;
-		key.offset = owner;
-	}
-
-<<<<<<< HEAD
-	btrfs_inode_rsv_release(inode, true);
-}
-=======
-again:
-	ret = btrfs_search_slot(trans, root, &key, path, extra_size, 1);
-	if (ret < 0) {
-		err = ret;
-		goto out;
-	}
->>>>>>> f7688b48
-
-	/*
-	 * We may be a newly converted file system which still has the old fat
-	 * extent entries for metadata, so try and see if we have one of those.
-	 */
-	if (ret > 0 && skinny_metadata) {
-		skinny_metadata = false;
-		if (path->slots[0]) {
-			path->slots[0]--;
-			btrfs_item_key_to_cpu(path->nodes[0], &key,
-					      path->slots[0]);
-			if (key.objectid == bytenr &&
-			    key.type == BTRFS_EXTENT_ITEM_KEY &&
-			    key.offset == num_bytes)
-				ret = 0;
-		}
-		if (ret) {
-			key.objectid = bytenr;
-			key.type = BTRFS_EXTENT_ITEM_KEY;
-			key.offset = num_bytes;
-			btrfs_release_path(path);
-			goto again;
-		}
-	}
-
-	if (ret && !insert) {
-		err = -ENOENT;
-		goto out;
-	} else if (WARN_ON(ret)) {
-		err = -EIO;
-		goto out;
-	}
-
-	leaf = path->nodes[0];
-	item_size = btrfs_item_size_nr(leaf, path->slots[0]);
-	if (unlikely(item_size < sizeof(*ei))) {
-		err = -EINVAL;
-		btrfs_print_v0_err(fs_info);
-		btrfs_abort_transaction(trans, err);
-		goto out;
-	}
-
-	ei = btrfs_item_ptr(leaf, path->slots[0], struct btrfs_extent_item);
-	flags = btrfs_extent_flags(leaf, ei);
-
-	ptr = (unsigned long)(ei + 1);
-	end = (unsigned long)ei + item_size;
-
-	if (flags & BTRFS_EXTENT_FLAG_TREE_BLOCK && !skinny_metadata) {
-		ptr += sizeof(struct btrfs_tree_block_info);
-		BUG_ON(ptr > end);
-	}
-
-	if (owner >= BTRFS_FIRST_FREE_OBJECTID)
-		needed = BTRFS_REF_TYPE_DATA;
-	else
-		needed = BTRFS_REF_TYPE_BLOCK;
-
-	err = -ENOENT;
-	while (1) {
-		if (ptr >= end) {
-			WARN_ON(ptr > end);
-			break;
-		}
-		iref = (struct btrfs_extent_inline_ref *)ptr;
-		type = btrfs_get_extent_inline_ref_type(leaf, iref, needed);
-		if (type == BTRFS_REF_TYPE_INVALID) {
-			err = -EUCLEAN;
-			goto out;
-		}
-
-		if (want < type)
-			break;
-		if (want > type) {
-			ptr += btrfs_extent_inline_ref_size(type);
-			continue;
-		}
-
-		if (type == BTRFS_EXTENT_DATA_REF_KEY) {
-			struct btrfs_extent_data_ref *dref;
-			dref = (struct btrfs_extent_data_ref *)(&iref->offset);
-			if (match_extent_data_ref(leaf, dref, root_objectid,
-						  owner, offset)) {
-				err = 0;
-				break;
-			}
-			if (hash_extent_data_ref_item(leaf, dref) <
-			    hash_extent_data_ref(root_objectid, owner, offset))
-				break;
-		} else {
-			u64 ref_offset;
-			ref_offset = btrfs_extent_inline_ref_offset(leaf, iref);
-			if (parent > 0) {
-				if (parent == ref_offset) {
-					err = 0;
-					break;
-				}
-				if (ref_offset < parent)
-					break;
-			} else {
-				if (root_objectid == ref_offset) {
-					err = 0;
-					break;
-				}
-				if (ref_offset < root_objectid)
-					break;
-			}
-		}
-		ptr += btrfs_extent_inline_ref_size(type);
-	}
-	if (err == -ENOENT && insert) {
-		if (item_size + extra_size >=
-		    BTRFS_MAX_EXTENT_ITEM_SIZE(root)) {
-			err = -EAGAIN;
-			goto out;
-		}
-		/*
-		 * To add new inline back ref, we have to make sure
-		 * there is no corresponding back ref item.
-		 * For simplicity, we just do not add new inline back
-		 * ref if there is any kind of item for this block
-		 */
-		if (find_next_key(path, 0, &key) == 0 &&
-		    key.objectid == bytenr &&
-		    key.type < BTRFS_BLOCK_GROUP_ITEM_KEY) {
-			err = -EAGAIN;
-			goto out;
-		}
-	}
-	*ref_ret = (struct btrfs_extent_inline_ref *)ptr;
-out:
-	if (insert) {
-		path->keep_locks = 0;
-		btrfs_unlock_up_safe(path, 1);
-	}
-	return err;
-}
-
-/*
- * helper to add new inline back ref
- */
-static noinline_for_stack
-void setup_inline_extent_backref(struct btrfs_fs_info *fs_info,
-				 struct btrfs_path *path,
-				 struct btrfs_extent_inline_ref *iref,
-				 u64 parent, u64 root_objectid,
-				 u64 owner, u64 offset, int refs_to_add,
-				 struct btrfs_delayed_extent_op *extent_op)
-{
-	struct extent_buffer *leaf;
-	struct btrfs_extent_item *ei;
-	unsigned long ptr;
-	unsigned long end;
-	unsigned long item_offset;
-	u64 refs;
-	int size;
-	int type;
-
-	leaf = path->nodes[0];
-	ei = btrfs_item_ptr(leaf, path->slots[0], struct btrfs_extent_item);
-	item_offset = (unsigned long)iref - (unsigned long)ei;
-
-	type = extent_ref_type(parent, owner);
-	size = btrfs_extent_inline_ref_size(type);
-
-	btrfs_extend_item(path, size);
-
-	ei = btrfs_item_ptr(leaf, path->slots[0], struct btrfs_extent_item);
-	refs = btrfs_extent_refs(leaf, ei);
-	refs += refs_to_add;
-	btrfs_set_extent_refs(leaf, ei, refs);
-	if (extent_op)
-		__run_delayed_extent_op(extent_op, leaf, ei);
-
-	ptr = (unsigned long)ei + item_offset;
-	end = (unsigned long)ei + btrfs_item_size_nr(leaf, path->slots[0]);
-	if (ptr < end - size)
-		memmove_extent_buffer(leaf, ptr + size, ptr,
-				      end - size - ptr);
-
-	iref = (struct btrfs_extent_inline_ref *)ptr;
-	btrfs_set_extent_inline_ref_type(leaf, iref, type);
-	if (type == BTRFS_EXTENT_DATA_REF_KEY) {
-		struct btrfs_extent_data_ref *dref;
-		dref = (struct btrfs_extent_data_ref *)(&iref->offset);
-		btrfs_set_extent_data_ref_root(leaf, dref, root_objectid);
-		btrfs_set_extent_data_ref_objectid(leaf, dref, owner);
-		btrfs_set_extent_data_ref_offset(leaf, dref, offset);
-		btrfs_set_extent_data_ref_count(leaf, dref, refs_to_add);
-	} else if (type == BTRFS_SHARED_DATA_REF_KEY) {
-		struct btrfs_shared_data_ref *sref;
-		sref = (struct btrfs_shared_data_ref *)(iref + 1);
-		btrfs_set_shared_data_ref_count(leaf, sref, refs_to_add);
-		btrfs_set_extent_inline_ref_offset(leaf, iref, parent);
-	} else if (type == BTRFS_SHARED_BLOCK_REF_KEY) {
-		btrfs_set_extent_inline_ref_offset(leaf, iref, parent);
-	} else {
-		btrfs_set_extent_inline_ref_offset(leaf, iref, root_objectid);
-	}
-	btrfs_mark_buffer_dirty(leaf);
-}
-
-static int lookup_extent_backref(struct btrfs_trans_handle *trans,
-				 struct btrfs_path *path,
-				 struct btrfs_extent_inline_ref **ref_ret,
-				 u64 bytenr, u64 num_bytes, u64 parent,
-				 u64 root_objectid, u64 owner, u64 offset)
-{
-	int ret;
-
-	ret = lookup_inline_extent_backref(trans, path, ref_ret, bytenr,
-					   num_bytes, parent, root_objectid,
-					   owner, offset, 0);
-	if (ret != -ENOENT)
-		return ret;
-
-	btrfs_release_path(path);
-	*ref_ret = NULL;
-
-	if (owner < BTRFS_FIRST_FREE_OBJECTID) {
-		ret = lookup_tree_block_ref(trans, path, bytenr, parent,
-					    root_objectid);
-	} else {
-		ret = lookup_extent_data_ref(trans, path, bytenr, parent,
-					     root_objectid, owner, offset);
-	}
-	return ret;
-}
-
-/*
- * helper to update/remove inline back ref
- */
-static noinline_for_stack
-void update_inline_extent_backref(struct btrfs_path *path,
-				  struct btrfs_extent_inline_ref *iref,
-				  int refs_to_mod,
-				  struct btrfs_delayed_extent_op *extent_op,
-				  int *last_ref)
-{
-	struct extent_buffer *leaf = path->nodes[0];
-	struct btrfs_extent_item *ei;
-	struct btrfs_extent_data_ref *dref = NULL;
-	struct btrfs_shared_data_ref *sref = NULL;
-	unsigned long ptr;
-	unsigned long end;
-	u32 item_size;
-	int size;
-	int type;
-	u64 refs;
-
-	ei = btrfs_item_ptr(leaf, path->slots[0], struct btrfs_extent_item);
-	refs = btrfs_extent_refs(leaf, ei);
-	WARN_ON(refs_to_mod < 0 && refs + refs_to_mod <= 0);
-	refs += refs_to_mod;
-	btrfs_set_extent_refs(leaf, ei, refs);
-	if (extent_op)
-		__run_delayed_extent_op(extent_op, leaf, ei);
-
-	/*
-	 * If type is invalid, we should have bailed out after
-	 * lookup_inline_extent_backref().
-	 */
-	type = btrfs_get_extent_inline_ref_type(leaf, iref, BTRFS_REF_TYPE_ANY);
-	ASSERT(type != BTRFS_REF_TYPE_INVALID);
-
-	if (type == BTRFS_EXTENT_DATA_REF_KEY) {
-		dref = (struct btrfs_extent_data_ref *)(&iref->offset);
-		refs = btrfs_extent_data_ref_count(leaf, dref);
-	} else if (type == BTRFS_SHARED_DATA_REF_KEY) {
-		sref = (struct btrfs_shared_data_ref *)(iref + 1);
-		refs = btrfs_shared_data_ref_count(leaf, sref);
-	} else {
-		refs = 1;
-		BUG_ON(refs_to_mod != -1);
-	}
-
-	BUG_ON(refs_to_mod < 0 && refs < -refs_to_mod);
-	refs += refs_to_mod;
-
-	if (refs > 0) {
-		if (type == BTRFS_EXTENT_DATA_REF_KEY)
-			btrfs_set_extent_data_ref_count(leaf, dref, refs);
-		else
-			btrfs_set_shared_data_ref_count(leaf, sref, refs);
-	} else {
-		*last_ref = 1;
-		size =  btrfs_extent_inline_ref_size(type);
-		item_size = btrfs_item_size_nr(leaf, path->slots[0]);
-		ptr = (unsigned long)iref;
-		end = (unsigned long)ei + item_size;
-		if (ptr + size < end)
-			memmove_extent_buffer(leaf, ptr, ptr + size,
-					      end - ptr - size);
-		item_size -= size;
-		btrfs_truncate_item(path, item_size, 1);
-	}
-	btrfs_mark_buffer_dirty(leaf);
-}
-
-static noinline_for_stack
-int insert_inline_extent_backref(struct btrfs_trans_handle *trans,
-				 struct btrfs_path *path,
-				 u64 bytenr, u64 num_bytes, u64 parent,
-				 u64 root_objectid, u64 owner,
-				 u64 offset, int refs_to_add,
-				 struct btrfs_delayed_extent_op *extent_op)
-{
-	struct btrfs_extent_inline_ref *iref;
-	int ret;
-
-	ret = lookup_inline_extent_backref(trans, path, &iref, bytenr,
-					   num_bytes, parent, root_objectid,
-					   owner, offset, 1);
-	if (ret == 0) {
-		BUG_ON(owner < BTRFS_FIRST_FREE_OBJECTID);
-		update_inline_extent_backref(path, iref, refs_to_add,
-					     extent_op, NULL);
-	} else if (ret == -ENOENT) {
-		setup_inline_extent_backref(trans->fs_info, path, iref, parent,
-					    root_objectid, owner, offset,
-					    refs_to_add, extent_op);
-		ret = 0;
-	}
-	return ret;
-}
-
-static int insert_extent_backref(struct btrfs_trans_handle *trans,
-				 struct btrfs_path *path,
-				 u64 bytenr, u64 parent, u64 root_objectid,
-				 u64 owner, u64 offset, int refs_to_add)
-{
-	int ret;
-	if (owner < BTRFS_FIRST_FREE_OBJECTID) {
-		BUG_ON(refs_to_add != 1);
-		ret = insert_tree_block_ref(trans, path, bytenr, parent,
-					    root_objectid);
-	} else {
-		ret = insert_extent_data_ref(trans, path, bytenr, parent,
-					     root_objectid, owner, offset,
-					     refs_to_add);
-	}
-	return ret;
-}
-
-static int remove_extent_backref(struct btrfs_trans_handle *trans,
-				 struct btrfs_path *path,
-				 struct btrfs_extent_inline_ref *iref,
-				 int refs_to_drop, int is_data, int *last_ref)
-{
-	int ret = 0;
-
-	BUG_ON(!is_data && refs_to_drop != 1);
-	if (iref) {
-		update_inline_extent_backref(path, iref, -refs_to_drop, NULL,
-					     last_ref);
-	} else if (is_data) {
-		ret = remove_extent_data_ref(trans, path, refs_to_drop,
-					     last_ref);
-	} else {
-		*last_ref = 1;
-		ret = btrfs_del_item(trans, trans->fs_info->extent_root, path);
-	}
-	return ret;
-}
-
-static int btrfs_issue_discard(struct block_device *bdev, u64 start, u64 len,
-			       u64 *discarded_bytes)
-{
-	int j, ret = 0;
-	u64 bytes_left, end;
-	u64 aligned_start = ALIGN(start, 1 << 9);
-
-	if (WARN_ON(start != aligned_start)) {
-		len -= aligned_start - start;
-		len = round_down(len, 1 << 9);
-		start = aligned_start;
-	}
-
-	*discarded_bytes = 0;
-
-	if (!len)
-		return 0;
-
-	end = start + len;
-	bytes_left = len;
-
-	/* Skip any superblocks on this device. */
-	for (j = 0; j < BTRFS_SUPER_MIRROR_MAX; j++) {
-		u64 sb_start = btrfs_sb_offset(j);
-		u64 sb_end = sb_start + BTRFS_SUPER_INFO_SIZE;
-		u64 size = sb_start - start;
-
-		if (!in_range(sb_start, start, bytes_left) &&
-		    !in_range(sb_end, start, bytes_left) &&
-		    !in_range(start, sb_start, BTRFS_SUPER_INFO_SIZE))
-			continue;
-
-		/*
-		 * Superblock spans beginning of range.  Adjust start and
-		 * try again.
-		 */
-		if (sb_start <= start) {
-			start += sb_end - start;
-			if (start > end) {
-				bytes_left = 0;
-				break;
-			}
-			bytes_left = end - start;
-			continue;
-		}
-
-		if (size) {
-			ret = blkdev_issue_discard(bdev, start >> 9, size >> 9,
-						   GFP_NOFS, 0);
-			if (!ret)
-				*discarded_bytes += size;
-			else if (ret != -EOPNOTSUPP)
-				return ret;
-		}
-
-		start = sb_end;
-		if (start > end) {
-			bytes_left = 0;
-			break;
-		}
-		bytes_left = end - start;
-	}
-
-	if (bytes_left) {
-		ret = blkdev_issue_discard(bdev, start >> 9, bytes_left >> 9,
-					   GFP_NOFS, 0);
-		if (!ret)
-			*discarded_bytes += bytes_left;
-	}
-	return ret;
-}
-
-int btrfs_discard_extent(struct btrfs_fs_info *fs_info, u64 bytenr,
-			 u64 num_bytes, u64 *actual_bytes)
-{
-	int ret;
-	u64 discarded_bytes = 0;
-	struct btrfs_bio *bbio = NULL;
-
-
-	/*
-	 * Avoid races with device replace and make sure our bbio has devices
-	 * associated to its stripes that don't go away while we are discarding.
-	 */
-	btrfs_bio_counter_inc_blocked(fs_info);
-	/* Tell the block device(s) that the sectors can be discarded */
-	ret = btrfs_map_block(fs_info, BTRFS_MAP_DISCARD, bytenr, &num_bytes,
-			      &bbio, 0);
-	/* Error condition is -ENOMEM */
-	if (!ret) {
-		struct btrfs_bio_stripe *stripe = bbio->stripes;
-		int i;
-
-
-		for (i = 0; i < bbio->num_stripes; i++, stripe++) {
-			u64 bytes;
-			struct request_queue *req_q;
-
-			if (!stripe->dev->bdev) {
-				ASSERT(btrfs_test_opt(fs_info, DEGRADED));
-				continue;
-			}
-			req_q = bdev_get_queue(stripe->dev->bdev);
-			if (!blk_queue_discard(req_q))
-				continue;
-
-			ret = btrfs_issue_discard(stripe->dev->bdev,
-						  stripe->physical,
-						  stripe->length,
-						  &bytes);
-			if (!ret)
-				discarded_bytes += bytes;
-			else if (ret != -EOPNOTSUPP)
-				break; /* Logic errors or -ENOMEM, or -EIO but I don't know how that could happen JDM */
-
-			/*
-			 * Just in case we get back EOPNOTSUPP for some reason,
-			 * just ignore the return value so we don't screw up
-			 * people calling discard_extent.
-			 */
-			ret = 0;
-		}
-		btrfs_put_bbio(bbio);
-	}
-	btrfs_bio_counter_dec(fs_info);
-
-	if (actual_bytes)
-		*actual_bytes = discarded_bytes;
-
-<<<<<<< HEAD
-	spin_lock(&space_info->lock);
-	spin_lock(&cache->lock);
-	if (cache->ro)
-		space_info->bytes_readonly += num_bytes;
-	cache->reserved -= num_bytes;
-	space_info->bytes_reserved -= num_bytes;
-	space_info->max_extent_size = 0;
-=======
->>>>>>> f7688b48
-
-	if (ret == -EOPNOTSUPP)
-		ret = 0;
-	return ret;
-}
-
-/* Can return -ENOMEM */
-int btrfs_inc_extent_ref(struct btrfs_trans_handle *trans,
-			 struct btrfs_ref *generic_ref)
-{
-	struct btrfs_fs_info *fs_info = trans->fs_info;
-	int old_ref_mod, new_ref_mod;
-	int ret;
-
-	ASSERT(generic_ref->type != BTRFS_REF_NOT_SET &&
-	       generic_ref->action);
-	BUG_ON(generic_ref->type == BTRFS_REF_METADATA &&
-	       generic_ref->tree_ref.root == BTRFS_TREE_LOG_OBJECTID);
-
-	if (generic_ref->type == BTRFS_REF_METADATA)
-		ret = btrfs_add_delayed_tree_ref(trans, generic_ref,
-				NULL, &old_ref_mod, &new_ref_mod);
-	else
-		ret = btrfs_add_delayed_data_ref(trans, generic_ref, 0,
-						 &old_ref_mod, &new_ref_mod);
-
-	btrfs_ref_tree_mod(fs_info, generic_ref);
-
-	if (ret == 0 && old_ref_mod < 0 && new_ref_mod >= 0)
-		sub_pinned_bytes(fs_info, generic_ref);
-
-	return ret;
-}
-
-/*
- * __btrfs_inc_extent_ref - insert backreference for a given extent
- *
- * @trans:	    Handle of transaction
- *
- * @node:	    The delayed ref node used to get the bytenr/length for
- *		    extent whose references are incremented.
- *
- * @parent:	    If this is a shared extent (BTRFS_SHARED_DATA_REF_KEY/
- *		    BTRFS_SHARED_BLOCK_REF_KEY) then it holds the logical
- *		    bytenr of the parent block. Since new extents are always
- *		    created with indirect references, this will only be the case
- *		    when relocating a shared extent. In that case, root_objectid
- *		    will be BTRFS_TREE_RELOC_OBJECTID. Otheriwse, parent must
- *		    be 0
- *
- * @root_objectid:  The id of the root where this modification has originated,
- *		    this can be either one of the well-known metadata trees or
- *		    the subvolume id which references this extent.
- *
- * @owner:	    For data extents it is the inode number of the owning file.
- *		    For metadata extents this parameter holds the level in the
- *		    tree of the extent.
- *
- * @offset:	    For metadata extents the offset is ignored and is currently
- *		    always passed as 0. For data extents it is the fileoffset
- *		    this extent belongs to.
- *
- * @refs_to_add     Number of references to add
- *
- * @extent_op       Pointer to a structure, holding information necessary when
- *                  updating a tree block's flags
- *
- */
-static int __btrfs_inc_extent_ref(struct btrfs_trans_handle *trans,
-				  struct btrfs_delayed_ref_node *node,
-				  u64 parent, u64 root_objectid,
-				  u64 owner, u64 offset, int refs_to_add,
-				  struct btrfs_delayed_extent_op *extent_op)
-{
-	struct btrfs_path *path;
-	struct extent_buffer *leaf;
-	struct btrfs_extent_item *item;
-	struct btrfs_key key;
-	u64 bytenr = node->bytenr;
-	u64 num_bytes = node->num_bytes;
-	u64 refs;
-	int ret;
-
-	path = btrfs_alloc_path();
-	if (!path)
-		return -ENOMEM;
-
-	path->reada = READA_FORWARD;
-	path->leave_spinning = 1;
-	/* this will setup the path even if it fails to insert the back ref */
-	ret = insert_inline_extent_backref(trans, path, bytenr, num_bytes,
-					   parent, root_objectid, owner,
-					   offset, refs_to_add, extent_op);
-	if ((ret < 0 && ret != -EAGAIN) || !ret)
-		goto out;
-
-	/*
-	 * Ok we had -EAGAIN which means we didn't have space to insert and
-	 * inline extent ref, so just update the reference count and add a
-	 * normal backref.
-	 */
-	leaf = path->nodes[0];
-	btrfs_item_key_to_cpu(leaf, &key, path->slots[0]);
-	item = btrfs_item_ptr(leaf, path->slots[0], struct btrfs_extent_item);
-	refs = btrfs_extent_refs(leaf, item);
-	btrfs_set_extent_refs(leaf, item, refs + refs_to_add);
-	if (extent_op)
-		__run_delayed_extent_op(extent_op, leaf, item);
-
-	btrfs_mark_buffer_dirty(leaf);
-	btrfs_release_path(path);
-
-	path->reada = READA_FORWARD;
-	path->leave_spinning = 1;
-	/* now insert the actual backref */
-	ret = insert_extent_backref(trans, path, bytenr, parent, root_objectid,
-				    owner, offset, refs_to_add);
-	if (ret)
-		btrfs_abort_transaction(trans, ret);
-out:
-	btrfs_free_path(path);
-	return ret;
-}
-
-static int run_delayed_data_ref(struct btrfs_trans_handle *trans,
-				struct btrfs_delayed_ref_node *node,
-				struct btrfs_delayed_extent_op *extent_op,
-				int insert_reserved)
-{
-	int ret = 0;
-	struct btrfs_delayed_data_ref *ref;
-	struct btrfs_key ins;
-	u64 parent = 0;
-	u64 ref_root = 0;
-	u64 flags = 0;
-
-	ins.objectid = node->bytenr;
-	ins.offset = node->num_bytes;
-	ins.type = BTRFS_EXTENT_ITEM_KEY;
-
-<<<<<<< HEAD
-	while (!trans->aborted) {
-		struct extent_state *cached_state = NULL;
-
-		mutex_lock(&fs_info->unused_bg_unpin_mutex);
-		ret = find_first_extent_bit(unpin, 0, &start, &end,
-					    EXTENT_DIRTY, &cached_state);
-		if (ret) {
-			mutex_unlock(&fs_info->unused_bg_unpin_mutex);
-			break;
-		}
-=======
-	ref = btrfs_delayed_node_to_data_ref(node);
-	trace_run_delayed_data_ref(trans->fs_info, node, ref, node->action);
->>>>>>> f7688b48
-
-	if (node->type == BTRFS_SHARED_DATA_REF_KEY)
-		parent = ref->parent;
-	ref_root = ref->root;
-
-<<<<<<< HEAD
-		clear_extent_dirty(unpin, start, end, &cached_state);
-		unpin_extent_range(fs_info, start, end, true);
-		mutex_unlock(&fs_info->unused_bg_unpin_mutex);
-		free_extent_state(cached_state);
-		cond_resched();
-=======
-	if (node->action == BTRFS_ADD_DELAYED_REF && insert_reserved) {
-		if (extent_op)
-			flags |= extent_op->flags_to_set;
-		ret = alloc_reserved_file_extent(trans, parent, ref_root,
-						 flags, ref->objectid,
-						 ref->offset, &ins,
-						 node->ref_mod);
-	} else if (node->action == BTRFS_ADD_DELAYED_REF) {
-		ret = __btrfs_inc_extent_ref(trans, node, parent, ref_root,
-					     ref->objectid, ref->offset,
-					     node->ref_mod, extent_op);
-	} else if (node->action == BTRFS_DROP_DELAYED_REF) {
-		ret = __btrfs_free_extent(trans, node, parent,
-					  ref_root, ref->objectid,
-					  ref->offset, node->ref_mod,
-					  extent_op);
-	} else {
-		BUG();
->>>>>>> f7688b48
 	}
 	return ret;
 }
@@ -6865,68 +2161,12 @@
 int btrfs_run_delayed_refs(struct btrfs_trans_handle *trans,
 			   unsigned long count)
 {
-<<<<<<< HEAD
-	int ret = 0;
-	struct btrfs_root *root = fs_info->extent_root;
-	struct btrfs_free_cluster *last_ptr = NULL;
-	struct btrfs_block_group_cache *block_group = NULL;
-	u64 search_start = 0;
-	u64 max_extent_size = 0;
-	u64 max_free_space = 0;
-	u64 empty_cluster = 0;
-	struct btrfs_space_info *space_info;
-	int loop = 0;
-	int index = btrfs_bg_flags_to_raid_index(flags);
-	bool failed_cluster_refill = false;
-	bool failed_alloc = false;
-	bool use_cluster = true;
-	bool have_caching_bg = false;
-	bool orig_have_caching_bg = false;
-	bool full_search = false;
-
-	WARN_ON(num_bytes < fs_info->sectorsize);
-	ins->type = BTRFS_EXTENT_ITEM_KEY;
-	ins->objectid = 0;
-	ins->offset = 0;
-
-	trace_find_free_extent(fs_info, num_bytes, empty_size, flags);
-
-	space_info = __find_space_info(fs_info, flags);
-	if (!space_info) {
-		btrfs_err(fs_info, "No space info for %llu", flags);
-		return -ENOSPC;
-	}
-
-	/*
-	 * If our free space is heavily fragmented we may not be able to make
-	 * big contiguous allocations, so instead of doing the expensive search
-	 * for free space, simply return ENOSPC with our max_extent_size so we
-	 * can go ahead and search for a more manageable chunk.
-	 *
-	 * If our max_extent_size is large enough for our allocation simply
-	 * disable clustering since we will likely not be able to find enough
-	 * space to create a cluster and induce latency trying.
-	 */
-	if (unlikely(space_info->max_extent_size)) {
-		spin_lock(&space_info->lock);
-		if (space_info->max_extent_size &&
-		    num_bytes > space_info->max_extent_size) {
-			ins->offset = space_info->max_extent_size;
-			spin_unlock(&space_info->lock);
-			return -ENOSPC;
-		} else if (space_info->max_extent_size) {
-			use_cluster = false;
-		}
-		spin_unlock(&space_info->lock);
-	}
-=======
 	struct btrfs_fs_info *fs_info = trans->fs_info;
 	struct rb_node *node;
 	struct btrfs_delayed_ref_root *delayed_refs;
 	struct btrfs_delayed_ref_head *head;
 	int ret;
 	int run_all = count == (unsigned long)-1;
->>>>>>> f7688b48
 
 	/* We'll clean this up in btrfs_cleanup_transaction */
 	if (trans->aborted)
@@ -6952,29 +2192,11 @@
 	if (run_all) {
 		btrfs_create_pending_block_groups(trans);
 
-<<<<<<< HEAD
-			/*
-			 * if they asked for extra copies and this block group
-			 * doesn't provide them, bail.  This does allow us to
-			 * fill raid0 from raid1.
-			 */
-			if ((flags & extra) && !(block_group->flags & extra))
-				goto loop;
-
-			/*
-			 * This block group has different flags than we want.
-			 * It's possible that we have MIXED_GROUP flag but no
-			 * block group is mixed.  Just skip such block group.
-			 */
-			btrfs_release_block_group(block_group, delalloc);
-			continue;
-=======
 		spin_lock(&delayed_refs->lock);
 		node = rb_first_cached(&delayed_refs->href_root);
 		if (!node) {
 			spin_unlock(&delayed_refs->lock);
 			goto out;
->>>>>>> f7688b48
 		}
 		head = rb_entry(node, struct btrfs_delayed_ref_head,
 				href_node);
@@ -7049,35 +2271,7 @@
 		refcount_inc(&head->refs);
 		spin_unlock(&delayed_refs->lock);
 
-<<<<<<< HEAD
-unclustered_alloc:
-		/*
-		 * We are doing an unclustered alloc, set the fragmented flag so
-		 * we don't bother trying to setup a cluster again until we get
-		 * more space.
-		 */
-		if (unlikely(last_ptr)) {
-			spin_lock(&last_ptr->lock);
-			last_ptr->fragmented = 1;
-			spin_unlock(&last_ptr->lock);
-		}
-		if (cached) {
-			struct btrfs_free_space_ctl *ctl =
-				block_group->free_space_ctl;
-
-			spin_lock(&ctl->tree_lock);
-			if (ctl->free_space <
-			    num_bytes + empty_cluster + empty_size) {
-				max_free_space = max(max_free_space,
-						     ctl->free_space);
-				spin_unlock(&ctl->tree_lock);
-				goto loop;
-			}
-			spin_unlock(&ctl->tree_lock);
-		}
-=======
 		btrfs_release_path(path);
->>>>>>> f7688b48
 
 		/*
 		 * Mutex was contended, block until it's released and let
@@ -7191,17 +2385,6 @@
 
 	ret = 0;
 out:
-<<<<<<< HEAD
-	if (ret == -ENOSPC) {
-		if (!max_extent_size)
-			max_extent_size = max_free_space;
-		spin_lock(&space_info->lock);
-		space_info->max_extent_size = max_extent_size;
-		spin_unlock(&space_info->lock);
-		ins->offset = max_extent_size;
-	}
-=======
->>>>>>> f7688b48
 	return ret;
 }
 
@@ -7445,19 +2628,6 @@
 	 */
 	btrfs_cache_block_group(cache, 1);
 
-<<<<<<< HEAD
-	path = btrfs_alloc_path();
-	if (!path)
-		return -ENOMEM;
-
-	path->leave_spinning = 1;
-	ret = btrfs_insert_empty_item(trans, fs_info->extent_root, path,
-				      &extent_key, size);
-	if (ret) {
-		btrfs_free_path(path);
-		return ret;
-	}
-=======
 	pin_down_extent(cache, bytenr, num_bytes, 0);
 
 	/* remove us from the free space cache (if we're there at all) */
@@ -7465,7 +2635,6 @@
 	btrfs_put_block_group(cache);
 	return ret;
 }
->>>>>>> f7688b48
 
 static int __exclude_logged_extent(struct btrfs_fs_info *fs_info,
 				   u64 start, u64 num_bytes)
@@ -7635,31 +2804,11 @@
 			cache = btrfs_lookup_block_group(fs_info, start);
 			BUG_ON(!cache); /* Logic error */
 
-<<<<<<< HEAD
-	/*
-	 * Extra safety check in case the extent tree is corrupted and extent
-	 * allocator chooses to use a tree block which is already used and
-	 * locked.
-	 */
-	if (buf->lock_owner == current->pid) {
-		btrfs_err_rl(fs_info,
-"tree block %llu owner %llu already locked by pid=%d, extent tree corruption detected",
-			buf->start, btrfs_header_owner(buf), current->pid);
-		free_extent_buffer(buf);
-		return ERR_PTR(-EUCLEAN);
-	}
-
-	btrfs_set_buffer_lockdep_class(root->root_key.objectid, buf, level);
-	btrfs_tree_lock(buf);
-	clean_tree_block(fs_info, buf);
-	clear_bit(EXTENT_BUFFER_STALE, &buf->bflags);
-=======
 			cluster = fetch_cluster_info(fs_info,
 						     cache->space_info,
 						     &empty_cluster);
 			empty_cluster <<= 1;
 		}
->>>>>>> f7688b48
 
 		len = cache->key.objectid + cache->key.offset - start;
 		len = min(len, end + 1 - start);
@@ -8463,24 +3612,9 @@
 		spin_unlock(&free_space_ctl->tree_lock);
 	}
 
-<<<<<<< HEAD
-	if (eb == root->node) {
-		if (wc->flags[level] & BTRFS_BLOCK_FLAG_FULL_BACKREF)
-			parent = eb->start;
-		else if (root->root_key.objectid != btrfs_header_owner(eb))
-			goto owner_mismatch;
-	} else {
-		if (wc->flags[level + 1] & BTRFS_BLOCK_FLAG_FULL_BACKREF)
-			parent = path->nodes[level + 1]->start;
-		else if (root->root_key.objectid !=
-			 btrfs_header_owner(path->nodes[level + 1]))
-			goto owner_mismatch;
-	}
-=======
 	offset = btrfs_find_space_for_alloc(bg, ffe_ctl->search_start,
 			ffe_ctl->num_bytes, ffe_ctl->empty_size,
 			&ffe_ctl->max_extent_size);
->>>>>>> f7688b48
 
 	/*
 	 * If we didn't find a chunk, and we haven't failed on this block group
@@ -8502,11 +3636,6 @@
 	}
 	ffe_ctl->found_offset = offset;
 	return 0;
-
-owner_mismatch:
-	btrfs_err_rl(fs_info, "unexpected tree owner, have %llu expect %llu",
-		     btrfs_header_owner(eb), root->root_key.objectid);
-	return -EUCLEAN;
 }
 
 /*
@@ -8564,16 +3693,8 @@
 			else
 				ffe_ctl->loop = LOOP_ALLOC_CHUNK;
 		} else {
-<<<<<<< HEAD
-			ret = walk_up_proc(trans, root, path, wc);
-			if (ret > 0)
-				return 0;
-			if (ret < 0)
-				return ret;
-=======
 			ffe_ctl->loop++;
 		}
->>>>>>> f7688b48
 
 		if (ffe_ctl->loop == LOOP_ALLOC_CHUNK) {
 			struct btrfs_trans_handle *trans;
@@ -8687,20 +3808,11 @@
 
 	trace_find_free_extent(fs_info, num_bytes, empty_size, flags);
 
-<<<<<<< HEAD
-	err = btrfs_run_delayed_items(trans);
-	if (err)
-		goto out_end_trans;
-
-	if (block_rsv)
-		trans->block_rsv = block_rsv;
-=======
 	space_info = btrfs_find_space_info(fs_info, flags);
 	if (!space_info) {
 		btrfs_err(fs_info, "No space info for %llu", flags);
 		return -ENOSPC;
 	}
->>>>>>> f7688b48
 
 	/*
 	 * If our free space is heavily fragmented we may not be able to make
@@ -9389,22 +4501,6 @@
 	if (ret)
 		goto out_unuse;
 
-<<<<<<< HEAD
-		block_group = btrfs_lookup_first_block_group(info, last);
-		while (block_group) {
-			wait_block_group_cache_done(block_group);
-			spin_lock(&block_group->lock);
-			if (block_group->iref)
-				break;
-			spin_unlock(&block_group->lock);
-			block_group = next_block_group(info, block_group);
-		}
-		if (!block_group) {
-			if (last == 0)
-				break;
-			last = 0;
-			continue;
-=======
 	buf = btrfs_init_new_buffer(trans, root, ins.objectid, level,
 				    root_objectid);
 	if (IS_ERR(buf)) {
@@ -9424,7 +4520,6 @@
 		if (!extent_op) {
 			ret = -ENOMEM;
 			goto out_free_buf;
->>>>>>> f7688b48
 		}
 		if (key)
 			memcpy(&extent_op->key, key, sizeof(extent_op->key));
@@ -9769,21 +4864,6 @@
 		*lookup_info = 1;
 	}
 
-<<<<<<< HEAD
-		read_extent_buffer(leaf, &cache->item,
-				   btrfs_item_ptr_offset(leaf, path->slots[0]),
-				   sizeof(cache->item));
-		cache->flags = btrfs_block_group_flags(&cache->item);
-		if (!mixed &&
-		    ((cache->flags & BTRFS_BLOCK_GROUP_METADATA) &&
-		    (cache->flags & BTRFS_BLOCK_GROUP_DATA))) {
-			btrfs_err(info,
-"bg %llu is a mixed block group but filesystem hasn't enabled mixed block groups",
-				  cache->key.objectid);
-			btrfs_put_block_group(cache);
-			ret = -EINVAL;
-			goto error;
-=======
 	if (!next) {
 		if (reada && level == 1)
 			reada_walk_down(trans, root, wc, path);
@@ -9794,7 +4874,6 @@
 		} else if (!extent_buffer_uptodate(next)) {
 			free_extent_buffer(next);
 			return -EIO;
->>>>>>> f7688b48
 		}
 		btrfs_tree_lock(next);
 		btrfs_set_lock_blocking_write(next);
@@ -9872,42 +4951,6 @@
 		 * find_next_key doesn't find a key because that means we're at
 		 * the end and are going to clean up now.
 		 */
-<<<<<<< HEAD
-		list_for_each_entry(cache,
-				&space_info->block_groups[BTRFS_RAID_RAID0],
-				list)
-			inc_block_group_ro(cache, 1);
-		list_for_each_entry(cache,
-				&space_info->block_groups[BTRFS_RAID_SINGLE],
-				list)
-			inc_block_group_ro(cache, 1);
-	}
-
-	btrfs_add_raid_kobjects(info);
-	init_global_block_rsv(info);
-	ret = check_chunk_block_group_mappings(info);
-error:
-	btrfs_free_path(path);
-	return ret;
-}
-
-void btrfs_create_pending_block_groups(struct btrfs_trans_handle *trans)
-{
-	struct btrfs_fs_info *fs_info = trans->fs_info;
-	struct btrfs_block_group_cache *block_group;
-	struct btrfs_root *extent_root = fs_info->extent_root;
-	struct btrfs_block_group_item item;
-	struct btrfs_key key;
-	int ret = 0;
-
-	if (!trans->can_flush_pending_bgs)
-		return;
-
-	while (!list_empty(&trans->new_bgs)) {
-		block_group = list_first_entry(&trans->new_bgs,
-					       struct btrfs_block_group_cache,
-					       bg_list);
-=======
 		wc->drop_level = level;
 		find_next_key(path, level, &wc->drop_progress);
 
@@ -9915,7 +4958,6 @@
 				       fs_info->nodesize, parent);
 		btrfs_init_tree_ref(&ref, level - 1, root->root_key.objectid);
 		ret = btrfs_free_extent(trans, &ref);
->>>>>>> f7688b48
 		if (ret)
 			goto out_unlock;
 	}
@@ -9927,23 +4969,7 @@
 	btrfs_tree_unlock(next);
 	free_extent_buffer(next);
 
-<<<<<<< HEAD
-		ret = btrfs_insert_item(trans, extent_root, &key, &item,
-					sizeof(item));
-		if (ret)
-			btrfs_abort_transaction(trans, ret);
-		ret = btrfs_finish_chunk_alloc(trans, key.objectid, key.offset);
-		if (ret)
-			btrfs_abort_transaction(trans, ret);
-		add_block_group_free_space(trans, block_group);
-		/* already aborted the transaction if it failed. */
-next:
-		list_del_init(&block_group->bg_list);
-	}
-	btrfs_trans_release_chunk_metadata(trans);
-=======
 	return ret;
->>>>>>> f7688b48
 }
 
 /*
@@ -10407,11 +5433,6 @@
 		btrfs_free_path(path);
 		return -ENOMEM;
 	}
-<<<<<<< HEAD
-	spin_unlock(&block_group->lock);
-
-	mutex_unlock(&fs_info->chunk_mutex);
-=======
 
 	btrfs_assert_tree_locked(parent);
 	parent_level = btrfs_header_level(parent);
@@ -10424,7 +5445,6 @@
 	path->nodes[level] = node;
 	path->slots[level] = 0;
 	path->locks[level] = BTRFS_WRITE_LOCK_BLOCKING;
->>>>>>> f7688b48
 
 	wc->refs[parent_level] = 1;
 	wc->flags[parent_level] = BTRFS_BLOCK_FLAG_FULL_BACKREF;
@@ -10449,30 +5469,7 @@
 			break;
 	}
 
-<<<<<<< HEAD
-	ret = btrfs_del_item(trans, root, path);
-	if (ret)
-		goto out;
-
-	if (remove_em) {
-		struct extent_map_tree *em_tree;
-
-		em_tree = &fs_info->mapping_tree.map_tree;
-		write_lock(&em_tree->lock);
-		/*
-		 * The em might be in the pending_chunks list, so make sure the
-		 * chunk mutex is locked, since remove_extent_mapping() will
-		 * delete us from that list.
-		 */
-		remove_extent_mapping(em_tree, em);
-		write_unlock(&em_tree->lock);
-		/* once for the tree */
-		free_extent_map(em);
-	}
-out:
-=======
 	kfree(wc);
->>>>>>> f7688b48
 	btrfs_free_path(path);
 	return ret;
 }
@@ -10549,11 +5546,7 @@
 	if (!blk_queue_discard(bdev_get_queue(device->bdev)))
 		return 0;
 
-<<<<<<< HEAD
-	/* Not writeable = nothing to do. */
-=======
 	/* Not writable = nothing to do. */
->>>>>>> f7688b48
 	if (!test_bit(BTRFS_DEV_STATE_WRITEABLE, &device->dev_state))
 		return 0;
 
@@ -10571,17 +5564,9 @@
 		if (ret)
 			break;
 
-<<<<<<< HEAD
-		ret = down_read_killable(&fs_info->commit_root_sem);
-		if (ret) {
-			mutex_unlock(&fs_info->chunk_mutex);
-			break;
-		}
-=======
 		find_first_clear_extent_bit(&device->alloc_state, start,
 					    &start, &end,
 					    CHUNK_TRIMMED | CHUNK_ALLOCATED);
->>>>>>> f7688b48
 
 		/* Ensure we skip the reserved area in the first 1M */
 		start = max_t(u64, start, SZ_1M);
@@ -10593,39 +5578,21 @@
 		 */
 		end = min(end, device->total_bytes - 1);
 
-<<<<<<< HEAD
-		if (!trans)
-			up_read(&fs_info->commit_root_sem);
-
-		ret = find_free_dev_extent_start(trans, device, minlen, start,
-						 &start, &len);
-		if (trans) {
-			up_read(&fs_info->commit_root_sem);
-			btrfs_put_transaction(trans);
-		}
-
-		if (ret) {
-=======
 		len = end - start + 1;
 
 		/* We didn't find any extents */
 		if (!len) {
->>>>>>> f7688b48
 			mutex_unlock(&fs_info->chunk_mutex);
 			ret = 0;
 			break;
 		}
 
-<<<<<<< HEAD
-		ret = btrfs_issue_discard(device->bdev, start, len, &bytes);
-=======
 		ret = btrfs_issue_discard(device->bdev, start, len,
 					  &bytes);
 		if (!ret)
 			set_extent_bits(&device->alloc_state, start,
 					start + bytes - 1,
 					CHUNK_TRIMMED);
->>>>>>> f7688b48
 		mutex_unlock(&fs_info->chunk_mutex);
 
 		if (ret)
@@ -10670,11 +5637,6 @@
 	int dev_ret = 0;
 	int ret = 0;
 
-<<<<<<< HEAD
-	cache = btrfs_lookup_first_block_group(fs_info, range->start);
-	for (; cache; cache = next_block_group(fs_info, cache)) {
-		if (cache->key.objectid >= (range->start + range->len)) {
-=======
 	/*
 	 * Check range overflow if range->len is set.
 	 * The default range->len is U64_MAX.
@@ -10686,7 +5648,6 @@
 	cache = btrfs_lookup_first_block_group(fs_info, range->start);
 	for (; cache; cache = btrfs_next_block_group(cache)) {
 		if (cache->key.objectid >= range_end) {
->>>>>>> f7688b48
 			btrfs_put_block_group(cache);
 			break;
 		}
@@ -10731,12 +5692,7 @@
 	mutex_lock(&fs_info->fs_devices->device_list_mutex);
 	devices = &fs_info->fs_devices->devices;
 	list_for_each_entry(device, devices, dev_list) {
-<<<<<<< HEAD
-		ret = btrfs_trim_free_extents(device, range->minlen,
-					      &group_trimmed);
-=======
 		ret = btrfs_trim_free_extents(device, &group_trimmed);
->>>>>>> f7688b48
 		if (ret) {
 			dev_failed++;
 			dev_ret = ret;
