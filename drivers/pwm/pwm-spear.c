/*
 * ST Microelectronics SPEAr Pulse Width Modulator driver
 *
 * Copyright (C) 2012 ST Microelectronics
 * Shiraz Hashim <shiraz.linux.kernel@gmail.com>
 *
 * This file is licensed under the terms of the GNU General Public
 * License version 2. This program is licensed "as is" without any
 * warranty of any kind, whether express or implied.
 */

#include <linux/clk.h>
#include <linux/err.h>
#include <linux/io.h>
#include <linux/ioport.h>
#include <linux/kernel.h>
#include <linux/math64.h>
#include <linux/module.h>
#include <linux/of.h>
#include <linux/platform_device.h>
#include <linux/pwm.h>
#include <linux/slab.h>
#include <linux/types.h>

#define NUM_PWM		4

/* PWM registers and bits definitions */
#define PWMCR			0x00	/* Control Register */
#define PWMCR_PWM_ENABLE	0x1
#define PWMCR_PRESCALE_SHIFT	2
#define PWMCR_MIN_PRESCALE	0x00
#define PWMCR_MAX_PRESCALE	0x3FFF

#define PWMDCR			0x04	/* Duty Cycle Register */
#define PWMDCR_MIN_DUTY		0x0001
#define PWMDCR_MAX_DUTY		0xFFFF

#define PWMPCR			0x08	/* Period Register */
#define PWMPCR_MIN_PERIOD	0x0001
#define PWMPCR_MAX_PERIOD	0xFFFF

/* Following only available on 13xx SoCs */
#define PWMMCR			0x3C	/* Master Control Register */
#define PWMMCR_PWM_ENABLE	0x1

/**
 * struct spear_pwm_chip - struct representing pwm chip
 *
 * @mmio_base: base address of pwm chip
 * @clk: pointer to clk structure of pwm chip
 * @chip: linux pwm chip representation
 */
struct spear_pwm_chip {
	void __iomem *mmio_base;
	struct clk *clk;
	struct pwm_chip chip;
};

static inline struct spear_pwm_chip *to_spear_pwm_chip(struct pwm_chip *chip)
{
	return container_of(chip, struct spear_pwm_chip, chip);
}

static inline u32 spear_pwm_readl(struct spear_pwm_chip *chip, unsigned int num,
				  unsigned long offset)
{
	return readl_relaxed(chip->mmio_base + (num << 4) + offset);
}

static inline void spear_pwm_writel(struct spear_pwm_chip *chip,
				    unsigned int num, unsigned long offset,
				    unsigned long val)
{
	writel_relaxed(val, chip->mmio_base + (num << 4) + offset);
}

static int spear_pwm_config(struct pwm_chip *chip, struct pwm_device *pwm,
			    u64 duty_ns, u64 period_ns)
{
	struct spear_pwm_chip *pc = to_spear_pwm_chip(chip);
	u64 val, div, clk_rate;
	unsigned long prescale = PWMCR_MIN_PRESCALE, pv, dc;
	int ret;

	/*
	 * Find pv, dc and prescale to suit duty_ns and period_ns. This is done
	 * according to formulas described below:
	 *
	 * period_ns = 10^9 * (PRESCALE + 1) * PV / PWM_CLK_RATE
	 * duty_ns = 10^9 * (PRESCALE + 1) * DC / PWM_CLK_RATE
	 *
	 * PV = (PWM_CLK_RATE * period_ns) / (10^9 * (PRESCALE + 1))
	 * DC = (PWM_CLK_RATE * duty_ns) / (10^9 * (PRESCALE + 1))
	 */
	clk_rate = clk_get_rate(pc->clk);
	while (1) {
		div = 1000000000;
		div *= 1 + prescale;
		val = clk_rate * period_ns;
		pv = div64_u64(val, div);
		val = clk_rate * duty_ns;
		dc = div64_u64(val, div);

		/* if duty_ns and period_ns are not achievable then return */
		if (pv < PWMPCR_MIN_PERIOD || dc < PWMDCR_MIN_DUTY)
			return -EINVAL;

		/*
		 * if pv and dc have crossed their upper limit, then increase
		 * prescale and recalculate pv and dc.
		 */
		if (pv > PWMPCR_MAX_PERIOD || dc > PWMDCR_MAX_DUTY) {
			if (++prescale > PWMCR_MAX_PRESCALE)
				return -EINVAL;
			continue;
		}
		break;
	}

	/*
	 * NOTE: the clock to PWM has to be enabled first before writing to the
	 * registers.
	 */
	ret = clk_enable(pc->clk);
	if (ret)
		return ret;

	spear_pwm_writel(pc, pwm->hwpwm, PWMCR,
			prescale << PWMCR_PRESCALE_SHIFT);
	spear_pwm_writel(pc, pwm->hwpwm, PWMDCR, dc);
	spear_pwm_writel(pc, pwm->hwpwm, PWMPCR, pv);
	clk_disable(pc->clk);

	return 0;
}

static int spear_pwm_enable(struct pwm_chip *chip, struct pwm_device *pwm)
{
	struct spear_pwm_chip *pc = to_spear_pwm_chip(chip);
	int rc = 0;
	u32 val;

	rc = clk_enable(pc->clk);
	if (rc)
		return rc;

	val = spear_pwm_readl(pc, pwm->hwpwm, PWMCR);
	val |= PWMCR_PWM_ENABLE;
	spear_pwm_writel(pc, pwm->hwpwm, PWMCR, val);

	return 0;
}

static void spear_pwm_disable(struct pwm_chip *chip, struct pwm_device *pwm)
{
	struct spear_pwm_chip *pc = to_spear_pwm_chip(chip);
	u32 val;

	val = spear_pwm_readl(pc, pwm->hwpwm, PWMCR);
	val &= ~PWMCR_PWM_ENABLE;
	spear_pwm_writel(pc, pwm->hwpwm, PWMCR, val);

	clk_disable(pc->clk);
}

static int spear_pwm_apply(struct pwm_chip *chip, struct pwm_device *pwm,
			   const struct pwm_state *state)
{
	int err;

	if (state->polarity != PWM_POLARITY_NORMAL)
		return -EINVAL;

	if (!state->enabled) {
		if (pwm->state.enabled)
			spear_pwm_disable(chip, pwm);
		return 0;
	}

	err = spear_pwm_config(chip, pwm, state->duty_cycle, state->period);
	if (err)
		return err;

	if (!pwm->state.enabled)
		return spear_pwm_enable(chip, pwm);

	return 0;
}

static const struct pwm_ops spear_pwm_ops = {
	.apply = spear_pwm_apply,
	.owner = THIS_MODULE,
};

static int spear_pwm_probe(struct platform_device *pdev)
{
	struct device_node *np = pdev->dev.of_node;
	struct spear_pwm_chip *pc;
	int ret;
	u32 val;

	pc = devm_kzalloc(&pdev->dev, sizeof(*pc), GFP_KERNEL);
	if (!pc)
		return -ENOMEM;

	pc->mmio_base = devm_platform_ioremap_resource(pdev, 0);
	if (IS_ERR(pc->mmio_base))
		return PTR_ERR(pc->mmio_base);

	pc->clk = devm_clk_get(&pdev->dev, NULL);
	if (IS_ERR(pc->clk))
		return PTR_ERR(pc->clk);

	platform_set_drvdata(pdev, pc);

	pc->chip.dev = &pdev->dev;
	pc->chip.ops = &spear_pwm_ops;
	pc->chip.npwm = NUM_PWM;

	ret = clk_prepare(pc->clk);
	if (ret)
		return ret;

	if (of_device_is_compatible(np, "st,spear1340-pwm")) {
		ret = clk_enable(pc->clk);
		if (ret) {
			clk_unprepare(pc->clk);
			return ret;
		}
		/*
		 * Following enables PWM chip, channels would still be
		 * enabled individually through their control register
		 */
		val = readl_relaxed(pc->mmio_base + PWMMCR);
		val |= PWMMCR_PWM_ENABLE;
		writel_relaxed(val, pc->mmio_base + PWMMCR);

		clk_disable(pc->clk);
	}

	ret = pwmchip_add(&pc->chip);
	if (ret < 0) {
		clk_unprepare(pc->clk);
		dev_err(&pdev->dev, "pwmchip_add() failed: %d\n", ret);
	}

	return ret;
}

static int spear_pwm_remove(struct platform_device *pdev)
{
	struct spear_pwm_chip *pc = platform_get_drvdata(pdev);
<<<<<<< HEAD
=======

	pwmchip_remove(&pc->chip);
>>>>>>> d92805b6

	/* clk was prepared in probe, hence unprepare it here */
	clk_unprepare(pc->clk);

	return 0;
}

static const struct of_device_id spear_pwm_of_match[] = {
	{ .compatible = "st,spear320-pwm" },
	{ .compatible = "st,spear1340-pwm" },
	{ }
};

MODULE_DEVICE_TABLE(of, spear_pwm_of_match);

static struct platform_driver spear_pwm_driver = {
	.driver = {
		.name = "spear-pwm",
		.of_match_table = spear_pwm_of_match,
	},
	.probe = spear_pwm_probe,
	.remove = spear_pwm_remove,
};

module_platform_driver(spear_pwm_driver);

MODULE_LICENSE("GPL");
MODULE_AUTHOR("Shiraz Hashim <shiraz.linux.kernel@gmail.com>");
MODULE_AUTHOR("Viresh Kumar <viresh.kumar@linaro.com>");
MODULE_ALIAS("platform:spear-pwm");<|MERGE_RESOLUTION|>--- conflicted
+++ resolved
@@ -250,11 +250,8 @@
 static int spear_pwm_remove(struct platform_device *pdev)
 {
 	struct spear_pwm_chip *pc = platform_get_drvdata(pdev);
-<<<<<<< HEAD
-=======
 
 	pwmchip_remove(&pc->chip);
->>>>>>> d92805b6
 
 	/* clk was prepared in probe, hence unprepare it here */
 	clk_unprepare(pc->clk);
