// SPDX-License-Identifier: GPL-2.0
/*
 * Common EFI (Extensible Firmware Interface) support functions
 * Based on Extensible Firmware Interface Specification version 1.0
 *
 * Copyright (C) 1999 VA Linux Systems
 * Copyright (C) 1999 Walt Drummond <drummond@valinux.com>
 * Copyright (C) 1999-2002 Hewlett-Packard Co.
 *	David Mosberger-Tang <davidm@hpl.hp.com>
 *	Stephane Eranian <eranian@hpl.hp.com>
 * Copyright (C) 2005-2008 Intel Co.
 *	Fenghua Yu <fenghua.yu@intel.com>
 *	Bibo Mao <bibo.mao@intel.com>
 *	Chandramouli Narayanan <mouli@linux.intel.com>
 *	Huang Ying <ying.huang@intel.com>
 * Copyright (C) 2013 SuSE Labs
 *	Borislav Petkov <bp@suse.de> - runtime services VA mapping
 *
 * Copied from efi_32.c to eliminate the duplicated code between EFI
 * 32/64 support code. --ying 2007-10-26
 *
 * All EFI Runtime Services are not implemented yet as EFI only
 * supports physical mode addressing on SoftSDV. This is to be fixed
 * in a future version.  --drummond 1999-07-20
 *
 * Implemented EFI runtime services and virtual mode calls.  --davidm
 *
 * Goutham Rao: <goutham.rao@intel.com>
 *	Skip non-WB memory and ignore empty memory ranges.
 */

#define pr_fmt(fmt) KBUILD_MODNAME ": " fmt

#include <linux/kernel.h>
#include <linux/init.h>
#include <linux/efi.h>
#include <linux/efi-bgrt.h>
#include <linux/export.h>
#include <linux/memblock.h>
#include <linux/slab.h>
#include <linux/spinlock.h>
#include <linux/uaccess.h>
#include <linux/time.h>
#include <linux/io.h>
#include <linux/reboot.h>
#include <linux/bcd.h>

#include <asm/setup.h>
#include <asm/efi.h>
#include <asm/e820/api.h>
#include <asm/time.h>
#include <asm/tlbflush.h>
#include <asm/x86_init.h>
#include <asm/uv/uv.h>

static unsigned long efi_systab_phys __initdata;
static unsigned long prop_phys = EFI_INVALID_TABLE_ADDR;
static unsigned long uga_phys = EFI_INVALID_TABLE_ADDR;
static unsigned long efi_runtime, efi_nr_tables;

unsigned long efi_fw_vendor, efi_config_table;

static const efi_config_table_type_t arch_tables[] __initconst = {
	{EFI_PROPERTIES_TABLE_GUID,	&prop_phys,		"PROP"		},
	{UGA_IO_PROTOCOL_GUID,		&uga_phys,		"UGA"		},
#ifdef CONFIG_X86_UV
	{UV_SYSTEM_TABLE_GUID,		&uv_systab_phys,	"UVsystab"	},
#endif
	{},
};

static const unsigned long * const efi_tables[] = {
	&efi.acpi,
	&efi.acpi20,
	&efi.smbios,
	&efi.smbios3,
	&uga_phys,
#ifdef CONFIG_X86_UV
	&uv_systab_phys,
#endif
	&efi_fw_vendor,
	&efi_runtime,
	&efi_config_table,
	&efi.esrt,
	&prop_phys,
	&efi_mem_attr_table,
#ifdef CONFIG_EFI_RCI2_TABLE
	&rci2_table_phys,
#endif
	&efi.tpm_log,
	&efi.tpm_final_log,
<<<<<<< HEAD
=======
	&efi_rng_seed,
#ifdef CONFIG_LOAD_UEFI_KEYS
	&efi.mokvar_table,
#endif
>>>>>>> d1988041
};

u64 efi_setup;		/* efi setup_data physical address */

static int add_efi_memmap __initdata;
static int __init setup_add_efi_memmap(char *arg)
{
	add_efi_memmap = 1;
	return 0;
}
early_param("add_efi_memmap", setup_add_efi_memmap);

void __init efi_find_mirror(void)
{
	efi_memory_desc_t *md;
	u64 mirror_size = 0, total_size = 0;

	if (!efi_enabled(EFI_MEMMAP))
		return;

	for_each_efi_memory_desc(md) {
		unsigned long long start = md->phys_addr;
		unsigned long long size = md->num_pages << EFI_PAGE_SHIFT;

		total_size += size;
		if (md->attribute & EFI_MEMORY_MORE_RELIABLE) {
			memblock_mark_mirror(start, size);
			mirror_size += size;
		}
	}
	if (mirror_size)
		pr_info("Memory: %lldM/%lldM mirrored memory\n",
			mirror_size>>20, total_size>>20);
}

/*
 * Tell the kernel about the EFI memory map.  This might include
 * more than the max 128 entries that can fit in the passed in e820
 * legacy (zeropage) memory map, but the kernel's e820 table can hold
 * E820_MAX_ENTRIES.
 */

static void __init do_add_efi_memmap(void)
{
	efi_memory_desc_t *md;

	if (!efi_enabled(EFI_MEMMAP))
		return;

	for_each_efi_memory_desc(md) {
		unsigned long long start = md->phys_addr;
		unsigned long long size = md->num_pages << EFI_PAGE_SHIFT;
		int e820_type;

		switch (md->type) {
		case EFI_LOADER_CODE:
		case EFI_LOADER_DATA:
		case EFI_BOOT_SERVICES_CODE:
		case EFI_BOOT_SERVICES_DATA:
		case EFI_CONVENTIONAL_MEMORY:
			if (efi_soft_reserve_enabled()
			    && (md->attribute & EFI_MEMORY_SP))
				e820_type = E820_TYPE_SOFT_RESERVED;
			else if (md->attribute & EFI_MEMORY_WB)
				e820_type = E820_TYPE_RAM;
			else
				e820_type = E820_TYPE_RESERVED;
			break;
		case EFI_ACPI_RECLAIM_MEMORY:
			e820_type = E820_TYPE_ACPI;
			break;
		case EFI_ACPI_MEMORY_NVS:
			e820_type = E820_TYPE_NVS;
			break;
		case EFI_UNUSABLE_MEMORY:
			e820_type = E820_TYPE_UNUSABLE;
			break;
		case EFI_PERSISTENT_MEMORY:
			e820_type = E820_TYPE_PMEM;
			break;
		default:
			/*
			 * EFI_RESERVED_TYPE EFI_RUNTIME_SERVICES_CODE
			 * EFI_RUNTIME_SERVICES_DATA EFI_MEMORY_MAPPED_IO
			 * EFI_MEMORY_MAPPED_IO_PORT_SPACE EFI_PAL_CODE
			 */
			e820_type = E820_TYPE_RESERVED;
			break;
		}

		e820__range_add(start, size, e820_type);
	}
	e820__update_table(e820_table);
}

/*
 * Given add_efi_memmap defaults to 0 and there there is no alternative
 * e820 mechanism for soft-reserved memory, import the full EFI memory
 * map if soft reservations are present and enabled. Otherwise, the
 * mechanism to disable the kernel's consideration of EFI_MEMORY_SP is
 * the efi=nosoftreserve option.
 */
static bool do_efi_soft_reserve(void)
{
	efi_memory_desc_t *md;

	if (!efi_enabled(EFI_MEMMAP))
		return false;

	if (!efi_soft_reserve_enabled())
		return false;

	for_each_efi_memory_desc(md)
		if (md->type == EFI_CONVENTIONAL_MEMORY &&
		    (md->attribute & EFI_MEMORY_SP))
			return true;
	return false;
}

int __init efi_memblock_x86_reserve_range(void)
{
	struct efi_info *e = &boot_params.efi_info;
	struct efi_memory_map_data data;
	phys_addr_t pmap;
	int rv;

	if (efi_enabled(EFI_PARAVIRT))
		return 0;

	/* Can't handle firmware tables above 4GB on i386 */
	if (IS_ENABLED(CONFIG_X86_32) && e->efi_memmap_hi > 0) {
		pr_err("Memory map is above 4GB, disabling EFI.\n");
		return -EINVAL;
	}
	pmap = (phys_addr_t)(e->efi_memmap | ((u64)e->efi_memmap_hi << 32));

	data.phys_map		= pmap;
	data.size 		= e->efi_memmap_size;
	data.desc_size		= e->efi_memdesc_size;
	data.desc_version	= e->efi_memdesc_version;

	rv = efi_memmap_init_early(&data);
	if (rv)
		return rv;

	if (add_efi_memmap || do_efi_soft_reserve())
		do_add_efi_memmap();

	efi_fake_memmap_early();

	WARN(efi.memmap.desc_version != 1,
	     "Unexpected EFI_MEMORY_DESCRIPTOR version %ld",
	     efi.memmap.desc_version);

	memblock_reserve(pmap, efi.memmap.nr_map * efi.memmap.desc_size);
	set_bit(EFI_PRESERVE_BS_REGIONS, &efi.flags);

	return 0;
}

#define OVERFLOW_ADDR_SHIFT	(64 - EFI_PAGE_SHIFT)
#define OVERFLOW_ADDR_MASK	(U64_MAX << OVERFLOW_ADDR_SHIFT)
#define U64_HIGH_BIT		(~(U64_MAX >> 1))

static bool __init efi_memmap_entry_valid(const efi_memory_desc_t *md, int i)
{
	u64 end = (md->num_pages << EFI_PAGE_SHIFT) + md->phys_addr - 1;
	u64 end_hi = 0;
	char buf[64];

	if (md->num_pages == 0) {
		end = 0;
	} else if (md->num_pages > EFI_PAGES_MAX ||
		   EFI_PAGES_MAX - md->num_pages <
		   (md->phys_addr >> EFI_PAGE_SHIFT)) {
		end_hi = (md->num_pages & OVERFLOW_ADDR_MASK)
			>> OVERFLOW_ADDR_SHIFT;

		if ((md->phys_addr & U64_HIGH_BIT) && !(end & U64_HIGH_BIT))
			end_hi += 1;
	} else {
		return true;
	}

	pr_warn_once(FW_BUG "Invalid EFI memory map entries:\n");

	if (end_hi) {
		pr_warn("mem%02u: %s range=[0x%016llx-0x%llx%016llx] (invalid)\n",
			i, efi_md_typeattr_format(buf, sizeof(buf), md),
			md->phys_addr, end_hi, end);
	} else {
		pr_warn("mem%02u: %s range=[0x%016llx-0x%016llx] (invalid)\n",
			i, efi_md_typeattr_format(buf, sizeof(buf), md),
			md->phys_addr, end);
	}
	return false;
}

static void __init efi_clean_memmap(void)
{
	efi_memory_desc_t *out = efi.memmap.map;
	const efi_memory_desc_t *in = out;
	const efi_memory_desc_t *end = efi.memmap.map_end;
	int i, n_removal;

	for (i = n_removal = 0; in < end; i++) {
		if (efi_memmap_entry_valid(in, i)) {
			if (out != in)
				memcpy(out, in, efi.memmap.desc_size);
			out = (void *)out + efi.memmap.desc_size;
		} else {
			n_removal++;
		}
		in = (void *)in + efi.memmap.desc_size;
	}

	if (n_removal > 0) {
		struct efi_memory_map_data data = {
			.phys_map	= efi.memmap.phys_map,
			.desc_version	= efi.memmap.desc_version,
			.desc_size	= efi.memmap.desc_size,
			.size		= efi.memmap.desc_size * (efi.memmap.nr_map - n_removal),
			.flags		= 0,
		};

		pr_warn("Removing %d invalid memory map entries.\n", n_removal);
		efi_memmap_install(&data);
	}
}

void __init efi_print_memmap(void)
{
	efi_memory_desc_t *md;
	int i = 0;

	for_each_efi_memory_desc(md) {
		char buf[64];

		pr_info("mem%02u: %s range=[0x%016llx-0x%016llx] (%lluMB)\n",
			i++, efi_md_typeattr_format(buf, sizeof(buf), md),
			md->phys_addr,
			md->phys_addr + (md->num_pages << EFI_PAGE_SHIFT) - 1,
			(md->num_pages >> (20 - EFI_PAGE_SHIFT)));
	}
}

static int __init efi_systab_init(unsigned long phys)
{
	int size = efi_enabled(EFI_64BIT) ? sizeof(efi_system_table_64_t)
					  : sizeof(efi_system_table_32_t);
	const efi_table_hdr_t *hdr;
	bool over4g = false;
	void *p;
	int ret;

	hdr = p = early_memremap_ro(phys, size);
	if (p == NULL) {
		pr_err("Couldn't map the system table!\n");
		return -ENOMEM;
	}

	ret = efi_systab_check_header(hdr, 1);
	if (ret) {
		early_memunmap(p, size);
		return ret;
	}

	if (efi_enabled(EFI_64BIT)) {
		const efi_system_table_64_t *systab64 = p;

		efi_runtime	= systab64->runtime;
		over4g		= systab64->runtime > U32_MAX;

		if (efi_setup) {
			struct efi_setup_data *data;

			data = early_memremap_ro(efi_setup, sizeof(*data));
			if (!data) {
				early_memunmap(p, size);
				return -ENOMEM;
			}

			efi_fw_vendor		= (unsigned long)data->fw_vendor;
			efi_config_table	= (unsigned long)data->tables;

			over4g |= data->fw_vendor	> U32_MAX ||
				  data->tables		> U32_MAX;

			early_memunmap(data, sizeof(*data));
		} else {
			efi_fw_vendor		= systab64->fw_vendor;
			efi_config_table	= systab64->tables;

			over4g |= systab64->fw_vendor	> U32_MAX ||
				  systab64->tables	> U32_MAX;
		}
		efi_nr_tables = systab64->nr_tables;
	} else {
		const efi_system_table_32_t *systab32 = p;

		efi_fw_vendor		= systab32->fw_vendor;
		efi_runtime		= systab32->runtime;
		efi_config_table	= systab32->tables;
		efi_nr_tables		= systab32->nr_tables;
	}

	efi.runtime_version = hdr->revision;

	efi_systab_report_header(hdr, efi_fw_vendor);
	early_memunmap(p, size);

	if (IS_ENABLED(CONFIG_X86_32) && over4g) {
		pr_err("EFI data located above 4GB, disabling EFI.\n");
		return -EINVAL;
	}

	return 0;
}

static int __init efi_config_init(const efi_config_table_type_t *arch_tables)
{
	void *config_tables;
	int sz, ret;

	if (efi_nr_tables == 0)
		return 0;

	if (efi_enabled(EFI_64BIT))
		sz = sizeof(efi_config_table_64_t);
	else
		sz = sizeof(efi_config_table_32_t);

	/*
	 * Let's see what config tables the firmware passed to us.
	 */
	config_tables = early_memremap(efi_config_table, efi_nr_tables * sz);
	if (config_tables == NULL) {
		pr_err("Could not map Configuration table!\n");
		return -ENOMEM;
	}

	ret = efi_config_parse_tables(config_tables, efi_nr_tables,
				      arch_tables);

	early_memunmap(config_tables, efi_nr_tables * sz);
	return ret;
}

void __init efi_init(void)
{
<<<<<<< HEAD
	efi_char16_t *c16;
	char vendor[100] = "unknown";
	int i = 0;

#ifdef CONFIG_X86_32
	if (boot_params.efi_info.efi_systab_hi ||
	    boot_params.efi_info.efi_memmap_hi) {
=======
	if (IS_ENABLED(CONFIG_X86_32) &&
	    (boot_params.efi_info.efi_systab_hi ||
	     boot_params.efi_info.efi_memmap_hi)) {
>>>>>>> d1988041
		pr_info("Table located above 4GB, disabling EFI.\n");
		return;
	}

	efi_systab_phys = boot_params.efi_info.efi_systab |
			  ((__u64)boot_params.efi_info.efi_systab_hi << 32);

	if (efi_systab_init(efi_systab_phys))
		return;

<<<<<<< HEAD
	/*
	 * Show what we know for posterity
	 */
	c16 = early_memremap_ro(efi.systab->fw_vendor,
				sizeof(vendor) * sizeof(efi_char16_t));
	if (c16) {
		for (i = 0; i < sizeof(vendor) - 1 && c16[i]; ++i)
			vendor[i] = c16[i];
		vendor[i] = '\0';
		early_memunmap(c16, sizeof(vendor) * sizeof(efi_char16_t));
	} else {
		pr_err("Could not map the firmware vendor!\n");
	}

	pr_info("EFI v%u.%.02u by %s\n",
		efi.systab->hdr.revision >> 16,
		efi.systab->hdr.revision & 0xffff, vendor);

	if (efi_reuse_config(efi.systab->tables, efi.systab->nr_tables))
=======
	if (efi_reuse_config(efi_config_table, efi_nr_tables))
>>>>>>> d1988041
		return;

	if (efi_config_init(arch_tables))
		return;

	/*
	 * Note: We currently don't support runtime services on an EFI
	 * that doesn't match the kernel 32/64-bit mode.
	 */

	if (!efi_runtime_supported())
		pr_info("No EFI runtime due to 32/64-bit mismatch with kernel\n");

	if (!efi_runtime_supported() || efi_runtime_disabled()) {
		efi_memmap_unmap();
		return;
	}

	/* Parse the EFI Properties table if it exists */
	if (prop_phys != EFI_INVALID_TABLE_ADDR) {
		efi_properties_table_t *tbl;

		tbl = early_memremap_ro(prop_phys, sizeof(*tbl));
		if (tbl == NULL) {
			pr_err("Could not map Properties table!\n");
		} else {
			if (tbl->memory_protection_attribute &
			    EFI_PROPERTIES_RUNTIME_MEMORY_PROTECTION_NON_EXECUTABLE_PE_DATA)
				set_bit(EFI_NX_PE_DATA, &efi.flags);

			early_memunmap(tbl, sizeof(*tbl));
		}
	}

	set_bit(EFI_RUNTIME_SERVICES, &efi.flags);
	efi_clean_memmap();

	if (efi_enabled(EFI_DBG))
		efi_print_memmap();
}

/* Merge contiguous regions of the same type and attribute */
static void __init efi_merge_regions(void)
{
	efi_memory_desc_t *md, *prev_md = NULL;

	for_each_efi_memory_desc(md) {
		u64 prev_size;

		if (!prev_md) {
			prev_md = md;
			continue;
		}

		if (prev_md->type != md->type ||
		    prev_md->attribute != md->attribute) {
			prev_md = md;
			continue;
		}

		prev_size = prev_md->num_pages << EFI_PAGE_SHIFT;

		if (md->phys_addr == (prev_md->phys_addr + prev_size)) {
			prev_md->num_pages += md->num_pages;
			md->type = EFI_RESERVED_TYPE;
			md->attribute = 0;
			continue;
		}
		prev_md = md;
	}
}

static void *realloc_pages(void *old_memmap, int old_shift)
{
	void *ret;

	ret = (void *)__get_free_pages(GFP_KERNEL, old_shift + 1);
	if (!ret)
		goto out;

	/*
	 * A first-time allocation doesn't have anything to copy.
	 */
	if (!old_memmap)
		return ret;

	memcpy(ret, old_memmap, PAGE_SIZE << old_shift);

out:
	free_pages((unsigned long)old_memmap, old_shift);
	return ret;
}

/*
 * Iterate the EFI memory map in reverse order because the regions
 * will be mapped top-down. The end result is the same as if we had
 * mapped things forward, but doesn't require us to change the
 * existing implementation of efi_map_region().
 */
static inline void *efi_map_next_entry_reverse(void *entry)
{
	/* Initial call */
	if (!entry)
		return efi.memmap.map_end - efi.memmap.desc_size;

	entry -= efi.memmap.desc_size;
	if (entry < efi.memmap.map)
		return NULL;

	return entry;
}

/*
 * efi_map_next_entry - Return the next EFI memory map descriptor
 * @entry: Previous EFI memory map descriptor
 *
 * This is a helper function to iterate over the EFI memory map, which
 * we do in different orders depending on the current configuration.
 *
 * To begin traversing the memory map @entry must be %NULL.
 *
 * Returns %NULL when we reach the end of the memory map.
 */
static void *efi_map_next_entry(void *entry)
{
	if (efi_enabled(EFI_64BIT)) {
		/*
		 * Starting in UEFI v2.5 the EFI_PROPERTIES_TABLE
		 * config table feature requires us to map all entries
		 * in the same order as they appear in the EFI memory
		 * map. That is to say, entry N must have a lower
		 * virtual address than entry N+1. This is because the
		 * firmware toolchain leaves relative references in
		 * the code/data sections, which are split and become
		 * separate EFI memory regions. Mapping things
		 * out-of-order leads to the firmware accessing
		 * unmapped addresses.
		 *
		 * Since we need to map things this way whether or not
		 * the kernel actually makes use of
		 * EFI_PROPERTIES_TABLE, let's just switch to this
		 * scheme by default for 64-bit.
		 */
		return efi_map_next_entry_reverse(entry);
	}

	/* Initial call */
	if (!entry)
		return efi.memmap.map;

	entry += efi.memmap.desc_size;
	if (entry >= efi.memmap.map_end)
		return NULL;

	return entry;
}

static bool should_map_region(efi_memory_desc_t *md)
{
	/*
	 * Runtime regions always require runtime mappings (obviously).
	 */
	if (md->attribute & EFI_MEMORY_RUNTIME)
		return true;

	/*
	 * 32-bit EFI doesn't suffer from the bug that requires us to
	 * reserve boot services regions, and mixed mode support
	 * doesn't exist for 32-bit kernels.
	 */
	if (IS_ENABLED(CONFIG_X86_32))
		return false;

	/*
	 * EFI specific purpose memory may be reserved by default
	 * depending on kernel config and boot options.
	 */
	if (md->type == EFI_CONVENTIONAL_MEMORY &&
	    efi_soft_reserve_enabled() &&
	    (md->attribute & EFI_MEMORY_SP))
		return false;

	/*
	 * Map all of RAM so that we can access arguments in the 1:1
	 * mapping when making EFI runtime calls.
	 */
	if (efi_is_mixed()) {
		if (md->type == EFI_CONVENTIONAL_MEMORY ||
		    md->type == EFI_LOADER_DATA ||
		    md->type == EFI_LOADER_CODE)
			return true;
	}

	/*
	 * Map boot services regions as a workaround for buggy
	 * firmware that accesses them even when they shouldn't.
	 *
	 * See efi_{reserve,free}_boot_services().
	 */
	if (md->type == EFI_BOOT_SERVICES_CODE ||
	    md->type == EFI_BOOT_SERVICES_DATA)
		return true;

	return false;
}

/*
 * Map the efi memory ranges of the runtime services and update new_mmap with
 * virtual addresses.
 */
static void * __init efi_map_regions(int *count, int *pg_shift)
{
	void *p, *new_memmap = NULL;
	unsigned long left = 0;
	unsigned long desc_size;
	efi_memory_desc_t *md;

	desc_size = efi.memmap.desc_size;

	p = NULL;
	while ((p = efi_map_next_entry(p))) {
		md = p;

		if (!should_map_region(md))
			continue;

		efi_map_region(md);

		if (left < desc_size) {
			new_memmap = realloc_pages(new_memmap, *pg_shift);
			if (!new_memmap)
				return NULL;

			left += PAGE_SIZE << *pg_shift;
			(*pg_shift)++;
		}

		memcpy(new_memmap + (*count * desc_size), md, desc_size);

		left -= desc_size;
		(*count)++;
	}

	return new_memmap;
}

static void __init kexec_enter_virtual_mode(void)
{
#ifdef CONFIG_KEXEC_CORE
	efi_memory_desc_t *md;
	unsigned int num_pages;

	/*
	 * We don't do virtual mode, since we don't do runtime services, on
	 * non-native EFI.
	 */
	if (efi_is_mixed()) {
		efi_memmap_unmap();
		clear_bit(EFI_RUNTIME_SERVICES, &efi.flags);
		return;
	}

	if (efi_alloc_page_tables()) {
		pr_err("Failed to allocate EFI page tables\n");
		clear_bit(EFI_RUNTIME_SERVICES, &efi.flags);
		return;
	}

	/*
	* Map efi regions which were passed via setup_data. The virt_addr is a
	* fixed addr which was used in first kernel of a kexec boot.
	*/
	for_each_efi_memory_desc(md)
		efi_map_region_fixed(md); /* FIXME: add error handling */

	/*
	 * Unregister the early EFI memmap from efi_init() and install
	 * the new EFI memory map.
	 */
	efi_memmap_unmap();

	if (efi_memmap_init_late(efi.memmap.phys_map,
				 efi.memmap.desc_size * efi.memmap.nr_map)) {
		pr_err("Failed to remap late EFI memory map\n");
		clear_bit(EFI_RUNTIME_SERVICES, &efi.flags);
		return;
	}

	num_pages = ALIGN(efi.memmap.nr_map * efi.memmap.desc_size, PAGE_SIZE);
	num_pages >>= PAGE_SHIFT;

	if (efi_setup_page_tables(efi.memmap.phys_map, num_pages)) {
		clear_bit(EFI_RUNTIME_SERVICES, &efi.flags);
		return;
	}

	efi_sync_low_kernel_mappings();
	efi_native_runtime_setup();
#endif
}

/*
 * This function will switch the EFI runtime services to virtual mode.
 * Essentially, we look through the EFI memmap and map every region that
 * has the runtime attribute bit set in its memory descriptor into the
 * efi_pgd page table.
 *
 * The new method does a pagetable switch in a preemption-safe manner
 * so that we're in a different address space when calling a runtime
 * function. For function arguments passing we do copy the PUDs of the
 * kernel page table into efi_pgd prior to each call.
 *
 * Specially for kexec boot, efi runtime maps in previous kernel should
 * be passed in via setup_data. In that case runtime ranges will be mapped
 * to the same virtual addresses as the first kernel, see
 * kexec_enter_virtual_mode().
 */
static void __init __efi_enter_virtual_mode(void)
{
	int count = 0, pg_shift = 0;
	void *new_memmap = NULL;
	efi_status_t status;
	unsigned long pa;

	if (efi_alloc_page_tables()) {
		pr_err("Failed to allocate EFI page tables\n");
		goto err;
	}

	efi_merge_regions();
	new_memmap = efi_map_regions(&count, &pg_shift);
	if (!new_memmap) {
		pr_err("Error reallocating memory, EFI runtime non-functional!\n");
		goto err;
	}

	pa = __pa(new_memmap);

	/*
	 * Unregister the early EFI memmap from efi_init() and install
	 * the new EFI memory map that we are about to pass to the
	 * firmware via SetVirtualAddressMap().
	 */
	efi_memmap_unmap();

	if (efi_memmap_init_late(pa, efi.memmap.desc_size * count)) {
		pr_err("Failed to remap late EFI memory map\n");
		goto err;
	}

	if (efi_enabled(EFI_DBG)) {
		pr_info("EFI runtime memory map:\n");
		efi_print_memmap();
	}

<<<<<<< HEAD
	if (WARN_ON(!efi.systab))
		goto err;

=======
>>>>>>> d1988041
	if (efi_setup_page_tables(pa, 1 << pg_shift))
		goto err;

	efi_sync_low_kernel_mappings();

	status = efi_set_virtual_address_map(efi.memmap.desc_size * count,
					     efi.memmap.desc_size,
					     efi.memmap.desc_version,
					     (efi_memory_desc_t *)pa,
					     efi_systab_phys);
	if (status != EFI_SUCCESS) {
		pr_err("Unable to switch EFI into virtual mode (status=%lx)!\n",
		       status);
		goto err;
	}

	efi_check_for_embedded_firmwares();
	efi_free_boot_services();

	if (!efi_is_mixed())
		efi_native_runtime_setup();
	else
		efi_thunk_runtime_setup();

	/*
	 * Apply more restrictive page table mapping attributes now that
	 * SVAM() has been called and the firmware has performed all
	 * necessary relocation fixups for the new virtual addresses.
	 */
	efi_runtime_update_mappings();

	/* clean DUMMY object */
	efi_delete_dummy_variable();
	return;

err:
	clear_bit(EFI_RUNTIME_SERVICES, &efi.flags);
}

void __init efi_enter_virtual_mode(void)
{
	if (efi_enabled(EFI_PARAVIRT))
		return;

	efi.runtime = (efi_runtime_services_t *)efi_runtime;

	if (efi_setup)
		kexec_enter_virtual_mode();
	else
		__efi_enter_virtual_mode();

	efi_dump_pagetable();
}

bool efi_is_table_address(unsigned long phys_addr)
{
	unsigned int i;

	if (phys_addr == EFI_INVALID_TABLE_ADDR)
		return false;

	for (i = 0; i < ARRAY_SIZE(efi_tables); i++)
		if (*(efi_tables[i]) == phys_addr)
			return true;

	return false;
}

char *efi_systab_show_arch(char *str)
{
	if (uga_phys != EFI_INVALID_TABLE_ADDR)
		str += sprintf(str, "UGA=0x%lx\n", uga_phys);
	return str;
}

#define EFI_FIELD(var) efi_ ## var

#define EFI_ATTR_SHOW(name) \
static ssize_t name##_show(struct kobject *kobj, \
				struct kobj_attribute *attr, char *buf) \
{ \
	return sprintf(buf, "0x%lx\n", EFI_FIELD(name)); \
}

EFI_ATTR_SHOW(fw_vendor);
EFI_ATTR_SHOW(runtime);
EFI_ATTR_SHOW(config_table);

struct kobj_attribute efi_attr_fw_vendor = __ATTR_RO(fw_vendor);
struct kobj_attribute efi_attr_runtime = __ATTR_RO(runtime);
struct kobj_attribute efi_attr_config_table = __ATTR_RO(config_table);

umode_t efi_attr_is_visible(struct kobject *kobj, struct attribute *attr, int n)
{
	if (attr == &efi_attr_fw_vendor.attr) {
		if (efi_enabled(EFI_PARAVIRT) ||
				efi_fw_vendor == EFI_INVALID_TABLE_ADDR)
			return 0;
	} else if (attr == &efi_attr_runtime.attr) {
		if (efi_runtime == EFI_INVALID_TABLE_ADDR)
			return 0;
	} else if (attr == &efi_attr_config_table.attr) {
		if (efi_config_table == EFI_INVALID_TABLE_ADDR)
			return 0;
	}
	return attr->mode;
}<|MERGE_RESOLUTION|>--- conflicted
+++ resolved
@@ -89,13 +89,10 @@
 #endif
 	&efi.tpm_log,
 	&efi.tpm_final_log,
-<<<<<<< HEAD
-=======
 	&efi_rng_seed,
 #ifdef CONFIG_LOAD_UEFI_KEYS
 	&efi.mokvar_table,
 #endif
->>>>>>> d1988041
 };
 
 u64 efi_setup;		/* efi setup_data physical address */
@@ -446,19 +443,9 @@
 
 void __init efi_init(void)
 {
-<<<<<<< HEAD
-	efi_char16_t *c16;
-	char vendor[100] = "unknown";
-	int i = 0;
-
-#ifdef CONFIG_X86_32
-	if (boot_params.efi_info.efi_systab_hi ||
-	    boot_params.efi_info.efi_memmap_hi) {
-=======
 	if (IS_ENABLED(CONFIG_X86_32) &&
 	    (boot_params.efi_info.efi_systab_hi ||
 	     boot_params.efi_info.efi_memmap_hi)) {
->>>>>>> d1988041
 		pr_info("Table located above 4GB, disabling EFI.\n");
 		return;
 	}
@@ -469,29 +456,7 @@
 	if (efi_systab_init(efi_systab_phys))
 		return;
 
-<<<<<<< HEAD
-	/*
-	 * Show what we know for posterity
-	 */
-	c16 = early_memremap_ro(efi.systab->fw_vendor,
-				sizeof(vendor) * sizeof(efi_char16_t));
-	if (c16) {
-		for (i = 0; i < sizeof(vendor) - 1 && c16[i]; ++i)
-			vendor[i] = c16[i];
-		vendor[i] = '\0';
-		early_memunmap(c16, sizeof(vendor) * sizeof(efi_char16_t));
-	} else {
-		pr_err("Could not map the firmware vendor!\n");
-	}
-
-	pr_info("EFI v%u.%.02u by %s\n",
-		efi.systab->hdr.revision >> 16,
-		efi.systab->hdr.revision & 0xffff, vendor);
-
-	if (efi_reuse_config(efi.systab->tables, efi.systab->nr_tables))
-=======
 	if (efi_reuse_config(efi_config_table, efi_nr_tables))
->>>>>>> d1988041
 		return;
 
 	if (efi_config_init(arch_tables))
@@ -847,12 +812,6 @@
 		efi_print_memmap();
 	}
 
-<<<<<<< HEAD
-	if (WARN_ON(!efi.systab))
-		goto err;
-
-=======
->>>>>>> d1988041
 	if (efi_setup_page_tables(pa, 1 << pg_shift))
 		goto err;
 
