--- conflicted
+++ resolved
@@ -1357,15 +1357,9 @@
 	&tdmin_b_sclk,
 	&tdmin_c_sclk,
 	&tdmin_lb_sclk,
-<<<<<<< HEAD
-	&tdmout_a_sclk,
-	&tdmout_b_sclk,
-	&tdmout_c_sclk,
-=======
 	&axg_tdmout_a_sclk,
 	&axg_tdmout_b_sclk,
 	&axg_tdmout_c_sclk,
->>>>>>> d1988041
 	&tdmin_a_lrclk,
 	&tdmin_b_lrclk,
 	&tdmin_c_lrclk,
