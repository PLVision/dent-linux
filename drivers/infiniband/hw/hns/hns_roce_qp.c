--- conflicted
+++ resolved
@@ -447,11 +447,7 @@
 	/* Sanity check SQ size before proceeding */
 	if (ucmd->log_sq_stride > max_sq_stride ||
 	    ucmd->log_sq_stride < HNS_ROCE_IB_MIN_SQ_STRIDE) {
-<<<<<<< HEAD
-		ibdev_err(&hr_dev->ib_dev, "check SQ size error!\n");
-=======
 		ibdev_err(&hr_dev->ib_dev, "Failed to check SQ stride size\n");
->>>>>>> d1988041
 		return -EINVAL;
 	}
 
@@ -472,13 +468,8 @@
 	u32 cnt = 0;
 	int ret;
 
-<<<<<<< HEAD
-	if (check_shl_overflow(1, ucmd->log_sq_bb_count, &hr_qp->sq.wqe_cnt) ||
-	    hr_qp->sq.wqe_cnt > hr_dev->caps.max_wqes)
-=======
 	if (check_shl_overflow(1, ucmd->log_sq_bb_count, &cnt) ||
 	    cnt > hr_dev->caps.max_wqes)
->>>>>>> d1988041
 		return -EINVAL;
 
 	ret = check_sq_size_with_integrity(hr_dev, cap, ucmd);
@@ -488,42 +479,9 @@
 		return ret;
 	}
 
-<<<<<<< HEAD
-	hr_qp->sq.wqe_shift = ucmd->log_sq_stride;
-
-	max_cnt = max(1U, cap->max_send_sge);
-	if (hr_dev->caps.max_sq_sg <= 2)
-		hr_qp->sq.max_gs = roundup_pow_of_two(max_cnt);
-	else
-		hr_qp->sq.max_gs = max_cnt;
-
-	if (hr_qp->sq.max_gs > 2)
-		hr_qp->sge.sge_cnt = roundup_pow_of_two(hr_qp->sq.wqe_cnt *
-							(hr_qp->sq.max_gs - 2));
-
-	if ((hr_qp->sq.max_gs > 2) && (hr_dev->pci_dev->revision == 0x20)) {
-		if (hr_qp->sge.sge_cnt > hr_dev->caps.max_extend_sg) {
-			dev_err(hr_dev->dev,
-				"The extended sge cnt error! sge_cnt=%d\n",
-				hr_qp->sge.sge_cnt);
-			return -EINVAL;
-		}
-	}
-
-	hr_qp->sge.sge_shift = 4;
-	ex_sge_num = hr_qp->sge.sge_cnt;
-
-	/* Get buf size, SQ and RQ  are aligned to page_szie */
-	if (hr_dev->caps.max_sq_sg <= 2) {
-		hr_qp->buff_size = HNS_ROCE_ALOGN_UP((hr_qp->rq.wqe_cnt <<
-					     hr_qp->rq.wqe_shift), PAGE_SIZE) +
-				   HNS_ROCE_ALOGN_UP((hr_qp->sq.wqe_cnt <<
-					     hr_qp->sq.wqe_shift), PAGE_SIZE);
-=======
 	ret = set_extend_sge_param(hr_dev, cnt, hr_qp, cap);
 	if (ret)
 		return ret;
->>>>>>> d1988041
 
 	hr_qp->sq.wqe_shift = ucmd->log_sq_stride;
 	hr_qp->sq.wqe_cnt = cnt;
