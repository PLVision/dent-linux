--- conflicted
+++ resolved
@@ -186,13 +186,8 @@
 
 	params_new = kzalloc(sizeof(*params_new), GFP_KERNEL);
 	if (unlikely(!params_new)) {
-<<<<<<< HEAD
-		tcf_idr_release(*a, bind);
-		return -ENOMEM;
-=======
 		err = -ENOMEM;
 		goto put_chain;
->>>>>>> f7688b48
 	}
 
 	params_new->flags = flags;
