--- conflicted
+++ resolved
@@ -706,27 +706,6 @@
 	return NULL;
 }
 
-<<<<<<< HEAD
-static struct mddev *mddev_find(dev_t unit)
-{
-	struct mddev *mddev;
-
-	if (MAJOR(unit) != MD_MAJOR)
-		unit &= ~((1 << MdpMinorShift) - 1);
-
-	spin_lock(&all_mddevs_lock);
-	mddev = mddev_find_locked(unit);
-	if (mddev)
-		mddev_get(mddev);
-	spin_unlock(&all_mddevs_lock);
-
-	return mddev;
-}
-
-static struct mddev *mddev_find_or_alloc(dev_t unit)
-{
-	struct mddev *mddev, *new = NULL;
-=======
 /* find an unused unit number */
 static dev_t mddev_alloc_unit(void)
 {
@@ -751,7 +730,6 @@
 static struct mddev *mddev_find(dev_t unit)
 {
 	struct mddev *mddev;
->>>>>>> 25423f4b
 
 	if (MAJOR(unit) != MD_MAJOR)
 		unit &= ~((1 << MdpMinorShift) - 1);
@@ -762,40 +740,16 @@
 		mddev_get(mddev);
 	spin_unlock(&all_mddevs_lock);
 
-<<<<<<< HEAD
-	if (unit) {
-		mddev = mddev_find_locked(unit);
-		if (mddev) {
-			mddev_get(mddev);
-			spin_unlock(&all_mddevs_lock);
-			kfree(new);
-			return mddev;
-		}
-=======
 	return mddev;
 }
->>>>>>> 25423f4b
 
 static struct mddev *mddev_alloc(dev_t unit)
 {
 	struct mddev *new;
 	int error;
 
-<<<<<<< HEAD
-			is_free = !mddev_find_locked(dev);
-		}
-		new->unit = dev;
-		new->md_minor = MINOR(dev);
-		new->hold_active = UNTIL_STOP;
-		list_add(&new->all_mddevs, &all_mddevs);
-		spin_unlock(&all_mddevs_lock);
-		return new;
-	}
-	spin_unlock(&all_mddevs_lock);
-=======
 	if (unit && MAJOR(unit) != MD_MAJOR)
 		unit &= ~((1 << MdpMinorShift) - 1);
->>>>>>> 25423f4b
 
 	new = kzalloc(sizeof(*new), GFP_KERNEL);
 	if (!new)
@@ -5666,11 +5620,7 @@
 	 * writing to /sys/module/md_mod/parameters/new_array.
 	 */
 	static DEFINE_MUTEX(disks_mutex);
-<<<<<<< HEAD
-	struct mddev *mddev = mddev_find_or_alloc(dev);
-=======
 	struct mddev *mddev;
->>>>>>> 25423f4b
 	struct gendisk *disk;
 	int partitioned;
 	int shift;
