// SPDX-License-Identifier: GPL-2.0
/* Copyright(c) 1999 - 2018 Intel Corporation. */

#include <linux/types.h>
#include <linux/module.h>
#include <linux/pci.h>
#include <linux/netdevice.h>
#include <linux/vmalloc.h>
#include <linux/string.h>
#include <linux/in.h>
#include <linux/interrupt.h>
#include <linux/ip.h>
#include <linux/tcp.h>
#include <linux/sctp.h>
#include <linux/pkt_sched.h>
#include <linux/ipv6.h>
#include <linux/slab.h>
#include <net/checksum.h>
#include <net/ip6_checksum.h>
#include <linux/etherdevice.h>
#include <linux/ethtool.h>
#include <linux/if.h>
#include <linux/if_vlan.h>
#include <linux/if_macvlan.h>
#include <linux/if_bridge.h>
#include <linux/prefetch.h>
#include <linux/bpf.h>
#include <linux/bpf_trace.h>
#include <linux/atomic.h>
#include <linux/numa.h>
#include <scsi/fc/fc_fcoe.h>
#include <net/udp_tunnel.h>
#include <net/pkt_cls.h>
#include <net/tc_act/tc_gact.h>
#include <net/tc_act/tc_mirred.h>
#include <net/vxlan.h>
#include <net/mpls.h>
<<<<<<< HEAD
=======
#include <net/xdp_sock.h>
>>>>>>> f7688b48
#include <net/xfrm.h>

#include "ixgbe.h"
#include "ixgbe_common.h"
#include "ixgbe_dcb_82599.h"
#include "ixgbe_phy.h"
#include "ixgbe_sriov.h"
#include "ixgbe_model.h"
#include "ixgbe_txrx_common.h"

char ixgbe_driver_name[] = "ixgbe";
static const char ixgbe_driver_string[] =
			      "Intel(R) 10 Gigabit PCI Express Network Driver";
#ifdef IXGBE_FCOE
char ixgbe_default_device_descr[] =
			      "Intel(R) 10 Gigabit Network Connection";
#else
static char ixgbe_default_device_descr[] =
			      "Intel(R) 10 Gigabit Network Connection";
#endif
#define DRV_VERSION "5.1.0-k"
const char ixgbe_driver_version[] = DRV_VERSION;
static const char ixgbe_copyright[] =
				"Copyright (c) 1999-2016 Intel Corporation.";

static const char ixgbe_overheat_msg[] = "Network adapter has been stopped because it has over heated. Restart the computer. If the problem persists, power off the system and replace the adapter";

static const struct ixgbe_info *ixgbe_info_tbl[] = {
	[board_82598]		= &ixgbe_82598_info,
	[board_82599]		= &ixgbe_82599_info,
	[board_X540]		= &ixgbe_X540_info,
	[board_X550]		= &ixgbe_X550_info,
	[board_X550EM_x]	= &ixgbe_X550EM_x_info,
	[board_x550em_x_fw]	= &ixgbe_x550em_x_fw_info,
	[board_x550em_a]	= &ixgbe_x550em_a_info,
	[board_x550em_a_fw]	= &ixgbe_x550em_a_fw_info,
};

/* ixgbe_pci_tbl - PCI Device ID Table
 *
 * Wildcard entries (PCI_ANY_ID) should come last
 * Last entry must be all 0s
 *
 * { Vendor ID, Device ID, SubVendor ID, SubDevice ID,
 *   Class, Class Mask, private data (not used) }
 */
static const struct pci_device_id ixgbe_pci_tbl[] = {
	{PCI_VDEVICE(INTEL, IXGBE_DEV_ID_82598), board_82598 },
	{PCI_VDEVICE(INTEL, IXGBE_DEV_ID_82598AF_DUAL_PORT), board_82598 },
	{PCI_VDEVICE(INTEL, IXGBE_DEV_ID_82598AF_SINGLE_PORT), board_82598 },
	{PCI_VDEVICE(INTEL, IXGBE_DEV_ID_82598AT), board_82598 },
	{PCI_VDEVICE(INTEL, IXGBE_DEV_ID_82598AT2), board_82598 },
	{PCI_VDEVICE(INTEL, IXGBE_DEV_ID_82598EB_CX4), board_82598 },
	{PCI_VDEVICE(INTEL, IXGBE_DEV_ID_82598_CX4_DUAL_PORT), board_82598 },
	{PCI_VDEVICE(INTEL, IXGBE_DEV_ID_82598_DA_DUAL_PORT), board_82598 },
	{PCI_VDEVICE(INTEL, IXGBE_DEV_ID_82598_SR_DUAL_PORT_EM), board_82598 },
	{PCI_VDEVICE(INTEL, IXGBE_DEV_ID_82598EB_XF_LR), board_82598 },
	{PCI_VDEVICE(INTEL, IXGBE_DEV_ID_82598EB_SFP_LOM), board_82598 },
	{PCI_VDEVICE(INTEL, IXGBE_DEV_ID_82598_BX), board_82598 },
	{PCI_VDEVICE(INTEL, IXGBE_DEV_ID_82599_KX4), board_82599 },
	{PCI_VDEVICE(INTEL, IXGBE_DEV_ID_82599_XAUI_LOM), board_82599 },
	{PCI_VDEVICE(INTEL, IXGBE_DEV_ID_82599_KR), board_82599 },
	{PCI_VDEVICE(INTEL, IXGBE_DEV_ID_82599_SFP), board_82599 },
	{PCI_VDEVICE(INTEL, IXGBE_DEV_ID_82599_SFP_EM), board_82599 },
	{PCI_VDEVICE(INTEL, IXGBE_DEV_ID_82599_KX4_MEZZ), board_82599 },
	{PCI_VDEVICE(INTEL, IXGBE_DEV_ID_82599_CX4), board_82599 },
	{PCI_VDEVICE(INTEL, IXGBE_DEV_ID_82599_BACKPLANE_FCOE), board_82599 },
	{PCI_VDEVICE(INTEL, IXGBE_DEV_ID_82599_SFP_FCOE), board_82599 },
	{PCI_VDEVICE(INTEL, IXGBE_DEV_ID_82599_T3_LOM), board_82599 },
	{PCI_VDEVICE(INTEL, IXGBE_DEV_ID_82599_COMBO_BACKPLANE), board_82599 },
	{PCI_VDEVICE(INTEL, IXGBE_DEV_ID_X540T), board_X540 },
	{PCI_VDEVICE(INTEL, IXGBE_DEV_ID_82599_SFP_SF2), board_82599 },
	{PCI_VDEVICE(INTEL, IXGBE_DEV_ID_82599_LS), board_82599 },
	{PCI_VDEVICE(INTEL, IXGBE_DEV_ID_82599_QSFP_SF_QP), board_82599 },
	{PCI_VDEVICE(INTEL, IXGBE_DEV_ID_82599EN_SFP), board_82599 },
	{PCI_VDEVICE(INTEL, IXGBE_DEV_ID_82599_SFP_SF_QP), board_82599 },
	{PCI_VDEVICE(INTEL, IXGBE_DEV_ID_X540T1), board_X540 },
	{PCI_VDEVICE(INTEL, IXGBE_DEV_ID_X550T), board_X550},
	{PCI_VDEVICE(INTEL, IXGBE_DEV_ID_X550T1), board_X550},
	{PCI_VDEVICE(INTEL, IXGBE_DEV_ID_X550EM_X_KX4), board_X550EM_x},
	{PCI_VDEVICE(INTEL, IXGBE_DEV_ID_X550EM_X_XFI), board_X550EM_x},
	{PCI_VDEVICE(INTEL, IXGBE_DEV_ID_X550EM_X_KR), board_X550EM_x},
	{PCI_VDEVICE(INTEL, IXGBE_DEV_ID_X550EM_X_10G_T), board_X550EM_x},
	{PCI_VDEVICE(INTEL, IXGBE_DEV_ID_X550EM_X_SFP), board_X550EM_x},
	{PCI_VDEVICE(INTEL, IXGBE_DEV_ID_X550EM_X_1G_T), board_x550em_x_fw},
	{PCI_VDEVICE(INTEL, IXGBE_DEV_ID_X550EM_A_KR), board_x550em_a },
	{PCI_VDEVICE(INTEL, IXGBE_DEV_ID_X550EM_A_KR_L), board_x550em_a },
	{PCI_VDEVICE(INTEL, IXGBE_DEV_ID_X550EM_A_SFP_N), board_x550em_a },
	{PCI_VDEVICE(INTEL, IXGBE_DEV_ID_X550EM_A_SGMII), board_x550em_a },
	{PCI_VDEVICE(INTEL, IXGBE_DEV_ID_X550EM_A_SGMII_L), board_x550em_a },
	{PCI_VDEVICE(INTEL, IXGBE_DEV_ID_X550EM_A_10G_T), board_x550em_a},
	{PCI_VDEVICE(INTEL, IXGBE_DEV_ID_X550EM_A_SFP), board_x550em_a },
	{PCI_VDEVICE(INTEL, IXGBE_DEV_ID_X550EM_A_1G_T), board_x550em_a_fw },
	{PCI_VDEVICE(INTEL, IXGBE_DEV_ID_X550EM_A_1G_T_L), board_x550em_a_fw },
	/* required last entry */
	{0, }
};
MODULE_DEVICE_TABLE(pci, ixgbe_pci_tbl);

#ifdef CONFIG_IXGBE_DCA
static int ixgbe_notify_dca(struct notifier_block *, unsigned long event,
			    void *p);
static struct notifier_block dca_notifier = {
	.notifier_call = ixgbe_notify_dca,
	.next          = NULL,
	.priority      = 0
};
#endif

#ifdef CONFIG_PCI_IOV
static unsigned int max_vfs;
module_param(max_vfs, uint, 0);
MODULE_PARM_DESC(max_vfs,
		 "Maximum number of virtual functions to allocate per physical function - default is zero and maximum value is 63. (Deprecated)");
#endif /* CONFIG_PCI_IOV */

static unsigned int allow_unsupported_sfp;
module_param(allow_unsupported_sfp, uint, 0);
MODULE_PARM_DESC(allow_unsupported_sfp,
		 "Allow unsupported and untested SFP+ modules on 82599-based adapters");

#define DEFAULT_MSG_ENABLE (NETIF_MSG_DRV|NETIF_MSG_PROBE|NETIF_MSG_LINK)
static int debug = -1;
module_param(debug, int, 0);
MODULE_PARM_DESC(debug, "Debug level (0=none,...,16=all)");

MODULE_AUTHOR("Intel Corporation, <linux.nics@intel.com>");
MODULE_DESCRIPTION("Intel(R) 10 Gigabit PCI Express Network Driver");
MODULE_LICENSE("GPL v2");
MODULE_VERSION(DRV_VERSION);

static struct workqueue_struct *ixgbe_wq;

static bool ixgbe_check_cfg_remove(struct ixgbe_hw *hw, struct pci_dev *pdev);
static void ixgbe_watchdog_link_is_down(struct ixgbe_adapter *);

static const struct net_device_ops ixgbe_netdev_ops;

static bool netif_is_ixgbe(struct net_device *dev)
{
	return dev && (dev->netdev_ops == &ixgbe_netdev_ops);
}

static int ixgbe_read_pci_cfg_word_parent(struct ixgbe_adapter *adapter,
					  u32 reg, u16 *value)
{
	struct pci_dev *parent_dev;
	struct pci_bus *parent_bus;

	parent_bus = adapter->pdev->bus->parent;
	if (!parent_bus)
		return -1;

	parent_dev = parent_bus->self;
	if (!parent_dev)
		return -1;

	if (!pci_is_pcie(parent_dev))
		return -1;

	pcie_capability_read_word(parent_dev, reg, value);
	if (*value == IXGBE_FAILED_READ_CFG_WORD &&
	    ixgbe_check_cfg_remove(&adapter->hw, parent_dev))
		return -1;
	return 0;
}

static s32 ixgbe_get_parent_bus_info(struct ixgbe_adapter *adapter)
{
	struct ixgbe_hw *hw = &adapter->hw;
	u16 link_status = 0;
	int err;

	hw->bus.type = ixgbe_bus_type_pci_express;

	/* Get the negotiated link width and speed from PCI config space of the
	 * parent, as this device is behind a switch
	 */
	err = ixgbe_read_pci_cfg_word_parent(adapter, 18, &link_status);

	/* assume caller will handle error case */
	if (err)
		return err;

	hw->bus.width = ixgbe_convert_bus_width(link_status);
	hw->bus.speed = ixgbe_convert_bus_speed(link_status);

	return 0;
}

/**
 * ixgbe_check_from_parent - Determine whether PCIe info should come from parent
 * @hw: hw specific details
 *
 * This function is used by probe to determine whether a device's PCI-Express
 * bandwidth details should be gathered from the parent bus instead of from the
 * device. Used to ensure that various locations all have the correct device ID
 * checks.
 */
static inline bool ixgbe_pcie_from_parent(struct ixgbe_hw *hw)
{
	switch (hw->device_id) {
	case IXGBE_DEV_ID_82599_SFP_SF_QP:
	case IXGBE_DEV_ID_82599_QSFP_SF_QP:
		return true;
	default:
		return false;
	}
}

static void ixgbe_check_minimum_link(struct ixgbe_adapter *adapter,
				     int expected_gts)
{
	struct ixgbe_hw *hw = &adapter->hw;
	struct pci_dev *pdev;

	/* Some devices are not connected over PCIe and thus do not negotiate
	 * speed. These devices do not have valid bus info, and thus any report
	 * we generate may not be correct.
	 */
	if (hw->bus.type == ixgbe_bus_type_internal)
		return;

	/* determine whether to use the parent device */
	if (ixgbe_pcie_from_parent(&adapter->hw))
		pdev = adapter->pdev->bus->parent->self;
	else
		pdev = adapter->pdev;

	pcie_print_link_status(pdev);
}

static void ixgbe_service_event_schedule(struct ixgbe_adapter *adapter)
{
	if (!test_bit(__IXGBE_DOWN, &adapter->state) &&
	    !test_bit(__IXGBE_REMOVING, &adapter->state) &&
	    !test_and_set_bit(__IXGBE_SERVICE_SCHED, &adapter->state))
		queue_work(ixgbe_wq, &adapter->service_task);
}

static void ixgbe_remove_adapter(struct ixgbe_hw *hw)
{
	struct ixgbe_adapter *adapter = hw->back;

	if (!hw->hw_addr)
		return;
	hw->hw_addr = NULL;
	e_dev_err("Adapter removed\n");
	if (test_bit(__IXGBE_SERVICE_INITED, &adapter->state))
		ixgbe_service_event_schedule(adapter);
}

static u32 ixgbe_check_remove(struct ixgbe_hw *hw, u32 reg)
{
	u8 __iomem *reg_addr;
	u32 value;
	int i;

	reg_addr = READ_ONCE(hw->hw_addr);
	if (ixgbe_removed(reg_addr))
		return IXGBE_FAILED_READ_REG;

	/* Register read of 0xFFFFFFF can indicate the adapter has been removed,
	 * so perform several status register reads to determine if the adapter
	 * has been removed.
	 */
	for (i = 0; i < IXGBE_FAILED_READ_RETRIES; i++) {
		value = readl(reg_addr + IXGBE_STATUS);
		if (value != IXGBE_FAILED_READ_REG)
			break;
		mdelay(3);
	}

	if (value == IXGBE_FAILED_READ_REG)
		ixgbe_remove_adapter(hw);
	else
		value = readl(reg_addr + reg);
	return value;
}

/**
 * ixgbe_read_reg - Read from device register
 * @hw: hw specific details
 * @reg: offset of register to read
 *
 * Returns : value read or IXGBE_FAILED_READ_REG if removed
 *
 * This function is used to read device registers. It checks for device
 * removal by confirming any read that returns all ones by checking the
 * status register value for all ones. This function avoids reading from
 * the hardware if a removal was previously detected in which case it
 * returns IXGBE_FAILED_READ_REG (all ones).
 */
u32 ixgbe_read_reg(struct ixgbe_hw *hw, u32 reg)
{
	u8 __iomem *reg_addr = READ_ONCE(hw->hw_addr);
	u32 value;

	if (ixgbe_removed(reg_addr))
		return IXGBE_FAILED_READ_REG;
	if (unlikely(hw->phy.nw_mng_if_sel &
		     IXGBE_NW_MNG_IF_SEL_SGMII_ENABLE)) {
		struct ixgbe_adapter *adapter;
		int i;

		for (i = 0; i < 200; ++i) {
			value = readl(reg_addr + IXGBE_MAC_SGMII_BUSY);
			if (likely(!value))
				goto writes_completed;
			if (value == IXGBE_FAILED_READ_REG) {
				ixgbe_remove_adapter(hw);
				return IXGBE_FAILED_READ_REG;
			}
			udelay(5);
		}

		adapter = hw->back;
		e_warn(hw, "register writes incomplete %08x\n", value);
	}

writes_completed:
	value = readl(reg_addr + reg);
	if (unlikely(value == IXGBE_FAILED_READ_REG))
		value = ixgbe_check_remove(hw, reg);
	return value;
}

static bool ixgbe_check_cfg_remove(struct ixgbe_hw *hw, struct pci_dev *pdev)
{
	u16 value;

	pci_read_config_word(pdev, PCI_VENDOR_ID, &value);
	if (value == IXGBE_FAILED_READ_CFG_WORD) {
		ixgbe_remove_adapter(hw);
		return true;
	}
	return false;
}

u16 ixgbe_read_pci_cfg_word(struct ixgbe_hw *hw, u32 reg)
{
	struct ixgbe_adapter *adapter = hw->back;
	u16 value;

	if (ixgbe_removed(hw->hw_addr))
		return IXGBE_FAILED_READ_CFG_WORD;
	pci_read_config_word(adapter->pdev, reg, &value);
	if (value == IXGBE_FAILED_READ_CFG_WORD &&
	    ixgbe_check_cfg_remove(hw, adapter->pdev))
		return IXGBE_FAILED_READ_CFG_WORD;
	return value;
}

#ifdef CONFIG_PCI_IOV
static u32 ixgbe_read_pci_cfg_dword(struct ixgbe_hw *hw, u32 reg)
{
	struct ixgbe_adapter *adapter = hw->back;
	u32 value;

	if (ixgbe_removed(hw->hw_addr))
		return IXGBE_FAILED_READ_CFG_DWORD;
	pci_read_config_dword(adapter->pdev, reg, &value);
	if (value == IXGBE_FAILED_READ_CFG_DWORD &&
	    ixgbe_check_cfg_remove(hw, adapter->pdev))
		return IXGBE_FAILED_READ_CFG_DWORD;
	return value;
}
#endif /* CONFIG_PCI_IOV */

void ixgbe_write_pci_cfg_word(struct ixgbe_hw *hw, u32 reg, u16 value)
{
	struct ixgbe_adapter *adapter = hw->back;

	if (ixgbe_removed(hw->hw_addr))
		return;
	pci_write_config_word(adapter->pdev, reg, value);
}

static void ixgbe_service_event_complete(struct ixgbe_adapter *adapter)
{
	BUG_ON(!test_bit(__IXGBE_SERVICE_SCHED, &adapter->state));

	/* flush memory to make sure state is correct before next watchdog */
	smp_mb__before_atomic();
	clear_bit(__IXGBE_SERVICE_SCHED, &adapter->state);
}

struct ixgbe_reg_info {
	u32 ofs;
	char *name;
};

static const struct ixgbe_reg_info ixgbe_reg_info_tbl[] = {

	/* General Registers */
	{IXGBE_CTRL, "CTRL"},
	{IXGBE_STATUS, "STATUS"},
	{IXGBE_CTRL_EXT, "CTRL_EXT"},

	/* Interrupt Registers */
	{IXGBE_EICR, "EICR"},

	/* RX Registers */
	{IXGBE_SRRCTL(0), "SRRCTL"},
	{IXGBE_DCA_RXCTRL(0), "DRXCTL"},
	{IXGBE_RDLEN(0), "RDLEN"},
	{IXGBE_RDH(0), "RDH"},
	{IXGBE_RDT(0), "RDT"},
	{IXGBE_RXDCTL(0), "RXDCTL"},
	{IXGBE_RDBAL(0), "RDBAL"},
	{IXGBE_RDBAH(0), "RDBAH"},

	/* TX Registers */
	{IXGBE_TDBAL(0), "TDBAL"},
	{IXGBE_TDBAH(0), "TDBAH"},
	{IXGBE_TDLEN(0), "TDLEN"},
	{IXGBE_TDH(0), "TDH"},
	{IXGBE_TDT(0), "TDT"},
	{IXGBE_TXDCTL(0), "TXDCTL"},

	/* List Terminator */
	{ .name = NULL }
};


/*
 * ixgbe_regdump - register printout routine
 */
static void ixgbe_regdump(struct ixgbe_hw *hw, struct ixgbe_reg_info *reginfo)
{
	int i;
	char rname[16];
	u32 regs[64];

	switch (reginfo->ofs) {
	case IXGBE_SRRCTL(0):
		for (i = 0; i < 64; i++)
			regs[i] = IXGBE_READ_REG(hw, IXGBE_SRRCTL(i));
		break;
	case IXGBE_DCA_RXCTRL(0):
		for (i = 0; i < 64; i++)
			regs[i] = IXGBE_READ_REG(hw, IXGBE_DCA_RXCTRL(i));
		break;
	case IXGBE_RDLEN(0):
		for (i = 0; i < 64; i++)
			regs[i] = IXGBE_READ_REG(hw, IXGBE_RDLEN(i));
		break;
	case IXGBE_RDH(0):
		for (i = 0; i < 64; i++)
			regs[i] = IXGBE_READ_REG(hw, IXGBE_RDH(i));
		break;
	case IXGBE_RDT(0):
		for (i = 0; i < 64; i++)
			regs[i] = IXGBE_READ_REG(hw, IXGBE_RDT(i));
		break;
	case IXGBE_RXDCTL(0):
		for (i = 0; i < 64; i++)
			regs[i] = IXGBE_READ_REG(hw, IXGBE_RXDCTL(i));
		break;
	case IXGBE_RDBAL(0):
		for (i = 0; i < 64; i++)
			regs[i] = IXGBE_READ_REG(hw, IXGBE_RDBAL(i));
		break;
	case IXGBE_RDBAH(0):
		for (i = 0; i < 64; i++)
			regs[i] = IXGBE_READ_REG(hw, IXGBE_RDBAH(i));
		break;
	case IXGBE_TDBAL(0):
		for (i = 0; i < 64; i++)
			regs[i] = IXGBE_READ_REG(hw, IXGBE_TDBAL(i));
		break;
	case IXGBE_TDBAH(0):
		for (i = 0; i < 64; i++)
			regs[i] = IXGBE_READ_REG(hw, IXGBE_TDBAH(i));
		break;
	case IXGBE_TDLEN(0):
		for (i = 0; i < 64; i++)
			regs[i] = IXGBE_READ_REG(hw, IXGBE_TDLEN(i));
		break;
	case IXGBE_TDH(0):
		for (i = 0; i < 64; i++)
			regs[i] = IXGBE_READ_REG(hw, IXGBE_TDH(i));
		break;
	case IXGBE_TDT(0):
		for (i = 0; i < 64; i++)
			regs[i] = IXGBE_READ_REG(hw, IXGBE_TDT(i));
		break;
	case IXGBE_TXDCTL(0):
		for (i = 0; i < 64; i++)
			regs[i] = IXGBE_READ_REG(hw, IXGBE_TXDCTL(i));
		break;
	default:
		pr_info("%-15s %08x\n",
			reginfo->name, IXGBE_READ_REG(hw, reginfo->ofs));
		return;
	}

	i = 0;
	while (i < 64) {
		int j;
		char buf[9 * 8 + 1];
		char *p = buf;

		snprintf(rname, 16, "%s[%d-%d]", reginfo->name, i, i + 7);
		for (j = 0; j < 8; j++)
			p += sprintf(p, " %08x", regs[i++]);
		pr_err("%-15s%s\n", rname, buf);
	}

}

static void ixgbe_print_buffer(struct ixgbe_ring *ring, int n)
{
	struct ixgbe_tx_buffer *tx_buffer;

	tx_buffer = &ring->tx_buffer_info[ring->next_to_clean];
	pr_info(" %5d %5X %5X %016llX %08X %p %016llX\n",
		n, ring->next_to_use, ring->next_to_clean,
		(u64)dma_unmap_addr(tx_buffer, dma),
		dma_unmap_len(tx_buffer, len),
		tx_buffer->next_to_watch,
		(u64)tx_buffer->time_stamp);
}

/*
 * ixgbe_dump - Print registers, tx-rings and rx-rings
 */
static void ixgbe_dump(struct ixgbe_adapter *adapter)
{
	struct net_device *netdev = adapter->netdev;
	struct ixgbe_hw *hw = &adapter->hw;
	struct ixgbe_reg_info *reginfo;
	int n = 0;
	struct ixgbe_ring *ring;
	struct ixgbe_tx_buffer *tx_buffer;
	union ixgbe_adv_tx_desc *tx_desc;
	struct my_u0 { u64 a; u64 b; } *u0;
	struct ixgbe_ring *rx_ring;
	union ixgbe_adv_rx_desc *rx_desc;
	struct ixgbe_rx_buffer *rx_buffer_info;
	int i = 0;

	if (!netif_msg_hw(adapter))
		return;

	/* Print netdevice Info */
	if (netdev) {
		dev_info(&adapter->pdev->dev, "Net device Info\n");
		pr_info("Device Name     state            "
			"trans_start\n");
		pr_info("%-15s %016lX %016lX\n",
			netdev->name,
			netdev->state,
			dev_trans_start(netdev));
	}

	/* Print Registers */
	dev_info(&adapter->pdev->dev, "Register Dump\n");
	pr_info(" Register Name   Value\n");
	for (reginfo = (struct ixgbe_reg_info *)ixgbe_reg_info_tbl;
	     reginfo->name; reginfo++) {
		ixgbe_regdump(hw, reginfo);
	}

	/* Print TX Ring Summary */
	if (!netdev || !netif_running(netdev))
		return;

	dev_info(&adapter->pdev->dev, "TX Rings Summary\n");
	pr_info(" %s     %s              %s        %s\n",
		"Queue [NTU] [NTC] [bi(ntc)->dma  ]",
		"leng", "ntw", "timestamp");
	for (n = 0; n < adapter->num_tx_queues; n++) {
		ring = adapter->tx_ring[n];
		ixgbe_print_buffer(ring, n);
	}

	for (n = 0; n < adapter->num_xdp_queues; n++) {
		ring = adapter->xdp_ring[n];
		ixgbe_print_buffer(ring, n);
	}

	/* Print TX Rings */
	if (!netif_msg_tx_done(adapter))
		goto rx_ring_summary;

	dev_info(&adapter->pdev->dev, "TX Rings Dump\n");

	/* Transmit Descriptor Formats
	 *
	 * 82598 Advanced Transmit Descriptor
	 *   +--------------------------------------------------------------+
	 * 0 |         Buffer Address [63:0]                                |
	 *   +--------------------------------------------------------------+
	 * 8 |  PAYLEN  | POPTS  | IDX | STA | DCMD  |DTYP |  RSV |  DTALEN |
	 *   +--------------------------------------------------------------+
	 *   63       46 45    40 39 36 35 32 31   24 23 20 19              0
	 *
	 * 82598 Advanced Transmit Descriptor (Write-Back Format)
	 *   +--------------------------------------------------------------+
	 * 0 |                          RSV [63:0]                          |
	 *   +--------------------------------------------------------------+
	 * 8 |            RSV           |  STA  |          NXTSEQ           |
	 *   +--------------------------------------------------------------+
	 *   63                       36 35   32 31                         0
	 *
	 * 82599+ Advanced Transmit Descriptor
	 *   +--------------------------------------------------------------+
	 * 0 |         Buffer Address [63:0]                                |
	 *   +--------------------------------------------------------------+
	 * 8 |PAYLEN  |POPTS|CC|IDX  |STA  |DCMD  |DTYP |MAC  |RSV  |DTALEN |
	 *   +--------------------------------------------------------------+
	 *   63     46 45 40 39 38 36 35 32 31  24 23 20 19 18 17 16 15     0
	 *
	 * 82599+ Advanced Transmit Descriptor (Write-Back Format)
	 *   +--------------------------------------------------------------+
	 * 0 |                          RSV [63:0]                          |
	 *   +--------------------------------------------------------------+
	 * 8 |            RSV           |  STA  |           RSV             |
	 *   +--------------------------------------------------------------+
	 *   63                       36 35   32 31                         0
	 */

	for (n = 0; n < adapter->num_tx_queues; n++) {
		ring = adapter->tx_ring[n];
		pr_info("------------------------------------\n");
		pr_info("TX QUEUE INDEX = %d\n", ring->queue_index);
		pr_info("------------------------------------\n");
		pr_info("%s%s    %s              %s        %s          %s\n",
			"T [desc]     [address 63:0  ] ",
			"[PlPOIdStDDt Ln] [bi->dma       ] ",
			"leng", "ntw", "timestamp", "bi->skb");

		for (i = 0; ring->desc && (i < ring->count); i++) {
			tx_desc = IXGBE_TX_DESC(ring, i);
			tx_buffer = &ring->tx_buffer_info[i];
			u0 = (struct my_u0 *)tx_desc;
			if (dma_unmap_len(tx_buffer, len) > 0) {
				const char *ring_desc;

				if (i == ring->next_to_use &&
				    i == ring->next_to_clean)
					ring_desc = " NTC/U";
				else if (i == ring->next_to_use)
					ring_desc = " NTU";
				else if (i == ring->next_to_clean)
					ring_desc = " NTC";
				else
					ring_desc = "";
				pr_info("T [0x%03X]    %016llX %016llX %016llX %08X %p %016llX %p%s",
					i,
					le64_to_cpu((__force __le64)u0->a),
					le64_to_cpu((__force __le64)u0->b),
					(u64)dma_unmap_addr(tx_buffer, dma),
					dma_unmap_len(tx_buffer, len),
					tx_buffer->next_to_watch,
					(u64)tx_buffer->time_stamp,
					tx_buffer->skb,
					ring_desc);

				if (netif_msg_pktdata(adapter) &&
				    tx_buffer->skb)
					print_hex_dump(KERN_INFO, "",
						DUMP_PREFIX_ADDRESS, 16, 1,
						tx_buffer->skb->data,
						dma_unmap_len(tx_buffer, len),
						true);
			}
		}
	}

	/* Print RX Rings Summary */
rx_ring_summary:
	dev_info(&adapter->pdev->dev, "RX Rings Summary\n");
	pr_info("Queue [NTU] [NTC]\n");
	for (n = 0; n < adapter->num_rx_queues; n++) {
		rx_ring = adapter->rx_ring[n];
		pr_info("%5d %5X %5X\n",
			n, rx_ring->next_to_use, rx_ring->next_to_clean);
	}

	/* Print RX Rings */
	if (!netif_msg_rx_status(adapter))
		return;

	dev_info(&adapter->pdev->dev, "RX Rings Dump\n");

	/* Receive Descriptor Formats
	 *
	 * 82598 Advanced Receive Descriptor (Read) Format
	 *    63                                           1        0
	 *    +-----------------------------------------------------+
	 *  0 |       Packet Buffer Address [63:1]           |A0/NSE|
	 *    +----------------------------------------------+------+
	 *  8 |       Header Buffer Address [63:1]           |  DD  |
	 *    +-----------------------------------------------------+
	 *
	 *
	 * 82598 Advanced Receive Descriptor (Write-Back) Format
	 *
	 *   63       48 47    32 31  30      21 20 16 15   4 3     0
	 *   +------------------------------------------------------+
	 * 0 |       RSS Hash /  |SPH| HDR_LEN  | RSV |Packet|  RSS |
	 *   | Packet   | IP     |   |          |     | Type | Type |
	 *   | Checksum | Ident  |   |          |     |      |      |
	 *   +------------------------------------------------------+
	 * 8 | VLAN Tag | Length | Extended Error | Extended Status |
	 *   +------------------------------------------------------+
	 *   63       48 47    32 31            20 19               0
	 *
	 * 82599+ Advanced Receive Descriptor (Read) Format
	 *    63                                           1        0
	 *    +-----------------------------------------------------+
	 *  0 |       Packet Buffer Address [63:1]           |A0/NSE|
	 *    +----------------------------------------------+------+
	 *  8 |       Header Buffer Address [63:1]           |  DD  |
	 *    +-----------------------------------------------------+
	 *
	 *
	 * 82599+ Advanced Receive Descriptor (Write-Back) Format
	 *
	 *   63       48 47    32 31  30      21 20 17 16   4 3     0
	 *   +------------------------------------------------------+
	 * 0 |RSS / Frag Checksum|SPH| HDR_LEN  |RSC- |Packet|  RSS |
	 *   |/ RTT / PCoE_PARAM |   |          | CNT | Type | Type |
	 *   |/ Flow Dir Flt ID  |   |          |     |      |      |
	 *   +------------------------------------------------------+
	 * 8 | VLAN Tag | Length |Extended Error| Xtnd Status/NEXTP |
	 *   +------------------------------------------------------+
	 *   63       48 47    32 31          20 19                 0
	 */

	for (n = 0; n < adapter->num_rx_queues; n++) {
		rx_ring = adapter->rx_ring[n];
		pr_info("------------------------------------\n");
		pr_info("RX QUEUE INDEX = %d\n", rx_ring->queue_index);
		pr_info("------------------------------------\n");
		pr_info("%s%s%s\n",
			"R  [desc]      [ PktBuf     A0] ",
			"[  HeadBuf   DD] [bi->dma       ] [bi->skb       ] ",
			"<-- Adv Rx Read format");
		pr_info("%s%s%s\n",
			"RWB[desc]      [PcsmIpSHl PtRs] ",
			"[vl er S cks ln] ---------------- [bi->skb       ] ",
			"<-- Adv Rx Write-Back format");

		for (i = 0; i < rx_ring->count; i++) {
			const char *ring_desc;

			if (i == rx_ring->next_to_use)
				ring_desc = " NTU";
			else if (i == rx_ring->next_to_clean)
				ring_desc = " NTC";
			else
				ring_desc = "";

			rx_buffer_info = &rx_ring->rx_buffer_info[i];
			rx_desc = IXGBE_RX_DESC(rx_ring, i);
			u0 = (struct my_u0 *)rx_desc;
			if (rx_desc->wb.upper.length) {
				/* Descriptor Done */
				pr_info("RWB[0x%03X]     %016llX %016llX ---------------- %p%s\n",
					i,
					le64_to_cpu((__force __le64)u0->a),
					le64_to_cpu((__force __le64)u0->b),
					rx_buffer_info->skb,
					ring_desc);
			} else {
				pr_info("R  [0x%03X]     %016llX %016llX %016llX %p%s\n",
					i,
					le64_to_cpu((__force __le64)u0->a),
					le64_to_cpu((__force __le64)u0->b),
					(u64)rx_buffer_info->dma,
					rx_buffer_info->skb,
					ring_desc);

				if (netif_msg_pktdata(adapter) &&
				    rx_buffer_info->dma) {
					print_hex_dump(KERN_INFO, "",
					   DUMP_PREFIX_ADDRESS, 16, 1,
					   page_address(rx_buffer_info->page) +
						    rx_buffer_info->page_offset,
					   ixgbe_rx_bufsz(rx_ring), true);
				}
			}
		}
	}
}

static void ixgbe_release_hw_control(struct ixgbe_adapter *adapter)
{
	u32 ctrl_ext;

	/* Let firmware take over control of h/w */
	ctrl_ext = IXGBE_READ_REG(&adapter->hw, IXGBE_CTRL_EXT);
	IXGBE_WRITE_REG(&adapter->hw, IXGBE_CTRL_EXT,
			ctrl_ext & ~IXGBE_CTRL_EXT_DRV_LOAD);
}

static void ixgbe_get_hw_control(struct ixgbe_adapter *adapter)
{
	u32 ctrl_ext;

	/* Let firmware know the driver has taken over */
	ctrl_ext = IXGBE_READ_REG(&adapter->hw, IXGBE_CTRL_EXT);
	IXGBE_WRITE_REG(&adapter->hw, IXGBE_CTRL_EXT,
			ctrl_ext | IXGBE_CTRL_EXT_DRV_LOAD);
}

/**
 * ixgbe_set_ivar - set the IVAR registers, mapping interrupt causes to vectors
 * @adapter: pointer to adapter struct
 * @direction: 0 for Rx, 1 for Tx, -1 for other causes
 * @queue: queue to map the corresponding interrupt to
 * @msix_vector: the vector to map to the corresponding queue
 *
 */
static void ixgbe_set_ivar(struct ixgbe_adapter *adapter, s8 direction,
			   u8 queue, u8 msix_vector)
{
	u32 ivar, index;
	struct ixgbe_hw *hw = &adapter->hw;
	switch (hw->mac.type) {
	case ixgbe_mac_82598EB:
		msix_vector |= IXGBE_IVAR_ALLOC_VAL;
		if (direction == -1)
			direction = 0;
		index = (((direction * 64) + queue) >> 2) & 0x1F;
		ivar = IXGBE_READ_REG(hw, IXGBE_IVAR(index));
		ivar &= ~(0xFF << (8 * (queue & 0x3)));
		ivar |= (msix_vector << (8 * (queue & 0x3)));
		IXGBE_WRITE_REG(hw, IXGBE_IVAR(index), ivar);
		break;
	case ixgbe_mac_82599EB:
	case ixgbe_mac_X540:
	case ixgbe_mac_X550:
	case ixgbe_mac_X550EM_x:
	case ixgbe_mac_x550em_a:
		if (direction == -1) {
			/* other causes */
			msix_vector |= IXGBE_IVAR_ALLOC_VAL;
			index = ((queue & 1) * 8);
			ivar = IXGBE_READ_REG(&adapter->hw, IXGBE_IVAR_MISC);
			ivar &= ~(0xFF << index);
			ivar |= (msix_vector << index);
			IXGBE_WRITE_REG(&adapter->hw, IXGBE_IVAR_MISC, ivar);
			break;
		} else {
			/* tx or rx causes */
			msix_vector |= IXGBE_IVAR_ALLOC_VAL;
			index = ((16 * (queue & 1)) + (8 * direction));
			ivar = IXGBE_READ_REG(hw, IXGBE_IVAR(queue >> 1));
			ivar &= ~(0xFF << index);
			ivar |= (msix_vector << index);
			IXGBE_WRITE_REG(hw, IXGBE_IVAR(queue >> 1), ivar);
			break;
		}
	default:
		break;
	}
}

void ixgbe_irq_rearm_queues(struct ixgbe_adapter *adapter,
			    u64 qmask)
{
	u32 mask;

	switch (adapter->hw.mac.type) {
	case ixgbe_mac_82598EB:
		mask = (IXGBE_EIMS_RTX_QUEUE & qmask);
		IXGBE_WRITE_REG(&adapter->hw, IXGBE_EICS, mask);
		break;
	case ixgbe_mac_82599EB:
	case ixgbe_mac_X540:
	case ixgbe_mac_X550:
	case ixgbe_mac_X550EM_x:
	case ixgbe_mac_x550em_a:
		mask = (qmask & 0xFFFFFFFF);
		IXGBE_WRITE_REG(&adapter->hw, IXGBE_EICS_EX(0), mask);
		mask = (qmask >> 32);
		IXGBE_WRITE_REG(&adapter->hw, IXGBE_EICS_EX(1), mask);
		break;
	default:
		break;
	}
}

static void ixgbe_update_xoff_rx_lfc(struct ixgbe_adapter *adapter)
{
	struct ixgbe_hw *hw = &adapter->hw;
	struct ixgbe_hw_stats *hwstats = &adapter->stats;
	int i;
	u32 data;

	if ((hw->fc.current_mode != ixgbe_fc_full) &&
	    (hw->fc.current_mode != ixgbe_fc_rx_pause))
		return;

	switch (hw->mac.type) {
	case ixgbe_mac_82598EB:
		data = IXGBE_READ_REG(hw, IXGBE_LXOFFRXC);
		break;
	default:
		data = IXGBE_READ_REG(hw, IXGBE_LXOFFRXCNT);
	}
	hwstats->lxoffrxc += data;

	/* refill credits (no tx hang) if we received xoff */
	if (!data)
		return;

	for (i = 0; i < adapter->num_tx_queues; i++)
		clear_bit(__IXGBE_HANG_CHECK_ARMED,
			  &adapter->tx_ring[i]->state);

	for (i = 0; i < adapter->num_xdp_queues; i++)
		clear_bit(__IXGBE_HANG_CHECK_ARMED,
			  &adapter->xdp_ring[i]->state);
}

static void ixgbe_update_xoff_received(struct ixgbe_adapter *adapter)
{
	struct ixgbe_hw *hw = &adapter->hw;
	struct ixgbe_hw_stats *hwstats = &adapter->stats;
	u32 xoff[8] = {0};
	u8 tc;
	int i;
	bool pfc_en = adapter->dcb_cfg.pfc_mode_enable;

	if (adapter->ixgbe_ieee_pfc)
		pfc_en |= !!(adapter->ixgbe_ieee_pfc->pfc_en);

	if (!(adapter->flags & IXGBE_FLAG_DCB_ENABLED) || !pfc_en) {
		ixgbe_update_xoff_rx_lfc(adapter);
		return;
	}

	/* update stats for each tc, only valid with PFC enabled */
	for (i = 0; i < MAX_TX_PACKET_BUFFERS; i++) {
		u32 pxoffrxc;

		switch (hw->mac.type) {
		case ixgbe_mac_82598EB:
			pxoffrxc = IXGBE_READ_REG(hw, IXGBE_PXOFFRXC(i));
			break;
		default:
			pxoffrxc = IXGBE_READ_REG(hw, IXGBE_PXOFFRXCNT(i));
		}
		hwstats->pxoffrxc[i] += pxoffrxc;
		/* Get the TC for given UP */
		tc = netdev_get_prio_tc_map(adapter->netdev, i);
		xoff[tc] += pxoffrxc;
	}

	/* disarm tx queues that have received xoff frames */
	for (i = 0; i < adapter->num_tx_queues; i++) {
		struct ixgbe_ring *tx_ring = adapter->tx_ring[i];

		tc = tx_ring->dcb_tc;
		if (xoff[tc])
			clear_bit(__IXGBE_HANG_CHECK_ARMED, &tx_ring->state);
	}

	for (i = 0; i < adapter->num_xdp_queues; i++) {
		struct ixgbe_ring *xdp_ring = adapter->xdp_ring[i];

		tc = xdp_ring->dcb_tc;
		if (xoff[tc])
			clear_bit(__IXGBE_HANG_CHECK_ARMED, &xdp_ring->state);
	}
}

static u64 ixgbe_get_tx_completed(struct ixgbe_ring *ring)
{
	return ring->stats.packets;
}

static u64 ixgbe_get_tx_pending(struct ixgbe_ring *ring)
{
	unsigned int head, tail;

	head = ring->next_to_clean;
	tail = ring->next_to_use;

	return ((head <= tail) ? tail : tail + ring->count) - head;
}

static inline bool ixgbe_check_tx_hang(struct ixgbe_ring *tx_ring)
{
	u32 tx_done = ixgbe_get_tx_completed(tx_ring);
	u32 tx_done_old = tx_ring->tx_stats.tx_done_old;
	u32 tx_pending = ixgbe_get_tx_pending(tx_ring);

	clear_check_for_tx_hang(tx_ring);

	/*
	 * Check for a hung queue, but be thorough. This verifies
	 * that a transmit has been completed since the previous
	 * check AND there is at least one packet pending. The
	 * ARMED bit is set to indicate a potential hang. The
	 * bit is cleared if a pause frame is received to remove
	 * false hang detection due to PFC or 802.3x frames. By
	 * requiring this to fail twice we avoid races with
	 * pfc clearing the ARMED bit and conditions where we
	 * run the check_tx_hang logic with a transmit completion
	 * pending but without time to complete it yet.
	 */
	if (tx_done_old == tx_done && tx_pending)
		/* make sure it is true for two checks in a row */
		return test_and_set_bit(__IXGBE_HANG_CHECK_ARMED,
					&tx_ring->state);
	/* update completed stats and continue */
	tx_ring->tx_stats.tx_done_old = tx_done;
	/* reset the countdown */
	clear_bit(__IXGBE_HANG_CHECK_ARMED, &tx_ring->state);

	return false;
}

/**
 * ixgbe_tx_timeout_reset - initiate reset due to Tx timeout
 * @adapter: driver private struct
 **/
static void ixgbe_tx_timeout_reset(struct ixgbe_adapter *adapter)
{

	/* Do the reset outside of interrupt context */
	if (!test_bit(__IXGBE_DOWN, &adapter->state)) {
		set_bit(__IXGBE_RESET_REQUESTED, &adapter->state);
		e_warn(drv, "initiating reset due to tx timeout\n");
		ixgbe_service_event_schedule(adapter);
	}
}

/**
 * ixgbe_tx_maxrate - callback to set the maximum per-queue bitrate
 * @netdev: network interface device structure
 * @queue_index: Tx queue to set
 * @maxrate: desired maximum transmit bitrate
 **/
static int ixgbe_tx_maxrate(struct net_device *netdev,
			    int queue_index, u32 maxrate)
{
	struct ixgbe_adapter *adapter = netdev_priv(netdev);
	struct ixgbe_hw *hw = &adapter->hw;
	u32 bcnrc_val = ixgbe_link_mbps(adapter);

	if (!maxrate)
		return 0;

	/* Calculate the rate factor values to set */
	bcnrc_val <<= IXGBE_RTTBCNRC_RF_INT_SHIFT;
	bcnrc_val /= maxrate;

	/* clear everything but the rate factor */
	bcnrc_val &= IXGBE_RTTBCNRC_RF_INT_MASK |
	IXGBE_RTTBCNRC_RF_DEC_MASK;

	/* enable the rate scheduler */
	bcnrc_val |= IXGBE_RTTBCNRC_RS_ENA;

	IXGBE_WRITE_REG(hw, IXGBE_RTTDQSEL, queue_index);
	IXGBE_WRITE_REG(hw, IXGBE_RTTBCNRC, bcnrc_val);

	return 0;
}

/**
 * ixgbe_clean_tx_irq - Reclaim resources after transmit completes
 * @q_vector: structure containing interrupt and ring information
 * @tx_ring: tx ring to clean
 * @napi_budget: Used to determine if we are in netpoll
 **/
static bool ixgbe_clean_tx_irq(struct ixgbe_q_vector *q_vector,
			       struct ixgbe_ring *tx_ring, int napi_budget)
{
	struct ixgbe_adapter *adapter = q_vector->adapter;
	struct ixgbe_tx_buffer *tx_buffer;
	union ixgbe_adv_tx_desc *tx_desc;
	unsigned int total_bytes = 0, total_packets = 0, total_ipsec = 0;
	unsigned int budget = q_vector->tx.work_limit;
	unsigned int i = tx_ring->next_to_clean;

	if (test_bit(__IXGBE_DOWN, &adapter->state))
		return true;

	tx_buffer = &tx_ring->tx_buffer_info[i];
	tx_desc = IXGBE_TX_DESC(tx_ring, i);
	i -= tx_ring->count;

	do {
		union ixgbe_adv_tx_desc *eop_desc = tx_buffer->next_to_watch;

		/* if next_to_watch is not set then there is no work pending */
		if (!eop_desc)
			break;

		/* prevent any other reads prior to eop_desc */
		smp_rmb();

		/* if DD is not set pending work has not been completed */
		if (!(eop_desc->wb.status & cpu_to_le32(IXGBE_TXD_STAT_DD)))
			break;

		/* clear next_to_watch to prevent false hangs */
		tx_buffer->next_to_watch = NULL;

		/* update the statistics for this packet */
		total_bytes += tx_buffer->bytecount;
		total_packets += tx_buffer->gso_segs;
		if (tx_buffer->tx_flags & IXGBE_TX_FLAGS_IPSEC)
			total_ipsec++;

		/* free the skb */
		if (ring_is_xdp(tx_ring))
			xdp_return_frame(tx_buffer->xdpf);
		else
			napi_consume_skb(tx_buffer->skb, napi_budget);

		/* unmap skb header data */
		dma_unmap_single(tx_ring->dev,
				 dma_unmap_addr(tx_buffer, dma),
				 dma_unmap_len(tx_buffer, len),
				 DMA_TO_DEVICE);

		/* clear tx_buffer data */
		dma_unmap_len_set(tx_buffer, len, 0);

		/* unmap remaining buffers */
		while (tx_desc != eop_desc) {
			tx_buffer++;
			tx_desc++;
			i++;
			if (unlikely(!i)) {
				i -= tx_ring->count;
				tx_buffer = tx_ring->tx_buffer_info;
				tx_desc = IXGBE_TX_DESC(tx_ring, 0);
			}

			/* unmap any remaining paged data */
			if (dma_unmap_len(tx_buffer, len)) {
				dma_unmap_page(tx_ring->dev,
					       dma_unmap_addr(tx_buffer, dma),
					       dma_unmap_len(tx_buffer, len),
					       DMA_TO_DEVICE);
				dma_unmap_len_set(tx_buffer, len, 0);
			}
		}

		/* move us one more past the eop_desc for start of next pkt */
		tx_buffer++;
		tx_desc++;
		i++;
		if (unlikely(!i)) {
			i -= tx_ring->count;
			tx_buffer = tx_ring->tx_buffer_info;
			tx_desc = IXGBE_TX_DESC(tx_ring, 0);
		}

		/* issue prefetch for next Tx descriptor */
		prefetch(tx_desc);

		/* update budget accounting */
		budget--;
	} while (likely(budget));

	i += tx_ring->count;
	tx_ring->next_to_clean = i;
	u64_stats_update_begin(&tx_ring->syncp);
	tx_ring->stats.bytes += total_bytes;
	tx_ring->stats.packets += total_packets;
	u64_stats_update_end(&tx_ring->syncp);
	q_vector->tx.total_bytes += total_bytes;
	q_vector->tx.total_packets += total_packets;
	adapter->tx_ipsec += total_ipsec;

	if (check_for_tx_hang(tx_ring) && ixgbe_check_tx_hang(tx_ring)) {
		/* schedule immediate reset if we believe we hung */
		struct ixgbe_hw *hw = &adapter->hw;
		e_err(drv, "Detected Tx Unit Hang %s\n"
			"  Tx Queue             <%d>\n"
			"  TDH, TDT             <%x>, <%x>\n"
			"  next_to_use          <%x>\n"
			"  next_to_clean        <%x>\n"
			"tx_buffer_info[next_to_clean]\n"
			"  time_stamp           <%lx>\n"
			"  jiffies              <%lx>\n",
			ring_is_xdp(tx_ring) ? "(XDP)" : "",
			tx_ring->queue_index,
			IXGBE_READ_REG(hw, IXGBE_TDH(tx_ring->reg_idx)),
			IXGBE_READ_REG(hw, IXGBE_TDT(tx_ring->reg_idx)),
			tx_ring->next_to_use, i,
			tx_ring->tx_buffer_info[i].time_stamp, jiffies);

		if (!ring_is_xdp(tx_ring))
			netif_stop_subqueue(tx_ring->netdev,
					    tx_ring->queue_index);

		e_info(probe,
		       "tx hang %d detected on queue %d, resetting adapter\n",
			adapter->tx_timeout_count + 1, tx_ring->queue_index);

		/* schedule immediate reset if we believe we hung */
		ixgbe_tx_timeout_reset(adapter);

		/* the adapter is about to reset, no point in enabling stuff */
		return true;
	}

	if (ring_is_xdp(tx_ring))
		return !!budget;

	netdev_tx_completed_queue(txring_txq(tx_ring),
				  total_packets, total_bytes);

#define TX_WAKE_THRESHOLD (DESC_NEEDED * 2)
	if (unlikely(total_packets && netif_carrier_ok(tx_ring->netdev) &&
		     (ixgbe_desc_unused(tx_ring) >= TX_WAKE_THRESHOLD))) {
		/* Make sure that anybody stopping the queue after this
		 * sees the new next_to_clean.
		 */
		smp_mb();
		if (__netif_subqueue_stopped(tx_ring->netdev,
					     tx_ring->queue_index)
		    && !test_bit(__IXGBE_DOWN, &adapter->state)) {
			netif_wake_subqueue(tx_ring->netdev,
					    tx_ring->queue_index);
			++tx_ring->tx_stats.restart_queue;
		}
	}

	return !!budget;
}

#ifdef CONFIG_IXGBE_DCA
static void ixgbe_update_tx_dca(struct ixgbe_adapter *adapter,
				struct ixgbe_ring *tx_ring,
				int cpu)
{
	struct ixgbe_hw *hw = &adapter->hw;
	u32 txctrl = 0;
	u16 reg_offset;

	if (adapter->flags & IXGBE_FLAG_DCA_ENABLED)
		txctrl = dca3_get_tag(tx_ring->dev, cpu);

	switch (hw->mac.type) {
	case ixgbe_mac_82598EB:
		reg_offset = IXGBE_DCA_TXCTRL(tx_ring->reg_idx);
		break;
	case ixgbe_mac_82599EB:
	case ixgbe_mac_X540:
		reg_offset = IXGBE_DCA_TXCTRL_82599(tx_ring->reg_idx);
		txctrl <<= IXGBE_DCA_TXCTRL_CPUID_SHIFT_82599;
		break;
	default:
		/* for unknown hardware do not write register */
		return;
	}

	/*
	 * We can enable relaxed ordering for reads, but not writes when
	 * DCA is enabled.  This is due to a known issue in some chipsets
	 * which will cause the DCA tag to be cleared.
	 */
	txctrl |= IXGBE_DCA_TXCTRL_DESC_RRO_EN |
		  IXGBE_DCA_TXCTRL_DATA_RRO_EN |
		  IXGBE_DCA_TXCTRL_DESC_DCA_EN;

	IXGBE_WRITE_REG(hw, reg_offset, txctrl);
}

static void ixgbe_update_rx_dca(struct ixgbe_adapter *adapter,
				struct ixgbe_ring *rx_ring,
				int cpu)
{
	struct ixgbe_hw *hw = &adapter->hw;
	u32 rxctrl = 0;
	u8 reg_idx = rx_ring->reg_idx;

	if (adapter->flags & IXGBE_FLAG_DCA_ENABLED)
		rxctrl = dca3_get_tag(rx_ring->dev, cpu);

	switch (hw->mac.type) {
	case ixgbe_mac_82599EB:
	case ixgbe_mac_X540:
		rxctrl <<= IXGBE_DCA_RXCTRL_CPUID_SHIFT_82599;
		break;
	default:
		break;
	}

	/*
	 * We can enable relaxed ordering for reads, but not writes when
	 * DCA is enabled.  This is due to a known issue in some chipsets
	 * which will cause the DCA tag to be cleared.
	 */
	rxctrl |= IXGBE_DCA_RXCTRL_DESC_RRO_EN |
		  IXGBE_DCA_RXCTRL_DATA_DCA_EN |
		  IXGBE_DCA_RXCTRL_DESC_DCA_EN;

	IXGBE_WRITE_REG(hw, IXGBE_DCA_RXCTRL(reg_idx), rxctrl);
}

static void ixgbe_update_dca(struct ixgbe_q_vector *q_vector)
{
	struct ixgbe_adapter *adapter = q_vector->adapter;
	struct ixgbe_ring *ring;
	int cpu = get_cpu();

	if (q_vector->cpu == cpu)
		goto out_no_update;

	ixgbe_for_each_ring(ring, q_vector->tx)
		ixgbe_update_tx_dca(adapter, ring, cpu);

	ixgbe_for_each_ring(ring, q_vector->rx)
		ixgbe_update_rx_dca(adapter, ring, cpu);

	q_vector->cpu = cpu;
out_no_update:
	put_cpu();
}

static void ixgbe_setup_dca(struct ixgbe_adapter *adapter)
{
	int i;

	/* always use CB2 mode, difference is masked in the CB driver */
	if (adapter->flags & IXGBE_FLAG_DCA_ENABLED)
		IXGBE_WRITE_REG(&adapter->hw, IXGBE_DCA_CTRL,
				IXGBE_DCA_CTRL_DCA_MODE_CB2);
	else
		IXGBE_WRITE_REG(&adapter->hw, IXGBE_DCA_CTRL,
				IXGBE_DCA_CTRL_DCA_DISABLE);

	for (i = 0; i < adapter->num_q_vectors; i++) {
		adapter->q_vector[i]->cpu = -1;
		ixgbe_update_dca(adapter->q_vector[i]);
	}
}

static int __ixgbe_notify_dca(struct device *dev, void *data)
{
	struct ixgbe_adapter *adapter = dev_get_drvdata(dev);
	unsigned long event = *(unsigned long *)data;

	if (!(adapter->flags & IXGBE_FLAG_DCA_CAPABLE))
		return 0;

	switch (event) {
	case DCA_PROVIDER_ADD:
		/* if we're already enabled, don't do it again */
		if (adapter->flags & IXGBE_FLAG_DCA_ENABLED)
			break;
		if (dca_add_requester(dev) == 0) {
			adapter->flags |= IXGBE_FLAG_DCA_ENABLED;
			IXGBE_WRITE_REG(&adapter->hw, IXGBE_DCA_CTRL,
					IXGBE_DCA_CTRL_DCA_MODE_CB2);
			break;
		}
		/* fall through - DCA is disabled. */
	case DCA_PROVIDER_REMOVE:
		if (adapter->flags & IXGBE_FLAG_DCA_ENABLED) {
			dca_remove_requester(dev);
			adapter->flags &= ~IXGBE_FLAG_DCA_ENABLED;
			IXGBE_WRITE_REG(&adapter->hw, IXGBE_DCA_CTRL,
					IXGBE_DCA_CTRL_DCA_DISABLE);
		}
		break;
	}

	return 0;
}

#endif /* CONFIG_IXGBE_DCA */

#define IXGBE_RSS_L4_TYPES_MASK \
	((1ul << IXGBE_RXDADV_RSSTYPE_IPV4_TCP) | \
	 (1ul << IXGBE_RXDADV_RSSTYPE_IPV4_UDP) | \
	 (1ul << IXGBE_RXDADV_RSSTYPE_IPV6_TCP) | \
	 (1ul << IXGBE_RXDADV_RSSTYPE_IPV6_UDP))

static inline void ixgbe_rx_hash(struct ixgbe_ring *ring,
				 union ixgbe_adv_rx_desc *rx_desc,
				 struct sk_buff *skb)
{
	u16 rss_type;

	if (!(ring->netdev->features & NETIF_F_RXHASH))
		return;

	rss_type = le16_to_cpu(rx_desc->wb.lower.lo_dword.hs_rss.pkt_info) &
		   IXGBE_RXDADV_RSSTYPE_MASK;

	if (!rss_type)
		return;

	skb_set_hash(skb, le32_to_cpu(rx_desc->wb.lower.hi_dword.rss),
		     (IXGBE_RSS_L4_TYPES_MASK & (1ul << rss_type)) ?
		     PKT_HASH_TYPE_L4 : PKT_HASH_TYPE_L3);
}

#ifdef IXGBE_FCOE
/**
 * ixgbe_rx_is_fcoe - check the rx desc for incoming pkt type
 * @ring: structure containing ring specific data
 * @rx_desc: advanced rx descriptor
 *
 * Returns : true if it is FCoE pkt
 */
static inline bool ixgbe_rx_is_fcoe(struct ixgbe_ring *ring,
				    union ixgbe_adv_rx_desc *rx_desc)
{
	__le16 pkt_info = rx_desc->wb.lower.lo_dword.hs_rss.pkt_info;

	return test_bit(__IXGBE_RX_FCOE, &ring->state) &&
	       ((pkt_info & cpu_to_le16(IXGBE_RXDADV_PKTTYPE_ETQF_MASK)) ==
		(cpu_to_le16(IXGBE_ETQF_FILTER_FCOE <<
			     IXGBE_RXDADV_PKTTYPE_ETQF_SHIFT)));
}

#endif /* IXGBE_FCOE */
/**
 * ixgbe_rx_checksum - indicate in skb if hw indicated a good cksum
 * @ring: structure containing ring specific data
 * @rx_desc: current Rx descriptor being processed
 * @skb: skb currently being received and modified
 **/
static inline void ixgbe_rx_checksum(struct ixgbe_ring *ring,
				     union ixgbe_adv_rx_desc *rx_desc,
				     struct sk_buff *skb)
{
	__le16 pkt_info = rx_desc->wb.lower.lo_dword.hs_rss.pkt_info;
	bool encap_pkt = false;

	skb_checksum_none_assert(skb);

	/* Rx csum disabled */
	if (!(ring->netdev->features & NETIF_F_RXCSUM))
		return;

	/* check for VXLAN and Geneve packets */
	if (pkt_info & cpu_to_le16(IXGBE_RXDADV_PKTTYPE_VXLAN)) {
		encap_pkt = true;
		skb->encapsulation = 1;
	}

	/* if IP and error */
	if (ixgbe_test_staterr(rx_desc, IXGBE_RXD_STAT_IPCS) &&
	    ixgbe_test_staterr(rx_desc, IXGBE_RXDADV_ERR_IPE)) {
		ring->rx_stats.csum_err++;
		return;
	}

	if (!ixgbe_test_staterr(rx_desc, IXGBE_RXD_STAT_L4CS))
		return;

	if (ixgbe_test_staterr(rx_desc, IXGBE_RXDADV_ERR_TCPE)) {
		/*
		 * 82599 errata, UDP frames with a 0 checksum can be marked as
		 * checksum errors.
		 */
		if ((pkt_info & cpu_to_le16(IXGBE_RXDADV_PKTTYPE_UDP)) &&
		    test_bit(__IXGBE_RX_CSUM_UDP_ZERO_ERR, &ring->state))
			return;

		ring->rx_stats.csum_err++;
		return;
	}

	/* It must be a TCP or UDP packet with a valid checksum */
	skb->ip_summed = CHECKSUM_UNNECESSARY;
	if (encap_pkt) {
		if (!ixgbe_test_staterr(rx_desc, IXGBE_RXD_STAT_OUTERIPCS))
			return;

		if (ixgbe_test_staterr(rx_desc, IXGBE_RXDADV_ERR_OUTERIPER)) {
			skb->ip_summed = CHECKSUM_NONE;
			return;
		}
		/* If we checked the outer header let the stack know */
		skb->csum_level = 1;
	}
}

static inline unsigned int ixgbe_rx_offset(struct ixgbe_ring *rx_ring)
{
	return ring_uses_build_skb(rx_ring) ? IXGBE_SKB_PAD : 0;
}

static bool ixgbe_alloc_mapped_page(struct ixgbe_ring *rx_ring,
				    struct ixgbe_rx_buffer *bi)
{
	struct page *page = bi->page;
	dma_addr_t dma;

	/* since we are recycling buffers we should seldom need to alloc */
	if (likely(page))
		return true;

	/* alloc new page for storage */
	page = dev_alloc_pages(ixgbe_rx_pg_order(rx_ring));
	if (unlikely(!page)) {
		rx_ring->rx_stats.alloc_rx_page_failed++;
		return false;
	}

	/* map page for use */
	dma = dma_map_page_attrs(rx_ring->dev, page, 0,
				 ixgbe_rx_pg_size(rx_ring),
				 DMA_FROM_DEVICE,
				 IXGBE_RX_DMA_ATTR);

	/*
	 * if mapping failed free memory back to system since
	 * there isn't much point in holding memory we can't use
	 */
	if (dma_mapping_error(rx_ring->dev, dma)) {
		__free_pages(page, ixgbe_rx_pg_order(rx_ring));

		rx_ring->rx_stats.alloc_rx_page_failed++;
		return false;
	}

	bi->dma = dma;
	bi->page = page;
	bi->page_offset = ixgbe_rx_offset(rx_ring);
	page_ref_add(page, USHRT_MAX - 1);
	bi->pagecnt_bias = USHRT_MAX;
	rx_ring->rx_stats.alloc_rx_page++;

	return true;
}

/**
 * ixgbe_alloc_rx_buffers - Replace used receive buffers
 * @rx_ring: ring to place buffers on
 * @cleaned_count: number of buffers to replace
 **/
void ixgbe_alloc_rx_buffers(struct ixgbe_ring *rx_ring, u16 cleaned_count)
{
	union ixgbe_adv_rx_desc *rx_desc;
	struct ixgbe_rx_buffer *bi;
	u16 i = rx_ring->next_to_use;
	u16 bufsz;

	/* nothing to do */
	if (!cleaned_count)
		return;

	rx_desc = IXGBE_RX_DESC(rx_ring, i);
	bi = &rx_ring->rx_buffer_info[i];
	i -= rx_ring->count;

	bufsz = ixgbe_rx_bufsz(rx_ring);

	do {
		if (!ixgbe_alloc_mapped_page(rx_ring, bi))
			break;

		/* sync the buffer for use by the device */
		dma_sync_single_range_for_device(rx_ring->dev, bi->dma,
						 bi->page_offset, bufsz,
						 DMA_FROM_DEVICE);

		/*
		 * Refresh the desc even if buffer_addrs didn't change
		 * because each write-back erases this info.
		 */
		rx_desc->read.pkt_addr = cpu_to_le64(bi->dma + bi->page_offset);

		rx_desc++;
		bi++;
		i++;
		if (unlikely(!i)) {
			rx_desc = IXGBE_RX_DESC(rx_ring, 0);
			bi = rx_ring->rx_buffer_info;
			i -= rx_ring->count;
		}

		/* clear the length for the next_to_use descriptor */
		rx_desc->wb.upper.length = 0;

		cleaned_count--;
	} while (cleaned_count);

	i += rx_ring->count;

	if (rx_ring->next_to_use != i) {
		rx_ring->next_to_use = i;

		/* update next to alloc since we have filled the ring */
		rx_ring->next_to_alloc = i;

		/* Force memory writes to complete before letting h/w
		 * know there are new descriptors to fetch.  (Only
		 * applicable for weak-ordered memory model archs,
		 * such as IA-64).
		 */
		wmb();
		writel(i, rx_ring->tail);
	}
}

static void ixgbe_set_rsc_gso_size(struct ixgbe_ring *ring,
				   struct sk_buff *skb)
{
	u16 hdr_len = skb_headlen(skb);

	/* set gso_size to avoid messing up TCP MSS */
	skb_shinfo(skb)->gso_size = DIV_ROUND_UP((skb->len - hdr_len),
						 IXGBE_CB(skb)->append_cnt);
	skb_shinfo(skb)->gso_type = SKB_GSO_TCPV4;
}

static void ixgbe_update_rsc_stats(struct ixgbe_ring *rx_ring,
				   struct sk_buff *skb)
{
	/* if append_cnt is 0 then frame is not RSC */
	if (!IXGBE_CB(skb)->append_cnt)
		return;

	rx_ring->rx_stats.rsc_count += IXGBE_CB(skb)->append_cnt;
	rx_ring->rx_stats.rsc_flush++;

	ixgbe_set_rsc_gso_size(rx_ring, skb);

	/* gso_size is computed using append_cnt so always clear it last */
	IXGBE_CB(skb)->append_cnt = 0;
}

/**
 * ixgbe_process_skb_fields - Populate skb header fields from Rx descriptor
 * @rx_ring: rx descriptor ring packet is being transacted on
 * @rx_desc: pointer to the EOP Rx descriptor
 * @skb: pointer to current skb being populated
 *
 * This function checks the ring, descriptor, and packet information in
 * order to populate the hash, checksum, VLAN, timestamp, protocol, and
 * other fields within the skb.
 **/
void ixgbe_process_skb_fields(struct ixgbe_ring *rx_ring,
			      union ixgbe_adv_rx_desc *rx_desc,
			      struct sk_buff *skb)
{
	struct net_device *dev = rx_ring->netdev;
	u32 flags = rx_ring->q_vector->adapter->flags;

	ixgbe_update_rsc_stats(rx_ring, skb);

	ixgbe_rx_hash(rx_ring, rx_desc, skb);

	ixgbe_rx_checksum(rx_ring, rx_desc, skb);

	if (unlikely(flags & IXGBE_FLAG_RX_HWTSTAMP_ENABLED))
		ixgbe_ptp_rx_hwtstamp(rx_ring, rx_desc, skb);

	if ((dev->features & NETIF_F_HW_VLAN_CTAG_RX) &&
	    ixgbe_test_staterr(rx_desc, IXGBE_RXD_STAT_VP)) {
		u16 vid = le16_to_cpu(rx_desc->wb.upper.vlan);
		__vlan_hwaccel_put_tag(skb, htons(ETH_P_8021Q), vid);
	}

	if (ixgbe_test_staterr(rx_desc, IXGBE_RXDADV_STAT_SECP))
		ixgbe_ipsec_rx(rx_ring, rx_desc, skb);

	/* record Rx queue, or update MACVLAN statistics */
	if (netif_is_ixgbe(dev))
		skb_record_rx_queue(skb, rx_ring->queue_index);
	else
		macvlan_count_rx(netdev_priv(dev), skb->len + ETH_HLEN, true,
				 false);

	skb->protocol = eth_type_trans(skb, dev);
}

void ixgbe_rx_skb(struct ixgbe_q_vector *q_vector,
		  struct sk_buff *skb)
{
	napi_gro_receive(&q_vector->napi, skb);
}

/**
 * ixgbe_is_non_eop - process handling of non-EOP buffers
 * @rx_ring: Rx ring being processed
 * @rx_desc: Rx descriptor for current buffer
 * @skb: Current socket buffer containing buffer in progress
 *
 * This function updates next to clean.  If the buffer is an EOP buffer
 * this function exits returning false, otherwise it will place the
 * sk_buff in the next buffer to be chained and return true indicating
 * that this is in fact a non-EOP buffer.
 **/
static bool ixgbe_is_non_eop(struct ixgbe_ring *rx_ring,
			     union ixgbe_adv_rx_desc *rx_desc,
			     struct sk_buff *skb)
{
	u32 ntc = rx_ring->next_to_clean + 1;

	/* fetch, update, and store next to clean */
	ntc = (ntc < rx_ring->count) ? ntc : 0;
	rx_ring->next_to_clean = ntc;

	prefetch(IXGBE_RX_DESC(rx_ring, ntc));

	/* update RSC append count if present */
	if (ring_is_rsc_enabled(rx_ring)) {
		__le32 rsc_enabled = rx_desc->wb.lower.lo_dword.data &
				     cpu_to_le32(IXGBE_RXDADV_RSCCNT_MASK);

		if (unlikely(rsc_enabled)) {
			u32 rsc_cnt = le32_to_cpu(rsc_enabled);

			rsc_cnt >>= IXGBE_RXDADV_RSCCNT_SHIFT;
			IXGBE_CB(skb)->append_cnt += rsc_cnt - 1;

			/* update ntc based on RSC value */
			ntc = le32_to_cpu(rx_desc->wb.upper.status_error);
			ntc &= IXGBE_RXDADV_NEXTP_MASK;
			ntc >>= IXGBE_RXDADV_NEXTP_SHIFT;
		}
	}

	/* if we are the last buffer then there is nothing else to do */
	if (likely(ixgbe_test_staterr(rx_desc, IXGBE_RXD_STAT_EOP)))
		return false;

	/* place skb in next buffer to be received */
	rx_ring->rx_buffer_info[ntc].skb = skb;
	rx_ring->rx_stats.non_eop_descs++;

	return true;
}

/**
 * ixgbe_pull_tail - ixgbe specific version of skb_pull_tail
 * @rx_ring: rx descriptor ring packet is being transacted on
 * @skb: pointer to current skb being adjusted
 *
 * This function is an ixgbe specific version of __pskb_pull_tail.  The
 * main difference between this version and the original function is that
 * this function can make several assumptions about the state of things
 * that allow for significant optimizations versus the standard function.
 * As a result we can do things like drop a frag and maintain an accurate
 * truesize for the skb.
 */
static void ixgbe_pull_tail(struct ixgbe_ring *rx_ring,
			    struct sk_buff *skb)
{
	skb_frag_t *frag = &skb_shinfo(skb)->frags[0];
	unsigned char *va;
	unsigned int pull_len;

	/*
	 * it is valid to use page_address instead of kmap since we are
	 * working with pages allocated out of the lomem pool per
	 * alloc_page(GFP_ATOMIC)
	 */
	va = skb_frag_address(frag);

	/*
	 * we need the header to contain the greater of either ETH_HLEN or
	 * 60 bytes if the skb->len is less than 60 for skb_pad.
	 */
	pull_len = eth_get_headlen(skb->dev, va, IXGBE_RX_HDR_SIZE);

	/* align pull length to size of long to optimize memcpy performance */
	skb_copy_to_linear_data(skb, va, ALIGN(pull_len, sizeof(long)));

	/* update all of the pointers */
	skb_frag_size_sub(frag, pull_len);
	skb_frag_off_add(frag, pull_len);
	skb->data_len -= pull_len;
	skb->tail += pull_len;
}

/**
 * ixgbe_dma_sync_frag - perform DMA sync for first frag of SKB
 * @rx_ring: rx descriptor ring packet is being transacted on
 * @skb: pointer to current skb being updated
 *
 * This function provides a basic DMA sync up for the first fragment of an
 * skb.  The reason for doing this is that the first fragment cannot be
 * unmapped until we have reached the end of packet descriptor for a buffer
 * chain.
 */
static void ixgbe_dma_sync_frag(struct ixgbe_ring *rx_ring,
				struct sk_buff *skb)
{
	if (ring_uses_build_skb(rx_ring)) {
		unsigned long offset = (unsigned long)(skb->data) & ~PAGE_MASK;

		dma_sync_single_range_for_cpu(rx_ring->dev,
					      IXGBE_CB(skb)->dma,
					      offset,
					      skb_headlen(skb),
					      DMA_FROM_DEVICE);
	} else {
		skb_frag_t *frag = &skb_shinfo(skb)->frags[0];

		dma_sync_single_range_for_cpu(rx_ring->dev,
					      IXGBE_CB(skb)->dma,
					      skb_frag_off(frag),
					      skb_frag_size(frag),
					      DMA_FROM_DEVICE);
	}

	/* If the page was released, just unmap it. */
	if (unlikely(IXGBE_CB(skb)->page_released)) {
		dma_unmap_page_attrs(rx_ring->dev, IXGBE_CB(skb)->dma,
				     ixgbe_rx_pg_size(rx_ring),
				     DMA_FROM_DEVICE,
				     IXGBE_RX_DMA_ATTR);
	}
}

/**
 * ixgbe_cleanup_headers - Correct corrupted or empty headers
 * @rx_ring: rx descriptor ring packet is being transacted on
 * @rx_desc: pointer to the EOP Rx descriptor
 * @skb: pointer to current skb being fixed
 *
 * Check if the skb is valid in the XDP case it will be an error pointer.
 * Return true in this case to abort processing and advance to next
 * descriptor.
 *
 * Check for corrupted packet headers caused by senders on the local L2
 * embedded NIC switch not setting up their Tx Descriptors right.  These
 * should be very rare.
 *
 * Also address the case where we are pulling data in on pages only
 * and as such no data is present in the skb header.
 *
 * In addition if skb is not at least 60 bytes we need to pad it so that
 * it is large enough to qualify as a valid Ethernet frame.
 *
 * Returns true if an error was encountered and skb was freed.
 **/
bool ixgbe_cleanup_headers(struct ixgbe_ring *rx_ring,
			   union ixgbe_adv_rx_desc *rx_desc,
			   struct sk_buff *skb)
{
	struct net_device *netdev = rx_ring->netdev;

	/* XDP packets use error pointer so abort at this point */
	if (IS_ERR(skb))
		return true;

	/* Verify netdev is present, and that packet does not have any
	 * errors that would be unacceptable to the netdev.
	 */
	if (!netdev ||
	    (unlikely(ixgbe_test_staterr(rx_desc,
					 IXGBE_RXDADV_ERR_FRAME_ERR_MASK) &&
	     !(netdev->features & NETIF_F_RXALL)))) {
		dev_kfree_skb_any(skb);
		return true;
	}

	/* place header in linear portion of buffer */
	if (!skb_headlen(skb))
		ixgbe_pull_tail(rx_ring, skb);

#ifdef IXGBE_FCOE
	/* do not attempt to pad FCoE Frames as this will disrupt DDP */
	if (ixgbe_rx_is_fcoe(rx_ring, rx_desc))
		return false;

#endif
	/* if eth_skb_pad returns an error the skb was freed */
	if (eth_skb_pad(skb))
		return true;

	return false;
}

/**
 * ixgbe_reuse_rx_page - page flip buffer and store it back on the ring
 * @rx_ring: rx descriptor ring to store buffers on
 * @old_buff: donor buffer to have page reused
 *
 * Synchronizes page for reuse by the adapter
 **/
static void ixgbe_reuse_rx_page(struct ixgbe_ring *rx_ring,
				struct ixgbe_rx_buffer *old_buff)
{
	struct ixgbe_rx_buffer *new_buff;
	u16 nta = rx_ring->next_to_alloc;

	new_buff = &rx_ring->rx_buffer_info[nta];

	/* update, and store next to alloc */
	nta++;
	rx_ring->next_to_alloc = (nta < rx_ring->count) ? nta : 0;

	/* Transfer page from old buffer to new buffer.
	 * Move each member individually to avoid possible store
	 * forwarding stalls and unnecessary copy of skb.
	 */
	new_buff->dma		= old_buff->dma;
	new_buff->page		= old_buff->page;
	new_buff->page_offset	= old_buff->page_offset;
	new_buff->pagecnt_bias	= old_buff->pagecnt_bias;
}

static inline bool ixgbe_page_is_reserved(struct page *page)
{
	return (page_to_nid(page) != numa_mem_id()) || page_is_pfmemalloc(page);
}

static bool ixgbe_can_reuse_rx_page(struct ixgbe_rx_buffer *rx_buffer)
{
	unsigned int pagecnt_bias = rx_buffer->pagecnt_bias;
	struct page *page = rx_buffer->page;

	/* avoid re-using remote pages */
	if (unlikely(ixgbe_page_is_reserved(page)))
		return false;

#if (PAGE_SIZE < 8192)
	/* if we are only owner of page we can reuse it */
	if (unlikely((page_ref_count(page) - pagecnt_bias) > 1))
		return false;
#else
	/* The last offset is a bit aggressive in that we assume the
	 * worst case of FCoE being enabled and using a 3K buffer.
	 * However this should have minimal impact as the 1K extra is
	 * still less than one buffer in size.
	 */
#define IXGBE_LAST_OFFSET \
	(SKB_WITH_OVERHEAD(PAGE_SIZE) - IXGBE_RXBUFFER_3K)
	if (rx_buffer->page_offset > IXGBE_LAST_OFFSET)
		return false;
#endif

	/* If we have drained the page fragment pool we need to update
	 * the pagecnt_bias and page count so that we fully restock the
	 * number of references the driver holds.
	 */
	if (unlikely(pagecnt_bias == 1)) {
		page_ref_add(page, USHRT_MAX - 1);
		rx_buffer->pagecnt_bias = USHRT_MAX;
	}

	return true;
}

/**
 * ixgbe_add_rx_frag - Add contents of Rx buffer to sk_buff
 * @rx_ring: rx descriptor ring to transact packets on
 * @rx_buffer: buffer containing page to add
 * @skb: sk_buff to place the data into
 * @size: size of data in rx_buffer
 *
 * This function will add the data contained in rx_buffer->page to the skb.
 * This is done either through a direct copy if the data in the buffer is
 * less than the skb header size, otherwise it will just attach the page as
 * a frag to the skb.
 *
 * The function will then update the page offset if necessary and return
 * true if the buffer can be reused by the adapter.
 **/
static void ixgbe_add_rx_frag(struct ixgbe_ring *rx_ring,
			      struct ixgbe_rx_buffer *rx_buffer,
			      struct sk_buff *skb,
			      unsigned int size)
{
#if (PAGE_SIZE < 8192)
	unsigned int truesize = ixgbe_rx_pg_size(rx_ring) / 2;
#else
	unsigned int truesize = ring_uses_build_skb(rx_ring) ?
				SKB_DATA_ALIGN(IXGBE_SKB_PAD + size) :
				SKB_DATA_ALIGN(size);
#endif
	skb_add_rx_frag(skb, skb_shinfo(skb)->nr_frags, rx_buffer->page,
			rx_buffer->page_offset, size, truesize);
#if (PAGE_SIZE < 8192)
	rx_buffer->page_offset ^= truesize;
#else
	rx_buffer->page_offset += truesize;
#endif
}

static struct ixgbe_rx_buffer *ixgbe_get_rx_buffer(struct ixgbe_ring *rx_ring,
						   union ixgbe_adv_rx_desc *rx_desc,
						   struct sk_buff **skb,
						   const unsigned int size)
{
	struct ixgbe_rx_buffer *rx_buffer;

	rx_buffer = &rx_ring->rx_buffer_info[rx_ring->next_to_clean];
	prefetchw(rx_buffer->page);
	*skb = rx_buffer->skb;

	/* Delay unmapping of the first packet. It carries the header
	 * information, HW may still access the header after the writeback.
	 * Only unmap it when EOP is reached
	 */
	if (!ixgbe_test_staterr(rx_desc, IXGBE_RXD_STAT_EOP)) {
		if (!*skb)
			goto skip_sync;
	} else {
		if (*skb)
			ixgbe_dma_sync_frag(rx_ring, *skb);
	}

	/* we are reusing so sync this buffer for CPU use */
	dma_sync_single_range_for_cpu(rx_ring->dev,
				      rx_buffer->dma,
				      rx_buffer->page_offset,
				      size,
				      DMA_FROM_DEVICE);
skip_sync:
	rx_buffer->pagecnt_bias--;

	return rx_buffer;
}

static void ixgbe_put_rx_buffer(struct ixgbe_ring *rx_ring,
				struct ixgbe_rx_buffer *rx_buffer,
				struct sk_buff *skb)
{
	if (ixgbe_can_reuse_rx_page(rx_buffer)) {
		/* hand second half of page back to the ring */
		ixgbe_reuse_rx_page(rx_ring, rx_buffer);
	} else {
		if (!IS_ERR(skb) && IXGBE_CB(skb)->dma == rx_buffer->dma) {
			/* the page has been released from the ring */
			IXGBE_CB(skb)->page_released = true;
		} else {
			/* we are not reusing the buffer so unmap it */
			dma_unmap_page_attrs(rx_ring->dev, rx_buffer->dma,
					     ixgbe_rx_pg_size(rx_ring),
					     DMA_FROM_DEVICE,
					     IXGBE_RX_DMA_ATTR);
		}
		__page_frag_cache_drain(rx_buffer->page,
					rx_buffer->pagecnt_bias);
	}

	/* clear contents of rx_buffer */
	rx_buffer->page = NULL;
	rx_buffer->skb = NULL;
}

static struct sk_buff *ixgbe_construct_skb(struct ixgbe_ring *rx_ring,
					   struct ixgbe_rx_buffer *rx_buffer,
					   struct xdp_buff *xdp,
					   union ixgbe_adv_rx_desc *rx_desc)
{
	unsigned int size = xdp->data_end - xdp->data;
#if (PAGE_SIZE < 8192)
	unsigned int truesize = ixgbe_rx_pg_size(rx_ring) / 2;
#else
	unsigned int truesize = SKB_DATA_ALIGN(xdp->data_end -
					       xdp->data_hard_start);
#endif
	struct sk_buff *skb;

	/* prefetch first cache line of first page */
	prefetch(xdp->data);
#if L1_CACHE_BYTES < 128
	prefetch(xdp->data + L1_CACHE_BYTES);
#endif
	/* Note, we get here by enabling legacy-rx via:
	 *
	 *    ethtool --set-priv-flags <dev> legacy-rx on
	 *
	 * In this mode, we currently get 0 extra XDP headroom as
	 * opposed to having legacy-rx off, where we process XDP
	 * packets going to stack via ixgbe_build_skb(). The latter
	 * provides us currently with 192 bytes of headroom.
	 *
	 * For ixgbe_construct_skb() mode it means that the
	 * xdp->data_meta will always point to xdp->data, since
	 * the helper cannot expand the head. Should this ever
	 * change in future for legacy-rx mode on, then lets also
	 * add xdp->data_meta handling here.
	 */

	/* allocate a skb to store the frags */
	skb = napi_alloc_skb(&rx_ring->q_vector->napi, IXGBE_RX_HDR_SIZE);
	if (unlikely(!skb))
		return NULL;

	if (size > IXGBE_RX_HDR_SIZE) {
		if (!ixgbe_test_staterr(rx_desc, IXGBE_RXD_STAT_EOP))
			IXGBE_CB(skb)->dma = rx_buffer->dma;

		skb_add_rx_frag(skb, 0, rx_buffer->page,
				xdp->data - page_address(rx_buffer->page),
				size, truesize);
#if (PAGE_SIZE < 8192)
		rx_buffer->page_offset ^= truesize;
#else
		rx_buffer->page_offset += truesize;
#endif
	} else {
		memcpy(__skb_put(skb, size),
		       xdp->data, ALIGN(size, sizeof(long)));
		rx_buffer->pagecnt_bias++;
	}

	return skb;
}

static struct sk_buff *ixgbe_build_skb(struct ixgbe_ring *rx_ring,
				       struct ixgbe_rx_buffer *rx_buffer,
				       struct xdp_buff *xdp,
				       union ixgbe_adv_rx_desc *rx_desc)
{
	unsigned int metasize = xdp->data - xdp->data_meta;
#if (PAGE_SIZE < 8192)
	unsigned int truesize = ixgbe_rx_pg_size(rx_ring) / 2;
#else
	unsigned int truesize = SKB_DATA_ALIGN(sizeof(struct skb_shared_info)) +
				SKB_DATA_ALIGN(xdp->data_end -
					       xdp->data_hard_start);
#endif
	struct sk_buff *skb;

	/* Prefetch first cache line of first page. If xdp->data_meta
	 * is unused, this points extactly as xdp->data, otherwise we
	 * likely have a consumer accessing first few bytes of meta
	 * data, and then actual data.
	 */
	prefetch(xdp->data_meta);
#if L1_CACHE_BYTES < 128
	prefetch(xdp->data_meta + L1_CACHE_BYTES);
#endif

	/* build an skb to around the page buffer */
	skb = build_skb(xdp->data_hard_start, truesize);
	if (unlikely(!skb))
		return NULL;

	/* update pointers within the skb to store the data */
	skb_reserve(skb, xdp->data - xdp->data_hard_start);
	__skb_put(skb, xdp->data_end - xdp->data);
	if (metasize)
		skb_metadata_set(skb, metasize);

	/* record DMA address if this is the start of a chain of buffers */
	if (!ixgbe_test_staterr(rx_desc, IXGBE_RXD_STAT_EOP))
		IXGBE_CB(skb)->dma = rx_buffer->dma;

	/* update buffer offset */
#if (PAGE_SIZE < 8192)
	rx_buffer->page_offset ^= truesize;
#else
	rx_buffer->page_offset += truesize;
#endif

	return skb;
}

static struct sk_buff *ixgbe_run_xdp(struct ixgbe_adapter *adapter,
				     struct ixgbe_ring *rx_ring,
				     struct xdp_buff *xdp)
{
	int err, result = IXGBE_XDP_PASS;
	struct bpf_prog *xdp_prog;
	struct xdp_frame *xdpf;
	u32 act;

	rcu_read_lock();
	xdp_prog = READ_ONCE(rx_ring->xdp_prog);

	if (!xdp_prog)
		goto xdp_out;

	prefetchw(xdp->data_hard_start); /* xdp_frame write */

	act = bpf_prog_run_xdp(xdp_prog, xdp);
	switch (act) {
	case XDP_PASS:
		break;
	case XDP_TX:
		xdpf = convert_to_xdp_frame(xdp);
		if (unlikely(!xdpf)) {
			result = IXGBE_XDP_CONSUMED;
			break;
		}
		result = ixgbe_xmit_xdp_ring(adapter, xdpf);
		break;
	case XDP_REDIRECT:
		err = xdp_do_redirect(adapter->netdev, xdp, xdp_prog);
		if (!err)
			result = IXGBE_XDP_REDIR;
		else
			result = IXGBE_XDP_CONSUMED;
		break;
	default:
		bpf_warn_invalid_xdp_action(act);
		/* fallthrough */
	case XDP_ABORTED:
		trace_xdp_exception(rx_ring->netdev, xdp_prog, act);
		/* fallthrough -- handle aborts by dropping packet */
	case XDP_DROP:
		result = IXGBE_XDP_CONSUMED;
		break;
	}
xdp_out:
	rcu_read_unlock();
	return ERR_PTR(-result);
}

static void ixgbe_rx_buffer_flip(struct ixgbe_ring *rx_ring,
				 struct ixgbe_rx_buffer *rx_buffer,
				 unsigned int size)
{
#if (PAGE_SIZE < 8192)
	unsigned int truesize = ixgbe_rx_pg_size(rx_ring) / 2;

	rx_buffer->page_offset ^= truesize;
#else
	unsigned int truesize = ring_uses_build_skb(rx_ring) ?
				SKB_DATA_ALIGN(IXGBE_SKB_PAD + size) :
				SKB_DATA_ALIGN(size);

	rx_buffer->page_offset += truesize;
#endif
}

/**
 * ixgbe_clean_rx_irq - Clean completed descriptors from Rx ring - bounce buf
 * @q_vector: structure containing interrupt and ring information
 * @rx_ring: rx descriptor ring to transact packets on
 * @budget: Total limit on number of packets to process
 *
 * This function provides a "bounce buffer" approach to Rx interrupt
 * processing.  The advantage to this is that on systems that have
 * expensive overhead for IOMMU access this provides a means of avoiding
 * it by maintaining the mapping of the page to the syste.
 *
 * Returns amount of work completed
 **/
static int ixgbe_clean_rx_irq(struct ixgbe_q_vector *q_vector,
			       struct ixgbe_ring *rx_ring,
			       const int budget)
{
	unsigned int total_rx_bytes = 0, total_rx_packets = 0;
	struct ixgbe_adapter *adapter = q_vector->adapter;
#ifdef IXGBE_FCOE
	int ddp_bytes;
	unsigned int mss = 0;
#endif /* IXGBE_FCOE */
	u16 cleaned_count = ixgbe_desc_unused(rx_ring);
	unsigned int xdp_xmit = 0;
	struct xdp_buff xdp;

	xdp.rxq = &rx_ring->xdp_rxq;

	while (likely(total_rx_packets < budget)) {
		union ixgbe_adv_rx_desc *rx_desc;
		struct ixgbe_rx_buffer *rx_buffer;
		struct sk_buff *skb;
		unsigned int size;

		/* return some buffers to hardware, one at a time is too slow */
		if (cleaned_count >= IXGBE_RX_BUFFER_WRITE) {
			ixgbe_alloc_rx_buffers(rx_ring, cleaned_count);
			cleaned_count = 0;
		}

		rx_desc = IXGBE_RX_DESC(rx_ring, rx_ring->next_to_clean);
		size = le16_to_cpu(rx_desc->wb.upper.length);
		if (!size)
			break;

		/* This memory barrier is needed to keep us from reading
		 * any other fields out of the rx_desc until we know the
		 * descriptor has been written back
		 */
		dma_rmb();

		rx_buffer = ixgbe_get_rx_buffer(rx_ring, rx_desc, &skb, size);

		/* retrieve a buffer from the ring */
		if (!skb) {
			xdp.data = page_address(rx_buffer->page) +
				   rx_buffer->page_offset;
			xdp.data_meta = xdp.data;
			xdp.data_hard_start = xdp.data -
					      ixgbe_rx_offset(rx_ring);
			xdp.data_end = xdp.data + size;

			skb = ixgbe_run_xdp(adapter, rx_ring, &xdp);
		}

		if (IS_ERR(skb)) {
			unsigned int xdp_res = -PTR_ERR(skb);

			if (xdp_res & (IXGBE_XDP_TX | IXGBE_XDP_REDIR)) {
				xdp_xmit |= xdp_res;
				ixgbe_rx_buffer_flip(rx_ring, rx_buffer, size);
			} else {
				rx_buffer->pagecnt_bias++;
			}
			total_rx_packets++;
			total_rx_bytes += size;
		} else if (skb) {
			ixgbe_add_rx_frag(rx_ring, rx_buffer, skb, size);
		} else if (ring_uses_build_skb(rx_ring)) {
			skb = ixgbe_build_skb(rx_ring, rx_buffer,
					      &xdp, rx_desc);
		} else {
			skb = ixgbe_construct_skb(rx_ring, rx_buffer,
						  &xdp, rx_desc);
		}

		/* exit if we failed to retrieve a buffer */
		if (!skb) {
			rx_ring->rx_stats.alloc_rx_buff_failed++;
			rx_buffer->pagecnt_bias++;
			break;
		}

		ixgbe_put_rx_buffer(rx_ring, rx_buffer, skb);
		cleaned_count++;

		/* place incomplete frames back on ring for completion */
		if (ixgbe_is_non_eop(rx_ring, rx_desc, skb))
			continue;

		/* verify the packet layout is correct */
		if (ixgbe_cleanup_headers(rx_ring, rx_desc, skb))
			continue;

		/* probably a little skewed due to removing CRC */
		total_rx_bytes += skb->len;

		/* populate checksum, timestamp, VLAN, and protocol */
		ixgbe_process_skb_fields(rx_ring, rx_desc, skb);

#ifdef IXGBE_FCOE
		/* if ddp, not passing to ULD unless for FCP_RSP or error */
		if (ixgbe_rx_is_fcoe(rx_ring, rx_desc)) {
			ddp_bytes = ixgbe_fcoe_ddp(adapter, rx_desc, skb);
			/* include DDPed FCoE data */
			if (ddp_bytes > 0) {
				if (!mss) {
					mss = rx_ring->netdev->mtu -
						sizeof(struct fcoe_hdr) -
						sizeof(struct fc_frame_header) -
						sizeof(struct fcoe_crc_eof);
					if (mss > 512)
						mss &= ~511;
				}
				total_rx_bytes += ddp_bytes;
				total_rx_packets += DIV_ROUND_UP(ddp_bytes,
								 mss);
			}
			if (!ddp_bytes) {
				dev_kfree_skb_any(skb);
				continue;
			}
		}

#endif /* IXGBE_FCOE */
		ixgbe_rx_skb(q_vector, skb);

		/* update budget accounting */
		total_rx_packets++;
	}

	if (xdp_xmit & IXGBE_XDP_REDIR)
		xdp_do_flush_map();

	if (xdp_xmit & IXGBE_XDP_TX) {
		struct ixgbe_ring *ring = adapter->xdp_ring[smp_processor_id()];

		/* Force memory writes to complete before letting h/w
		 * know there are new descriptors to fetch.
		 */
		wmb();
		writel(ring->next_to_use, ring->tail);
	}

	u64_stats_update_begin(&rx_ring->syncp);
	rx_ring->stats.packets += total_rx_packets;
	rx_ring->stats.bytes += total_rx_bytes;
	u64_stats_update_end(&rx_ring->syncp);
	q_vector->rx.total_packets += total_rx_packets;
	q_vector->rx.total_bytes += total_rx_bytes;

	return total_rx_packets;
}

/**
 * ixgbe_configure_msix - Configure MSI-X hardware
 * @adapter: board private structure
 *
 * ixgbe_configure_msix sets up the hardware to properly generate MSI-X
 * interrupts.
 **/
static void ixgbe_configure_msix(struct ixgbe_adapter *adapter)
{
	struct ixgbe_q_vector *q_vector;
	int v_idx;
	u32 mask;

	/* Populate MSIX to EITR Select */
	if (adapter->num_vfs > 32) {
		u32 eitrsel = BIT(adapter->num_vfs - 32) - 1;
		IXGBE_WRITE_REG(&adapter->hw, IXGBE_EITRSEL, eitrsel);
	}

	/*
	 * Populate the IVAR table and set the ITR values to the
	 * corresponding register.
	 */
	for (v_idx = 0; v_idx < adapter->num_q_vectors; v_idx++) {
		struct ixgbe_ring *ring;
		q_vector = adapter->q_vector[v_idx];

		ixgbe_for_each_ring(ring, q_vector->rx)
			ixgbe_set_ivar(adapter, 0, ring->reg_idx, v_idx);

		ixgbe_for_each_ring(ring, q_vector->tx)
			ixgbe_set_ivar(adapter, 1, ring->reg_idx, v_idx);

		ixgbe_write_eitr(q_vector);
	}

	switch (adapter->hw.mac.type) {
	case ixgbe_mac_82598EB:
		ixgbe_set_ivar(adapter, -1, IXGBE_IVAR_OTHER_CAUSES_INDEX,
			       v_idx);
		break;
	case ixgbe_mac_82599EB:
	case ixgbe_mac_X540:
	case ixgbe_mac_X550:
	case ixgbe_mac_X550EM_x:
	case ixgbe_mac_x550em_a:
		ixgbe_set_ivar(adapter, -1, 1, v_idx);
		break;
	default:
		break;
	}
	IXGBE_WRITE_REG(&adapter->hw, IXGBE_EITR(v_idx), 1950);

	/* set up to autoclear timer, and the vectors */
	mask = IXGBE_EIMS_ENABLE_MASK;
	mask &= ~(IXGBE_EIMS_OTHER |
		  IXGBE_EIMS_MAILBOX |
		  IXGBE_EIMS_LSC);

	IXGBE_WRITE_REG(&adapter->hw, IXGBE_EIAC, mask);
}

/**
 * ixgbe_update_itr - update the dynamic ITR value based on statistics
 * @q_vector: structure containing interrupt and ring information
 * @ring_container: structure containing ring performance data
 *
 *      Stores a new ITR value based on packets and byte
 *      counts during the last interrupt.  The advantage of per interrupt
 *      computation is faster updates and more accurate ITR for the current
 *      traffic pattern.  Constants in this function were computed
 *      based on theoretical maximum wire speed and thresholds were set based
 *      on testing data as well as attempting to minimize response time
 *      while increasing bulk throughput.
 **/
static void ixgbe_update_itr(struct ixgbe_q_vector *q_vector,
			     struct ixgbe_ring_container *ring_container)
{
	unsigned int itr = IXGBE_ITR_ADAPTIVE_MIN_USECS |
			   IXGBE_ITR_ADAPTIVE_LATENCY;
	unsigned int avg_wire_size, packets, bytes;
	unsigned long next_update = jiffies;

	/* If we don't have any rings just leave ourselves set for maximum
	 * possible latency so we take ourselves out of the equation.
	 */
	if (!ring_container->ring)
		return;

	/* If we didn't update within up to 1 - 2 jiffies we can assume
	 * that either packets are coming in so slow there hasn't been
	 * any work, or that there is so much work that NAPI is dealing
	 * with interrupt moderation and we don't need to do anything.
	 */
	if (time_after(next_update, ring_container->next_update))
		goto clear_counts;

	packets = ring_container->total_packets;

	/* We have no packets to actually measure against. This means
	 * either one of the other queues on this vector is active or
	 * we are a Tx queue doing TSO with too high of an interrupt rate.
	 *
	 * When this occurs just tick up our delay by the minimum value
	 * and hope that this extra delay will prevent us from being called
	 * without any work on our queue.
	 */
	if (!packets) {
		itr = (q_vector->itr >> 2) + IXGBE_ITR_ADAPTIVE_MIN_INC;
		if (itr > IXGBE_ITR_ADAPTIVE_MAX_USECS)
			itr = IXGBE_ITR_ADAPTIVE_MAX_USECS;
		itr += ring_container->itr & IXGBE_ITR_ADAPTIVE_LATENCY;
		goto clear_counts;
	}

	bytes = ring_container->total_bytes;

	/* If packets are less than 4 or bytes are less than 9000 assume
	 * insufficient data to use bulk rate limiting approach. We are
	 * likely latency driven.
	 */
	if (packets < 4 && bytes < 9000) {
		itr = IXGBE_ITR_ADAPTIVE_LATENCY;
		goto adjust_by_size;
	}

	/* Between 4 and 48 we can assume that our current interrupt delay
	 * is only slightly too low. As such we should increase it by a small
	 * fixed amount.
	 */
	if (packets < 48) {
		itr = (q_vector->itr >> 2) + IXGBE_ITR_ADAPTIVE_MIN_INC;
		if (itr > IXGBE_ITR_ADAPTIVE_MAX_USECS)
			itr = IXGBE_ITR_ADAPTIVE_MAX_USECS;
		goto clear_counts;
	}

	/* Between 48 and 96 is our "goldilocks" zone where we are working
	 * out "just right". Just report that our current ITR is good for us.
	 */
	if (packets < 96) {
		itr = q_vector->itr >> 2;
		goto clear_counts;
	}

	/* If packet count is 96 or greater we are likely looking at a slight
	 * overrun of the delay we want. Try halving our delay to see if that
	 * will cut the number of packets in half per interrupt.
	 */
	if (packets < 256) {
		itr = q_vector->itr >> 3;
		if (itr < IXGBE_ITR_ADAPTIVE_MIN_USECS)
			itr = IXGBE_ITR_ADAPTIVE_MIN_USECS;
		goto clear_counts;
	}

	/* The paths below assume we are dealing with a bulk ITR since number
	 * of packets is 256 or greater. We are just going to have to compute
	 * a value and try to bring the count under control, though for smaller
	 * packet sizes there isn't much we can do as NAPI polling will likely
	 * be kicking in sooner rather than later.
	 */
	itr = IXGBE_ITR_ADAPTIVE_BULK;

adjust_by_size:
	/* If packet counts are 256 or greater we can assume we have a gross
	 * overestimation of what the rate should be. Instead of trying to fine
	 * tune it just use the formula below to try and dial in an exact value
	 * give the current packet size of the frame.
	 */
	avg_wire_size = bytes / packets;

	/* The following is a crude approximation of:
	 *  wmem_default / (size + overhead) = desired_pkts_per_int
	 *  rate / bits_per_byte / (size + ethernet overhead) = pkt_rate
	 *  (desired_pkt_rate / pkt_rate) * usecs_per_sec = ITR value
	 *
	 * Assuming wmem_default is 212992 and overhead is 640 bytes per
	 * packet, (256 skb, 64 headroom, 320 shared info), we can reduce the
	 * formula down to
	 *
	 *  (170 * (size + 24)) / (size + 640) = ITR
	 *
	 * We first do some math on the packet size and then finally bitshift
	 * by 8 after rounding up. We also have to account for PCIe link speed
	 * difference as ITR scales based on this.
	 */
	if (avg_wire_size <= 60) {
		/* Start at 50k ints/sec */
		avg_wire_size = 5120;
	} else if (avg_wire_size <= 316) {
		/* 50K ints/sec to 16K ints/sec */
		avg_wire_size *= 40;
		avg_wire_size += 2720;
	} else if (avg_wire_size <= 1084) {
		/* 16K ints/sec to 9.2K ints/sec */
		avg_wire_size *= 15;
		avg_wire_size += 11452;
	} else if (avg_wire_size < 1968) {
		/* 9.2K ints/sec to 8K ints/sec */
		avg_wire_size *= 5;
		avg_wire_size += 22420;
	} else {
		/* plateau at a limit of 8K ints/sec */
		avg_wire_size = 32256;
	}

	/* If we are in low latency mode half our delay which doubles the rate
	 * to somewhere between 100K to 16K ints/sec
	 */
	if (itr & IXGBE_ITR_ADAPTIVE_LATENCY)
		avg_wire_size >>= 1;

	/* Resultant value is 256 times larger than it needs to be. This
	 * gives us room to adjust the value as needed to either increase
	 * or decrease the value based on link speeds of 10G, 2.5G, 1G, etc.
	 *
	 * Use addition as we have already recorded the new latency flag
	 * for the ITR value.
	 */
	switch (q_vector->adapter->link_speed) {
	case IXGBE_LINK_SPEED_10GB_FULL:
	case IXGBE_LINK_SPEED_100_FULL:
	default:
		itr += DIV_ROUND_UP(avg_wire_size,
				    IXGBE_ITR_ADAPTIVE_MIN_INC * 256) *
		       IXGBE_ITR_ADAPTIVE_MIN_INC;
		break;
	case IXGBE_LINK_SPEED_2_5GB_FULL:
	case IXGBE_LINK_SPEED_1GB_FULL:
	case IXGBE_LINK_SPEED_10_FULL:
		if (avg_wire_size > 8064)
			avg_wire_size = 8064;
		itr += DIV_ROUND_UP(avg_wire_size,
				    IXGBE_ITR_ADAPTIVE_MIN_INC * 64) *
		       IXGBE_ITR_ADAPTIVE_MIN_INC;
		break;
	}

clear_counts:
	/* write back value */
	ring_container->itr = itr;

	/* next update should occur within next jiffy */
	ring_container->next_update = next_update + 1;

	ring_container->total_bytes = 0;
	ring_container->total_packets = 0;
}

/**
 * ixgbe_write_eitr - write EITR register in hardware specific way
 * @q_vector: structure containing interrupt and ring information
 *
 * This function is made to be called by ethtool and by the driver
 * when it needs to update EITR registers at runtime.  Hardware
 * specific quirks/differences are taken care of here.
 */
void ixgbe_write_eitr(struct ixgbe_q_vector *q_vector)
{
	struct ixgbe_adapter *adapter = q_vector->adapter;
	struct ixgbe_hw *hw = &adapter->hw;
	int v_idx = q_vector->v_idx;
	u32 itr_reg = q_vector->itr & IXGBE_MAX_EITR;

	switch (adapter->hw.mac.type) {
	case ixgbe_mac_82598EB:
		/* must write high and low 16 bits to reset counter */
		itr_reg |= (itr_reg << 16);
		break;
	case ixgbe_mac_82599EB:
	case ixgbe_mac_X540:
	case ixgbe_mac_X550:
	case ixgbe_mac_X550EM_x:
	case ixgbe_mac_x550em_a:
		/*
		 * set the WDIS bit to not clear the timer bits and cause an
		 * immediate assertion of the interrupt
		 */
		itr_reg |= IXGBE_EITR_CNT_WDIS;
		break;
	default:
		break;
	}
	IXGBE_WRITE_REG(hw, IXGBE_EITR(v_idx), itr_reg);
}

static void ixgbe_set_itr(struct ixgbe_q_vector *q_vector)
{
	u32 new_itr;

	ixgbe_update_itr(q_vector, &q_vector->tx);
	ixgbe_update_itr(q_vector, &q_vector->rx);

	/* use the smallest value of new ITR delay calculations */
	new_itr = min(q_vector->rx.itr, q_vector->tx.itr);

	/* Clear latency flag if set, shift into correct position */
	new_itr &= ~IXGBE_ITR_ADAPTIVE_LATENCY;
	new_itr <<= 2;

	if (new_itr != q_vector->itr) {
		/* save the algorithm value here */
		q_vector->itr = new_itr;

		ixgbe_write_eitr(q_vector);
	}
}

/**
 * ixgbe_check_overtemp_subtask - check for over temperature
 * @adapter: pointer to adapter
 **/
static void ixgbe_check_overtemp_subtask(struct ixgbe_adapter *adapter)
{
	struct ixgbe_hw *hw = &adapter->hw;
	u32 eicr = adapter->interrupt_event;
	s32 rc;

	if (test_bit(__IXGBE_DOWN, &adapter->state))
		return;

	if (!(adapter->flags2 & IXGBE_FLAG2_TEMP_SENSOR_EVENT))
		return;

	adapter->flags2 &= ~IXGBE_FLAG2_TEMP_SENSOR_EVENT;

	switch (hw->device_id) {
	case IXGBE_DEV_ID_82599_T3_LOM:
		/*
		 * Since the warning interrupt is for both ports
		 * we don't have to check if:
		 *  - This interrupt wasn't for our port.
		 *  - We may have missed the interrupt so always have to
		 *    check if we  got a LSC
		 */
		if (!(eicr & IXGBE_EICR_GPI_SDP0_8259X) &&
		    !(eicr & IXGBE_EICR_LSC))
			return;

		if (!(eicr & IXGBE_EICR_LSC) && hw->mac.ops.check_link) {
			u32 speed;
			bool link_up = false;

			hw->mac.ops.check_link(hw, &speed, &link_up, false);

			if (link_up)
				return;
		}

		/* Check if this is not due to overtemp */
		if (hw->phy.ops.check_overtemp(hw) != IXGBE_ERR_OVERTEMP)
			return;

		break;
	case IXGBE_DEV_ID_X550EM_A_1G_T:
	case IXGBE_DEV_ID_X550EM_A_1G_T_L:
		rc = hw->phy.ops.check_overtemp(hw);
		if (rc != IXGBE_ERR_OVERTEMP)
			return;
		break;
	default:
		if (adapter->hw.mac.type >= ixgbe_mac_X540)
			return;
		if (!(eicr & IXGBE_EICR_GPI_SDP0(hw)))
			return;
		break;
	}
	e_crit(drv, "%s\n", ixgbe_overheat_msg);

	adapter->interrupt_event = 0;
}

static void ixgbe_check_fan_failure(struct ixgbe_adapter *adapter, u32 eicr)
{
	struct ixgbe_hw *hw = &adapter->hw;

	if ((adapter->flags & IXGBE_FLAG_FAN_FAIL_CAPABLE) &&
	    (eicr & IXGBE_EICR_GPI_SDP1(hw))) {
		e_crit(probe, "Fan has stopped, replace the adapter\n");
		/* write to clear the interrupt */
		IXGBE_WRITE_REG(hw, IXGBE_EICR, IXGBE_EICR_GPI_SDP1(hw));
	}
}

static void ixgbe_check_overtemp_event(struct ixgbe_adapter *adapter, u32 eicr)
{
	struct ixgbe_hw *hw = &adapter->hw;

	if (!(adapter->flags2 & IXGBE_FLAG2_TEMP_SENSOR_CAPABLE))
		return;

	switch (adapter->hw.mac.type) {
	case ixgbe_mac_82599EB:
		/*
		 * Need to check link state so complete overtemp check
		 * on service task
		 */
		if (((eicr & IXGBE_EICR_GPI_SDP0(hw)) ||
		     (eicr & IXGBE_EICR_LSC)) &&
		    (!test_bit(__IXGBE_DOWN, &adapter->state))) {
			adapter->interrupt_event = eicr;
			adapter->flags2 |= IXGBE_FLAG2_TEMP_SENSOR_EVENT;
			ixgbe_service_event_schedule(adapter);
			return;
		}
		return;
	case ixgbe_mac_x550em_a:
		if (eicr & IXGBE_EICR_GPI_SDP0_X550EM_a) {
			adapter->interrupt_event = eicr;
			adapter->flags2 |= IXGBE_FLAG2_TEMP_SENSOR_EVENT;
			ixgbe_service_event_schedule(adapter);
			IXGBE_WRITE_REG(&adapter->hw, IXGBE_EIMC,
					IXGBE_EICR_GPI_SDP0_X550EM_a);
			IXGBE_WRITE_REG(&adapter->hw, IXGBE_EICR,
					IXGBE_EICR_GPI_SDP0_X550EM_a);
		}
		return;
	case ixgbe_mac_X550:
	case ixgbe_mac_X540:
		if (!(eicr & IXGBE_EICR_TS))
			return;
		break;
	default:
		return;
	}

	e_crit(drv, "%s\n", ixgbe_overheat_msg);
}

static inline bool ixgbe_is_sfp(struct ixgbe_hw *hw)
{
	switch (hw->mac.type) {
	case ixgbe_mac_82598EB:
		if (hw->phy.type == ixgbe_phy_nl)
			return true;
		return false;
	case ixgbe_mac_82599EB:
	case ixgbe_mac_X550EM_x:
	case ixgbe_mac_x550em_a:
		switch (hw->mac.ops.get_media_type(hw)) {
		case ixgbe_media_type_fiber:
		case ixgbe_media_type_fiber_qsfp:
			return true;
		default:
			return false;
		}
	default:
		return false;
	}
}

static void ixgbe_check_sfp_event(struct ixgbe_adapter *adapter, u32 eicr)
{
	struct ixgbe_hw *hw = &adapter->hw;
	u32 eicr_mask = IXGBE_EICR_GPI_SDP2(hw);

	if (!ixgbe_is_sfp(hw))
		return;

	/* Later MAC's use different SDP */
	if (hw->mac.type >= ixgbe_mac_X540)
		eicr_mask = IXGBE_EICR_GPI_SDP0_X540;

	if (eicr & eicr_mask) {
		/* Clear the interrupt */
		IXGBE_WRITE_REG(hw, IXGBE_EICR, eicr_mask);
		if (!test_bit(__IXGBE_DOWN, &adapter->state)) {
			adapter->flags2 |= IXGBE_FLAG2_SFP_NEEDS_RESET;
			adapter->sfp_poll_time = 0;
			ixgbe_service_event_schedule(adapter);
		}
	}

	if (adapter->hw.mac.type == ixgbe_mac_82599EB &&
	    (eicr & IXGBE_EICR_GPI_SDP1(hw))) {
		/* Clear the interrupt */
		IXGBE_WRITE_REG(hw, IXGBE_EICR, IXGBE_EICR_GPI_SDP1(hw));
		if (!test_bit(__IXGBE_DOWN, &adapter->state)) {
			adapter->flags |= IXGBE_FLAG_NEED_LINK_CONFIG;
			ixgbe_service_event_schedule(adapter);
		}
	}
}

static void ixgbe_check_lsc(struct ixgbe_adapter *adapter)
{
	struct ixgbe_hw *hw = &adapter->hw;

	adapter->lsc_int++;
	adapter->flags |= IXGBE_FLAG_NEED_LINK_UPDATE;
	adapter->link_check_timeout = jiffies;
	if (!test_bit(__IXGBE_DOWN, &adapter->state)) {
		IXGBE_WRITE_REG(hw, IXGBE_EIMC, IXGBE_EIMC_LSC);
		IXGBE_WRITE_FLUSH(hw);
		ixgbe_service_event_schedule(adapter);
	}
}

static inline void ixgbe_irq_enable_queues(struct ixgbe_adapter *adapter,
					   u64 qmask)
{
	u32 mask;
	struct ixgbe_hw *hw = &adapter->hw;

	switch (hw->mac.type) {
	case ixgbe_mac_82598EB:
		mask = (IXGBE_EIMS_RTX_QUEUE & qmask);
		IXGBE_WRITE_REG(hw, IXGBE_EIMS, mask);
		break;
	case ixgbe_mac_82599EB:
	case ixgbe_mac_X540:
	case ixgbe_mac_X550:
	case ixgbe_mac_X550EM_x:
	case ixgbe_mac_x550em_a:
		mask = (qmask & 0xFFFFFFFF);
		if (mask)
			IXGBE_WRITE_REG(hw, IXGBE_EIMS_EX(0), mask);
		mask = (qmask >> 32);
		if (mask)
			IXGBE_WRITE_REG(hw, IXGBE_EIMS_EX(1), mask);
		break;
	default:
		break;
	}
	/* skip the flush */
}

static inline void ixgbe_irq_disable_queues(struct ixgbe_adapter *adapter,
					    u64 qmask)
{
	u32 mask;
	struct ixgbe_hw *hw = &adapter->hw;

	switch (hw->mac.type) {
	case ixgbe_mac_82598EB:
		mask = (IXGBE_EIMS_RTX_QUEUE & qmask);
		IXGBE_WRITE_REG(hw, IXGBE_EIMC, mask);
		break;
	case ixgbe_mac_82599EB:
	case ixgbe_mac_X540:
	case ixgbe_mac_X550:
	case ixgbe_mac_X550EM_x:
	case ixgbe_mac_x550em_a:
		mask = (qmask & 0xFFFFFFFF);
		if (mask)
			IXGBE_WRITE_REG(hw, IXGBE_EIMC_EX(0), mask);
		mask = (qmask >> 32);
		if (mask)
			IXGBE_WRITE_REG(hw, IXGBE_EIMC_EX(1), mask);
		break;
	default:
		break;
	}
	/* skip the flush */
}

/**
 * ixgbe_irq_enable - Enable default interrupt generation settings
 * @adapter: board private structure
 * @queues: enable irqs for queues
 * @flush: flush register write
 **/
static inline void ixgbe_irq_enable(struct ixgbe_adapter *adapter, bool queues,
				    bool flush)
{
	struct ixgbe_hw *hw = &adapter->hw;
	u32 mask = (IXGBE_EIMS_ENABLE_MASK & ~IXGBE_EIMS_RTX_QUEUE);

	/* don't reenable LSC while waiting for link */
	if (adapter->flags & IXGBE_FLAG_NEED_LINK_UPDATE)
		mask &= ~IXGBE_EIMS_LSC;

	if (adapter->flags2 & IXGBE_FLAG2_TEMP_SENSOR_CAPABLE)
		switch (adapter->hw.mac.type) {
		case ixgbe_mac_82599EB:
			mask |= IXGBE_EIMS_GPI_SDP0(hw);
			break;
		case ixgbe_mac_X540:
		case ixgbe_mac_X550:
		case ixgbe_mac_X550EM_x:
		case ixgbe_mac_x550em_a:
			mask |= IXGBE_EIMS_TS;
			break;
		default:
			break;
		}
	if (adapter->flags & IXGBE_FLAG_FAN_FAIL_CAPABLE)
		mask |= IXGBE_EIMS_GPI_SDP1(hw);
	switch (adapter->hw.mac.type) {
	case ixgbe_mac_82599EB:
		mask |= IXGBE_EIMS_GPI_SDP1(hw);
		mask |= IXGBE_EIMS_GPI_SDP2(hw);
		/* fall through */
	case ixgbe_mac_X540:
	case ixgbe_mac_X550:
	case ixgbe_mac_X550EM_x:
	case ixgbe_mac_x550em_a:
		if (adapter->hw.device_id == IXGBE_DEV_ID_X550EM_X_SFP ||
		    adapter->hw.device_id == IXGBE_DEV_ID_X550EM_A_SFP ||
		    adapter->hw.device_id == IXGBE_DEV_ID_X550EM_A_SFP_N)
			mask |= IXGBE_EIMS_GPI_SDP0(&adapter->hw);
		if (adapter->hw.phy.type == ixgbe_phy_x550em_ext_t)
			mask |= IXGBE_EICR_GPI_SDP0_X540;
		mask |= IXGBE_EIMS_ECC;
		mask |= IXGBE_EIMS_MAILBOX;
		break;
	default:
		break;
	}

	if ((adapter->flags & IXGBE_FLAG_FDIR_HASH_CAPABLE) &&
	    !(adapter->flags2 & IXGBE_FLAG2_FDIR_REQUIRES_REINIT))
		mask |= IXGBE_EIMS_FLOW_DIR;

	IXGBE_WRITE_REG(&adapter->hw, IXGBE_EIMS, mask);
	if (queues)
		ixgbe_irq_enable_queues(adapter, ~0);
	if (flush)
		IXGBE_WRITE_FLUSH(&adapter->hw);
}

static irqreturn_t ixgbe_msix_other(int irq, void *data)
{
	struct ixgbe_adapter *adapter = data;
	struct ixgbe_hw *hw = &adapter->hw;
	u32 eicr;

	/*
	 * Workaround for Silicon errata.  Use clear-by-write instead
	 * of clear-by-read.  Reading with EICS will return the
	 * interrupt causes without clearing, which later be done
	 * with the write to EICR.
	 */
	eicr = IXGBE_READ_REG(hw, IXGBE_EICS);

	/* The lower 16bits of the EICR register are for the queue interrupts
	 * which should be masked here in order to not accidentally clear them if
	 * the bits are high when ixgbe_msix_other is called. There is a race
	 * condition otherwise which results in possible performance loss
	 * especially if the ixgbe_msix_other interrupt is triggering
	 * consistently (as it would when PPS is turned on for the X540 device)
	 */
	eicr &= 0xFFFF0000;

	IXGBE_WRITE_REG(hw, IXGBE_EICR, eicr);

	if (eicr & IXGBE_EICR_LSC)
		ixgbe_check_lsc(adapter);

	if (eicr & IXGBE_EICR_MAILBOX)
		ixgbe_msg_task(adapter);

	switch (hw->mac.type) {
	case ixgbe_mac_82599EB:
	case ixgbe_mac_X540:
	case ixgbe_mac_X550:
	case ixgbe_mac_X550EM_x:
	case ixgbe_mac_x550em_a:
		if (hw->phy.type == ixgbe_phy_x550em_ext_t &&
		    (eicr & IXGBE_EICR_GPI_SDP0_X540)) {
			adapter->flags2 |= IXGBE_FLAG2_PHY_INTERRUPT;
			ixgbe_service_event_schedule(adapter);
			IXGBE_WRITE_REG(hw, IXGBE_EICR,
					IXGBE_EICR_GPI_SDP0_X540);
		}
		if (eicr & IXGBE_EICR_ECC) {
			e_info(link, "Received ECC Err, initiating reset\n");
			set_bit(__IXGBE_RESET_REQUESTED, &adapter->state);
			ixgbe_service_event_schedule(adapter);
			IXGBE_WRITE_REG(hw, IXGBE_EICR, IXGBE_EICR_ECC);
		}
		/* Handle Flow Director Full threshold interrupt */
		if (eicr & IXGBE_EICR_FLOW_DIR) {
			int reinit_count = 0;
			int i;
			for (i = 0; i < adapter->num_tx_queues; i++) {
				struct ixgbe_ring *ring = adapter->tx_ring[i];
				if (test_and_clear_bit(__IXGBE_TX_FDIR_INIT_DONE,
						       &ring->state))
					reinit_count++;
			}
			if (reinit_count) {
				/* no more flow director interrupts until after init */
				IXGBE_WRITE_REG(hw, IXGBE_EIMC, IXGBE_EIMC_FLOW_DIR);
				adapter->flags2 |= IXGBE_FLAG2_FDIR_REQUIRES_REINIT;
				ixgbe_service_event_schedule(adapter);
			}
		}
		ixgbe_check_sfp_event(adapter, eicr);
		ixgbe_check_overtemp_event(adapter, eicr);
		break;
	default:
		break;
	}

	ixgbe_check_fan_failure(adapter, eicr);

	if (unlikely(eicr & IXGBE_EICR_TIMESYNC))
		ixgbe_ptp_check_pps_event(adapter);

	/* re-enable the original interrupt state, no lsc, no queues */
	if (!test_bit(__IXGBE_DOWN, &adapter->state))
		ixgbe_irq_enable(adapter, false, false);

	return IRQ_HANDLED;
}

static irqreturn_t ixgbe_msix_clean_rings(int irq, void *data)
{
	struct ixgbe_q_vector *q_vector = data;

	/* EIAM disabled interrupts (on this vector) for us */

	if (q_vector->rx.ring || q_vector->tx.ring)
		napi_schedule_irqoff(&q_vector->napi);

	return IRQ_HANDLED;
}

/**
 * ixgbe_poll - NAPI Rx polling callback
 * @napi: structure for representing this polling device
 * @budget: how many packets driver is allowed to clean
 *
 * This function is used for legacy and MSI, NAPI mode
 **/
int ixgbe_poll(struct napi_struct *napi, int budget)
{
	struct ixgbe_q_vector *q_vector =
				container_of(napi, struct ixgbe_q_vector, napi);
	struct ixgbe_adapter *adapter = q_vector->adapter;
	struct ixgbe_ring *ring;
	int per_ring_budget, work_done = 0;
	bool clean_complete = true;

#ifdef CONFIG_IXGBE_DCA
	if (adapter->flags & IXGBE_FLAG_DCA_ENABLED)
		ixgbe_update_dca(q_vector);
#endif

	ixgbe_for_each_ring(ring, q_vector->tx) {
		bool wd = ring->xsk_umem ?
			  ixgbe_clean_xdp_tx_irq(q_vector, ring, budget) :
			  ixgbe_clean_tx_irq(q_vector, ring, budget);

		if (!wd)
			clean_complete = false;
	}

	/* Exit if we are called by netpoll */
	if (budget <= 0)
		return budget;

	/* attempt to distribute budget to each queue fairly, but don't allow
	 * the budget to go below 1 because we'll exit polling */
	if (q_vector->rx.count > 1)
		per_ring_budget = max(budget/q_vector->rx.count, 1);
	else
		per_ring_budget = budget;

	ixgbe_for_each_ring(ring, q_vector->rx) {
		int cleaned = ring->xsk_umem ?
			      ixgbe_clean_rx_irq_zc(q_vector, ring,
						    per_ring_budget) :
			      ixgbe_clean_rx_irq(q_vector, ring,
						 per_ring_budget);

		work_done += cleaned;
		if (cleaned >= per_ring_budget)
			clean_complete = false;
	}

	/* If all work not completed, return budget and keep polling */
	if (!clean_complete)
		return budget;

	/* all work done, exit the polling mode */
	if (likely(napi_complete_done(napi, work_done))) {
		if (adapter->rx_itr_setting & 1)
			ixgbe_set_itr(q_vector);
		if (!test_bit(__IXGBE_DOWN, &adapter->state))
			ixgbe_irq_enable_queues(adapter,
						BIT_ULL(q_vector->v_idx));
	}

	return min(work_done, budget - 1);
}

/**
 * ixgbe_request_msix_irqs - Initialize MSI-X interrupts
 * @adapter: board private structure
 *
 * ixgbe_request_msix_irqs allocates MSI-X vectors and requests
 * interrupts from the kernel.
 **/
static int ixgbe_request_msix_irqs(struct ixgbe_adapter *adapter)
{
	struct net_device *netdev = adapter->netdev;
	unsigned int ri = 0, ti = 0;
	int vector, err;

	for (vector = 0; vector < adapter->num_q_vectors; vector++) {
		struct ixgbe_q_vector *q_vector = adapter->q_vector[vector];
		struct msix_entry *entry = &adapter->msix_entries[vector];

		if (q_vector->tx.ring && q_vector->rx.ring) {
			snprintf(q_vector->name, sizeof(q_vector->name),
				 "%s-TxRx-%u", netdev->name, ri++);
			ti++;
		} else if (q_vector->rx.ring) {
			snprintf(q_vector->name, sizeof(q_vector->name),
				 "%s-rx-%u", netdev->name, ri++);
		} else if (q_vector->tx.ring) {
			snprintf(q_vector->name, sizeof(q_vector->name),
				 "%s-tx-%u", netdev->name, ti++);
		} else {
			/* skip this unused q_vector */
			continue;
		}
		err = request_irq(entry->vector, &ixgbe_msix_clean_rings, 0,
				  q_vector->name, q_vector);
		if (err) {
			e_err(probe, "request_irq failed for MSIX interrupt "
			      "Error: %d\n", err);
			goto free_queue_irqs;
		}
		/* If Flow Director is enabled, set interrupt affinity */
		if (adapter->flags & IXGBE_FLAG_FDIR_HASH_CAPABLE) {
			/* assign the mask for this irq */
			irq_set_affinity_hint(entry->vector,
					      &q_vector->affinity_mask);
		}
	}

	err = request_irq(adapter->msix_entries[vector].vector,
			  ixgbe_msix_other, 0, netdev->name, adapter);
	if (err) {
		e_err(probe, "request_irq for msix_other failed: %d\n", err);
		goto free_queue_irqs;
	}

	return 0;

free_queue_irqs:
	while (vector) {
		vector--;
		irq_set_affinity_hint(adapter->msix_entries[vector].vector,
				      NULL);
		free_irq(adapter->msix_entries[vector].vector,
			 adapter->q_vector[vector]);
	}
	adapter->flags &= ~IXGBE_FLAG_MSIX_ENABLED;
	pci_disable_msix(adapter->pdev);
	kfree(adapter->msix_entries);
	adapter->msix_entries = NULL;
	return err;
}

/**
 * ixgbe_intr - legacy mode Interrupt Handler
 * @irq: interrupt number
 * @data: pointer to a network interface device structure
 **/
static irqreturn_t ixgbe_intr(int irq, void *data)
{
	struct ixgbe_adapter *adapter = data;
	struct ixgbe_hw *hw = &adapter->hw;
	struct ixgbe_q_vector *q_vector = adapter->q_vector[0];
	u32 eicr;

	/*
	 * Workaround for silicon errata #26 on 82598.  Mask the interrupt
	 * before the read of EICR.
	 */
	IXGBE_WRITE_REG(hw, IXGBE_EIMC, IXGBE_IRQ_CLEAR_MASK);

	/* for NAPI, using EIAM to auto-mask tx/rx interrupt bits on read
	 * therefore no explicit interrupt disable is necessary */
	eicr = IXGBE_READ_REG(hw, IXGBE_EICR);
	if (!eicr) {
		/*
		 * shared interrupt alert!
		 * make sure interrupts are enabled because the read will
		 * have disabled interrupts due to EIAM
		 * finish the workaround of silicon errata on 82598.  Unmask
		 * the interrupt that we masked before the EICR read.
		 */
		if (!test_bit(__IXGBE_DOWN, &adapter->state))
			ixgbe_irq_enable(adapter, true, true);
		return IRQ_NONE;	/* Not our interrupt */
	}

	if (eicr & IXGBE_EICR_LSC)
		ixgbe_check_lsc(adapter);

	switch (hw->mac.type) {
	case ixgbe_mac_82599EB:
		ixgbe_check_sfp_event(adapter, eicr);
		/* Fall through */
	case ixgbe_mac_X540:
	case ixgbe_mac_X550:
	case ixgbe_mac_X550EM_x:
	case ixgbe_mac_x550em_a:
		if (eicr & IXGBE_EICR_ECC) {
			e_info(link, "Received ECC Err, initiating reset\n");
			set_bit(__IXGBE_RESET_REQUESTED, &adapter->state);
			ixgbe_service_event_schedule(adapter);
			IXGBE_WRITE_REG(hw, IXGBE_EICR, IXGBE_EICR_ECC);
		}
		ixgbe_check_overtemp_event(adapter, eicr);
		break;
	default:
		break;
	}

	ixgbe_check_fan_failure(adapter, eicr);
	if (unlikely(eicr & IXGBE_EICR_TIMESYNC))
		ixgbe_ptp_check_pps_event(adapter);

	/* would disable interrupts here but EIAM disabled it */
	napi_schedule_irqoff(&q_vector->napi);

	/*
	 * re-enable link(maybe) and non-queue interrupts, no flush.
	 * ixgbe_poll will re-enable the queue interrupts
	 */
	if (!test_bit(__IXGBE_DOWN, &adapter->state))
		ixgbe_irq_enable(adapter, false, false);

	return IRQ_HANDLED;
}

/**
 * ixgbe_request_irq - initialize interrupts
 * @adapter: board private structure
 *
 * Attempts to configure interrupts using the best available
 * capabilities of the hardware and kernel.
 **/
static int ixgbe_request_irq(struct ixgbe_adapter *adapter)
{
	struct net_device *netdev = adapter->netdev;
	int err;

	if (adapter->flags & IXGBE_FLAG_MSIX_ENABLED)
		err = ixgbe_request_msix_irqs(adapter);
	else if (adapter->flags & IXGBE_FLAG_MSI_ENABLED)
		err = request_irq(adapter->pdev->irq, ixgbe_intr, 0,
				  netdev->name, adapter);
	else
		err = request_irq(adapter->pdev->irq, ixgbe_intr, IRQF_SHARED,
				  netdev->name, adapter);

	if (err)
		e_err(probe, "request_irq failed, Error %d\n", err);

	return err;
}

static void ixgbe_free_irq(struct ixgbe_adapter *adapter)
{
	int vector;

	if (!(adapter->flags & IXGBE_FLAG_MSIX_ENABLED)) {
		free_irq(adapter->pdev->irq, adapter);
		return;
	}

	if (!adapter->msix_entries)
		return;

	for (vector = 0; vector < adapter->num_q_vectors; vector++) {
		struct ixgbe_q_vector *q_vector = adapter->q_vector[vector];
		struct msix_entry *entry = &adapter->msix_entries[vector];

		/* free only the irqs that were actually requested */
		if (!q_vector->rx.ring && !q_vector->tx.ring)
			continue;

		/* clear the affinity_mask in the IRQ descriptor */
		irq_set_affinity_hint(entry->vector, NULL);

		free_irq(entry->vector, q_vector);
	}

	free_irq(adapter->msix_entries[vector].vector, adapter);
}

/**
 * ixgbe_irq_disable - Mask off interrupt generation on the NIC
 * @adapter: board private structure
 **/
static inline void ixgbe_irq_disable(struct ixgbe_adapter *adapter)
{
	switch (adapter->hw.mac.type) {
	case ixgbe_mac_82598EB:
		IXGBE_WRITE_REG(&adapter->hw, IXGBE_EIMC, ~0);
		break;
	case ixgbe_mac_82599EB:
	case ixgbe_mac_X540:
	case ixgbe_mac_X550:
	case ixgbe_mac_X550EM_x:
	case ixgbe_mac_x550em_a:
		IXGBE_WRITE_REG(&adapter->hw, IXGBE_EIMC, 0xFFFF0000);
		IXGBE_WRITE_REG(&adapter->hw, IXGBE_EIMC_EX(0), ~0);
		IXGBE_WRITE_REG(&adapter->hw, IXGBE_EIMC_EX(1), ~0);
		break;
	default:
		break;
	}
	IXGBE_WRITE_FLUSH(&adapter->hw);
	if (adapter->flags & IXGBE_FLAG_MSIX_ENABLED) {
		int vector;

		for (vector = 0; vector < adapter->num_q_vectors; vector++)
			synchronize_irq(adapter->msix_entries[vector].vector);

		synchronize_irq(adapter->msix_entries[vector++].vector);
	} else {
		synchronize_irq(adapter->pdev->irq);
	}
}

/**
 * ixgbe_configure_msi_and_legacy - Initialize PIN (INTA...) and MSI interrupts
 * @adapter: board private structure
 *
 **/
static void ixgbe_configure_msi_and_legacy(struct ixgbe_adapter *adapter)
{
	struct ixgbe_q_vector *q_vector = adapter->q_vector[0];

	ixgbe_write_eitr(q_vector);

	ixgbe_set_ivar(adapter, 0, 0, 0);
	ixgbe_set_ivar(adapter, 1, 0, 0);

	e_info(hw, "Legacy interrupt IVAR setup done\n");
}

/**
 * ixgbe_configure_tx_ring - Configure 8259x Tx ring after Reset
 * @adapter: board private structure
 * @ring: structure containing ring specific data
 *
 * Configure the Tx descriptor ring after a reset.
 **/
void ixgbe_configure_tx_ring(struct ixgbe_adapter *adapter,
			     struct ixgbe_ring *ring)
{
	struct ixgbe_hw *hw = &adapter->hw;
	u64 tdba = ring->dma;
	int wait_loop = 10;
	u32 txdctl = IXGBE_TXDCTL_ENABLE;
	u8 reg_idx = ring->reg_idx;

	ring->xsk_umem = NULL;
	if (ring_is_xdp(ring))
		ring->xsk_umem = ixgbe_xsk_umem(adapter, ring);

	/* disable queue to avoid issues while updating state */
	IXGBE_WRITE_REG(hw, IXGBE_TXDCTL(reg_idx), 0);
	IXGBE_WRITE_FLUSH(hw);

	IXGBE_WRITE_REG(hw, IXGBE_TDBAL(reg_idx),
			(tdba & DMA_BIT_MASK(32)));
	IXGBE_WRITE_REG(hw, IXGBE_TDBAH(reg_idx), (tdba >> 32));
	IXGBE_WRITE_REG(hw, IXGBE_TDLEN(reg_idx),
			ring->count * sizeof(union ixgbe_adv_tx_desc));
	IXGBE_WRITE_REG(hw, IXGBE_TDH(reg_idx), 0);
	IXGBE_WRITE_REG(hw, IXGBE_TDT(reg_idx), 0);
	ring->tail = adapter->io_addr + IXGBE_TDT(reg_idx);

	/*
	 * set WTHRESH to encourage burst writeback, it should not be set
	 * higher than 1 when:
	 * - ITR is 0 as it could cause false TX hangs
	 * - ITR is set to > 100k int/sec and BQL is enabled
	 *
	 * In order to avoid issues WTHRESH + PTHRESH should always be equal
	 * to or less than the number of on chip descriptors, which is
	 * currently 40.
	 */
	if (!ring->q_vector || (ring->q_vector->itr < IXGBE_100K_ITR))
		txdctl |= 1u << 16;	/* WTHRESH = 1 */
	else
		txdctl |= 8u << 16;	/* WTHRESH = 8 */

	/*
	 * Setting PTHRESH to 32 both improves performance
	 * and avoids a TX hang with DFP enabled
	 */
	txdctl |= (1u << 8) |	/* HTHRESH = 1 */
		   32;		/* PTHRESH = 32 */

	/* reinitialize flowdirector state */
	if (adapter->flags & IXGBE_FLAG_FDIR_HASH_CAPABLE) {
		ring->atr_sample_rate = adapter->atr_sample_rate;
		ring->atr_count = 0;
		set_bit(__IXGBE_TX_FDIR_INIT_DONE, &ring->state);
	} else {
		ring->atr_sample_rate = 0;
	}

	/* initialize XPS */
	if (!test_and_set_bit(__IXGBE_TX_XPS_INIT_DONE, &ring->state)) {
		struct ixgbe_q_vector *q_vector = ring->q_vector;

		if (q_vector)
			netif_set_xps_queue(ring->netdev,
					    &q_vector->affinity_mask,
					    ring->queue_index);
	}

	clear_bit(__IXGBE_HANG_CHECK_ARMED, &ring->state);

	/* reinitialize tx_buffer_info */
	memset(ring->tx_buffer_info, 0,
	       sizeof(struct ixgbe_tx_buffer) * ring->count);

	/* enable queue */
	IXGBE_WRITE_REG(hw, IXGBE_TXDCTL(reg_idx), txdctl);

	/* TXDCTL.EN will return 0 on 82598 if link is down, so skip it */
	if (hw->mac.type == ixgbe_mac_82598EB &&
	    !(IXGBE_READ_REG(hw, IXGBE_LINKS) & IXGBE_LINKS_UP))
		return;

	/* poll to verify queue is enabled */
	do {
		usleep_range(1000, 2000);
		txdctl = IXGBE_READ_REG(hw, IXGBE_TXDCTL(reg_idx));
	} while (--wait_loop && !(txdctl & IXGBE_TXDCTL_ENABLE));
	if (!wait_loop)
		hw_dbg(hw, "Could not enable Tx Queue %d\n", reg_idx);
}

static void ixgbe_setup_mtqc(struct ixgbe_adapter *adapter)
{
	struct ixgbe_hw *hw = &adapter->hw;
	u32 rttdcs, mtqc;
	u8 tcs = adapter->hw_tcs;

	if (hw->mac.type == ixgbe_mac_82598EB)
		return;

	/* disable the arbiter while setting MTQC */
	rttdcs = IXGBE_READ_REG(hw, IXGBE_RTTDCS);
	rttdcs |= IXGBE_RTTDCS_ARBDIS;
	IXGBE_WRITE_REG(hw, IXGBE_RTTDCS, rttdcs);

	/* set transmit pool layout */
	if (adapter->flags & IXGBE_FLAG_SRIOV_ENABLED) {
		mtqc = IXGBE_MTQC_VT_ENA;
		if (tcs > 4)
			mtqc |= IXGBE_MTQC_RT_ENA | IXGBE_MTQC_8TC_8TQ;
		else if (tcs > 1)
			mtqc |= IXGBE_MTQC_RT_ENA | IXGBE_MTQC_4TC_4TQ;
		else if (adapter->ring_feature[RING_F_VMDQ].mask ==
			 IXGBE_82599_VMDQ_4Q_MASK)
			mtqc |= IXGBE_MTQC_32VF;
		else
			mtqc |= IXGBE_MTQC_64VF;
	} else {
		if (tcs > 4) {
			mtqc = IXGBE_MTQC_RT_ENA | IXGBE_MTQC_8TC_8TQ;
		} else if (tcs > 1) {
			mtqc = IXGBE_MTQC_RT_ENA | IXGBE_MTQC_4TC_4TQ;
		} else {
			u8 max_txq = adapter->num_tx_queues +
				adapter->num_xdp_queues;
			if (max_txq > 63)
				mtqc = IXGBE_MTQC_RT_ENA | IXGBE_MTQC_4TC_4TQ;
			else
				mtqc = IXGBE_MTQC_64Q_1PB;
		}
	}

	IXGBE_WRITE_REG(hw, IXGBE_MTQC, mtqc);

	/* Enable Security TX Buffer IFG for multiple pb */
	if (tcs) {
		u32 sectx = IXGBE_READ_REG(hw, IXGBE_SECTXMINIFG);
		sectx |= IXGBE_SECTX_DCB;
		IXGBE_WRITE_REG(hw, IXGBE_SECTXMINIFG, sectx);
	}

	/* re-enable the arbiter */
	rttdcs &= ~IXGBE_RTTDCS_ARBDIS;
	IXGBE_WRITE_REG(hw, IXGBE_RTTDCS, rttdcs);
}

/**
 * ixgbe_configure_tx - Configure 8259x Transmit Unit after Reset
 * @adapter: board private structure
 *
 * Configure the Tx unit of the MAC after a reset.
 **/
static void ixgbe_configure_tx(struct ixgbe_adapter *adapter)
{
	struct ixgbe_hw *hw = &adapter->hw;
	u32 dmatxctl;
	u32 i;

	ixgbe_setup_mtqc(adapter);

	if (hw->mac.type != ixgbe_mac_82598EB) {
		/* DMATXCTL.EN must be before Tx queues are enabled */
		dmatxctl = IXGBE_READ_REG(hw, IXGBE_DMATXCTL);
		dmatxctl |= IXGBE_DMATXCTL_TE;
		IXGBE_WRITE_REG(hw, IXGBE_DMATXCTL, dmatxctl);
	}

	/* Setup the HW Tx Head and Tail descriptor pointers */
	for (i = 0; i < adapter->num_tx_queues; i++)
		ixgbe_configure_tx_ring(adapter, adapter->tx_ring[i]);
	for (i = 0; i < adapter->num_xdp_queues; i++)
		ixgbe_configure_tx_ring(adapter, adapter->xdp_ring[i]);
}

static void ixgbe_enable_rx_drop(struct ixgbe_adapter *adapter,
				 struct ixgbe_ring *ring)
{
	struct ixgbe_hw *hw = &adapter->hw;
	u8 reg_idx = ring->reg_idx;
	u32 srrctl = IXGBE_READ_REG(hw, IXGBE_SRRCTL(reg_idx));

	srrctl |= IXGBE_SRRCTL_DROP_EN;

	IXGBE_WRITE_REG(hw, IXGBE_SRRCTL(reg_idx), srrctl);
}

static void ixgbe_disable_rx_drop(struct ixgbe_adapter *adapter,
				  struct ixgbe_ring *ring)
{
	struct ixgbe_hw *hw = &adapter->hw;
	u8 reg_idx = ring->reg_idx;
	u32 srrctl = IXGBE_READ_REG(hw, IXGBE_SRRCTL(reg_idx));

	srrctl &= ~IXGBE_SRRCTL_DROP_EN;

	IXGBE_WRITE_REG(hw, IXGBE_SRRCTL(reg_idx), srrctl);
}

#ifdef CONFIG_IXGBE_DCB
void ixgbe_set_rx_drop_en(struct ixgbe_adapter *adapter)
#else
static void ixgbe_set_rx_drop_en(struct ixgbe_adapter *adapter)
#endif
{
	int i;
	bool pfc_en = adapter->dcb_cfg.pfc_mode_enable;

	if (adapter->ixgbe_ieee_pfc)
		pfc_en |= !!(adapter->ixgbe_ieee_pfc->pfc_en);

	/*
	 * We should set the drop enable bit if:
	 *  SR-IOV is enabled
	 *   or
	 *  Number of Rx queues > 1 and flow control is disabled
	 *
	 *  This allows us to avoid head of line blocking for security
	 *  and performance reasons.
	 */
	if (adapter->num_vfs || (adapter->num_rx_queues > 1 &&
	    !(adapter->hw.fc.current_mode & ixgbe_fc_tx_pause) && !pfc_en)) {
		for (i = 0; i < adapter->num_rx_queues; i++)
			ixgbe_enable_rx_drop(adapter, adapter->rx_ring[i]);
	} else {
		for (i = 0; i < adapter->num_rx_queues; i++)
			ixgbe_disable_rx_drop(adapter, adapter->rx_ring[i]);
	}
}

#define IXGBE_SRRCTL_BSIZEHDRSIZE_SHIFT 2

static void ixgbe_configure_srrctl(struct ixgbe_adapter *adapter,
				   struct ixgbe_ring *rx_ring)
{
	struct ixgbe_hw *hw = &adapter->hw;
	u32 srrctl;
	u8 reg_idx = rx_ring->reg_idx;

	if (hw->mac.type == ixgbe_mac_82598EB) {
		u16 mask = adapter->ring_feature[RING_F_RSS].mask;

		/*
		 * if VMDq is not active we must program one srrctl register
		 * per RSS queue since we have enabled RDRXCTL.MVMEN
		 */
		reg_idx &= mask;
	}

	/* configure header buffer length, needed for RSC */
	srrctl = IXGBE_RX_HDR_SIZE << IXGBE_SRRCTL_BSIZEHDRSIZE_SHIFT;

	/* configure the packet buffer length */
	if (rx_ring->xsk_umem) {
		u32 xsk_buf_len = rx_ring->xsk_umem->chunk_size_nohr -
				  XDP_PACKET_HEADROOM;

		/* If the MAC support setting RXDCTL.RLPML, the
		 * SRRCTL[n].BSIZEPKT is set to PAGE_SIZE and
		 * RXDCTL.RLPML is set to the actual UMEM buffer
		 * size. If not, then we are stuck with a 1k buffer
		 * size resolution. In this case frames larger than
		 * the UMEM buffer size viewed in a 1k resolution will
		 * be dropped.
		 */
		if (hw->mac.type != ixgbe_mac_82599EB)
			srrctl |= PAGE_SIZE >> IXGBE_SRRCTL_BSIZEPKT_SHIFT;
		else
			srrctl |= xsk_buf_len >> IXGBE_SRRCTL_BSIZEPKT_SHIFT;
	} else if (test_bit(__IXGBE_RX_3K_BUFFER, &rx_ring->state)) {
		srrctl |= IXGBE_RXBUFFER_3K >> IXGBE_SRRCTL_BSIZEPKT_SHIFT;
	} else {
		srrctl |= IXGBE_RXBUFFER_2K >> IXGBE_SRRCTL_BSIZEPKT_SHIFT;
	}

	/* configure descriptor type */
	srrctl |= IXGBE_SRRCTL_DESCTYPE_ADV_ONEBUF;

	IXGBE_WRITE_REG(hw, IXGBE_SRRCTL(reg_idx), srrctl);
}

/**
 * ixgbe_rss_indir_tbl_entries - Return RSS indirection table entries
 * @adapter: device handle
 *
 *  - 82598/82599/X540:     128
 *  - X550(non-SRIOV mode): 512
 *  - X550(SRIOV mode):     64
 */
u32 ixgbe_rss_indir_tbl_entries(struct ixgbe_adapter *adapter)
{
	if (adapter->hw.mac.type < ixgbe_mac_X550)
		return 128;
	else if (adapter->flags & IXGBE_FLAG_SRIOV_ENABLED)
		return 64;
	else
		return 512;
}

/**
 * ixgbe_store_key - Write the RSS key to HW
 * @adapter: device handle
 *
 * Write the RSS key stored in adapter.rss_key to HW.
 */
void ixgbe_store_key(struct ixgbe_adapter *adapter)
{
	struct ixgbe_hw *hw = &adapter->hw;
	int i;

	for (i = 0; i < 10; i++)
		IXGBE_WRITE_REG(hw, IXGBE_RSSRK(i), adapter->rss_key[i]);
}

/**
 * ixgbe_init_rss_key - Initialize adapter RSS key
 * @adapter: device handle
 *
 * Allocates and initializes the RSS key if it is not allocated.
 **/
static inline int ixgbe_init_rss_key(struct ixgbe_adapter *adapter)
{
	u32 *rss_key;

	if (!adapter->rss_key) {
		rss_key = kzalloc(IXGBE_RSS_KEY_SIZE, GFP_KERNEL);
		if (unlikely(!rss_key))
			return -ENOMEM;

		netdev_rss_key_fill(rss_key, IXGBE_RSS_KEY_SIZE);
		adapter->rss_key = rss_key;
	}

	return 0;
}

/**
 * ixgbe_store_reta - Write the RETA table to HW
 * @adapter: device handle
 *
 * Write the RSS redirection table stored in adapter.rss_indir_tbl[] to HW.
 */
void ixgbe_store_reta(struct ixgbe_adapter *adapter)
{
	u32 i, reta_entries = ixgbe_rss_indir_tbl_entries(adapter);
	struct ixgbe_hw *hw = &adapter->hw;
	u32 reta = 0;
	u32 indices_multi;
	u8 *indir_tbl = adapter->rss_indir_tbl;

	/* Fill out the redirection table as follows:
	 *  - 82598:      8 bit wide entries containing pair of 4 bit RSS
	 *    indices.
	 *  - 82599/X540: 8 bit wide entries containing 4 bit RSS index
	 *  - X550:       8 bit wide entries containing 6 bit RSS index
	 */
	if (adapter->hw.mac.type == ixgbe_mac_82598EB)
		indices_multi = 0x11;
	else
		indices_multi = 0x1;

	/* Write redirection table to HW */
	for (i = 0; i < reta_entries; i++) {
		reta |= indices_multi * indir_tbl[i] << (i & 0x3) * 8;
		if ((i & 3) == 3) {
			if (i < 128)
				IXGBE_WRITE_REG(hw, IXGBE_RETA(i >> 2), reta);
			else
				IXGBE_WRITE_REG(hw, IXGBE_ERETA((i >> 2) - 32),
						reta);
			reta = 0;
		}
	}
}

/**
 * ixgbe_store_vfreta - Write the RETA table to HW (x550 devices in SRIOV mode)
 * @adapter: device handle
 *
 * Write the RSS redirection table stored in adapter.rss_indir_tbl[] to HW.
 */
static void ixgbe_store_vfreta(struct ixgbe_adapter *adapter)
{
	u32 i, reta_entries = ixgbe_rss_indir_tbl_entries(adapter);
	struct ixgbe_hw *hw = &adapter->hw;
	u32 vfreta = 0;

	/* Write redirection table to HW */
	for (i = 0; i < reta_entries; i++) {
		u16 pool = adapter->num_rx_pools;

		vfreta |= (u32)adapter->rss_indir_tbl[i] << (i & 0x3) * 8;
		if ((i & 3) != 3)
			continue;

		while (pool--)
			IXGBE_WRITE_REG(hw,
					IXGBE_PFVFRETA(i >> 2, VMDQ_P(pool)),
					vfreta);
		vfreta = 0;
	}
}

static void ixgbe_setup_reta(struct ixgbe_adapter *adapter)
{
	u32 i, j;
	u32 reta_entries = ixgbe_rss_indir_tbl_entries(adapter);
	u16 rss_i = adapter->ring_feature[RING_F_RSS].indices;

	/* Program table for at least 4 queues w/ SR-IOV so that VFs can
	 * make full use of any rings they may have.  We will use the
	 * PSRTYPE register to control how many rings we use within the PF.
	 */
	if ((adapter->flags & IXGBE_FLAG_SRIOV_ENABLED) && (rss_i < 4))
		rss_i = 4;

	/* Fill out hash function seeds */
	ixgbe_store_key(adapter);

	/* Fill out redirection table */
	memset(adapter->rss_indir_tbl, 0, sizeof(adapter->rss_indir_tbl));

	for (i = 0, j = 0; i < reta_entries; i++, j++) {
		if (j == rss_i)
			j = 0;

		adapter->rss_indir_tbl[i] = j;
	}

	ixgbe_store_reta(adapter);
}

static void ixgbe_setup_vfreta(struct ixgbe_adapter *adapter)
{
	struct ixgbe_hw *hw = &adapter->hw;
	u16 rss_i = adapter->ring_feature[RING_F_RSS].indices;
	int i, j;

	/* Fill out hash function seeds */
	for (i = 0; i < 10; i++) {
		u16 pool = adapter->num_rx_pools;

		while (pool--)
			IXGBE_WRITE_REG(hw,
					IXGBE_PFVFRSSRK(i, VMDQ_P(pool)),
					*(adapter->rss_key + i));
	}

	/* Fill out the redirection table */
	for (i = 0, j = 0; i < 64; i++, j++) {
		if (j == rss_i)
			j = 0;

		adapter->rss_indir_tbl[i] = j;
	}

	ixgbe_store_vfreta(adapter);
}

static void ixgbe_setup_mrqc(struct ixgbe_adapter *adapter)
{
	struct ixgbe_hw *hw = &adapter->hw;
	u32 mrqc = 0, rss_field = 0, vfmrqc = 0;
	u32 rxcsum;

	/* Disable indicating checksum in descriptor, enables RSS hash */
	rxcsum = IXGBE_READ_REG(hw, IXGBE_RXCSUM);
	rxcsum |= IXGBE_RXCSUM_PCSD;
	IXGBE_WRITE_REG(hw, IXGBE_RXCSUM, rxcsum);

	if (adapter->hw.mac.type == ixgbe_mac_82598EB) {
		if (adapter->ring_feature[RING_F_RSS].mask)
			mrqc = IXGBE_MRQC_RSSEN;
	} else {
		u8 tcs = adapter->hw_tcs;

		if (adapter->flags & IXGBE_FLAG_SRIOV_ENABLED) {
			if (tcs > 4)
				mrqc = IXGBE_MRQC_VMDQRT8TCEN;	/* 8 TCs */
			else if (tcs > 1)
				mrqc = IXGBE_MRQC_VMDQRT4TCEN;	/* 4 TCs */
			else if (adapter->ring_feature[RING_F_VMDQ].mask ==
				 IXGBE_82599_VMDQ_4Q_MASK)
				mrqc = IXGBE_MRQC_VMDQRSS32EN;
			else
				mrqc = IXGBE_MRQC_VMDQRSS64EN;

			/* Enable L3/L4 for Tx Switched packets only for X550,
			 * older devices do not support this feature
			 */
			if (hw->mac.type >= ixgbe_mac_X550)
				mrqc |= IXGBE_MRQC_L3L4TXSWEN;
		} else {
			if (tcs > 4)
				mrqc = IXGBE_MRQC_RTRSS8TCEN;
			else if (tcs > 1)
				mrqc = IXGBE_MRQC_RTRSS4TCEN;
			else
				mrqc = IXGBE_MRQC_RSSEN;
		}
	}

	/* Perform hash on these packet types */
	rss_field |= IXGBE_MRQC_RSS_FIELD_IPV4 |
		     IXGBE_MRQC_RSS_FIELD_IPV4_TCP |
		     IXGBE_MRQC_RSS_FIELD_IPV6 |
		     IXGBE_MRQC_RSS_FIELD_IPV6_TCP;

	if (adapter->flags2 & IXGBE_FLAG2_RSS_FIELD_IPV4_UDP)
		rss_field |= IXGBE_MRQC_RSS_FIELD_IPV4_UDP;
	if (adapter->flags2 & IXGBE_FLAG2_RSS_FIELD_IPV6_UDP)
		rss_field |= IXGBE_MRQC_RSS_FIELD_IPV6_UDP;

	if ((hw->mac.type >= ixgbe_mac_X550) &&
	    (adapter->flags & IXGBE_FLAG_SRIOV_ENABLED)) {
		u16 pool = adapter->num_rx_pools;

		/* Enable VF RSS mode */
		mrqc |= IXGBE_MRQC_MULTIPLE_RSS;
		IXGBE_WRITE_REG(hw, IXGBE_MRQC, mrqc);

		/* Setup RSS through the VF registers */
		ixgbe_setup_vfreta(adapter);
		vfmrqc = IXGBE_MRQC_RSSEN;
		vfmrqc |= rss_field;

		while (pool--)
			IXGBE_WRITE_REG(hw,
					IXGBE_PFVFMRQC(VMDQ_P(pool)),
					vfmrqc);
	} else {
		ixgbe_setup_reta(adapter);
		mrqc |= rss_field;
		IXGBE_WRITE_REG(hw, IXGBE_MRQC, mrqc);
	}
}

/**
 * ixgbe_configure_rscctl - enable RSC for the indicated ring
 * @adapter: address of board private structure
 * @ring: structure containing ring specific data
 **/
static void ixgbe_configure_rscctl(struct ixgbe_adapter *adapter,
				   struct ixgbe_ring *ring)
{
	struct ixgbe_hw *hw = &adapter->hw;
	u32 rscctrl;
	u8 reg_idx = ring->reg_idx;

	if (!ring_is_rsc_enabled(ring))
		return;

	rscctrl = IXGBE_READ_REG(hw, IXGBE_RSCCTL(reg_idx));
	rscctrl |= IXGBE_RSCCTL_RSCEN;
	/*
	 * we must limit the number of descriptors so that the
	 * total size of max desc * buf_len is not greater
	 * than 65536
	 */
	rscctrl |= IXGBE_RSCCTL_MAXDESC_16;
	IXGBE_WRITE_REG(hw, IXGBE_RSCCTL(reg_idx), rscctrl);
}

#define IXGBE_MAX_RX_DESC_POLL 10
static void ixgbe_rx_desc_queue_enable(struct ixgbe_adapter *adapter,
				       struct ixgbe_ring *ring)
{
	struct ixgbe_hw *hw = &adapter->hw;
	int wait_loop = IXGBE_MAX_RX_DESC_POLL;
	u32 rxdctl;
	u8 reg_idx = ring->reg_idx;

	if (ixgbe_removed(hw->hw_addr))
		return;
	/* RXDCTL.EN will return 0 on 82598 if link is down, so skip it */
	if (hw->mac.type == ixgbe_mac_82598EB &&
	    !(IXGBE_READ_REG(hw, IXGBE_LINKS) & IXGBE_LINKS_UP))
		return;

	do {
		usleep_range(1000, 2000);
		rxdctl = IXGBE_READ_REG(hw, IXGBE_RXDCTL(reg_idx));
	} while (--wait_loop && !(rxdctl & IXGBE_RXDCTL_ENABLE));

	if (!wait_loop) {
		e_err(drv, "RXDCTL.ENABLE on Rx queue %d not set within "
		      "the polling period\n", reg_idx);
	}
}

void ixgbe_configure_rx_ring(struct ixgbe_adapter *adapter,
			     struct ixgbe_ring *ring)
{
	struct ixgbe_hw *hw = &adapter->hw;
	union ixgbe_adv_rx_desc *rx_desc;
	u64 rdba = ring->dma;
	u32 rxdctl;
	u8 reg_idx = ring->reg_idx;

	xdp_rxq_info_unreg_mem_model(&ring->xdp_rxq);
	ring->xsk_umem = ixgbe_xsk_umem(adapter, ring);
	if (ring->xsk_umem) {
		ring->zca.free = ixgbe_zca_free;
		WARN_ON(xdp_rxq_info_reg_mem_model(&ring->xdp_rxq,
						   MEM_TYPE_ZERO_COPY,
						   &ring->zca));

	} else {
		WARN_ON(xdp_rxq_info_reg_mem_model(&ring->xdp_rxq,
						   MEM_TYPE_PAGE_SHARED, NULL));
	}

	/* disable queue to avoid use of these values while updating state */
	rxdctl = IXGBE_READ_REG(hw, IXGBE_RXDCTL(reg_idx));
	rxdctl &= ~IXGBE_RXDCTL_ENABLE;

	/* write value back with RXDCTL.ENABLE bit cleared */
	IXGBE_WRITE_REG(hw, IXGBE_RXDCTL(reg_idx), rxdctl);
	IXGBE_WRITE_FLUSH(hw);

	IXGBE_WRITE_REG(hw, IXGBE_RDBAL(reg_idx), (rdba & DMA_BIT_MASK(32)));
	IXGBE_WRITE_REG(hw, IXGBE_RDBAH(reg_idx), (rdba >> 32));
	IXGBE_WRITE_REG(hw, IXGBE_RDLEN(reg_idx),
			ring->count * sizeof(union ixgbe_adv_rx_desc));
	/* Force flushing of IXGBE_RDLEN to prevent MDD */
	IXGBE_WRITE_FLUSH(hw);

	IXGBE_WRITE_REG(hw, IXGBE_RDH(reg_idx), 0);
	IXGBE_WRITE_REG(hw, IXGBE_RDT(reg_idx), 0);
	ring->tail = adapter->io_addr + IXGBE_RDT(reg_idx);

	ixgbe_configure_srrctl(adapter, ring);
	ixgbe_configure_rscctl(adapter, ring);

	if (hw->mac.type == ixgbe_mac_82598EB) {
		/*
		 * enable cache line friendly hardware writes:
		 * PTHRESH=32 descriptors (half the internal cache),
		 * this also removes ugly rx_no_buffer_count increment
		 * HTHRESH=4 descriptors (to minimize latency on fetch)
		 * WTHRESH=8 burst writeback up to two cache lines
		 */
		rxdctl &= ~0x3FFFFF;
		rxdctl |=  0x080420;
#if (PAGE_SIZE < 8192)
	/* RXDCTL.RLPML does not work on 82599 */
	} else if (hw->mac.type != ixgbe_mac_82599EB) {
		rxdctl &= ~(IXGBE_RXDCTL_RLPMLMASK |
			    IXGBE_RXDCTL_RLPML_EN);

		/* Limit the maximum frame size so we don't overrun the skb.
		 * This can happen in SRIOV mode when the MTU of the VF is
		 * higher than the MTU of the PF.
		 */
		if (ring_uses_build_skb(ring) &&
		    !test_bit(__IXGBE_RX_3K_BUFFER, &ring->state))
			rxdctl |= IXGBE_MAX_2K_FRAME_BUILD_SKB |
				  IXGBE_RXDCTL_RLPML_EN;
#endif
	}

	if (ring->xsk_umem && hw->mac.type != ixgbe_mac_82599EB) {
		u32 xsk_buf_len = ring->xsk_umem->chunk_size_nohr -
				  XDP_PACKET_HEADROOM;

		rxdctl &= ~(IXGBE_RXDCTL_RLPMLMASK |
			    IXGBE_RXDCTL_RLPML_EN);
		rxdctl |= xsk_buf_len | IXGBE_RXDCTL_RLPML_EN;

		ring->rx_buf_len = xsk_buf_len;
	}

	/* initialize rx_buffer_info */
	memset(ring->rx_buffer_info, 0,
	       sizeof(struct ixgbe_rx_buffer) * ring->count);

	/* initialize Rx descriptor 0 */
	rx_desc = IXGBE_RX_DESC(ring, 0);
	rx_desc->wb.upper.length = 0;

	/* enable receive descriptor ring */
	rxdctl |= IXGBE_RXDCTL_ENABLE;
	IXGBE_WRITE_REG(hw, IXGBE_RXDCTL(reg_idx), rxdctl);

	ixgbe_rx_desc_queue_enable(adapter, ring);
	if (ring->xsk_umem)
		ixgbe_alloc_rx_buffers_zc(ring, ixgbe_desc_unused(ring));
	else
		ixgbe_alloc_rx_buffers(ring, ixgbe_desc_unused(ring));
}

static void ixgbe_setup_psrtype(struct ixgbe_adapter *adapter)
{
	struct ixgbe_hw *hw = &adapter->hw;
	int rss_i = adapter->ring_feature[RING_F_RSS].indices;
	u16 pool = adapter->num_rx_pools;

	/* PSRTYPE must be initialized in non 82598 adapters */
	u32 psrtype = IXGBE_PSRTYPE_TCPHDR |
		      IXGBE_PSRTYPE_UDPHDR |
		      IXGBE_PSRTYPE_IPV4HDR |
		      IXGBE_PSRTYPE_L2HDR |
		      IXGBE_PSRTYPE_IPV6HDR;

	if (hw->mac.type == ixgbe_mac_82598EB)
		return;

	if (rss_i > 3)
		psrtype |= 2u << 29;
	else if (rss_i > 1)
		psrtype |= 1u << 29;

	while (pool--)
		IXGBE_WRITE_REG(hw, IXGBE_PSRTYPE(VMDQ_P(pool)), psrtype);
}

static void ixgbe_configure_virtualization(struct ixgbe_adapter *adapter)
{
	struct ixgbe_hw *hw = &adapter->hw;
	u16 pool = adapter->num_rx_pools;
	u32 reg_offset, vf_shift, vmolr;
	u32 gcr_ext, vmdctl;
	int i;

	if (!(adapter->flags & IXGBE_FLAG_SRIOV_ENABLED))
		return;

	vmdctl = IXGBE_READ_REG(hw, IXGBE_VT_CTL);
	vmdctl |= IXGBE_VMD_CTL_VMDQ_EN;
	vmdctl &= ~IXGBE_VT_CTL_POOL_MASK;
	vmdctl |= VMDQ_P(0) << IXGBE_VT_CTL_POOL_SHIFT;
	vmdctl |= IXGBE_VT_CTL_REPLEN;
	IXGBE_WRITE_REG(hw, IXGBE_VT_CTL, vmdctl);

	/* accept untagged packets until a vlan tag is
	 * specifically set for the VMDQ queue/pool
	 */
	vmolr = IXGBE_VMOLR_AUPE;
	while (pool--)
		IXGBE_WRITE_REG(hw, IXGBE_VMOLR(VMDQ_P(pool)), vmolr);

	vf_shift = VMDQ_P(0) % 32;
	reg_offset = (VMDQ_P(0) >= 32) ? 1 : 0;

	/* Enable only the PF's pool for Tx/Rx */
	IXGBE_WRITE_REG(hw, IXGBE_VFRE(reg_offset), GENMASK(31, vf_shift));
	IXGBE_WRITE_REG(hw, IXGBE_VFRE(reg_offset ^ 1), reg_offset - 1);
	IXGBE_WRITE_REG(hw, IXGBE_VFTE(reg_offset), GENMASK(31, vf_shift));
	IXGBE_WRITE_REG(hw, IXGBE_VFTE(reg_offset ^ 1), reg_offset - 1);
	if (adapter->bridge_mode == BRIDGE_MODE_VEB)
		IXGBE_WRITE_REG(hw, IXGBE_PFDTXGSWC, IXGBE_PFDTXGSWC_VT_LBEN);

	/* Map PF MAC address in RAR Entry 0 to first pool following VFs */
	hw->mac.ops.set_vmdq(hw, 0, VMDQ_P(0));

	/* clear VLAN promisc flag so VFTA will be updated if necessary */
	adapter->flags2 &= ~IXGBE_FLAG2_VLAN_PROMISC;

	/*
	 * Set up VF register offsets for selected VT Mode,
	 * i.e. 32 or 64 VFs for SR-IOV
	 */
	switch (adapter->ring_feature[RING_F_VMDQ].mask) {
	case IXGBE_82599_VMDQ_8Q_MASK:
		gcr_ext = IXGBE_GCR_EXT_VT_MODE_16;
		break;
	case IXGBE_82599_VMDQ_4Q_MASK:
		gcr_ext = IXGBE_GCR_EXT_VT_MODE_32;
		break;
	default:
		gcr_ext = IXGBE_GCR_EXT_VT_MODE_64;
		break;
	}

	IXGBE_WRITE_REG(hw, IXGBE_GCR_EXT, gcr_ext);

	for (i = 0; i < adapter->num_vfs; i++) {
		/* configure spoof checking */
		ixgbe_ndo_set_vf_spoofchk(adapter->netdev, i,
					  adapter->vfinfo[i].spoofchk_enabled);

		/* Enable/Disable RSS query feature  */
		ixgbe_ndo_set_vf_rss_query_en(adapter->netdev, i,
					  adapter->vfinfo[i].rss_query_enabled);
	}
}

static void ixgbe_set_rx_buffer_len(struct ixgbe_adapter *adapter)
{
	struct ixgbe_hw *hw = &adapter->hw;
	struct net_device *netdev = adapter->netdev;
	int max_frame = netdev->mtu + ETH_HLEN + ETH_FCS_LEN;
	struct ixgbe_ring *rx_ring;
	int i;
	u32 mhadd, hlreg0;

#ifdef IXGBE_FCOE
	/* adjust max frame to be able to do baby jumbo for FCoE */
	if ((adapter->flags & IXGBE_FLAG_FCOE_ENABLED) &&
	    (max_frame < IXGBE_FCOE_JUMBO_FRAME_SIZE))
		max_frame = IXGBE_FCOE_JUMBO_FRAME_SIZE;

#endif /* IXGBE_FCOE */

	/* adjust max frame to be at least the size of a standard frame */
	if (max_frame < (ETH_FRAME_LEN + ETH_FCS_LEN))
		max_frame = (ETH_FRAME_LEN + ETH_FCS_LEN);

	mhadd = IXGBE_READ_REG(hw, IXGBE_MHADD);
	if (max_frame != (mhadd >> IXGBE_MHADD_MFS_SHIFT)) {
		mhadd &= ~IXGBE_MHADD_MFS_MASK;
		mhadd |= max_frame << IXGBE_MHADD_MFS_SHIFT;

		IXGBE_WRITE_REG(hw, IXGBE_MHADD, mhadd);
	}

	hlreg0 = IXGBE_READ_REG(hw, IXGBE_HLREG0);
	/* set jumbo enable since MHADD.MFS is keeping size locked at max_frame */
	hlreg0 |= IXGBE_HLREG0_JUMBOEN;
	IXGBE_WRITE_REG(hw, IXGBE_HLREG0, hlreg0);

	/*
	 * Setup the HW Rx Head and Tail Descriptor Pointers and
	 * the Base and Length of the Rx Descriptor Ring
	 */
	for (i = 0; i < adapter->num_rx_queues; i++) {
		rx_ring = adapter->rx_ring[i];

		clear_ring_rsc_enabled(rx_ring);
		clear_bit(__IXGBE_RX_3K_BUFFER, &rx_ring->state);
		clear_bit(__IXGBE_RX_BUILD_SKB_ENABLED, &rx_ring->state);

		if (adapter->flags2 & IXGBE_FLAG2_RSC_ENABLED)
			set_ring_rsc_enabled(rx_ring);

		if (test_bit(__IXGBE_RX_FCOE, &rx_ring->state))
			set_bit(__IXGBE_RX_3K_BUFFER, &rx_ring->state);

		if (adapter->flags2 & IXGBE_FLAG2_RX_LEGACY)
			continue;

		set_bit(__IXGBE_RX_BUILD_SKB_ENABLED, &rx_ring->state);

#if (PAGE_SIZE < 8192)
		if (adapter->flags2 & IXGBE_FLAG2_RSC_ENABLED)
			set_bit(__IXGBE_RX_3K_BUFFER, &rx_ring->state);

		if (IXGBE_2K_TOO_SMALL_WITH_PADDING ||
		    (max_frame > (ETH_FRAME_LEN + ETH_FCS_LEN)))
			set_bit(__IXGBE_RX_3K_BUFFER, &rx_ring->state);
#endif
	}
}

static void ixgbe_setup_rdrxctl(struct ixgbe_adapter *adapter)
{
	struct ixgbe_hw *hw = &adapter->hw;
	u32 rdrxctl = IXGBE_READ_REG(hw, IXGBE_RDRXCTL);

	switch (hw->mac.type) {
	case ixgbe_mac_82598EB:
		/*
		 * For VMDq support of different descriptor types or
		 * buffer sizes through the use of multiple SRRCTL
		 * registers, RDRXCTL.MVMEN must be set to 1
		 *
		 * also, the manual doesn't mention it clearly but DCA hints
		 * will only use queue 0's tags unless this bit is set.  Side
		 * effects of setting this bit are only that SRRCTL must be
		 * fully programmed [0..15]
		 */
		rdrxctl |= IXGBE_RDRXCTL_MVMEN;
		break;
	case ixgbe_mac_X550:
	case ixgbe_mac_X550EM_x:
	case ixgbe_mac_x550em_a:
		if (adapter->num_vfs)
			rdrxctl |= IXGBE_RDRXCTL_PSP;
		/* fall through */
	case ixgbe_mac_82599EB:
	case ixgbe_mac_X540:
		/* Disable RSC for ACK packets */
		IXGBE_WRITE_REG(hw, IXGBE_RSCDBU,
		   (IXGBE_RSCDBU_RSCACKDIS | IXGBE_READ_REG(hw, IXGBE_RSCDBU)));
		rdrxctl &= ~IXGBE_RDRXCTL_RSCFRSTSIZE;
		/* hardware requires some bits to be set by default */
		rdrxctl |= (IXGBE_RDRXCTL_RSCACKC | IXGBE_RDRXCTL_FCOE_WRFIX);
		rdrxctl |= IXGBE_RDRXCTL_CRCSTRIP;
		break;
	default:
		/* We should do nothing since we don't know this hardware */
		return;
	}

	IXGBE_WRITE_REG(hw, IXGBE_RDRXCTL, rdrxctl);
}

/**
 * ixgbe_configure_rx - Configure 8259x Receive Unit after Reset
 * @adapter: board private structure
 *
 * Configure the Rx unit of the MAC after a reset.
 **/
static void ixgbe_configure_rx(struct ixgbe_adapter *adapter)
{
	struct ixgbe_hw *hw = &adapter->hw;
	int i;
	u32 rxctrl, rfctl;

	/* disable receives while setting up the descriptors */
	hw->mac.ops.disable_rx(hw);

	ixgbe_setup_psrtype(adapter);
	ixgbe_setup_rdrxctl(adapter);

	/* RSC Setup */
	rfctl = IXGBE_READ_REG(hw, IXGBE_RFCTL);
	rfctl &= ~IXGBE_RFCTL_RSC_DIS;
	if (!(adapter->flags2 & IXGBE_FLAG2_RSC_ENABLED))
		rfctl |= IXGBE_RFCTL_RSC_DIS;

	/* disable NFS filtering */
	rfctl |= (IXGBE_RFCTL_NFSW_DIS | IXGBE_RFCTL_NFSR_DIS);
	IXGBE_WRITE_REG(hw, IXGBE_RFCTL, rfctl);

	/* Program registers for the distribution of queues */
	ixgbe_setup_mrqc(adapter);

	/* set_rx_buffer_len must be called before ring initialization */
	ixgbe_set_rx_buffer_len(adapter);

	/*
	 * Setup the HW Rx Head and Tail Descriptor Pointers and
	 * the Base and Length of the Rx Descriptor Ring
	 */
	for (i = 0; i < adapter->num_rx_queues; i++)
		ixgbe_configure_rx_ring(adapter, adapter->rx_ring[i]);

	rxctrl = IXGBE_READ_REG(hw, IXGBE_RXCTRL);
	/* disable drop enable for 82598 parts */
	if (hw->mac.type == ixgbe_mac_82598EB)
		rxctrl |= IXGBE_RXCTRL_DMBYPS;

	/* enable all receives */
	rxctrl |= IXGBE_RXCTRL_RXEN;
	hw->mac.ops.enable_rx_dma(hw, rxctrl);
}

static int ixgbe_vlan_rx_add_vid(struct net_device *netdev,
				 __be16 proto, u16 vid)
{
	struct ixgbe_adapter *adapter = netdev_priv(netdev);
	struct ixgbe_hw *hw = &adapter->hw;

	/* add VID to filter table */
	if (!vid || !(adapter->flags2 & IXGBE_FLAG2_VLAN_PROMISC))
		hw->mac.ops.set_vfta(&adapter->hw, vid, VMDQ_P(0), true, !!vid);

	set_bit(vid, adapter->active_vlans);

	return 0;
}

static int ixgbe_find_vlvf_entry(struct ixgbe_hw *hw, u32 vlan)
{
	u32 vlvf;
	int idx;

	/* short cut the special case */
	if (vlan == 0)
		return 0;

	/* Search for the vlan id in the VLVF entries */
	for (idx = IXGBE_VLVF_ENTRIES; --idx;) {
		vlvf = IXGBE_READ_REG(hw, IXGBE_VLVF(idx));
		if ((vlvf & VLAN_VID_MASK) == vlan)
			break;
	}

	return idx;
}

void ixgbe_update_pf_promisc_vlvf(struct ixgbe_adapter *adapter, u32 vid)
{
	struct ixgbe_hw *hw = &adapter->hw;
	u32 bits, word;
	int idx;

	idx = ixgbe_find_vlvf_entry(hw, vid);
	if (!idx)
		return;

	/* See if any other pools are set for this VLAN filter
	 * entry other than the PF.
	 */
	word = idx * 2 + (VMDQ_P(0) / 32);
	bits = ~BIT(VMDQ_P(0) % 32);
	bits &= IXGBE_READ_REG(hw, IXGBE_VLVFB(word));

	/* Disable the filter so this falls into the default pool. */
	if (!bits && !IXGBE_READ_REG(hw, IXGBE_VLVFB(word ^ 1))) {
		if (!(adapter->flags2 & IXGBE_FLAG2_VLAN_PROMISC))
			IXGBE_WRITE_REG(hw, IXGBE_VLVFB(word), 0);
		IXGBE_WRITE_REG(hw, IXGBE_VLVF(idx), 0);
	}
}

static int ixgbe_vlan_rx_kill_vid(struct net_device *netdev,
				  __be16 proto, u16 vid)
{
	struct ixgbe_adapter *adapter = netdev_priv(netdev);
	struct ixgbe_hw *hw = &adapter->hw;

	/* remove VID from filter table */
	if (vid && !(adapter->flags2 & IXGBE_FLAG2_VLAN_PROMISC))
		hw->mac.ops.set_vfta(hw, vid, VMDQ_P(0), false, true);

	clear_bit(vid, adapter->active_vlans);

	return 0;
}

/**
 * ixgbe_vlan_strip_disable - helper to disable hw vlan stripping
 * @adapter: driver data
 */
static void ixgbe_vlan_strip_disable(struct ixgbe_adapter *adapter)
{
	struct ixgbe_hw *hw = &adapter->hw;
	u32 vlnctrl;
	int i, j;

	switch (hw->mac.type) {
	case ixgbe_mac_82598EB:
		vlnctrl = IXGBE_READ_REG(hw, IXGBE_VLNCTRL);
		vlnctrl &= ~IXGBE_VLNCTRL_VME;
		IXGBE_WRITE_REG(hw, IXGBE_VLNCTRL, vlnctrl);
		break;
	case ixgbe_mac_82599EB:
	case ixgbe_mac_X540:
	case ixgbe_mac_X550:
	case ixgbe_mac_X550EM_x:
	case ixgbe_mac_x550em_a:
		for (i = 0; i < adapter->num_rx_queues; i++) {
			struct ixgbe_ring *ring = adapter->rx_ring[i];

			if (!netif_is_ixgbe(ring->netdev))
				continue;

			j = ring->reg_idx;
			vlnctrl = IXGBE_READ_REG(hw, IXGBE_RXDCTL(j));
			vlnctrl &= ~IXGBE_RXDCTL_VME;
			IXGBE_WRITE_REG(hw, IXGBE_RXDCTL(j), vlnctrl);
		}
		break;
	default:
		break;
	}
}

/**
 * ixgbe_vlan_strip_enable - helper to enable hw vlan stripping
 * @adapter: driver data
 */
static void ixgbe_vlan_strip_enable(struct ixgbe_adapter *adapter)
{
	struct ixgbe_hw *hw = &adapter->hw;
	u32 vlnctrl;
	int i, j;

	switch (hw->mac.type) {
	case ixgbe_mac_82598EB:
		vlnctrl = IXGBE_READ_REG(hw, IXGBE_VLNCTRL);
		vlnctrl |= IXGBE_VLNCTRL_VME;
		IXGBE_WRITE_REG(hw, IXGBE_VLNCTRL, vlnctrl);
		break;
	case ixgbe_mac_82599EB:
	case ixgbe_mac_X540:
	case ixgbe_mac_X550:
	case ixgbe_mac_X550EM_x:
	case ixgbe_mac_x550em_a:
		for (i = 0; i < adapter->num_rx_queues; i++) {
			struct ixgbe_ring *ring = adapter->rx_ring[i];

			if (!netif_is_ixgbe(ring->netdev))
				continue;

			j = ring->reg_idx;
			vlnctrl = IXGBE_READ_REG(hw, IXGBE_RXDCTL(j));
			vlnctrl |= IXGBE_RXDCTL_VME;
			IXGBE_WRITE_REG(hw, IXGBE_RXDCTL(j), vlnctrl);
		}
		break;
	default:
		break;
	}
}

static void ixgbe_vlan_promisc_enable(struct ixgbe_adapter *adapter)
{
	struct ixgbe_hw *hw = &adapter->hw;
	u32 vlnctrl, i;

	vlnctrl = IXGBE_READ_REG(hw, IXGBE_VLNCTRL);

	if (adapter->flags & IXGBE_FLAG_VMDQ_ENABLED) {
	/* For VMDq and SR-IOV we must leave VLAN filtering enabled */
		vlnctrl |= IXGBE_VLNCTRL_VFE;
		IXGBE_WRITE_REG(hw, IXGBE_VLNCTRL, vlnctrl);
	} else {
		vlnctrl &= ~IXGBE_VLNCTRL_VFE;
		IXGBE_WRITE_REG(hw, IXGBE_VLNCTRL, vlnctrl);
		return;
	}

	/* Nothing to do for 82598 */
	if (hw->mac.type == ixgbe_mac_82598EB)
		return;

	/* We are already in VLAN promisc, nothing to do */
	if (adapter->flags2 & IXGBE_FLAG2_VLAN_PROMISC)
		return;

	/* Set flag so we don't redo unnecessary work */
	adapter->flags2 |= IXGBE_FLAG2_VLAN_PROMISC;

	/* Add PF to all active pools */
	for (i = IXGBE_VLVF_ENTRIES; --i;) {
		u32 reg_offset = IXGBE_VLVFB(i * 2 + VMDQ_P(0) / 32);
		u32 vlvfb = IXGBE_READ_REG(hw, reg_offset);

		vlvfb |= BIT(VMDQ_P(0) % 32);
		IXGBE_WRITE_REG(hw, reg_offset, vlvfb);
	}

	/* Set all bits in the VLAN filter table array */
	for (i = hw->mac.vft_size; i--;)
		IXGBE_WRITE_REG(hw, IXGBE_VFTA(i), ~0U);
}

#define VFTA_BLOCK_SIZE 8
static void ixgbe_scrub_vfta(struct ixgbe_adapter *adapter, u32 vfta_offset)
{
	struct ixgbe_hw *hw = &adapter->hw;
	u32 vfta[VFTA_BLOCK_SIZE] = { 0 };
	u32 vid_start = vfta_offset * 32;
	u32 vid_end = vid_start + (VFTA_BLOCK_SIZE * 32);
	u32 i, vid, word, bits;

	for (i = IXGBE_VLVF_ENTRIES; --i;) {
		u32 vlvf = IXGBE_READ_REG(hw, IXGBE_VLVF(i));

		/* pull VLAN ID from VLVF */
		vid = vlvf & VLAN_VID_MASK;

		/* only concern outselves with a certain range */
		if (vid < vid_start || vid >= vid_end)
			continue;

		if (vlvf) {
			/* record VLAN ID in VFTA */
			vfta[(vid - vid_start) / 32] |= BIT(vid % 32);

			/* if PF is part of this then continue */
			if (test_bit(vid, adapter->active_vlans))
				continue;
		}

		/* remove PF from the pool */
		word = i * 2 + VMDQ_P(0) / 32;
		bits = ~BIT(VMDQ_P(0) % 32);
		bits &= IXGBE_READ_REG(hw, IXGBE_VLVFB(word));
		IXGBE_WRITE_REG(hw, IXGBE_VLVFB(word), bits);
	}

	/* extract values from active_vlans and write back to VFTA */
	for (i = VFTA_BLOCK_SIZE; i--;) {
		vid = (vfta_offset + i) * 32;
		word = vid / BITS_PER_LONG;
		bits = vid % BITS_PER_LONG;

		vfta[i] |= adapter->active_vlans[word] >> bits;

		IXGBE_WRITE_REG(hw, IXGBE_VFTA(vfta_offset + i), vfta[i]);
	}
}

static void ixgbe_vlan_promisc_disable(struct ixgbe_adapter *adapter)
{
	struct ixgbe_hw *hw = &adapter->hw;
	u32 vlnctrl, i;

	/* Set VLAN filtering to enabled */
	vlnctrl = IXGBE_READ_REG(hw, IXGBE_VLNCTRL);
	vlnctrl |= IXGBE_VLNCTRL_VFE;
	IXGBE_WRITE_REG(hw, IXGBE_VLNCTRL, vlnctrl);

	if (!(adapter->flags & IXGBE_FLAG_VMDQ_ENABLED) ||
	    hw->mac.type == ixgbe_mac_82598EB)
		return;

	/* We are not in VLAN promisc, nothing to do */
	if (!(adapter->flags2 & IXGBE_FLAG2_VLAN_PROMISC))
		return;

	/* Set flag so we don't redo unnecessary work */
	adapter->flags2 &= ~IXGBE_FLAG2_VLAN_PROMISC;

	for (i = 0; i < hw->mac.vft_size; i += VFTA_BLOCK_SIZE)
		ixgbe_scrub_vfta(adapter, i);
}

static void ixgbe_restore_vlan(struct ixgbe_adapter *adapter)
{
	u16 vid = 1;

	ixgbe_vlan_rx_add_vid(adapter->netdev, htons(ETH_P_8021Q), 0);

	for_each_set_bit_from(vid, adapter->active_vlans, VLAN_N_VID)
		ixgbe_vlan_rx_add_vid(adapter->netdev, htons(ETH_P_8021Q), vid);
}

/**
 * ixgbe_write_mc_addr_list - write multicast addresses to MTA
 * @netdev: network interface device structure
 *
 * Writes multicast address list to the MTA hash table.
 * Returns: -ENOMEM on failure
 *                0 on no addresses written
 *                X on writing X addresses to MTA
 **/
static int ixgbe_write_mc_addr_list(struct net_device *netdev)
{
	struct ixgbe_adapter *adapter = netdev_priv(netdev);
	struct ixgbe_hw *hw = &adapter->hw;

	if (!netif_running(netdev))
		return 0;

	if (hw->mac.ops.update_mc_addr_list)
		hw->mac.ops.update_mc_addr_list(hw, netdev);
	else
		return -ENOMEM;

#ifdef CONFIG_PCI_IOV
	ixgbe_restore_vf_multicasts(adapter);
#endif

	return netdev_mc_count(netdev);
}

#ifdef CONFIG_PCI_IOV
void ixgbe_full_sync_mac_table(struct ixgbe_adapter *adapter)
{
	struct ixgbe_mac_addr *mac_table = &adapter->mac_table[0];
	struct ixgbe_hw *hw = &adapter->hw;
	int i;

	for (i = 0; i < hw->mac.num_rar_entries; i++, mac_table++) {
		mac_table->state &= ~IXGBE_MAC_STATE_MODIFIED;

		if (mac_table->state & IXGBE_MAC_STATE_IN_USE)
			hw->mac.ops.set_rar(hw, i,
					    mac_table->addr,
					    mac_table->pool,
					    IXGBE_RAH_AV);
		else
			hw->mac.ops.clear_rar(hw, i);
	}
}

#endif
static void ixgbe_sync_mac_table(struct ixgbe_adapter *adapter)
{
	struct ixgbe_mac_addr *mac_table = &adapter->mac_table[0];
	struct ixgbe_hw *hw = &adapter->hw;
	int i;

	for (i = 0; i < hw->mac.num_rar_entries; i++, mac_table++) {
		if (!(mac_table->state & IXGBE_MAC_STATE_MODIFIED))
			continue;

		mac_table->state &= ~IXGBE_MAC_STATE_MODIFIED;

		if (mac_table->state & IXGBE_MAC_STATE_IN_USE)
			hw->mac.ops.set_rar(hw, i,
					    mac_table->addr,
					    mac_table->pool,
					    IXGBE_RAH_AV);
		else
			hw->mac.ops.clear_rar(hw, i);
	}
}

static void ixgbe_flush_sw_mac_table(struct ixgbe_adapter *adapter)
{
	struct ixgbe_mac_addr *mac_table = &adapter->mac_table[0];
	struct ixgbe_hw *hw = &adapter->hw;
	int i;

	for (i = 0; i < hw->mac.num_rar_entries; i++, mac_table++) {
		mac_table->state |= IXGBE_MAC_STATE_MODIFIED;
		mac_table->state &= ~IXGBE_MAC_STATE_IN_USE;
	}

	ixgbe_sync_mac_table(adapter);
}

static int ixgbe_available_rars(struct ixgbe_adapter *adapter, u16 pool)
{
	struct ixgbe_mac_addr *mac_table = &adapter->mac_table[0];
	struct ixgbe_hw *hw = &adapter->hw;
	int i, count = 0;

	for (i = 0; i < hw->mac.num_rar_entries; i++, mac_table++) {
		/* do not count default RAR as available */
		if (mac_table->state & IXGBE_MAC_STATE_DEFAULT)
			continue;

		/* only count unused and addresses that belong to us */
		if (mac_table->state & IXGBE_MAC_STATE_IN_USE) {
			if (mac_table->pool != pool)
				continue;
		}

		count++;
	}

	return count;
}

/* this function destroys the first RAR entry */
static void ixgbe_mac_set_default_filter(struct ixgbe_adapter *adapter)
{
	struct ixgbe_mac_addr *mac_table = &adapter->mac_table[0];
	struct ixgbe_hw *hw = &adapter->hw;

	memcpy(&mac_table->addr, hw->mac.addr, ETH_ALEN);
	mac_table->pool = VMDQ_P(0);

	mac_table->state = IXGBE_MAC_STATE_DEFAULT | IXGBE_MAC_STATE_IN_USE;

	hw->mac.ops.set_rar(hw, 0, mac_table->addr, mac_table->pool,
			    IXGBE_RAH_AV);
}

int ixgbe_add_mac_filter(struct ixgbe_adapter *adapter,
			 const u8 *addr, u16 pool)
{
	struct ixgbe_mac_addr *mac_table = &adapter->mac_table[0];
	struct ixgbe_hw *hw = &adapter->hw;
	int i;

	if (is_zero_ether_addr(addr))
		return -EINVAL;

	for (i = 0; i < hw->mac.num_rar_entries; i++, mac_table++) {
		if (mac_table->state & IXGBE_MAC_STATE_IN_USE)
			continue;

		ether_addr_copy(mac_table->addr, addr);
		mac_table->pool = pool;

		mac_table->state |= IXGBE_MAC_STATE_MODIFIED |
				    IXGBE_MAC_STATE_IN_USE;

		ixgbe_sync_mac_table(adapter);

		return i;
	}

	return -ENOMEM;
}

int ixgbe_del_mac_filter(struct ixgbe_adapter *adapter,
			 const u8 *addr, u16 pool)
{
	struct ixgbe_mac_addr *mac_table = &adapter->mac_table[0];
	struct ixgbe_hw *hw = &adapter->hw;
	int i;

	if (is_zero_ether_addr(addr))
		return -EINVAL;

	/* search table for addr, if found clear IN_USE flag and sync */
	for (i = 0; i < hw->mac.num_rar_entries; i++, mac_table++) {
		/* we can only delete an entry if it is in use */
		if (!(mac_table->state & IXGBE_MAC_STATE_IN_USE))
			continue;
		/* we only care about entries that belong to the given pool */
		if (mac_table->pool != pool)
			continue;
		/* we only care about a specific MAC address */
		if (!ether_addr_equal(addr, mac_table->addr))
			continue;

		mac_table->state |= IXGBE_MAC_STATE_MODIFIED;
		mac_table->state &= ~IXGBE_MAC_STATE_IN_USE;

		ixgbe_sync_mac_table(adapter);

		return 0;
	}

	return -ENOMEM;
}

static int ixgbe_uc_sync(struct net_device *netdev, const unsigned char *addr)
{
	struct ixgbe_adapter *adapter = netdev_priv(netdev);
	int ret;

	ret = ixgbe_add_mac_filter(adapter, addr, VMDQ_P(0));

	return min_t(int, ret, 0);
}

static int ixgbe_uc_unsync(struct net_device *netdev, const unsigned char *addr)
{
	struct ixgbe_adapter *adapter = netdev_priv(netdev);

	ixgbe_del_mac_filter(adapter, addr, VMDQ_P(0));

	return 0;
}

/**
 * ixgbe_set_rx_mode - Unicast, Multicast and Promiscuous mode set
 * @netdev: network interface device structure
 *
 * The set_rx_method entry point is called whenever the unicast/multicast
 * address list or the network interface flags are updated.  This routine is
 * responsible for configuring the hardware for proper unicast, multicast and
 * promiscuous mode.
 **/
void ixgbe_set_rx_mode(struct net_device *netdev)
{
	struct ixgbe_adapter *adapter = netdev_priv(netdev);
	struct ixgbe_hw *hw = &adapter->hw;
	u32 fctrl, vmolr = IXGBE_VMOLR_BAM | IXGBE_VMOLR_AUPE;
	netdev_features_t features = netdev->features;
	int count;

	/* Check for Promiscuous and All Multicast modes */
	fctrl = IXGBE_READ_REG(hw, IXGBE_FCTRL);

	/* set all bits that we expect to always be set */
	fctrl &= ~IXGBE_FCTRL_SBP; /* disable store-bad-packets */
	fctrl |= IXGBE_FCTRL_BAM;
	fctrl |= IXGBE_FCTRL_DPF; /* discard pause frames when FC enabled */
	fctrl |= IXGBE_FCTRL_PMCF;

	/* clear the bits we are changing the status of */
	fctrl &= ~(IXGBE_FCTRL_UPE | IXGBE_FCTRL_MPE);
	if (netdev->flags & IFF_PROMISC) {
		hw->addr_ctrl.user_set_promisc = true;
		fctrl |= (IXGBE_FCTRL_UPE | IXGBE_FCTRL_MPE);
		vmolr |= IXGBE_VMOLR_MPE;
		features &= ~NETIF_F_HW_VLAN_CTAG_FILTER;
	} else {
		if (netdev->flags & IFF_ALLMULTI) {
			fctrl |= IXGBE_FCTRL_MPE;
			vmolr |= IXGBE_VMOLR_MPE;
		}
		hw->addr_ctrl.user_set_promisc = false;
	}

	/*
	 * Write addresses to available RAR registers, if there is not
	 * sufficient space to store all the addresses then enable
	 * unicast promiscuous mode
	 */
	if (__dev_uc_sync(netdev, ixgbe_uc_sync, ixgbe_uc_unsync)) {
		fctrl |= IXGBE_FCTRL_UPE;
		vmolr |= IXGBE_VMOLR_ROPE;
	}

	/* Write addresses to the MTA, if the attempt fails
	 * then we should just turn on promiscuous mode so
	 * that we can at least receive multicast traffic
	 */
	count = ixgbe_write_mc_addr_list(netdev);
	if (count < 0) {
		fctrl |= IXGBE_FCTRL_MPE;
		vmolr |= IXGBE_VMOLR_MPE;
	} else if (count) {
		vmolr |= IXGBE_VMOLR_ROMPE;
	}

	if (hw->mac.type != ixgbe_mac_82598EB) {
		vmolr |= IXGBE_READ_REG(hw, IXGBE_VMOLR(VMDQ_P(0))) &
			 ~(IXGBE_VMOLR_MPE | IXGBE_VMOLR_ROMPE |
			   IXGBE_VMOLR_ROPE);
		IXGBE_WRITE_REG(hw, IXGBE_VMOLR(VMDQ_P(0)), vmolr);
	}

	/* This is useful for sniffing bad packets. */
	if (features & NETIF_F_RXALL) {
		/* UPE and MPE will be handled by normal PROMISC logic
		 * in e1000e_set_rx_mode */
		fctrl |= (IXGBE_FCTRL_SBP | /* Receive bad packets */
			  IXGBE_FCTRL_BAM | /* RX All Bcast Pkts */
			  IXGBE_FCTRL_PMCF); /* RX All MAC Ctrl Pkts */

		fctrl &= ~(IXGBE_FCTRL_DPF);
		/* NOTE:  VLAN filtering is disabled by setting PROMISC */
	}

	IXGBE_WRITE_REG(hw, IXGBE_FCTRL, fctrl);

	if (features & NETIF_F_HW_VLAN_CTAG_RX)
		ixgbe_vlan_strip_enable(adapter);
	else
		ixgbe_vlan_strip_disable(adapter);

	if (features & NETIF_F_HW_VLAN_CTAG_FILTER)
		ixgbe_vlan_promisc_disable(adapter);
	else
		ixgbe_vlan_promisc_enable(adapter);
}

static void ixgbe_napi_enable_all(struct ixgbe_adapter *adapter)
{
	int q_idx;

	for (q_idx = 0; q_idx < adapter->num_q_vectors; q_idx++)
		napi_enable(&adapter->q_vector[q_idx]->napi);
}

static void ixgbe_napi_disable_all(struct ixgbe_adapter *adapter)
{
	int q_idx;

	for (q_idx = 0; q_idx < adapter->num_q_vectors; q_idx++)
		napi_disable(&adapter->q_vector[q_idx]->napi);
}

static void ixgbe_clear_udp_tunnel_port(struct ixgbe_adapter *adapter, u32 mask)
{
	struct ixgbe_hw *hw = &adapter->hw;
	u32 vxlanctrl;

	if (!(adapter->flags & (IXGBE_FLAG_VXLAN_OFFLOAD_CAPABLE |
				IXGBE_FLAG_GENEVE_OFFLOAD_CAPABLE)))
		return;

	vxlanctrl = IXGBE_READ_REG(hw, IXGBE_VXLANCTRL) & ~mask;
	IXGBE_WRITE_REG(hw, IXGBE_VXLANCTRL, vxlanctrl);

	if (mask & IXGBE_VXLANCTRL_VXLAN_UDPPORT_MASK)
		adapter->vxlan_port = 0;

	if (mask & IXGBE_VXLANCTRL_GENEVE_UDPPORT_MASK)
		adapter->geneve_port = 0;
}

#ifdef CONFIG_IXGBE_DCB
/**
 * ixgbe_configure_dcb - Configure DCB hardware
 * @adapter: ixgbe adapter struct
 *
 * This is called by the driver on open to configure the DCB hardware.
 * This is also called by the gennetlink interface when reconfiguring
 * the DCB state.
 */
static void ixgbe_configure_dcb(struct ixgbe_adapter *adapter)
{
	struct ixgbe_hw *hw = &adapter->hw;
	int max_frame = adapter->netdev->mtu + ETH_HLEN + ETH_FCS_LEN;

	if (!(adapter->flags & IXGBE_FLAG_DCB_ENABLED)) {
		if (hw->mac.type == ixgbe_mac_82598EB)
			netif_set_gso_max_size(adapter->netdev, 65536);
		return;
	}

	if (hw->mac.type == ixgbe_mac_82598EB)
		netif_set_gso_max_size(adapter->netdev, 32768);

#ifdef IXGBE_FCOE
	if (adapter->netdev->features & NETIF_F_FCOE_MTU)
		max_frame = max(max_frame, IXGBE_FCOE_JUMBO_FRAME_SIZE);
#endif

	/* reconfigure the hardware */
	if (adapter->dcbx_cap & DCB_CAP_DCBX_VER_CEE) {
		ixgbe_dcb_calculate_tc_credits(hw, &adapter->dcb_cfg, max_frame,
						DCB_TX_CONFIG);
		ixgbe_dcb_calculate_tc_credits(hw, &adapter->dcb_cfg, max_frame,
						DCB_RX_CONFIG);
		ixgbe_dcb_hw_config(hw, &adapter->dcb_cfg);
	} else if (adapter->ixgbe_ieee_ets && adapter->ixgbe_ieee_pfc) {
		ixgbe_dcb_hw_ets(&adapter->hw,
				 adapter->ixgbe_ieee_ets,
				 max_frame);
		ixgbe_dcb_hw_pfc_config(&adapter->hw,
					adapter->ixgbe_ieee_pfc->pfc_en,
					adapter->ixgbe_ieee_ets->prio_tc);
	}

	/* Enable RSS Hash per TC */
	if (hw->mac.type != ixgbe_mac_82598EB) {
		u32 msb = 0;
		u16 rss_i = adapter->ring_feature[RING_F_RSS].indices - 1;

		while (rss_i) {
			msb++;
			rss_i >>= 1;
		}

		/* write msb to all 8 TCs in one write */
		IXGBE_WRITE_REG(hw, IXGBE_RQTC, msb * 0x11111111);
	}
}
#endif

/* Additional bittime to account for IXGBE framing */
#define IXGBE_ETH_FRAMING 20

/**
 * ixgbe_hpbthresh - calculate high water mark for flow control
 *
 * @adapter: board private structure to calculate for
 * @pb: packet buffer to calculate
 */
static int ixgbe_hpbthresh(struct ixgbe_adapter *adapter, int pb)
{
	struct ixgbe_hw *hw = &adapter->hw;
	struct net_device *dev = adapter->netdev;
	int link, tc, kb, marker;
	u32 dv_id, rx_pba;

	/* Calculate max LAN frame size */
	tc = link = dev->mtu + ETH_HLEN + ETH_FCS_LEN + IXGBE_ETH_FRAMING;

#ifdef IXGBE_FCOE
	/* FCoE traffic class uses FCOE jumbo frames */
	if ((dev->features & NETIF_F_FCOE_MTU) &&
	    (tc < IXGBE_FCOE_JUMBO_FRAME_SIZE) &&
	    (pb == ixgbe_fcoe_get_tc(adapter)))
		tc = IXGBE_FCOE_JUMBO_FRAME_SIZE;
#endif

	/* Calculate delay value for device */
	switch (hw->mac.type) {
	case ixgbe_mac_X540:
	case ixgbe_mac_X550:
	case ixgbe_mac_X550EM_x:
	case ixgbe_mac_x550em_a:
		dv_id = IXGBE_DV_X540(link, tc);
		break;
	default:
		dv_id = IXGBE_DV(link, tc);
		break;
	}

	/* Loopback switch introduces additional latency */
	if (adapter->flags & IXGBE_FLAG_SRIOV_ENABLED)
		dv_id += IXGBE_B2BT(tc);

	/* Delay value is calculated in bit times convert to KB */
	kb = IXGBE_BT2KB(dv_id);
	rx_pba = IXGBE_READ_REG(hw, IXGBE_RXPBSIZE(pb)) >> 10;

	marker = rx_pba - kb;

	/* It is possible that the packet buffer is not large enough
	 * to provide required headroom. In this case throw an error
	 * to user and a do the best we can.
	 */
	if (marker < 0) {
		e_warn(drv, "Packet Buffer(%i) can not provide enough"
			    "headroom to support flow control."
			    "Decrease MTU or number of traffic classes\n", pb);
		marker = tc + 1;
	}

	return marker;
}

/**
 * ixgbe_lpbthresh - calculate low water mark for for flow control
 *
 * @adapter: board private structure to calculate for
 * @pb: packet buffer to calculate
 */
static int ixgbe_lpbthresh(struct ixgbe_adapter *adapter, int pb)
{
	struct ixgbe_hw *hw = &adapter->hw;
	struct net_device *dev = adapter->netdev;
	int tc;
	u32 dv_id;

	/* Calculate max LAN frame size */
	tc = dev->mtu + ETH_HLEN + ETH_FCS_LEN;

#ifdef IXGBE_FCOE
	/* FCoE traffic class uses FCOE jumbo frames */
	if ((dev->features & NETIF_F_FCOE_MTU) &&
	    (tc < IXGBE_FCOE_JUMBO_FRAME_SIZE) &&
	    (pb == netdev_get_prio_tc_map(dev, adapter->fcoe.up)))
		tc = IXGBE_FCOE_JUMBO_FRAME_SIZE;
#endif

	/* Calculate delay value for device */
	switch (hw->mac.type) {
	case ixgbe_mac_X540:
	case ixgbe_mac_X550:
	case ixgbe_mac_X550EM_x:
	case ixgbe_mac_x550em_a:
		dv_id = IXGBE_LOW_DV_X540(tc);
		break;
	default:
		dv_id = IXGBE_LOW_DV(tc);
		break;
	}

	/* Delay value is calculated in bit times convert to KB */
	return IXGBE_BT2KB(dv_id);
}

/*
 * ixgbe_pbthresh_setup - calculate and setup high low water marks
 */
static void ixgbe_pbthresh_setup(struct ixgbe_adapter *adapter)
{
	struct ixgbe_hw *hw = &adapter->hw;
	int num_tc = adapter->hw_tcs;
	int i;

	if (!num_tc)
		num_tc = 1;

	for (i = 0; i < num_tc; i++) {
		hw->fc.high_water[i] = ixgbe_hpbthresh(adapter, i);
		hw->fc.low_water[i] = ixgbe_lpbthresh(adapter, i);

		/* Low water marks must not be larger than high water marks */
		if (hw->fc.low_water[i] > hw->fc.high_water[i])
			hw->fc.low_water[i] = 0;
	}

	for (; i < MAX_TRAFFIC_CLASS; i++)
		hw->fc.high_water[i] = 0;
}

static void ixgbe_configure_pb(struct ixgbe_adapter *adapter)
{
	struct ixgbe_hw *hw = &adapter->hw;
	int hdrm;
	u8 tc = adapter->hw_tcs;

	if (adapter->flags & IXGBE_FLAG_FDIR_HASH_CAPABLE ||
	    adapter->flags & IXGBE_FLAG_FDIR_PERFECT_CAPABLE)
		hdrm = 32 << adapter->fdir_pballoc;
	else
		hdrm = 0;

	hw->mac.ops.set_rxpba(hw, tc, hdrm, PBA_STRATEGY_EQUAL);
	ixgbe_pbthresh_setup(adapter);
}

static void ixgbe_fdir_filter_restore(struct ixgbe_adapter *adapter)
{
	struct ixgbe_hw *hw = &adapter->hw;
	struct hlist_node *node2;
	struct ixgbe_fdir_filter *filter;
	u64 action;

	spin_lock(&adapter->fdir_perfect_lock);

	if (!hlist_empty(&adapter->fdir_filter_list))
		ixgbe_fdir_set_input_mask_82599(hw, &adapter->fdir_mask);

	hlist_for_each_entry_safe(filter, node2,
				  &adapter->fdir_filter_list, fdir_node) {
		action = filter->action;
		if (action != IXGBE_FDIR_DROP_QUEUE && action != 0)
			action =
			(action >> ETHTOOL_RX_FLOW_SPEC_RING_VF_OFF) - 1;

		ixgbe_fdir_write_perfect_filter_82599(hw,
				&filter->filter,
				filter->sw_idx,
				(action == IXGBE_FDIR_DROP_QUEUE) ?
				IXGBE_FDIR_DROP_QUEUE :
				adapter->rx_ring[action]->reg_idx);
	}

	spin_unlock(&adapter->fdir_perfect_lock);
}

/**
 * ixgbe_clean_rx_ring - Free Rx Buffers per Queue
 * @rx_ring: ring to free buffers from
 **/
static void ixgbe_clean_rx_ring(struct ixgbe_ring *rx_ring)
{
	u16 i = rx_ring->next_to_clean;
	struct ixgbe_rx_buffer *rx_buffer = &rx_ring->rx_buffer_info[i];

	if (rx_ring->xsk_umem) {
		ixgbe_xsk_clean_rx_ring(rx_ring);
		goto skip_free;
	}

	/* Free all the Rx ring sk_buffs */
	while (i != rx_ring->next_to_alloc) {
		if (rx_buffer->skb) {
			struct sk_buff *skb = rx_buffer->skb;
			if (IXGBE_CB(skb)->page_released)
				dma_unmap_page_attrs(rx_ring->dev,
						     IXGBE_CB(skb)->dma,
						     ixgbe_rx_pg_size(rx_ring),
						     DMA_FROM_DEVICE,
						     IXGBE_RX_DMA_ATTR);
			dev_kfree_skb(skb);
		}

		/* Invalidate cache lines that may have been written to by
		 * device so that we avoid corrupting memory.
		 */
		dma_sync_single_range_for_cpu(rx_ring->dev,
					      rx_buffer->dma,
					      rx_buffer->page_offset,
					      ixgbe_rx_bufsz(rx_ring),
					      DMA_FROM_DEVICE);

		/* free resources associated with mapping */
		dma_unmap_page_attrs(rx_ring->dev, rx_buffer->dma,
				     ixgbe_rx_pg_size(rx_ring),
				     DMA_FROM_DEVICE,
				     IXGBE_RX_DMA_ATTR);
		__page_frag_cache_drain(rx_buffer->page,
					rx_buffer->pagecnt_bias);

		i++;
		rx_buffer++;
		if (i == rx_ring->count) {
			i = 0;
			rx_buffer = rx_ring->rx_buffer_info;
		}
	}

skip_free:
	rx_ring->next_to_alloc = 0;
	rx_ring->next_to_clean = 0;
	rx_ring->next_to_use = 0;
}

static int ixgbe_fwd_ring_up(struct ixgbe_adapter *adapter,
			     struct ixgbe_fwd_adapter *accel)
{
	u16 rss_i = adapter->ring_feature[RING_F_RSS].indices;
	int num_tc = netdev_get_num_tc(adapter->netdev);
	struct net_device *vdev = accel->netdev;
	int i, baseq, err;

	baseq = accel->pool * adapter->num_rx_queues_per_pool;
	netdev_dbg(vdev, "pool %i:%i queues %i:%i\n",
		   accel->pool, adapter->num_rx_pools,
		   baseq, baseq + adapter->num_rx_queues_per_pool);

	accel->rx_base_queue = baseq;
	accel->tx_base_queue = baseq;

	/* record configuration for macvlan interface in vdev */
	for (i = 0; i < num_tc; i++)
		netdev_bind_sb_channel_queue(adapter->netdev, vdev,
					     i, rss_i, baseq + (rss_i * i));

	for (i = 0; i < adapter->num_rx_queues_per_pool; i++)
		adapter->rx_ring[baseq + i]->netdev = vdev;

	/* Guarantee all rings are updated before we update the
	 * MAC address filter.
	 */
	wmb();

	/* ixgbe_add_mac_filter will return an index if it succeeds, so we
	 * need to only treat it as an error value if it is negative.
	 */
	err = ixgbe_add_mac_filter(adapter, vdev->dev_addr,
				   VMDQ_P(accel->pool));
	if (err >= 0)
		return 0;

	/* if we cannot add the MAC rule then disable the offload */
	macvlan_release_l2fw_offload(vdev);

	for (i = 0; i < adapter->num_rx_queues_per_pool; i++)
		adapter->rx_ring[baseq + i]->netdev = NULL;

	netdev_err(vdev, "L2FW offload disabled due to L2 filter error\n");

	/* unbind the queues and drop the subordinate channel config */
	netdev_unbind_sb_channel(adapter->netdev, vdev);
	netdev_set_sb_channel(vdev, 0);

	clear_bit(accel->pool, adapter->fwd_bitmask);
	kfree(accel);

	return err;
}

static int ixgbe_macvlan_up(struct net_device *vdev, void *data)
{
	struct ixgbe_adapter *adapter = data;
	struct ixgbe_fwd_adapter *accel;

	if (!netif_is_macvlan(vdev))
		return 0;

	accel = macvlan_accel_priv(vdev);
	if (!accel)
		return 0;

	ixgbe_fwd_ring_up(adapter, accel);

	return 0;
}

static void ixgbe_configure_dfwd(struct ixgbe_adapter *adapter)
{
	netdev_walk_all_upper_dev_rcu(adapter->netdev,
				      ixgbe_macvlan_up, adapter);
}

static void ixgbe_configure(struct ixgbe_adapter *adapter)
{
	struct ixgbe_hw *hw = &adapter->hw;

	ixgbe_configure_pb(adapter);
#ifdef CONFIG_IXGBE_DCB
	ixgbe_configure_dcb(adapter);
#endif
	/*
	 * We must restore virtualization before VLANs or else
	 * the VLVF registers will not be populated
	 */
	ixgbe_configure_virtualization(adapter);

	ixgbe_set_rx_mode(adapter->netdev);
	ixgbe_restore_vlan(adapter);
	ixgbe_ipsec_restore(adapter);

	switch (hw->mac.type) {
	case ixgbe_mac_82599EB:
	case ixgbe_mac_X540:
		hw->mac.ops.disable_rx_buff(hw);
		break;
	default:
		break;
	}

	if (adapter->flags & IXGBE_FLAG_FDIR_HASH_CAPABLE) {
		ixgbe_init_fdir_signature_82599(&adapter->hw,
						adapter->fdir_pballoc);
	} else if (adapter->flags & IXGBE_FLAG_FDIR_PERFECT_CAPABLE) {
		ixgbe_init_fdir_perfect_82599(&adapter->hw,
					      adapter->fdir_pballoc);
		ixgbe_fdir_filter_restore(adapter);
	}

	switch (hw->mac.type) {
	case ixgbe_mac_82599EB:
	case ixgbe_mac_X540:
		hw->mac.ops.enable_rx_buff(hw);
		break;
	default:
		break;
	}

#ifdef CONFIG_IXGBE_DCA
	/* configure DCA */
	if (adapter->flags & IXGBE_FLAG_DCA_CAPABLE)
		ixgbe_setup_dca(adapter);
#endif /* CONFIG_IXGBE_DCA */

#ifdef IXGBE_FCOE
	/* configure FCoE L2 filters, redirection table, and Rx control */
	ixgbe_configure_fcoe(adapter);

#endif /* IXGBE_FCOE */
	ixgbe_configure_tx(adapter);
	ixgbe_configure_rx(adapter);
	ixgbe_configure_dfwd(adapter);
}

/**
 * ixgbe_sfp_link_config - set up SFP+ link
 * @adapter: pointer to private adapter struct
 **/
static void ixgbe_sfp_link_config(struct ixgbe_adapter *adapter)
{
	/*
	 * We are assuming the worst case scenario here, and that
	 * is that an SFP was inserted/removed after the reset
	 * but before SFP detection was enabled.  As such the best
	 * solution is to just start searching as soon as we start
	 */
	if (adapter->hw.mac.type == ixgbe_mac_82598EB)
		adapter->flags2 |= IXGBE_FLAG2_SEARCH_FOR_SFP;

	adapter->flags2 |= IXGBE_FLAG2_SFP_NEEDS_RESET;
	adapter->sfp_poll_time = 0;
}

/**
 * ixgbe_non_sfp_link_config - set up non-SFP+ link
 * @hw: pointer to private hardware struct
 *
 * Returns 0 on success, negative on failure
 **/
static int ixgbe_non_sfp_link_config(struct ixgbe_hw *hw)
{
	u32 speed;
	bool autoneg, link_up = false;
	int ret = IXGBE_ERR_LINK_SETUP;

	if (hw->mac.ops.check_link)
		ret = hw->mac.ops.check_link(hw, &speed, &link_up, false);

	if (ret)
		return ret;

	speed = hw->phy.autoneg_advertised;
	if ((!speed) && (hw->mac.ops.get_link_capabilities))
		ret = hw->mac.ops.get_link_capabilities(hw, &speed,
							&autoneg);
	if (ret)
		return ret;

	if (hw->mac.ops.setup_link)
		ret = hw->mac.ops.setup_link(hw, speed, link_up);

	return ret;
}

static void ixgbe_setup_gpie(struct ixgbe_adapter *adapter)
{
	struct ixgbe_hw *hw = &adapter->hw;
	u32 gpie = 0;

	if (adapter->flags & IXGBE_FLAG_MSIX_ENABLED) {
		gpie = IXGBE_GPIE_MSIX_MODE | IXGBE_GPIE_PBA_SUPPORT |
		       IXGBE_GPIE_OCD;
		gpie |= IXGBE_GPIE_EIAME;
		/*
		 * use EIAM to auto-mask when MSI-X interrupt is asserted
		 * this saves a register write for every interrupt
		 */
		switch (hw->mac.type) {
		case ixgbe_mac_82598EB:
			IXGBE_WRITE_REG(hw, IXGBE_EIAM, IXGBE_EICS_RTX_QUEUE);
			break;
		case ixgbe_mac_82599EB:
		case ixgbe_mac_X540:
		case ixgbe_mac_X550:
		case ixgbe_mac_X550EM_x:
		case ixgbe_mac_x550em_a:
		default:
			IXGBE_WRITE_REG(hw, IXGBE_EIAM_EX(0), 0xFFFFFFFF);
			IXGBE_WRITE_REG(hw, IXGBE_EIAM_EX(1), 0xFFFFFFFF);
			break;
		}
	} else {
		/* legacy interrupts, use EIAM to auto-mask when reading EICR,
		 * specifically only auto mask tx and rx interrupts */
		IXGBE_WRITE_REG(hw, IXGBE_EIAM, IXGBE_EICS_RTX_QUEUE);
	}

	/* XXX: to interrupt immediately for EICS writes, enable this */
	/* gpie |= IXGBE_GPIE_EIMEN; */

	if (adapter->flags & IXGBE_FLAG_SRIOV_ENABLED) {
		gpie &= ~IXGBE_GPIE_VTMODE_MASK;

		switch (adapter->ring_feature[RING_F_VMDQ].mask) {
		case IXGBE_82599_VMDQ_8Q_MASK:
			gpie |= IXGBE_GPIE_VTMODE_16;
			break;
		case IXGBE_82599_VMDQ_4Q_MASK:
			gpie |= IXGBE_GPIE_VTMODE_32;
			break;
		default:
			gpie |= IXGBE_GPIE_VTMODE_64;
			break;
		}
	}

	/* Enable Thermal over heat sensor interrupt */
	if (adapter->flags2 & IXGBE_FLAG2_TEMP_SENSOR_CAPABLE) {
		switch (adapter->hw.mac.type) {
		case ixgbe_mac_82599EB:
			gpie |= IXGBE_SDP0_GPIEN_8259X;
			break;
		default:
			break;
		}
	}

	/* Enable fan failure interrupt */
	if (adapter->flags & IXGBE_FLAG_FAN_FAIL_CAPABLE)
		gpie |= IXGBE_SDP1_GPIEN(hw);

	switch (hw->mac.type) {
	case ixgbe_mac_82599EB:
		gpie |= IXGBE_SDP1_GPIEN_8259X | IXGBE_SDP2_GPIEN_8259X;
		break;
	case ixgbe_mac_X550EM_x:
	case ixgbe_mac_x550em_a:
		gpie |= IXGBE_SDP0_GPIEN_X540;
		break;
	default:
		break;
	}

	IXGBE_WRITE_REG(hw, IXGBE_GPIE, gpie);
}

static void ixgbe_up_complete(struct ixgbe_adapter *adapter)
{
	struct ixgbe_hw *hw = &adapter->hw;
	int err;
	u32 ctrl_ext;

	ixgbe_get_hw_control(adapter);
	ixgbe_setup_gpie(adapter);

	if (adapter->flags & IXGBE_FLAG_MSIX_ENABLED)
		ixgbe_configure_msix(adapter);
	else
		ixgbe_configure_msi_and_legacy(adapter);

	/* enable the optics for 82599 SFP+ fiber */
	if (hw->mac.ops.enable_tx_laser)
		hw->mac.ops.enable_tx_laser(hw);

	if (hw->phy.ops.set_phy_power)
		hw->phy.ops.set_phy_power(hw, true);

	smp_mb__before_atomic();
	clear_bit(__IXGBE_DOWN, &adapter->state);
	ixgbe_napi_enable_all(adapter);

	if (ixgbe_is_sfp(hw)) {
		ixgbe_sfp_link_config(adapter);
	} else {
		err = ixgbe_non_sfp_link_config(hw);
		if (err)
			e_err(probe, "link_config FAILED %d\n", err);
	}

	/* clear any pending interrupts, may auto mask */
	IXGBE_READ_REG(hw, IXGBE_EICR);
	ixgbe_irq_enable(adapter, true, true);

	/*
	 * If this adapter has a fan, check to see if we had a failure
	 * before we enabled the interrupt.
	 */
	if (adapter->flags & IXGBE_FLAG_FAN_FAIL_CAPABLE) {
		u32 esdp = IXGBE_READ_REG(hw, IXGBE_ESDP);
		if (esdp & IXGBE_ESDP_SDP1)
			e_crit(drv, "Fan has stopped, replace the adapter\n");
	}

	/* bring the link up in the watchdog, this could race with our first
	 * link up interrupt but shouldn't be a problem */
	adapter->flags |= IXGBE_FLAG_NEED_LINK_UPDATE;
	adapter->link_check_timeout = jiffies;
	mod_timer(&adapter->service_timer, jiffies);

	/* Set PF Reset Done bit so PF/VF Mail Ops can work */
	ctrl_ext = IXGBE_READ_REG(hw, IXGBE_CTRL_EXT);
	ctrl_ext |= IXGBE_CTRL_EXT_PFRSTD;
	IXGBE_WRITE_REG(hw, IXGBE_CTRL_EXT, ctrl_ext);
}

void ixgbe_reinit_locked(struct ixgbe_adapter *adapter)
{
	WARN_ON(in_interrupt());
	/* put off any impending NetWatchDogTimeout */
	netif_trans_update(adapter->netdev);

	while (test_and_set_bit(__IXGBE_RESETTING, &adapter->state))
		usleep_range(1000, 2000);
	if (adapter->hw.phy.type == ixgbe_phy_fw)
		ixgbe_watchdog_link_is_down(adapter);
	ixgbe_down(adapter);
	/*
	 * If SR-IOV enabled then wait a bit before bringing the adapter
	 * back up to give the VFs time to respond to the reset.  The
	 * two second wait is based upon the watchdog timer cycle in
	 * the VF driver.
	 */
	if (adapter->flags & IXGBE_FLAG_SRIOV_ENABLED)
		msleep(2000);
	ixgbe_up(adapter);
	clear_bit(__IXGBE_RESETTING, &adapter->state);
}

void ixgbe_up(struct ixgbe_adapter *adapter)
{
	/* hardware has been reset, we need to reload some things */
	ixgbe_configure(adapter);

	ixgbe_up_complete(adapter);
}

static unsigned long ixgbe_get_completion_timeout(struct ixgbe_adapter *adapter)
{
	u16 devctl2;

	pcie_capability_read_word(adapter->pdev, PCI_EXP_DEVCTL2, &devctl2);

	switch (devctl2 & IXGBE_PCIDEVCTRL2_TIMEO_MASK) {
	case IXGBE_PCIDEVCTRL2_17_34s:
	case IXGBE_PCIDEVCTRL2_4_8s:
		/* For now we cap the upper limit on delay to 2 seconds
		 * as we end up going up to 34 seconds of delay in worst
		 * case timeout value.
		 */
	case IXGBE_PCIDEVCTRL2_1_2s:
		return 2000000ul;	/* 2.0 s */
	case IXGBE_PCIDEVCTRL2_260_520ms:
		return 520000ul;	/* 520 ms */
	case IXGBE_PCIDEVCTRL2_65_130ms:
		return 130000ul;	/* 130 ms */
	case IXGBE_PCIDEVCTRL2_16_32ms:
		return 32000ul;		/* 32 ms */
	case IXGBE_PCIDEVCTRL2_1_2ms:
		return 2000ul;		/* 2 ms */
	case IXGBE_PCIDEVCTRL2_50_100us:
		return 100ul;		/* 100 us */
	case IXGBE_PCIDEVCTRL2_16_32ms_def:
		return 32000ul;		/* 32 ms */
	default:
		break;
	}

	/* We shouldn't need to hit this path, but just in case default as
	 * though completion timeout is not supported and support 32ms.
	 */
	return 32000ul;
}

void ixgbe_disable_rx(struct ixgbe_adapter *adapter)
{
	unsigned long wait_delay, delay_interval;
	struct ixgbe_hw *hw = &adapter->hw;
	int i, wait_loop;
	u32 rxdctl;

	/* disable receives */
	hw->mac.ops.disable_rx(hw);

	if (ixgbe_removed(hw->hw_addr))
		return;

	/* disable all enabled Rx queues */
	for (i = 0; i < adapter->num_rx_queues; i++) {
		struct ixgbe_ring *ring = adapter->rx_ring[i];
		u8 reg_idx = ring->reg_idx;

		rxdctl = IXGBE_READ_REG(hw, IXGBE_RXDCTL(reg_idx));
		rxdctl &= ~IXGBE_RXDCTL_ENABLE;
		rxdctl |= IXGBE_RXDCTL_SWFLSH;

		/* write value back with RXDCTL.ENABLE bit cleared */
		IXGBE_WRITE_REG(hw, IXGBE_RXDCTL(reg_idx), rxdctl);
	}

	/* RXDCTL.EN may not change on 82598 if link is down, so skip it */
	if (hw->mac.type == ixgbe_mac_82598EB &&
	    !(IXGBE_READ_REG(hw, IXGBE_LINKS) & IXGBE_LINKS_UP))
		return;

	/* Determine our minimum delay interval. We will increase this value
	 * with each subsequent test. This way if the device returns quickly
	 * we should spend as little time as possible waiting, however as
	 * the time increases we will wait for larger periods of time.
	 *
	 * The trick here is that we increase the interval using the
	 * following pattern: 1x 3x 5x 7x 9x 11x 13x 15x 17x 19x. The result
	 * of that wait is that it totals up to 100x whatever interval we
	 * choose. Since our minimum wait is 100us we can just divide the
	 * total timeout by 100 to get our minimum delay interval.
	 */
	delay_interval = ixgbe_get_completion_timeout(adapter) / 100;

	wait_loop = IXGBE_MAX_RX_DESC_POLL;
	wait_delay = delay_interval;

	while (wait_loop--) {
		usleep_range(wait_delay, wait_delay + 10);
		wait_delay += delay_interval * 2;
		rxdctl = 0;

		/* OR together the reading of all the active RXDCTL registers,
		 * and then test the result. We need the disable to complete
		 * before we start freeing the memory and invalidating the
		 * DMA mappings.
		 */
		for (i = 0; i < adapter->num_rx_queues; i++) {
			struct ixgbe_ring *ring = adapter->rx_ring[i];
			u8 reg_idx = ring->reg_idx;

			rxdctl |= IXGBE_READ_REG(hw, IXGBE_RXDCTL(reg_idx));
		}

		if (!(rxdctl & IXGBE_RXDCTL_ENABLE))
			return;
	}

	e_err(drv,
	      "RXDCTL.ENABLE for one or more queues not cleared within the polling period\n");
}

void ixgbe_disable_tx(struct ixgbe_adapter *adapter)
{
	unsigned long wait_delay, delay_interval;
	struct ixgbe_hw *hw = &adapter->hw;
	int i, wait_loop;
	u32 txdctl;

	if (ixgbe_removed(hw->hw_addr))
		return;

	/* disable all enabled Tx queues */
	for (i = 0; i < adapter->num_tx_queues; i++) {
		struct ixgbe_ring *ring = adapter->tx_ring[i];
		u8 reg_idx = ring->reg_idx;

		IXGBE_WRITE_REG(hw, IXGBE_TXDCTL(reg_idx), IXGBE_TXDCTL_SWFLSH);
	}

	/* disable all enabled XDP Tx queues */
	for (i = 0; i < adapter->num_xdp_queues; i++) {
		struct ixgbe_ring *ring = adapter->xdp_ring[i];
		u8 reg_idx = ring->reg_idx;

		IXGBE_WRITE_REG(hw, IXGBE_TXDCTL(reg_idx), IXGBE_TXDCTL_SWFLSH);
	}

	/* If the link is not up there shouldn't be much in the way of
	 * pending transactions. Those that are left will be flushed out
	 * when the reset logic goes through the flush sequence to clean out
	 * the pending Tx transactions.
	 */
	if (!(IXGBE_READ_REG(hw, IXGBE_LINKS) & IXGBE_LINKS_UP))
		goto dma_engine_disable;

	/* Determine our minimum delay interval. We will increase this value
	 * with each subsequent test. This way if the device returns quickly
	 * we should spend as little time as possible waiting, however as
	 * the time increases we will wait for larger periods of time.
	 *
	 * The trick here is that we increase the interval using the
	 * following pattern: 1x 3x 5x 7x 9x 11x 13x 15x 17x 19x. The result
	 * of that wait is that it totals up to 100x whatever interval we
	 * choose. Since our minimum wait is 100us we can just divide the
	 * total timeout by 100 to get our minimum delay interval.
	 */
	delay_interval = ixgbe_get_completion_timeout(adapter) / 100;

	wait_loop = IXGBE_MAX_RX_DESC_POLL;
	wait_delay = delay_interval;

	while (wait_loop--) {
		usleep_range(wait_delay, wait_delay + 10);
		wait_delay += delay_interval * 2;
		txdctl = 0;

		/* OR together the reading of all the active TXDCTL registers,
		 * and then test the result. We need the disable to complete
		 * before we start freeing the memory and invalidating the
		 * DMA mappings.
		 */
		for (i = 0; i < adapter->num_tx_queues; i++) {
			struct ixgbe_ring *ring = adapter->tx_ring[i];
			u8 reg_idx = ring->reg_idx;

			txdctl |= IXGBE_READ_REG(hw, IXGBE_TXDCTL(reg_idx));
		}
		for (i = 0; i < adapter->num_xdp_queues; i++) {
			struct ixgbe_ring *ring = adapter->xdp_ring[i];
			u8 reg_idx = ring->reg_idx;

			txdctl |= IXGBE_READ_REG(hw, IXGBE_TXDCTL(reg_idx));
		}

		if (!(txdctl & IXGBE_TXDCTL_ENABLE))
			goto dma_engine_disable;
	}

	e_err(drv,
	      "TXDCTL.ENABLE for one or more queues not cleared within the polling period\n");

dma_engine_disable:
	/* Disable the Tx DMA engine on 82599 and later MAC */
	switch (hw->mac.type) {
	case ixgbe_mac_82599EB:
	case ixgbe_mac_X540:
	case ixgbe_mac_X550:
	case ixgbe_mac_X550EM_x:
	case ixgbe_mac_x550em_a:
		IXGBE_WRITE_REG(hw, IXGBE_DMATXCTL,
				(IXGBE_READ_REG(hw, IXGBE_DMATXCTL) &
				 ~IXGBE_DMATXCTL_TE));
		/* fall through */
	default:
		break;
	}
}

void ixgbe_reset(struct ixgbe_adapter *adapter)
{
	struct ixgbe_hw *hw = &adapter->hw;
	struct net_device *netdev = adapter->netdev;
	int err;

	if (ixgbe_removed(hw->hw_addr))
		return;
	/* lock SFP init bit to prevent race conditions with the watchdog */
	while (test_and_set_bit(__IXGBE_IN_SFP_INIT, &adapter->state))
		usleep_range(1000, 2000);

	/* clear all SFP and link config related flags while holding SFP_INIT */
	adapter->flags2 &= ~(IXGBE_FLAG2_SEARCH_FOR_SFP |
			     IXGBE_FLAG2_SFP_NEEDS_RESET);
	adapter->flags &= ~IXGBE_FLAG_NEED_LINK_CONFIG;

	err = hw->mac.ops.init_hw(hw);
	switch (err) {
	case 0:
	case IXGBE_ERR_SFP_NOT_PRESENT:
	case IXGBE_ERR_SFP_NOT_SUPPORTED:
		break;
	case IXGBE_ERR_MASTER_REQUESTS_PENDING:
		e_dev_err("master disable timed out\n");
		break;
	case IXGBE_ERR_EEPROM_VERSION:
		/* We are running on a pre-production device, log a warning */
		e_dev_warn("This device is a pre-production adapter/LOM. "
			   "Please be aware there may be issues associated with "
			   "your hardware.  If you are experiencing problems "
			   "please contact your Intel or hardware "
			   "representative who provided you with this "
			   "hardware.\n");
		break;
	default:
		e_dev_err("Hardware Error: %d\n", err);
	}

	clear_bit(__IXGBE_IN_SFP_INIT, &adapter->state);

	/* flush entries out of MAC table */
	ixgbe_flush_sw_mac_table(adapter);
	__dev_uc_unsync(netdev, NULL);

	/* do not flush user set addresses */
	ixgbe_mac_set_default_filter(adapter);

	/* update SAN MAC vmdq pool selection */
	if (hw->mac.san_mac_rar_index)
		hw->mac.ops.set_vmdq_san_mac(hw, VMDQ_P(0));

	if (test_bit(__IXGBE_PTP_RUNNING, &adapter->state))
		ixgbe_ptp_reset(adapter);

	if (hw->phy.ops.set_phy_power) {
		if (!netif_running(adapter->netdev) && !adapter->wol)
			hw->phy.ops.set_phy_power(hw, false);
		else
			hw->phy.ops.set_phy_power(hw, true);
	}
}

/**
 * ixgbe_clean_tx_ring - Free Tx Buffers
 * @tx_ring: ring to be cleaned
 **/
static void ixgbe_clean_tx_ring(struct ixgbe_ring *tx_ring)
{
	u16 i = tx_ring->next_to_clean;
	struct ixgbe_tx_buffer *tx_buffer = &tx_ring->tx_buffer_info[i];

	if (tx_ring->xsk_umem) {
		ixgbe_xsk_clean_tx_ring(tx_ring);
		goto out;
	}

	while (i != tx_ring->next_to_use) {
		union ixgbe_adv_tx_desc *eop_desc, *tx_desc;

		/* Free all the Tx ring sk_buffs */
		if (ring_is_xdp(tx_ring))
			xdp_return_frame(tx_buffer->xdpf);
		else
			dev_kfree_skb_any(tx_buffer->skb);

		/* unmap skb header data */
		dma_unmap_single(tx_ring->dev,
				 dma_unmap_addr(tx_buffer, dma),
				 dma_unmap_len(tx_buffer, len),
				 DMA_TO_DEVICE);

		/* check for eop_desc to determine the end of the packet */
		eop_desc = tx_buffer->next_to_watch;
		tx_desc = IXGBE_TX_DESC(tx_ring, i);

		/* unmap remaining buffers */
		while (tx_desc != eop_desc) {
			tx_buffer++;
			tx_desc++;
			i++;
			if (unlikely(i == tx_ring->count)) {
				i = 0;
				tx_buffer = tx_ring->tx_buffer_info;
				tx_desc = IXGBE_TX_DESC(tx_ring, 0);
			}

			/* unmap any remaining paged data */
			if (dma_unmap_len(tx_buffer, len))
				dma_unmap_page(tx_ring->dev,
					       dma_unmap_addr(tx_buffer, dma),
					       dma_unmap_len(tx_buffer, len),
					       DMA_TO_DEVICE);
		}

		/* move us one more past the eop_desc for start of next pkt */
		tx_buffer++;
		i++;
		if (unlikely(i == tx_ring->count)) {
			i = 0;
			tx_buffer = tx_ring->tx_buffer_info;
		}
	}

	/* reset BQL for queue */
	if (!ring_is_xdp(tx_ring))
		netdev_tx_reset_queue(txring_txq(tx_ring));

out:
	/* reset next_to_use and next_to_clean */
	tx_ring->next_to_use = 0;
	tx_ring->next_to_clean = 0;
}

/**
 * ixgbe_clean_all_rx_rings - Free Rx Buffers for all queues
 * @adapter: board private structure
 **/
static void ixgbe_clean_all_rx_rings(struct ixgbe_adapter *adapter)
{
	int i;

	for (i = 0; i < adapter->num_rx_queues; i++)
		ixgbe_clean_rx_ring(adapter->rx_ring[i]);
}

/**
 * ixgbe_clean_all_tx_rings - Free Tx Buffers for all queues
 * @adapter: board private structure
 **/
static void ixgbe_clean_all_tx_rings(struct ixgbe_adapter *adapter)
{
	int i;

	for (i = 0; i < adapter->num_tx_queues; i++)
		ixgbe_clean_tx_ring(adapter->tx_ring[i]);
	for (i = 0; i < adapter->num_xdp_queues; i++)
		ixgbe_clean_tx_ring(adapter->xdp_ring[i]);
}

static void ixgbe_fdir_filter_exit(struct ixgbe_adapter *adapter)
{
	struct hlist_node *node2;
	struct ixgbe_fdir_filter *filter;

	spin_lock(&adapter->fdir_perfect_lock);

	hlist_for_each_entry_safe(filter, node2,
				  &adapter->fdir_filter_list, fdir_node) {
		hlist_del(&filter->fdir_node);
		kfree(filter);
	}
	adapter->fdir_filter_count = 0;

	spin_unlock(&adapter->fdir_perfect_lock);
}

void ixgbe_down(struct ixgbe_adapter *adapter)
{
	struct net_device *netdev = adapter->netdev;
	struct ixgbe_hw *hw = &adapter->hw;
	int i;

	/* signal that we are down to the interrupt handler */
	if (test_and_set_bit(__IXGBE_DOWN, &adapter->state))
		return; /* do nothing if already down */

	/* Shut off incoming Tx traffic */
	netif_tx_stop_all_queues(netdev);

	/* call carrier off first to avoid false dev_watchdog timeouts */
	netif_carrier_off(netdev);
	netif_tx_disable(netdev);

	/* Disable Rx */
	ixgbe_disable_rx(adapter);

	/* synchronize_rcu() needed for pending XDP buffers to drain */
	if (adapter->xdp_ring[0])
		synchronize_rcu();

	ixgbe_irq_disable(adapter);

	ixgbe_napi_disable_all(adapter);

	clear_bit(__IXGBE_RESET_REQUESTED, &adapter->state);
	adapter->flags2 &= ~IXGBE_FLAG2_FDIR_REQUIRES_REINIT;
	adapter->flags &= ~IXGBE_FLAG_NEED_LINK_UPDATE;

	del_timer_sync(&adapter->service_timer);

	if (adapter->num_vfs) {
		/* Clear EITR Select mapping */
		IXGBE_WRITE_REG(&adapter->hw, IXGBE_EITRSEL, 0);

		/* Mark all the VFs as inactive */
		for (i = 0 ; i < adapter->num_vfs; i++)
			adapter->vfinfo[i].clear_to_send = false;

		/* ping all the active vfs to let them know we are going down */
		ixgbe_ping_all_vfs(adapter);

		/* Disable all VFTE/VFRE TX/RX */
		ixgbe_disable_tx_rx(adapter);
	}

	/* disable transmits in the hardware now that interrupts are off */
	ixgbe_disable_tx(adapter);

	if (!pci_channel_offline(adapter->pdev))
		ixgbe_reset(adapter);

	/* power down the optics for 82599 SFP+ fiber */
	if (hw->mac.ops.disable_tx_laser)
		hw->mac.ops.disable_tx_laser(hw);

	ixgbe_clean_all_tx_rings(adapter);
	ixgbe_clean_all_rx_rings(adapter);
}

/**
 * ixgbe_eee_capable - helper function to determine EEE support on X550
 * @adapter: board private structure
 */
static void ixgbe_set_eee_capable(struct ixgbe_adapter *adapter)
{
	struct ixgbe_hw *hw = &adapter->hw;

	switch (hw->device_id) {
	case IXGBE_DEV_ID_X550EM_A_1G_T:
	case IXGBE_DEV_ID_X550EM_A_1G_T_L:
		if (!hw->phy.eee_speeds_supported)
			break;
		adapter->flags2 |= IXGBE_FLAG2_EEE_CAPABLE;
		if (!hw->phy.eee_speeds_advertised)
			break;
		adapter->flags2 |= IXGBE_FLAG2_EEE_ENABLED;
		break;
	default:
		adapter->flags2 &= ~IXGBE_FLAG2_EEE_CAPABLE;
		adapter->flags2 &= ~IXGBE_FLAG2_EEE_ENABLED;
		break;
	}
}

/**
 * ixgbe_tx_timeout - Respond to a Tx Hang
 * @netdev: network interface device structure
 **/
static void ixgbe_tx_timeout(struct net_device *netdev)
{
	struct ixgbe_adapter *adapter = netdev_priv(netdev);

	/* Do the reset outside of interrupt context */
	ixgbe_tx_timeout_reset(adapter);
}

#ifdef CONFIG_IXGBE_DCB
static void ixgbe_init_dcb(struct ixgbe_adapter *adapter)
{
	struct ixgbe_hw *hw = &adapter->hw;
	struct tc_configuration *tc;
	int j;

	switch (hw->mac.type) {
	case ixgbe_mac_82598EB:
	case ixgbe_mac_82599EB:
		adapter->dcb_cfg.num_tcs.pg_tcs = MAX_TRAFFIC_CLASS;
		adapter->dcb_cfg.num_tcs.pfc_tcs = MAX_TRAFFIC_CLASS;
		break;
	case ixgbe_mac_X540:
	case ixgbe_mac_X550:
		adapter->dcb_cfg.num_tcs.pg_tcs = X540_TRAFFIC_CLASS;
		adapter->dcb_cfg.num_tcs.pfc_tcs = X540_TRAFFIC_CLASS;
		break;
	case ixgbe_mac_X550EM_x:
	case ixgbe_mac_x550em_a:
	default:
		adapter->dcb_cfg.num_tcs.pg_tcs = DEF_TRAFFIC_CLASS;
		adapter->dcb_cfg.num_tcs.pfc_tcs = DEF_TRAFFIC_CLASS;
		break;
	}

	/* Configure DCB traffic classes */
	for (j = 0; j < MAX_TRAFFIC_CLASS; j++) {
		tc = &adapter->dcb_cfg.tc_config[j];
		tc->path[DCB_TX_CONFIG].bwg_id = 0;
		tc->path[DCB_TX_CONFIG].bwg_percent = 12 + (j & 1);
		tc->path[DCB_RX_CONFIG].bwg_id = 0;
		tc->path[DCB_RX_CONFIG].bwg_percent = 12 + (j & 1);
		tc->dcb_pfc = pfc_disabled;
	}

	/* Initialize default user to priority mapping, UPx->TC0 */
	tc = &adapter->dcb_cfg.tc_config[0];
	tc->path[DCB_TX_CONFIG].up_to_tc_bitmap = 0xFF;
	tc->path[DCB_RX_CONFIG].up_to_tc_bitmap = 0xFF;

	adapter->dcb_cfg.bw_percentage[DCB_TX_CONFIG][0] = 100;
	adapter->dcb_cfg.bw_percentage[DCB_RX_CONFIG][0] = 100;
	adapter->dcb_cfg.pfc_mode_enable = false;
	adapter->dcb_set_bitmap = 0x00;
	if (adapter->flags & IXGBE_FLAG_DCB_CAPABLE)
		adapter->dcbx_cap = DCB_CAP_DCBX_HOST | DCB_CAP_DCBX_VER_CEE;
	memcpy(&adapter->temp_dcb_cfg, &adapter->dcb_cfg,
	       sizeof(adapter->temp_dcb_cfg));
}
#endif

/**
 * ixgbe_sw_init - Initialize general software structures (struct ixgbe_adapter)
 * @adapter: board private structure to initialize
 * @ii: pointer to ixgbe_info for device
 *
 * ixgbe_sw_init initializes the Adapter private data structure.
 * Fields are initialized based on PCI device information and
 * OS network device settings (MTU size).
 **/
static int ixgbe_sw_init(struct ixgbe_adapter *adapter,
			 const struct ixgbe_info *ii)
{
	struct ixgbe_hw *hw = &adapter->hw;
	struct pci_dev *pdev = adapter->pdev;
	unsigned int rss, fdir;
	u32 fwsm;
	int i;

	/* PCI config space info */

	hw->vendor_id = pdev->vendor;
	hw->device_id = pdev->device;
	hw->revision_id = pdev->revision;
	hw->subsystem_vendor_id = pdev->subsystem_vendor;
	hw->subsystem_device_id = pdev->subsystem_device;

	/* get_invariants needs the device IDs */
	ii->get_invariants(hw);

	/* Set common capability flags and settings */
	rss = min_t(int, ixgbe_max_rss_indices(adapter), num_online_cpus());
	adapter->ring_feature[RING_F_RSS].limit = rss;
	adapter->flags2 |= IXGBE_FLAG2_RSC_CAPABLE;
	adapter->max_q_vectors = MAX_Q_VECTORS_82599;
	adapter->atr_sample_rate = 20;
	fdir = min_t(int, IXGBE_MAX_FDIR_INDICES, num_online_cpus());
	adapter->ring_feature[RING_F_FDIR].limit = fdir;
	adapter->fdir_pballoc = IXGBE_FDIR_PBALLOC_64K;
	adapter->ring_feature[RING_F_VMDQ].limit = 1;
#ifdef CONFIG_IXGBE_DCA
	adapter->flags |= IXGBE_FLAG_DCA_CAPABLE;
#endif
#ifdef CONFIG_IXGBE_DCB
	adapter->flags |= IXGBE_FLAG_DCB_CAPABLE;
	adapter->flags &= ~IXGBE_FLAG_DCB_ENABLED;
#endif
#ifdef IXGBE_FCOE
	adapter->flags |= IXGBE_FLAG_FCOE_CAPABLE;
	adapter->flags &= ~IXGBE_FLAG_FCOE_ENABLED;
#ifdef CONFIG_IXGBE_DCB
	/* Default traffic class to use for FCoE */
	adapter->fcoe.up = IXGBE_FCOE_DEFTC;
#endif /* CONFIG_IXGBE_DCB */
#endif /* IXGBE_FCOE */

	/* initialize static ixgbe jump table entries */
	adapter->jump_tables[0] = kzalloc(sizeof(*adapter->jump_tables[0]),
					  GFP_KERNEL);
	if (!adapter->jump_tables[0])
		return -ENOMEM;
	adapter->jump_tables[0]->mat = ixgbe_ipv4_fields;

	for (i = 1; i < IXGBE_MAX_LINK_HANDLE; i++)
		adapter->jump_tables[i] = NULL;

	adapter->mac_table = kcalloc(hw->mac.num_rar_entries,
				     sizeof(struct ixgbe_mac_addr),
				     GFP_KERNEL);
	if (!adapter->mac_table)
		return -ENOMEM;

	if (ixgbe_init_rss_key(adapter))
		return -ENOMEM;

	adapter->af_xdp_zc_qps = bitmap_zalloc(MAX_XDP_QUEUES, GFP_KERNEL);
	if (!adapter->af_xdp_zc_qps)
		return -ENOMEM;

	/* Set MAC specific capability flags and exceptions */
	switch (hw->mac.type) {
	case ixgbe_mac_82598EB:
		adapter->flags2 &= ~IXGBE_FLAG2_RSC_CAPABLE;

		if (hw->device_id == IXGBE_DEV_ID_82598AT)
			adapter->flags |= IXGBE_FLAG_FAN_FAIL_CAPABLE;

		adapter->max_q_vectors = MAX_Q_VECTORS_82598;
		adapter->ring_feature[RING_F_FDIR].limit = 0;
		adapter->atr_sample_rate = 0;
		adapter->fdir_pballoc = 0;
#ifdef IXGBE_FCOE
		adapter->flags &= ~IXGBE_FLAG_FCOE_CAPABLE;
		adapter->flags &= ~IXGBE_FLAG_FCOE_ENABLED;
#ifdef CONFIG_IXGBE_DCB
		adapter->fcoe.up = 0;
#endif /* IXGBE_DCB */
#endif /* IXGBE_FCOE */
		break;
	case ixgbe_mac_82599EB:
		if (hw->device_id == IXGBE_DEV_ID_82599_T3_LOM)
			adapter->flags2 |= IXGBE_FLAG2_TEMP_SENSOR_CAPABLE;
		break;
	case ixgbe_mac_X540:
		fwsm = IXGBE_READ_REG(hw, IXGBE_FWSM(hw));
		if (fwsm & IXGBE_FWSM_TS_ENABLED)
			adapter->flags2 |= IXGBE_FLAG2_TEMP_SENSOR_CAPABLE;
		break;
	case ixgbe_mac_x550em_a:
		adapter->flags |= IXGBE_FLAG_GENEVE_OFFLOAD_CAPABLE;
		switch (hw->device_id) {
		case IXGBE_DEV_ID_X550EM_A_1G_T:
		case IXGBE_DEV_ID_X550EM_A_1G_T_L:
			adapter->flags2 |= IXGBE_FLAG2_TEMP_SENSOR_CAPABLE;
			break;
		default:
			break;
		}
	/* fall through */
	case ixgbe_mac_X550EM_x:
#ifdef CONFIG_IXGBE_DCB
		adapter->flags &= ~IXGBE_FLAG_DCB_CAPABLE;
#endif
#ifdef IXGBE_FCOE
		adapter->flags &= ~IXGBE_FLAG_FCOE_CAPABLE;
#ifdef CONFIG_IXGBE_DCB
		adapter->fcoe.up = 0;
#endif /* IXGBE_DCB */
#endif /* IXGBE_FCOE */
	/* Fall Through */
	case ixgbe_mac_X550:
		if (hw->mac.type == ixgbe_mac_X550)
			adapter->flags2 |= IXGBE_FLAG2_TEMP_SENSOR_CAPABLE;
#ifdef CONFIG_IXGBE_DCA
		adapter->flags &= ~IXGBE_FLAG_DCA_CAPABLE;
#endif
		adapter->flags |= IXGBE_FLAG_VXLAN_OFFLOAD_CAPABLE;
		break;
	default:
		break;
	}

#ifdef IXGBE_FCOE
	/* FCoE support exists, always init the FCoE lock */
	spin_lock_init(&adapter->fcoe.lock);

#endif
	/* n-tuple support exists, always init our spinlock */
	spin_lock_init(&adapter->fdir_perfect_lock);

#ifdef CONFIG_IXGBE_DCB
	ixgbe_init_dcb(adapter);
#endif
	ixgbe_init_ipsec_offload(adapter);

	/* default flow control settings */
	hw->fc.requested_mode = ixgbe_fc_full;
	hw->fc.current_mode = ixgbe_fc_full;	/* init for ethtool output */
	ixgbe_pbthresh_setup(adapter);
	hw->fc.pause_time = IXGBE_DEFAULT_FCPAUSE;
	hw->fc.send_xon = true;
	hw->fc.disable_fc_autoneg = ixgbe_device_supports_autoneg_fc(hw);

#ifdef CONFIG_PCI_IOV
	if (max_vfs > 0)
		e_dev_warn("Enabling SR-IOV VFs using the max_vfs module parameter is deprecated - please use the pci sysfs interface instead.\n");

	/* assign number of SR-IOV VFs */
	if (hw->mac.type != ixgbe_mac_82598EB) {
		if (max_vfs > IXGBE_MAX_VFS_DRV_LIMIT) {
			max_vfs = 0;
			e_dev_warn("max_vfs parameter out of range. Not assigning any SR-IOV VFs\n");
		}
	}
#endif /* CONFIG_PCI_IOV */

	/* enable itr by default in dynamic mode */
	adapter->rx_itr_setting = 1;
	adapter->tx_itr_setting = 1;

	/* set default ring sizes */
	adapter->tx_ring_count = IXGBE_DEFAULT_TXD;
	adapter->rx_ring_count = IXGBE_DEFAULT_RXD;

	/* set default work limits */
	adapter->tx_work_limit = IXGBE_DEFAULT_TX_WORK;

	/* initialize eeprom parameters */
	if (ixgbe_init_eeprom_params_generic(hw)) {
		e_dev_err("EEPROM initialization failed\n");
		return -EIO;
	}

	/* PF holds first pool slot */
	set_bit(0, adapter->fwd_bitmask);
	set_bit(__IXGBE_DOWN, &adapter->state);

	return 0;
}

/**
 * ixgbe_setup_tx_resources - allocate Tx resources (Descriptors)
 * @tx_ring:    tx descriptor ring (for a specific queue) to setup
 *
 * Return 0 on success, negative on failure
 **/
int ixgbe_setup_tx_resources(struct ixgbe_ring *tx_ring)
{
	struct device *dev = tx_ring->dev;
	int orig_node = dev_to_node(dev);
	int ring_node = NUMA_NO_NODE;
	int size;

	size = sizeof(struct ixgbe_tx_buffer) * tx_ring->count;

	if (tx_ring->q_vector)
		ring_node = tx_ring->q_vector->numa_node;

	tx_ring->tx_buffer_info = vmalloc_node(size, ring_node);
	if (!tx_ring->tx_buffer_info)
		tx_ring->tx_buffer_info = vmalloc(size);
	if (!tx_ring->tx_buffer_info)
		goto err;

	/* round up to nearest 4K */
	tx_ring->size = tx_ring->count * sizeof(union ixgbe_adv_tx_desc);
	tx_ring->size = ALIGN(tx_ring->size, 4096);

	set_dev_node(dev, ring_node);
	tx_ring->desc = dma_alloc_coherent(dev,
					   tx_ring->size,
					   &tx_ring->dma,
					   GFP_KERNEL);
	set_dev_node(dev, orig_node);
	if (!tx_ring->desc)
		tx_ring->desc = dma_alloc_coherent(dev, tx_ring->size,
						   &tx_ring->dma, GFP_KERNEL);
	if (!tx_ring->desc)
		goto err;

	tx_ring->next_to_use = 0;
	tx_ring->next_to_clean = 0;
	return 0;

err:
	vfree(tx_ring->tx_buffer_info);
	tx_ring->tx_buffer_info = NULL;
	dev_err(dev, "Unable to allocate memory for the Tx descriptor ring\n");
	return -ENOMEM;
}

/**
 * ixgbe_setup_all_tx_resources - allocate all queues Tx resources
 * @adapter: board private structure
 *
 * If this function returns with an error, then it's possible one or
 * more of the rings is populated (while the rest are not).  It is the
 * callers duty to clean those orphaned rings.
 *
 * Return 0 on success, negative on failure
 **/
static int ixgbe_setup_all_tx_resources(struct ixgbe_adapter *adapter)
{
	int i, j = 0, err = 0;

	for (i = 0; i < adapter->num_tx_queues; i++) {
		err = ixgbe_setup_tx_resources(adapter->tx_ring[i]);
		if (!err)
			continue;

		e_err(probe, "Allocation for Tx Queue %u failed\n", i);
		goto err_setup_tx;
	}
	for (j = 0; j < adapter->num_xdp_queues; j++) {
		err = ixgbe_setup_tx_resources(adapter->xdp_ring[j]);
		if (!err)
			continue;

		e_err(probe, "Allocation for Tx Queue %u failed\n", j);
		goto err_setup_tx;
	}

	return 0;
err_setup_tx:
	/* rewind the index freeing the rings as we go */
	while (j--)
		ixgbe_free_tx_resources(adapter->xdp_ring[j]);
	while (i--)
		ixgbe_free_tx_resources(adapter->tx_ring[i]);
	return err;
}

/**
 * ixgbe_setup_rx_resources - allocate Rx resources (Descriptors)
 * @adapter: pointer to ixgbe_adapter
 * @rx_ring:    rx descriptor ring (for a specific queue) to setup
 *
 * Returns 0 on success, negative on failure
 **/
int ixgbe_setup_rx_resources(struct ixgbe_adapter *adapter,
			     struct ixgbe_ring *rx_ring)
{
	struct device *dev = rx_ring->dev;
	int orig_node = dev_to_node(dev);
	int ring_node = NUMA_NO_NODE;
	int size;

	size = sizeof(struct ixgbe_rx_buffer) * rx_ring->count;

	if (rx_ring->q_vector)
		ring_node = rx_ring->q_vector->numa_node;

	rx_ring->rx_buffer_info = vmalloc_node(size, ring_node);
	if (!rx_ring->rx_buffer_info)
		rx_ring->rx_buffer_info = vmalloc(size);
	if (!rx_ring->rx_buffer_info)
		goto err;

	/* Round up to nearest 4K */
	rx_ring->size = rx_ring->count * sizeof(union ixgbe_adv_rx_desc);
	rx_ring->size = ALIGN(rx_ring->size, 4096);

	set_dev_node(dev, ring_node);
	rx_ring->desc = dma_alloc_coherent(dev,
					   rx_ring->size,
					   &rx_ring->dma,
					   GFP_KERNEL);
	set_dev_node(dev, orig_node);
	if (!rx_ring->desc)
		rx_ring->desc = dma_alloc_coherent(dev, rx_ring->size,
						   &rx_ring->dma, GFP_KERNEL);
	if (!rx_ring->desc)
		goto err;

	rx_ring->next_to_clean = 0;
	rx_ring->next_to_use = 0;

	/* XDP RX-queue info */
	if (xdp_rxq_info_reg(&rx_ring->xdp_rxq, adapter->netdev,
			     rx_ring->queue_index) < 0)
		goto err;

	rx_ring->xdp_prog = adapter->xdp_prog;

	return 0;
err:
	vfree(rx_ring->rx_buffer_info);
	rx_ring->rx_buffer_info = NULL;
	dev_err(dev, "Unable to allocate memory for the Rx descriptor ring\n");
	return -ENOMEM;
}

/**
 * ixgbe_setup_all_rx_resources - allocate all queues Rx resources
 * @adapter: board private structure
 *
 * If this function returns with an error, then it's possible one or
 * more of the rings is populated (while the rest are not).  It is the
 * callers duty to clean those orphaned rings.
 *
 * Return 0 on success, negative on failure
 **/
static int ixgbe_setup_all_rx_resources(struct ixgbe_adapter *adapter)
{
	int i, err = 0;

	for (i = 0; i < adapter->num_rx_queues; i++) {
		err = ixgbe_setup_rx_resources(adapter, adapter->rx_ring[i]);
		if (!err)
			continue;

		e_err(probe, "Allocation for Rx Queue %u failed\n", i);
		goto err_setup_rx;
	}

#ifdef IXGBE_FCOE
	err = ixgbe_setup_fcoe_ddp_resources(adapter);
	if (!err)
#endif
		return 0;
err_setup_rx:
	/* rewind the index freeing the rings as we go */
	while (i--)
		ixgbe_free_rx_resources(adapter->rx_ring[i]);
	return err;
}

/**
 * ixgbe_free_tx_resources - Free Tx Resources per Queue
 * @tx_ring: Tx descriptor ring for a specific queue
 *
 * Free all transmit software resources
 **/
void ixgbe_free_tx_resources(struct ixgbe_ring *tx_ring)
{
	ixgbe_clean_tx_ring(tx_ring);

	vfree(tx_ring->tx_buffer_info);
	tx_ring->tx_buffer_info = NULL;

	/* if not set, then don't free */
	if (!tx_ring->desc)
		return;

	dma_free_coherent(tx_ring->dev, tx_ring->size,
			  tx_ring->desc, tx_ring->dma);

	tx_ring->desc = NULL;
}

/**
 * ixgbe_free_all_tx_resources - Free Tx Resources for All Queues
 * @adapter: board private structure
 *
 * Free all transmit software resources
 **/
static void ixgbe_free_all_tx_resources(struct ixgbe_adapter *adapter)
{
	int i;

	for (i = 0; i < adapter->num_tx_queues; i++)
		if (adapter->tx_ring[i]->desc)
			ixgbe_free_tx_resources(adapter->tx_ring[i]);
	for (i = 0; i < adapter->num_xdp_queues; i++)
		if (adapter->xdp_ring[i]->desc)
			ixgbe_free_tx_resources(adapter->xdp_ring[i]);
}

/**
 * ixgbe_free_rx_resources - Free Rx Resources
 * @rx_ring: ring to clean the resources from
 *
 * Free all receive software resources
 **/
void ixgbe_free_rx_resources(struct ixgbe_ring *rx_ring)
{
	ixgbe_clean_rx_ring(rx_ring);

	rx_ring->xdp_prog = NULL;
	xdp_rxq_info_unreg(&rx_ring->xdp_rxq);
	vfree(rx_ring->rx_buffer_info);
	rx_ring->rx_buffer_info = NULL;

	/* if not set, then don't free */
	if (!rx_ring->desc)
		return;

	dma_free_coherent(rx_ring->dev, rx_ring->size,
			  rx_ring->desc, rx_ring->dma);

	rx_ring->desc = NULL;
}

/**
 * ixgbe_free_all_rx_resources - Free Rx Resources for All Queues
 * @adapter: board private structure
 *
 * Free all receive software resources
 **/
static void ixgbe_free_all_rx_resources(struct ixgbe_adapter *adapter)
{
	int i;

#ifdef IXGBE_FCOE
	ixgbe_free_fcoe_ddp_resources(adapter);

#endif
	for (i = 0; i < adapter->num_rx_queues; i++)
		if (adapter->rx_ring[i]->desc)
			ixgbe_free_rx_resources(adapter->rx_ring[i]);
}

/**
 * ixgbe_change_mtu - Change the Maximum Transfer Unit
 * @netdev: network interface device structure
 * @new_mtu: new value for maximum frame size
 *
 * Returns 0 on success, negative on failure
 **/
static int ixgbe_change_mtu(struct net_device *netdev, int new_mtu)
{
	struct ixgbe_adapter *adapter = netdev_priv(netdev);

	if (adapter->xdp_prog) {
		int new_frame_size = new_mtu + ETH_HLEN + ETH_FCS_LEN +
				     VLAN_HLEN;
		int i;

		for (i = 0; i < adapter->num_rx_queues; i++) {
			struct ixgbe_ring *ring = adapter->rx_ring[i];

			if (new_frame_size > ixgbe_rx_bufsz(ring)) {
				e_warn(probe, "Requested MTU size is not supported with XDP\n");
				return -EINVAL;
			}
		}
	}

	/*
	 * For 82599EB we cannot allow legacy VFs to enable their receive
	 * paths when MTU greater than 1500 is configured.  So display a
	 * warning that legacy VFs will be disabled.
	 */
	if ((adapter->flags & IXGBE_FLAG_SRIOV_ENABLED) &&
	    (adapter->hw.mac.type == ixgbe_mac_82599EB) &&
	    (new_mtu > ETH_DATA_LEN))
		e_warn(probe, "Setting MTU > 1500 will disable legacy VFs\n");

	e_info(probe, "changing MTU from %d to %d\n", netdev->mtu, new_mtu);

	/* must set new MTU before calling down or up */
	netdev->mtu = new_mtu;

	if (netif_running(netdev))
		ixgbe_reinit_locked(adapter);

	return 0;
}

/**
 * ixgbe_open - Called when a network interface is made active
 * @netdev: network interface device structure
 *
 * Returns 0 on success, negative value on failure
 *
 * The open entry point is called when a network interface is made
 * active by the system (IFF_UP).  At this point all resources needed
 * for transmit and receive operations are allocated, the interrupt
 * handler is registered with the OS, the watchdog timer is started,
 * and the stack is notified that the interface is ready.
 **/
int ixgbe_open(struct net_device *netdev)
{
	struct ixgbe_adapter *adapter = netdev_priv(netdev);
	struct ixgbe_hw *hw = &adapter->hw;
	int err, queues;

	/* disallow open during test */
	if (test_bit(__IXGBE_TESTING, &adapter->state))
		return -EBUSY;

	netif_carrier_off(netdev);

	/* allocate transmit descriptors */
	err = ixgbe_setup_all_tx_resources(adapter);
	if (err)
		goto err_setup_tx;

	/* allocate receive descriptors */
	err = ixgbe_setup_all_rx_resources(adapter);
	if (err)
		goto err_setup_rx;

	ixgbe_configure(adapter);

	err = ixgbe_request_irq(adapter);
	if (err)
		goto err_req_irq;

	/* Notify the stack of the actual queue counts. */
	queues = adapter->num_tx_queues;
	err = netif_set_real_num_tx_queues(netdev, queues);
	if (err)
		goto err_set_queues;

	queues = adapter->num_rx_queues;
	err = netif_set_real_num_rx_queues(netdev, queues);
	if (err)
		goto err_set_queues;

	ixgbe_ptp_init(adapter);

	ixgbe_up_complete(adapter);

	ixgbe_clear_udp_tunnel_port(adapter, IXGBE_VXLANCTRL_ALL_UDPPORT_MASK);
	udp_tunnel_get_rx_info(netdev);

	return 0;

err_set_queues:
	ixgbe_free_irq(adapter);
err_req_irq:
	ixgbe_free_all_rx_resources(adapter);
	if (hw->phy.ops.set_phy_power && !adapter->wol)
		hw->phy.ops.set_phy_power(&adapter->hw, false);
err_setup_rx:
	ixgbe_free_all_tx_resources(adapter);
err_setup_tx:
	ixgbe_reset(adapter);

	return err;
}

static void ixgbe_close_suspend(struct ixgbe_adapter *adapter)
{
	ixgbe_ptp_suspend(adapter);

	if (adapter->hw.phy.ops.enter_lplu) {
		adapter->hw.phy.reset_disable = true;
		ixgbe_down(adapter);
		adapter->hw.phy.ops.enter_lplu(&adapter->hw);
		adapter->hw.phy.reset_disable = false;
	} else {
		ixgbe_down(adapter);
	}

	ixgbe_free_irq(adapter);

	ixgbe_free_all_tx_resources(adapter);
	ixgbe_free_all_rx_resources(adapter);
}

/**
 * ixgbe_close - Disables a network interface
 * @netdev: network interface device structure
 *
 * Returns 0, this is not allowed to fail
 *
 * The close entry point is called when an interface is de-activated
 * by the OS.  The hardware is still under the drivers control, but
 * needs to be disabled.  A global MAC reset is issued to stop the
 * hardware, and all transmit and receive resources are freed.
 **/
int ixgbe_close(struct net_device *netdev)
{
	struct ixgbe_adapter *adapter = netdev_priv(netdev);

	ixgbe_ptp_stop(adapter);

	if (netif_device_present(netdev))
		ixgbe_close_suspend(adapter);

	ixgbe_fdir_filter_exit(adapter);

	ixgbe_release_hw_control(adapter);

	return 0;
}

#ifdef CONFIG_PM
static int ixgbe_resume(struct pci_dev *pdev)
{
	struct ixgbe_adapter *adapter = pci_get_drvdata(pdev);
	struct net_device *netdev = adapter->netdev;
	u32 err;

	adapter->hw.hw_addr = adapter->io_addr;
	pci_set_power_state(pdev, PCI_D0);
	pci_restore_state(pdev);
	/*
	 * pci_restore_state clears dev->state_saved so call
	 * pci_save_state to restore it.
	 */
	pci_save_state(pdev);

	err = pci_enable_device_mem(pdev);
	if (err) {
		e_dev_err("Cannot enable PCI device from suspend\n");
		return err;
	}
	smp_mb__before_atomic();
	clear_bit(__IXGBE_DISABLED, &adapter->state);
	pci_set_master(pdev);

	pci_wake_from_d3(pdev, false);

	ixgbe_reset(adapter);

	IXGBE_WRITE_REG(&adapter->hw, IXGBE_WUS, ~0);

	rtnl_lock();
	err = ixgbe_init_interrupt_scheme(adapter);
	if (!err && netif_running(netdev))
		err = ixgbe_open(netdev);


	if (!err)
		netif_device_attach(netdev);
	rtnl_unlock();

	return err;
}
#endif /* CONFIG_PM */

static int __ixgbe_shutdown(struct pci_dev *pdev, bool *enable_wake)
{
	struct ixgbe_adapter *adapter = pci_get_drvdata(pdev);
	struct net_device *netdev = adapter->netdev;
	struct ixgbe_hw *hw = &adapter->hw;
	u32 ctrl;
	u32 wufc = adapter->wol;
#ifdef CONFIG_PM
	int retval = 0;
#endif

	rtnl_lock();
	netif_device_detach(netdev);

	if (netif_running(netdev))
		ixgbe_close_suspend(adapter);

	ixgbe_clear_interrupt_scheme(adapter);
	rtnl_unlock();

#ifdef CONFIG_PM
	retval = pci_save_state(pdev);
	if (retval)
		return retval;

#endif
	if (hw->mac.ops.stop_link_on_d3)
		hw->mac.ops.stop_link_on_d3(hw);

	if (wufc) {
		u32 fctrl;

		ixgbe_set_rx_mode(netdev);

		/* enable the optics for 82599 SFP+ fiber as we can WoL */
		if (hw->mac.ops.enable_tx_laser)
			hw->mac.ops.enable_tx_laser(hw);

		/* enable the reception of multicast packets */
		fctrl = IXGBE_READ_REG(hw, IXGBE_FCTRL);
		fctrl |= IXGBE_FCTRL_MPE;
		IXGBE_WRITE_REG(hw, IXGBE_FCTRL, fctrl);

		ctrl = IXGBE_READ_REG(hw, IXGBE_CTRL);
		ctrl |= IXGBE_CTRL_GIO_DIS;
		IXGBE_WRITE_REG(hw, IXGBE_CTRL, ctrl);

		IXGBE_WRITE_REG(hw, IXGBE_WUFC, wufc);
	} else {
		IXGBE_WRITE_REG(hw, IXGBE_WUC, 0);
		IXGBE_WRITE_REG(hw, IXGBE_WUFC, 0);
	}

	switch (hw->mac.type) {
	case ixgbe_mac_82598EB:
		pci_wake_from_d3(pdev, false);
		break;
	case ixgbe_mac_82599EB:
	case ixgbe_mac_X540:
	case ixgbe_mac_X550:
	case ixgbe_mac_X550EM_x:
	case ixgbe_mac_x550em_a:
		pci_wake_from_d3(pdev, !!wufc);
		break;
	default:
		break;
	}

	*enable_wake = !!wufc;
	if (hw->phy.ops.set_phy_power && !*enable_wake)
		hw->phy.ops.set_phy_power(hw, false);

	ixgbe_release_hw_control(adapter);

	if (!test_and_set_bit(__IXGBE_DISABLED, &adapter->state))
		pci_disable_device(pdev);

	return 0;
}

#ifdef CONFIG_PM
static int ixgbe_suspend(struct pci_dev *pdev, pm_message_t state)
{
	int retval;
	bool wake;

	retval = __ixgbe_shutdown(pdev, &wake);
	if (retval)
		return retval;

	if (wake) {
		pci_prepare_to_sleep(pdev);
	} else {
		pci_wake_from_d3(pdev, false);
		pci_set_power_state(pdev, PCI_D3hot);
	}

	return 0;
}
#endif /* CONFIG_PM */

static void ixgbe_shutdown(struct pci_dev *pdev)
{
	bool wake;

	__ixgbe_shutdown(pdev, &wake);

	if (system_state == SYSTEM_POWER_OFF) {
		pci_wake_from_d3(pdev, wake);
		pci_set_power_state(pdev, PCI_D3hot);
	}
}

/**
 * ixgbe_update_stats - Update the board statistics counters.
 * @adapter: board private structure
 **/
void ixgbe_update_stats(struct ixgbe_adapter *adapter)
{
	struct net_device *netdev = adapter->netdev;
	struct ixgbe_hw *hw = &adapter->hw;
	struct ixgbe_hw_stats *hwstats = &adapter->stats;
	u64 total_mpc = 0;
	u32 i, missed_rx = 0, mpc, bprc, lxon, lxoff, xon_off_tot;
	u64 non_eop_descs = 0, restart_queue = 0, tx_busy = 0;
	u64 alloc_rx_page_failed = 0, alloc_rx_buff_failed = 0;
	u64 alloc_rx_page = 0;
	u64 bytes = 0, packets = 0, hw_csum_rx_error = 0;

	if (test_bit(__IXGBE_DOWN, &adapter->state) ||
	    test_bit(__IXGBE_RESETTING, &adapter->state))
		return;

	if (adapter->flags2 & IXGBE_FLAG2_RSC_ENABLED) {
		u64 rsc_count = 0;
		u64 rsc_flush = 0;
		for (i = 0; i < adapter->num_rx_queues; i++) {
			rsc_count += adapter->rx_ring[i]->rx_stats.rsc_count;
			rsc_flush += adapter->rx_ring[i]->rx_stats.rsc_flush;
		}
		adapter->rsc_total_count = rsc_count;
		adapter->rsc_total_flush = rsc_flush;
	}

	for (i = 0; i < adapter->num_rx_queues; i++) {
		struct ixgbe_ring *rx_ring = adapter->rx_ring[i];
		non_eop_descs += rx_ring->rx_stats.non_eop_descs;
		alloc_rx_page += rx_ring->rx_stats.alloc_rx_page;
		alloc_rx_page_failed += rx_ring->rx_stats.alloc_rx_page_failed;
		alloc_rx_buff_failed += rx_ring->rx_stats.alloc_rx_buff_failed;
		hw_csum_rx_error += rx_ring->rx_stats.csum_err;
		bytes += rx_ring->stats.bytes;
		packets += rx_ring->stats.packets;
	}
	adapter->non_eop_descs = non_eop_descs;
	adapter->alloc_rx_page = alloc_rx_page;
	adapter->alloc_rx_page_failed = alloc_rx_page_failed;
	adapter->alloc_rx_buff_failed = alloc_rx_buff_failed;
	adapter->hw_csum_rx_error = hw_csum_rx_error;
	netdev->stats.rx_bytes = bytes;
	netdev->stats.rx_packets = packets;

	bytes = 0;
	packets = 0;
	/* gather some stats to the adapter struct that are per queue */
	for (i = 0; i < adapter->num_tx_queues; i++) {
		struct ixgbe_ring *tx_ring = adapter->tx_ring[i];
		restart_queue += tx_ring->tx_stats.restart_queue;
		tx_busy += tx_ring->tx_stats.tx_busy;
		bytes += tx_ring->stats.bytes;
		packets += tx_ring->stats.packets;
	}
	for (i = 0; i < adapter->num_xdp_queues; i++) {
		struct ixgbe_ring *xdp_ring = adapter->xdp_ring[i];

		restart_queue += xdp_ring->tx_stats.restart_queue;
		tx_busy += xdp_ring->tx_stats.tx_busy;
		bytes += xdp_ring->stats.bytes;
		packets += xdp_ring->stats.packets;
	}
	adapter->restart_queue = restart_queue;
	adapter->tx_busy = tx_busy;
	netdev->stats.tx_bytes = bytes;
	netdev->stats.tx_packets = packets;

	hwstats->crcerrs += IXGBE_READ_REG(hw, IXGBE_CRCERRS);

	/* 8 register reads */
	for (i = 0; i < 8; i++) {
		/* for packet buffers not used, the register should read 0 */
		mpc = IXGBE_READ_REG(hw, IXGBE_MPC(i));
		missed_rx += mpc;
		hwstats->mpc[i] += mpc;
		total_mpc += hwstats->mpc[i];
		hwstats->pxontxc[i] += IXGBE_READ_REG(hw, IXGBE_PXONTXC(i));
		hwstats->pxofftxc[i] += IXGBE_READ_REG(hw, IXGBE_PXOFFTXC(i));
		switch (hw->mac.type) {
		case ixgbe_mac_82598EB:
			hwstats->rnbc[i] += IXGBE_READ_REG(hw, IXGBE_RNBC(i));
			hwstats->qbtc[i] += IXGBE_READ_REG(hw, IXGBE_QBTC(i));
			hwstats->qbrc[i] += IXGBE_READ_REG(hw, IXGBE_QBRC(i));
			hwstats->pxonrxc[i] +=
				IXGBE_READ_REG(hw, IXGBE_PXONRXC(i));
			break;
		case ixgbe_mac_82599EB:
		case ixgbe_mac_X540:
		case ixgbe_mac_X550:
		case ixgbe_mac_X550EM_x:
		case ixgbe_mac_x550em_a:
			hwstats->pxonrxc[i] +=
				IXGBE_READ_REG(hw, IXGBE_PXONRXCNT(i));
			break;
		default:
			break;
		}
	}

	/*16 register reads */
	for (i = 0; i < 16; i++) {
		hwstats->qptc[i] += IXGBE_READ_REG(hw, IXGBE_QPTC(i));
		hwstats->qprc[i] += IXGBE_READ_REG(hw, IXGBE_QPRC(i));
		if ((hw->mac.type == ixgbe_mac_82599EB) ||
		    (hw->mac.type == ixgbe_mac_X540) ||
		    (hw->mac.type == ixgbe_mac_X550) ||
		    (hw->mac.type == ixgbe_mac_X550EM_x) ||
		    (hw->mac.type == ixgbe_mac_x550em_a)) {
			hwstats->qbtc[i] += IXGBE_READ_REG(hw, IXGBE_QBTC_L(i));
			IXGBE_READ_REG(hw, IXGBE_QBTC_H(i)); /* to clear */
			hwstats->qbrc[i] += IXGBE_READ_REG(hw, IXGBE_QBRC_L(i));
			IXGBE_READ_REG(hw, IXGBE_QBRC_H(i)); /* to clear */
		}
	}

	hwstats->gprc += IXGBE_READ_REG(hw, IXGBE_GPRC);
	/* work around hardware counting issue */
	hwstats->gprc -= missed_rx;

	ixgbe_update_xoff_received(adapter);

	/* 82598 hardware only has a 32 bit counter in the high register */
	switch (hw->mac.type) {
	case ixgbe_mac_82598EB:
		hwstats->lxonrxc += IXGBE_READ_REG(hw, IXGBE_LXONRXC);
		hwstats->gorc += IXGBE_READ_REG(hw, IXGBE_GORCH);
		hwstats->gotc += IXGBE_READ_REG(hw, IXGBE_GOTCH);
		hwstats->tor += IXGBE_READ_REG(hw, IXGBE_TORH);
		break;
	case ixgbe_mac_X540:
	case ixgbe_mac_X550:
	case ixgbe_mac_X550EM_x:
	case ixgbe_mac_x550em_a:
		/* OS2BMC stats are X540 and later */
		hwstats->o2bgptc += IXGBE_READ_REG(hw, IXGBE_O2BGPTC);
		hwstats->o2bspc += IXGBE_READ_REG(hw, IXGBE_O2BSPC);
		hwstats->b2ospc += IXGBE_READ_REG(hw, IXGBE_B2OSPC);
		hwstats->b2ogprc += IXGBE_READ_REG(hw, IXGBE_B2OGPRC);
		/* fall through */
	case ixgbe_mac_82599EB:
		for (i = 0; i < 16; i++)
			adapter->hw_rx_no_dma_resources +=
					     IXGBE_READ_REG(hw, IXGBE_QPRDC(i));
		hwstats->gorc += IXGBE_READ_REG(hw, IXGBE_GORCL);
		IXGBE_READ_REG(hw, IXGBE_GORCH); /* to clear */
		hwstats->gotc += IXGBE_READ_REG(hw, IXGBE_GOTCL);
		IXGBE_READ_REG(hw, IXGBE_GOTCH); /* to clear */
		hwstats->tor += IXGBE_READ_REG(hw, IXGBE_TORL);
		IXGBE_READ_REG(hw, IXGBE_TORH); /* to clear */
		hwstats->lxonrxc += IXGBE_READ_REG(hw, IXGBE_LXONRXCNT);
		hwstats->fdirmatch += IXGBE_READ_REG(hw, IXGBE_FDIRMATCH);
		hwstats->fdirmiss += IXGBE_READ_REG(hw, IXGBE_FDIRMISS);
#ifdef IXGBE_FCOE
		hwstats->fccrc += IXGBE_READ_REG(hw, IXGBE_FCCRC);
		hwstats->fcoerpdc += IXGBE_READ_REG(hw, IXGBE_FCOERPDC);
		hwstats->fcoeprc += IXGBE_READ_REG(hw, IXGBE_FCOEPRC);
		hwstats->fcoeptc += IXGBE_READ_REG(hw, IXGBE_FCOEPTC);
		hwstats->fcoedwrc += IXGBE_READ_REG(hw, IXGBE_FCOEDWRC);
		hwstats->fcoedwtc += IXGBE_READ_REG(hw, IXGBE_FCOEDWTC);
		/* Add up per cpu counters for total ddp aloc fail */
		if (adapter->fcoe.ddp_pool) {
			struct ixgbe_fcoe *fcoe = &adapter->fcoe;
			struct ixgbe_fcoe_ddp_pool *ddp_pool;
			unsigned int cpu;
			u64 noddp = 0, noddp_ext_buff = 0;
			for_each_possible_cpu(cpu) {
				ddp_pool = per_cpu_ptr(fcoe->ddp_pool, cpu);
				noddp += ddp_pool->noddp;
				noddp_ext_buff += ddp_pool->noddp_ext_buff;
			}
			hwstats->fcoe_noddp = noddp;
			hwstats->fcoe_noddp_ext_buff = noddp_ext_buff;
		}
#endif /* IXGBE_FCOE */
		break;
	default:
		break;
	}
	bprc = IXGBE_READ_REG(hw, IXGBE_BPRC);
	hwstats->bprc += bprc;
	hwstats->mprc += IXGBE_READ_REG(hw, IXGBE_MPRC);
	if (hw->mac.type == ixgbe_mac_82598EB)
		hwstats->mprc -= bprc;
	hwstats->roc += IXGBE_READ_REG(hw, IXGBE_ROC);
	hwstats->prc64 += IXGBE_READ_REG(hw, IXGBE_PRC64);
	hwstats->prc127 += IXGBE_READ_REG(hw, IXGBE_PRC127);
	hwstats->prc255 += IXGBE_READ_REG(hw, IXGBE_PRC255);
	hwstats->prc511 += IXGBE_READ_REG(hw, IXGBE_PRC511);
	hwstats->prc1023 += IXGBE_READ_REG(hw, IXGBE_PRC1023);
	hwstats->prc1522 += IXGBE_READ_REG(hw, IXGBE_PRC1522);
	hwstats->rlec += IXGBE_READ_REG(hw, IXGBE_RLEC);
	lxon = IXGBE_READ_REG(hw, IXGBE_LXONTXC);
	hwstats->lxontxc += lxon;
	lxoff = IXGBE_READ_REG(hw, IXGBE_LXOFFTXC);
	hwstats->lxofftxc += lxoff;
	hwstats->gptc += IXGBE_READ_REG(hw, IXGBE_GPTC);
	hwstats->mptc += IXGBE_READ_REG(hw, IXGBE_MPTC);
	/*
	 * 82598 errata - tx of flow control packets is included in tx counters
	 */
	xon_off_tot = lxon + lxoff;
	hwstats->gptc -= xon_off_tot;
	hwstats->mptc -= xon_off_tot;
	hwstats->gotc -= (xon_off_tot * (ETH_ZLEN + ETH_FCS_LEN));
	hwstats->ruc += IXGBE_READ_REG(hw, IXGBE_RUC);
	hwstats->rfc += IXGBE_READ_REG(hw, IXGBE_RFC);
	hwstats->rjc += IXGBE_READ_REG(hw, IXGBE_RJC);
	hwstats->tpr += IXGBE_READ_REG(hw, IXGBE_TPR);
	hwstats->ptc64 += IXGBE_READ_REG(hw, IXGBE_PTC64);
	hwstats->ptc64 -= xon_off_tot;
	hwstats->ptc127 += IXGBE_READ_REG(hw, IXGBE_PTC127);
	hwstats->ptc255 += IXGBE_READ_REG(hw, IXGBE_PTC255);
	hwstats->ptc511 += IXGBE_READ_REG(hw, IXGBE_PTC511);
	hwstats->ptc1023 += IXGBE_READ_REG(hw, IXGBE_PTC1023);
	hwstats->ptc1522 += IXGBE_READ_REG(hw, IXGBE_PTC1522);
	hwstats->bptc += IXGBE_READ_REG(hw, IXGBE_BPTC);

	/* Fill out the OS statistics structure */
	netdev->stats.multicast = hwstats->mprc;

	/* Rx Errors */
	netdev->stats.rx_errors = hwstats->crcerrs + hwstats->rlec;
	netdev->stats.rx_dropped = 0;
	netdev->stats.rx_length_errors = hwstats->rlec;
	netdev->stats.rx_crc_errors = hwstats->crcerrs;
	netdev->stats.rx_missed_errors = total_mpc;
}

/**
 * ixgbe_fdir_reinit_subtask - worker thread to reinit FDIR filter table
 * @adapter: pointer to the device adapter structure
 **/
static void ixgbe_fdir_reinit_subtask(struct ixgbe_adapter *adapter)
{
	struct ixgbe_hw *hw = &adapter->hw;
	int i;

	if (!(adapter->flags2 & IXGBE_FLAG2_FDIR_REQUIRES_REINIT))
		return;

	adapter->flags2 &= ~IXGBE_FLAG2_FDIR_REQUIRES_REINIT;

	/* if interface is down do nothing */
	if (test_bit(__IXGBE_DOWN, &adapter->state))
		return;

	/* do nothing if we are not using signature filters */
	if (!(adapter->flags & IXGBE_FLAG_FDIR_HASH_CAPABLE))
		return;

	adapter->fdir_overflow++;

	if (ixgbe_reinit_fdir_tables_82599(hw) == 0) {
		for (i = 0; i < adapter->num_tx_queues; i++)
			set_bit(__IXGBE_TX_FDIR_INIT_DONE,
				&(adapter->tx_ring[i]->state));
		for (i = 0; i < adapter->num_xdp_queues; i++)
			set_bit(__IXGBE_TX_FDIR_INIT_DONE,
				&adapter->xdp_ring[i]->state);
		/* re-enable flow director interrupts */
		IXGBE_WRITE_REG(hw, IXGBE_EIMS, IXGBE_EIMS_FLOW_DIR);
	} else {
		e_err(probe, "failed to finish FDIR re-initialization, "
		      "ignored adding FDIR ATR filters\n");
	}
}

/**
 * ixgbe_check_hang_subtask - check for hung queues and dropped interrupts
 * @adapter: pointer to the device adapter structure
 *
 * This function serves two purposes.  First it strobes the interrupt lines
 * in order to make certain interrupts are occurring.  Secondly it sets the
 * bits needed to check for TX hangs.  As a result we should immediately
 * determine if a hang has occurred.
 */
static void ixgbe_check_hang_subtask(struct ixgbe_adapter *adapter)
{
	struct ixgbe_hw *hw = &adapter->hw;
	u64 eics = 0;
	int i;

	/* If we're down, removing or resetting, just bail */
	if (test_bit(__IXGBE_DOWN, &adapter->state) ||
	    test_bit(__IXGBE_REMOVING, &adapter->state) ||
	    test_bit(__IXGBE_RESETTING, &adapter->state))
		return;

	/* Force detection of hung controller */
	if (netif_carrier_ok(adapter->netdev)) {
		for (i = 0; i < adapter->num_tx_queues; i++)
			set_check_for_tx_hang(adapter->tx_ring[i]);
		for (i = 0; i < adapter->num_xdp_queues; i++)
			set_check_for_tx_hang(adapter->xdp_ring[i]);
	}

	if (!(adapter->flags & IXGBE_FLAG_MSIX_ENABLED)) {
		/*
		 * for legacy and MSI interrupts don't set any bits
		 * that are enabled for EIAM, because this operation
		 * would set *both* EIMS and EICS for any bit in EIAM
		 */
		IXGBE_WRITE_REG(hw, IXGBE_EICS,
			(IXGBE_EICS_TCP_TIMER | IXGBE_EICS_OTHER));
	} else {
		/* get one bit for every active tx/rx interrupt vector */
		for (i = 0; i < adapter->num_q_vectors; i++) {
			struct ixgbe_q_vector *qv = adapter->q_vector[i];
			if (qv->rx.ring || qv->tx.ring)
				eics |= BIT_ULL(i);
		}
	}

	/* Cause software interrupt to ensure rings are cleaned */
	ixgbe_irq_rearm_queues(adapter, eics);
}

/**
 * ixgbe_watchdog_update_link - update the link status
 * @adapter: pointer to the device adapter structure
 **/
static void ixgbe_watchdog_update_link(struct ixgbe_adapter *adapter)
{
	struct ixgbe_hw *hw = &adapter->hw;
	u32 link_speed = adapter->link_speed;
	bool link_up = adapter->link_up;
	bool pfc_en = adapter->dcb_cfg.pfc_mode_enable;

	if (!(adapter->flags & IXGBE_FLAG_NEED_LINK_UPDATE))
		return;

	if (hw->mac.ops.check_link) {
		hw->mac.ops.check_link(hw, &link_speed, &link_up, false);
	} else {
		/* always assume link is up, if no check link function */
		link_speed = IXGBE_LINK_SPEED_10GB_FULL;
		link_up = true;
	}

	if (adapter->ixgbe_ieee_pfc)
		pfc_en |= !!(adapter->ixgbe_ieee_pfc->pfc_en);

	if (link_up && !((adapter->flags & IXGBE_FLAG_DCB_ENABLED) && pfc_en)) {
		hw->mac.ops.fc_enable(hw);
		ixgbe_set_rx_drop_en(adapter);
	}

	if (link_up ||
	    time_after(jiffies, (adapter->link_check_timeout +
				 IXGBE_TRY_LINK_TIMEOUT))) {
		adapter->flags &= ~IXGBE_FLAG_NEED_LINK_UPDATE;
		IXGBE_WRITE_REG(hw, IXGBE_EIMS, IXGBE_EIMC_LSC);
		IXGBE_WRITE_FLUSH(hw);
	}

	adapter->link_up = link_up;
	adapter->link_speed = link_speed;
}

static void ixgbe_update_default_up(struct ixgbe_adapter *adapter)
{
#ifdef CONFIG_IXGBE_DCB
	struct net_device *netdev = adapter->netdev;
	struct dcb_app app = {
			      .selector = IEEE_8021QAZ_APP_SEL_ETHERTYPE,
			      .protocol = 0,
			     };
	u8 up = 0;

	if (adapter->dcbx_cap & DCB_CAP_DCBX_VER_IEEE)
		up = dcb_ieee_getapp_mask(netdev, &app);

	adapter->default_up = (up > 1) ? (ffs(up) - 1) : 0;
#endif
}

/**
 * ixgbe_watchdog_link_is_up - update netif_carrier status and
 *                             print link up message
 * @adapter: pointer to the device adapter structure
 **/
static void ixgbe_watchdog_link_is_up(struct ixgbe_adapter *adapter)
{
	struct net_device *netdev = adapter->netdev;
	struct ixgbe_hw *hw = &adapter->hw;
	u32 link_speed = adapter->link_speed;
	const char *speed_str;
	bool flow_rx, flow_tx;

	/* only continue if link was previously down */
	if (netif_carrier_ok(netdev))
		return;

	adapter->flags2 &= ~IXGBE_FLAG2_SEARCH_FOR_SFP;

	switch (hw->mac.type) {
	case ixgbe_mac_82598EB: {
		u32 frctl = IXGBE_READ_REG(hw, IXGBE_FCTRL);
		u32 rmcs = IXGBE_READ_REG(hw, IXGBE_RMCS);
		flow_rx = !!(frctl & IXGBE_FCTRL_RFCE);
		flow_tx = !!(rmcs & IXGBE_RMCS_TFCE_802_3X);
	}
		break;
	case ixgbe_mac_X540:
	case ixgbe_mac_X550:
	case ixgbe_mac_X550EM_x:
	case ixgbe_mac_x550em_a:
	case ixgbe_mac_82599EB: {
		u32 mflcn = IXGBE_READ_REG(hw, IXGBE_MFLCN);
		u32 fccfg = IXGBE_READ_REG(hw, IXGBE_FCCFG);
		flow_rx = !!(mflcn & IXGBE_MFLCN_RFCE);
		flow_tx = !!(fccfg & IXGBE_FCCFG_TFCE_802_3X);
	}
		break;
	default:
		flow_tx = false;
		flow_rx = false;
		break;
	}

	adapter->last_rx_ptp_check = jiffies;

	if (test_bit(__IXGBE_PTP_RUNNING, &adapter->state))
		ixgbe_ptp_start_cyclecounter(adapter);

	switch (link_speed) {
	case IXGBE_LINK_SPEED_10GB_FULL:
		speed_str = "10 Gbps";
		break;
	case IXGBE_LINK_SPEED_5GB_FULL:
		speed_str = "5 Gbps";
		break;
	case IXGBE_LINK_SPEED_2_5GB_FULL:
		speed_str = "2.5 Gbps";
		break;
	case IXGBE_LINK_SPEED_1GB_FULL:
		speed_str = "1 Gbps";
		break;
	case IXGBE_LINK_SPEED_100_FULL:
		speed_str = "100 Mbps";
		break;
	case IXGBE_LINK_SPEED_10_FULL:
		speed_str = "10 Mbps";
		break;
	default:
		speed_str = "unknown speed";
		break;
	}
	e_info(drv, "NIC Link is Up %s, Flow Control: %s\n", speed_str,
	       ((flow_rx && flow_tx) ? "RX/TX" :
	       (flow_rx ? "RX" :
	       (flow_tx ? "TX" : "None"))));

	netif_carrier_on(netdev);
	ixgbe_check_vf_rate_limit(adapter);

	/* enable transmits */
	netif_tx_wake_all_queues(adapter->netdev);

	/* update the default user priority for VFs */
	ixgbe_update_default_up(adapter);

	/* ping all the active vfs to let them know link has changed */
	ixgbe_ping_all_vfs(adapter);
}

/**
 * ixgbe_watchdog_link_is_down - update netif_carrier status and
 *                               print link down message
 * @adapter: pointer to the adapter structure
 **/
static void ixgbe_watchdog_link_is_down(struct ixgbe_adapter *adapter)
{
	struct net_device *netdev = adapter->netdev;
	struct ixgbe_hw *hw = &adapter->hw;

	adapter->link_up = false;
	adapter->link_speed = 0;

	/* only continue if link was up previously */
	if (!netif_carrier_ok(netdev))
		return;

	/* poll for SFP+ cable when link is down */
	if (ixgbe_is_sfp(hw) && hw->mac.type == ixgbe_mac_82598EB)
		adapter->flags2 |= IXGBE_FLAG2_SEARCH_FOR_SFP;

	if (test_bit(__IXGBE_PTP_RUNNING, &adapter->state))
		ixgbe_ptp_start_cyclecounter(adapter);

	e_info(drv, "NIC Link is Down\n");
	netif_carrier_off(netdev);

	/* ping all the active vfs to let them know link has changed */
	ixgbe_ping_all_vfs(adapter);
}

static bool ixgbe_ring_tx_pending(struct ixgbe_adapter *adapter)
{
	int i;

	for (i = 0; i < adapter->num_tx_queues; i++) {
		struct ixgbe_ring *tx_ring = adapter->tx_ring[i];

		if (tx_ring->next_to_use != tx_ring->next_to_clean)
			return true;
	}

	for (i = 0; i < adapter->num_xdp_queues; i++) {
		struct ixgbe_ring *ring = adapter->xdp_ring[i];

		if (ring->next_to_use != ring->next_to_clean)
			return true;
	}

	return false;
}

static bool ixgbe_vf_tx_pending(struct ixgbe_adapter *adapter)
{
	struct ixgbe_hw *hw = &adapter->hw;
	struct ixgbe_ring_feature *vmdq = &adapter->ring_feature[RING_F_VMDQ];
	u32 q_per_pool = __ALIGN_MASK(1, ~vmdq->mask);

	int i, j;

	if (!adapter->num_vfs)
		return false;

	/* resetting the PF is only needed for MAC before X550 */
	if (hw->mac.type >= ixgbe_mac_X550)
		return false;

	for (i = 0; i < adapter->num_vfs; i++) {
		for (j = 0; j < q_per_pool; j++) {
			u32 h, t;

			h = IXGBE_READ_REG(hw, IXGBE_PVFTDHN(q_per_pool, i, j));
			t = IXGBE_READ_REG(hw, IXGBE_PVFTDTN(q_per_pool, i, j));

			if (h != t)
				return true;
		}
	}

	return false;
}

/**
 * ixgbe_watchdog_flush_tx - flush queues on link down
 * @adapter: pointer to the device adapter structure
 **/
static void ixgbe_watchdog_flush_tx(struct ixgbe_adapter *adapter)
{
	if (!netif_carrier_ok(adapter->netdev)) {
		if (ixgbe_ring_tx_pending(adapter) ||
		    ixgbe_vf_tx_pending(adapter)) {
			/* We've lost link, so the controller stops DMA,
			 * but we've got queued Tx work that's never going
			 * to get done, so reset controller to flush Tx.
			 * (Do the reset outside of interrupt context).
			 */
			e_warn(drv, "initiating reset to clear Tx work after link loss\n");
			set_bit(__IXGBE_RESET_REQUESTED, &adapter->state);
		}
	}
}

#ifdef CONFIG_PCI_IOV
static void ixgbe_check_for_bad_vf(struct ixgbe_adapter *adapter)
{
	struct ixgbe_hw *hw = &adapter->hw;
	struct pci_dev *pdev = adapter->pdev;
	unsigned int vf;
	u32 gpc;

	if (!(netif_carrier_ok(adapter->netdev)))
		return;

	gpc = IXGBE_READ_REG(hw, IXGBE_TXDGPC);
	if (gpc) /* If incrementing then no need for the check below */
		return;
	/* Check to see if a bad DMA write target from an errant or
	 * malicious VF has caused a PCIe error.  If so then we can
	 * issue a VFLR to the offending VF(s) and then resume without
	 * requesting a full slot reset.
	 */

	if (!pdev)
		return;

	/* check status reg for all VFs owned by this PF */
	for (vf = 0; vf < adapter->num_vfs; ++vf) {
		struct pci_dev *vfdev = adapter->vfinfo[vf].vfdev;
		u16 status_reg;

		if (!vfdev)
			continue;
		pci_read_config_word(vfdev, PCI_STATUS, &status_reg);
		if (status_reg != IXGBE_FAILED_READ_CFG_WORD &&
		    status_reg & PCI_STATUS_REC_MASTER_ABORT)
			pcie_flr(vfdev);
	}
}

static void ixgbe_spoof_check(struct ixgbe_adapter *adapter)
{
	u32 ssvpc;

	/* Do not perform spoof check for 82598 or if not in IOV mode */
	if (adapter->hw.mac.type == ixgbe_mac_82598EB ||
	    adapter->num_vfs == 0)
		return;

	ssvpc = IXGBE_READ_REG(&adapter->hw, IXGBE_SSVPC);

	/*
	 * ssvpc register is cleared on read, if zero then no
	 * spoofed packets in the last interval.
	 */
	if (!ssvpc)
		return;

	e_warn(drv, "%u Spoofed packets detected\n", ssvpc);
}
#else
static void ixgbe_spoof_check(struct ixgbe_adapter __always_unused *adapter)
{
}

static void
ixgbe_check_for_bad_vf(struct ixgbe_adapter __always_unused *adapter)
{
}
#endif /* CONFIG_PCI_IOV */


/**
 * ixgbe_watchdog_subtask - check and bring link up
 * @adapter: pointer to the device adapter structure
 **/
static void ixgbe_watchdog_subtask(struct ixgbe_adapter *adapter)
{
	/* if interface is down, removing or resetting, do nothing */
	if (test_bit(__IXGBE_DOWN, &adapter->state) ||
	    test_bit(__IXGBE_REMOVING, &adapter->state) ||
	    test_bit(__IXGBE_RESETTING, &adapter->state))
		return;

	ixgbe_watchdog_update_link(adapter);

	if (adapter->link_up)
		ixgbe_watchdog_link_is_up(adapter);
	else
		ixgbe_watchdog_link_is_down(adapter);

	ixgbe_check_for_bad_vf(adapter);
	ixgbe_spoof_check(adapter);
	ixgbe_update_stats(adapter);

	ixgbe_watchdog_flush_tx(adapter);
}

/**
 * ixgbe_sfp_detection_subtask - poll for SFP+ cable
 * @adapter: the ixgbe adapter structure
 **/
static void ixgbe_sfp_detection_subtask(struct ixgbe_adapter *adapter)
{
	struct ixgbe_hw *hw = &adapter->hw;
	s32 err;

	/* not searching for SFP so there is nothing to do here */
	if (!(adapter->flags2 & IXGBE_FLAG2_SEARCH_FOR_SFP) &&
	    !(adapter->flags2 & IXGBE_FLAG2_SFP_NEEDS_RESET))
		return;

	if (adapter->sfp_poll_time &&
	    time_after(adapter->sfp_poll_time, jiffies))
		return; /* If not yet time to poll for SFP */

	/* someone else is in init, wait until next service event */
	if (test_and_set_bit(__IXGBE_IN_SFP_INIT, &adapter->state))
		return;

	adapter->sfp_poll_time = jiffies + IXGBE_SFP_POLL_JIFFIES - 1;

	err = hw->phy.ops.identify_sfp(hw);
	if (err == IXGBE_ERR_SFP_NOT_SUPPORTED)
		goto sfp_out;

	if (err == IXGBE_ERR_SFP_NOT_PRESENT) {
		/* If no cable is present, then we need to reset
		 * the next time we find a good cable. */
		adapter->flags2 |= IXGBE_FLAG2_SFP_NEEDS_RESET;
	}

	/* exit on error */
	if (err)
		goto sfp_out;

	/* exit if reset not needed */
	if (!(adapter->flags2 & IXGBE_FLAG2_SFP_NEEDS_RESET))
		goto sfp_out;

	adapter->flags2 &= ~IXGBE_FLAG2_SFP_NEEDS_RESET;

	/*
	 * A module may be identified correctly, but the EEPROM may not have
	 * support for that module.  setup_sfp() will fail in that case, so
	 * we should not allow that module to load.
	 */
	if (hw->mac.type == ixgbe_mac_82598EB)
		err = hw->phy.ops.reset(hw);
	else
		err = hw->mac.ops.setup_sfp(hw);

	if (err == IXGBE_ERR_SFP_NOT_SUPPORTED)
		goto sfp_out;

	adapter->flags |= IXGBE_FLAG_NEED_LINK_CONFIG;
	e_info(probe, "detected SFP+: %d\n", hw->phy.sfp_type);

sfp_out:
	clear_bit(__IXGBE_IN_SFP_INIT, &adapter->state);

	if ((err == IXGBE_ERR_SFP_NOT_SUPPORTED) &&
	    (adapter->netdev->reg_state == NETREG_REGISTERED)) {
		e_dev_err("failed to initialize because an unsupported "
			  "SFP+ module type was detected.\n");
		e_dev_err("Reload the driver after installing a "
			  "supported module.\n");
		unregister_netdev(adapter->netdev);
	}
}

/**
 * ixgbe_sfp_link_config_subtask - set up link SFP after module install
 * @adapter: the ixgbe adapter structure
 **/
static void ixgbe_sfp_link_config_subtask(struct ixgbe_adapter *adapter)
{
	struct ixgbe_hw *hw = &adapter->hw;
	u32 cap_speed;
	u32 speed;
	bool autoneg = false;

	if (!(adapter->flags & IXGBE_FLAG_NEED_LINK_CONFIG))
		return;

	/* someone else is in init, wait until next service event */
	if (test_and_set_bit(__IXGBE_IN_SFP_INIT, &adapter->state))
		return;

	adapter->flags &= ~IXGBE_FLAG_NEED_LINK_CONFIG;

	hw->mac.ops.get_link_capabilities(hw, &cap_speed, &autoneg);

	/* advertise highest capable link speed */
	if (!autoneg && (cap_speed & IXGBE_LINK_SPEED_10GB_FULL))
		speed = IXGBE_LINK_SPEED_10GB_FULL;
	else
		speed = cap_speed & (IXGBE_LINK_SPEED_10GB_FULL |
				     IXGBE_LINK_SPEED_1GB_FULL);

	if (hw->mac.ops.setup_link)
		hw->mac.ops.setup_link(hw, speed, true);

	adapter->flags |= IXGBE_FLAG_NEED_LINK_UPDATE;
	adapter->link_check_timeout = jiffies;
	clear_bit(__IXGBE_IN_SFP_INIT, &adapter->state);
}

/**
 * ixgbe_service_timer - Timer Call-back
 * @t: pointer to timer_list structure
 **/
static void ixgbe_service_timer(struct timer_list *t)
{
	struct ixgbe_adapter *adapter = from_timer(adapter, t, service_timer);
	unsigned long next_event_offset;

	/* poll faster when waiting for link */
	if (adapter->flags & IXGBE_FLAG_NEED_LINK_UPDATE)
		next_event_offset = HZ / 10;
	else
		next_event_offset = HZ * 2;

	/* Reset the timer */
	mod_timer(&adapter->service_timer, next_event_offset + jiffies);

	ixgbe_service_event_schedule(adapter);
}

static void ixgbe_phy_interrupt_subtask(struct ixgbe_adapter *adapter)
{
	struct ixgbe_hw *hw = &adapter->hw;
	u32 status;

	if (!(adapter->flags2 & IXGBE_FLAG2_PHY_INTERRUPT))
		return;

	adapter->flags2 &= ~IXGBE_FLAG2_PHY_INTERRUPT;

	if (!hw->phy.ops.handle_lasi)
		return;

	status = hw->phy.ops.handle_lasi(&adapter->hw);
	if (status != IXGBE_ERR_OVERTEMP)
		return;

	e_crit(drv, "%s\n", ixgbe_overheat_msg);
}

static void ixgbe_reset_subtask(struct ixgbe_adapter *adapter)
{
	if (!test_and_clear_bit(__IXGBE_RESET_REQUESTED, &adapter->state))
		return;

	rtnl_lock();
	/* If we're already down, removing or resetting, just bail */
	if (test_bit(__IXGBE_DOWN, &adapter->state) ||
	    test_bit(__IXGBE_REMOVING, &adapter->state) ||
	    test_bit(__IXGBE_RESETTING, &adapter->state)) {
		rtnl_unlock();
		return;
	}

	ixgbe_dump(adapter);
	netdev_err(adapter->netdev, "Reset adapter\n");
	adapter->tx_timeout_count++;

	ixgbe_reinit_locked(adapter);
	rtnl_unlock();
}

/**
 * ixgbe_check_fw_error - Check firmware for errors
 * @adapter: the adapter private structure
 *
 * Check firmware errors in register FWSM
 */
static bool ixgbe_check_fw_error(struct ixgbe_adapter *adapter)
{
	struct ixgbe_hw *hw = &adapter->hw;
	u32 fwsm;

	/* read fwsm.ext_err_ind register and log errors */
	fwsm = IXGBE_READ_REG(hw, IXGBE_FWSM(hw));

	if (fwsm & IXGBE_FWSM_EXT_ERR_IND_MASK ||
	    !(fwsm & IXGBE_FWSM_FW_VAL_BIT))
		e_dev_warn("Warning firmware error detected FWSM: 0x%08X\n",
			   fwsm);

	if (hw->mac.ops.fw_recovery_mode && hw->mac.ops.fw_recovery_mode(hw)) {
		e_dev_err("Firmware recovery mode detected. Limiting functionality. Refer to the Intel(R) Ethernet Adapters and Devices User Guide for details on firmware recovery mode.\n");
		return true;
	}

	return false;
}

/**
 * ixgbe_service_task - manages and runs subtasks
 * @work: pointer to work_struct containing our data
 **/
static void ixgbe_service_task(struct work_struct *work)
{
	struct ixgbe_adapter *adapter = container_of(work,
						     struct ixgbe_adapter,
						     service_task);
	if (ixgbe_removed(adapter->hw.hw_addr)) {
		if (!test_bit(__IXGBE_DOWN, &adapter->state)) {
			rtnl_lock();
			ixgbe_down(adapter);
			rtnl_unlock();
		}
		ixgbe_service_event_complete(adapter);
		return;
	}
	if (ixgbe_check_fw_error(adapter)) {
		if (!test_bit(__IXGBE_DOWN, &adapter->state))
			unregister_netdev(adapter->netdev);
		ixgbe_service_event_complete(adapter);
		return;
	}
	if (adapter->flags2 & IXGBE_FLAG2_UDP_TUN_REREG_NEEDED) {
		rtnl_lock();
		adapter->flags2 &= ~IXGBE_FLAG2_UDP_TUN_REREG_NEEDED;
		udp_tunnel_get_rx_info(adapter->netdev);
		rtnl_unlock();
	}
	ixgbe_reset_subtask(adapter);
	ixgbe_phy_interrupt_subtask(adapter);
	ixgbe_sfp_detection_subtask(adapter);
	ixgbe_sfp_link_config_subtask(adapter);
	ixgbe_check_overtemp_subtask(adapter);
	ixgbe_watchdog_subtask(adapter);
	ixgbe_fdir_reinit_subtask(adapter);
	ixgbe_check_hang_subtask(adapter);

	if (test_bit(__IXGBE_PTP_RUNNING, &adapter->state)) {
		ixgbe_ptp_overflow_check(adapter);
		if (adapter->flags & IXGBE_FLAG_RX_HWTSTAMP_IN_REGISTER)
			ixgbe_ptp_rx_hang(adapter);
		ixgbe_ptp_tx_hang(adapter);
	}

	ixgbe_service_event_complete(adapter);
}

static int ixgbe_tso(struct ixgbe_ring *tx_ring,
		     struct ixgbe_tx_buffer *first,
		     u8 *hdr_len,
		     struct ixgbe_ipsec_tx_data *itd)
{
	u32 vlan_macip_lens, type_tucmd, mss_l4len_idx;
	struct sk_buff *skb = first->skb;
	union {
		struct iphdr *v4;
		struct ipv6hdr *v6;
		unsigned char *hdr;
	} ip;
	union {
		struct tcphdr *tcp;
		unsigned char *hdr;
	} l4;
	u32 paylen, l4_offset;
	u32 fceof_saidx = 0;
	int err;

	if (skb->ip_summed != CHECKSUM_PARTIAL)
		return 0;

	if (!skb_is_gso(skb))
		return 0;

	err = skb_cow_head(skb, 0);
	if (err < 0)
		return err;

	if (eth_p_mpls(first->protocol))
		ip.hdr = skb_inner_network_header(skb);
	else
		ip.hdr = skb_network_header(skb);
	l4.hdr = skb_checksum_start(skb);

	/* ADV DTYP TUCMD MKRLOC/ISCSIHEDLEN */
	type_tucmd = IXGBE_ADVTXD_TUCMD_L4T_TCP;

	/* initialize outer IP header fields */
	if (ip.v4->version == 4) {
		unsigned char *csum_start = skb_checksum_start(skb);
		unsigned char *trans_start = ip.hdr + (ip.v4->ihl * 4);
		int len = csum_start - trans_start;

		/* IP header will have to cancel out any data that
		 * is not a part of the outer IP header, so set to
		 * a reverse csum if needed, else init check to 0.
		 */
		ip.v4->check = (skb_shinfo(skb)->gso_type & SKB_GSO_PARTIAL) ?
					   csum_fold(csum_partial(trans_start,
								  len, 0)) : 0;
		type_tucmd |= IXGBE_ADVTXD_TUCMD_IPV4;

		ip.v4->tot_len = 0;
		first->tx_flags |= IXGBE_TX_FLAGS_TSO |
				   IXGBE_TX_FLAGS_CSUM |
				   IXGBE_TX_FLAGS_IPV4;
	} else {
		ip.v6->payload_len = 0;
		first->tx_flags |= IXGBE_TX_FLAGS_TSO |
				   IXGBE_TX_FLAGS_CSUM;
	}

	/* determine offset of inner transport header */
	l4_offset = l4.hdr - skb->data;

	/* compute length of segmentation header */
	*hdr_len = (l4.tcp->doff * 4) + l4_offset;

	/* remove payload length from inner checksum */
	paylen = skb->len - l4_offset;
	csum_replace_by_diff(&l4.tcp->check, (__force __wsum)htonl(paylen));

	/* update gso size and bytecount with header size */
	first->gso_segs = skb_shinfo(skb)->gso_segs;
	first->bytecount += (first->gso_segs - 1) * *hdr_len;

	/* mss_l4len_id: use 0 as index for TSO */
	mss_l4len_idx = (*hdr_len - l4_offset) << IXGBE_ADVTXD_L4LEN_SHIFT;
	mss_l4len_idx |= skb_shinfo(skb)->gso_size << IXGBE_ADVTXD_MSS_SHIFT;

	fceof_saidx |= itd->sa_idx;
	type_tucmd |= itd->flags | itd->trailer_len;

	/* vlan_macip_lens: HEADLEN, MACLEN, VLAN tag */
	vlan_macip_lens = l4.hdr - ip.hdr;
	vlan_macip_lens |= (ip.hdr - skb->data) << IXGBE_ADVTXD_MACLEN_SHIFT;
	vlan_macip_lens |= first->tx_flags & IXGBE_TX_FLAGS_VLAN_MASK;

	ixgbe_tx_ctxtdesc(tx_ring, vlan_macip_lens, fceof_saidx, type_tucmd,
			  mss_l4len_idx);

	return 1;
}

static inline bool ixgbe_ipv6_csum_is_sctp(struct sk_buff *skb)
{
	unsigned int offset = 0;

	ipv6_find_hdr(skb, &offset, IPPROTO_SCTP, NULL, NULL);

	return offset == skb_checksum_start_offset(skb);
}

static void ixgbe_tx_csum(struct ixgbe_ring *tx_ring,
			  struct ixgbe_tx_buffer *first,
			  struct ixgbe_ipsec_tx_data *itd)
{
	struct sk_buff *skb = first->skb;
	u32 vlan_macip_lens = 0;
	u32 fceof_saidx = 0;
	u32 type_tucmd = 0;

	if (skb->ip_summed != CHECKSUM_PARTIAL) {
csum_failed:
		if (!(first->tx_flags & (IXGBE_TX_FLAGS_HW_VLAN |
					 IXGBE_TX_FLAGS_CC)))
			return;
		goto no_csum;
	}

	switch (skb->csum_offset) {
	case offsetof(struct tcphdr, check):
		type_tucmd = IXGBE_ADVTXD_TUCMD_L4T_TCP;
		/* fall through */
	case offsetof(struct udphdr, check):
		break;
	case offsetof(struct sctphdr, checksum):
		/* validate that this is actually an SCTP request */
		if (((first->protocol == htons(ETH_P_IP)) &&
		     (ip_hdr(skb)->protocol == IPPROTO_SCTP)) ||
		    ((first->protocol == htons(ETH_P_IPV6)) &&
		     ixgbe_ipv6_csum_is_sctp(skb))) {
			type_tucmd = IXGBE_ADVTXD_TUCMD_L4T_SCTP;
			break;
		}
		/* fall through */
	default:
		skb_checksum_help(skb);
		goto csum_failed;
	}

	/* update TX checksum flag */
	first->tx_flags |= IXGBE_TX_FLAGS_CSUM;
	vlan_macip_lens = skb_checksum_start_offset(skb) -
			  skb_network_offset(skb);
no_csum:
	/* vlan_macip_lens: MACLEN, VLAN tag */
	vlan_macip_lens |= skb_network_offset(skb) << IXGBE_ADVTXD_MACLEN_SHIFT;
	vlan_macip_lens |= first->tx_flags & IXGBE_TX_FLAGS_VLAN_MASK;

	fceof_saidx |= itd->sa_idx;
	type_tucmd |= itd->flags | itd->trailer_len;

	ixgbe_tx_ctxtdesc(tx_ring, vlan_macip_lens, fceof_saidx, type_tucmd, 0);
}

#define IXGBE_SET_FLAG(_input, _flag, _result) \
	((_flag <= _result) ? \
	 ((u32)(_input & _flag) * (_result / _flag)) : \
	 ((u32)(_input & _flag) / (_flag / _result)))

static u32 ixgbe_tx_cmd_type(struct sk_buff *skb, u32 tx_flags)
{
	/* set type for advanced descriptor with frame checksum insertion */
	u32 cmd_type = IXGBE_ADVTXD_DTYP_DATA |
		       IXGBE_ADVTXD_DCMD_DEXT |
		       IXGBE_ADVTXD_DCMD_IFCS;

	/* set HW vlan bit if vlan is present */
	cmd_type |= IXGBE_SET_FLAG(tx_flags, IXGBE_TX_FLAGS_HW_VLAN,
				   IXGBE_ADVTXD_DCMD_VLE);

	/* set segmentation enable bits for TSO/FSO */
	cmd_type |= IXGBE_SET_FLAG(tx_flags, IXGBE_TX_FLAGS_TSO,
				   IXGBE_ADVTXD_DCMD_TSE);

	/* set timestamp bit if present */
	cmd_type |= IXGBE_SET_FLAG(tx_flags, IXGBE_TX_FLAGS_TSTAMP,
				   IXGBE_ADVTXD_MAC_TSTAMP);

	/* insert frame checksum */
	cmd_type ^= IXGBE_SET_FLAG(skb->no_fcs, 1, IXGBE_ADVTXD_DCMD_IFCS);

	return cmd_type;
}

static void ixgbe_tx_olinfo_status(union ixgbe_adv_tx_desc *tx_desc,
				   u32 tx_flags, unsigned int paylen)
{
	u32 olinfo_status = paylen << IXGBE_ADVTXD_PAYLEN_SHIFT;

	/* enable L4 checksum for TSO and TX checksum offload */
	olinfo_status |= IXGBE_SET_FLAG(tx_flags,
					IXGBE_TX_FLAGS_CSUM,
					IXGBE_ADVTXD_POPTS_TXSM);

	/* enable IPv4 checksum for TSO */
	olinfo_status |= IXGBE_SET_FLAG(tx_flags,
					IXGBE_TX_FLAGS_IPV4,
					IXGBE_ADVTXD_POPTS_IXSM);

	/* enable IPsec */
	olinfo_status |= IXGBE_SET_FLAG(tx_flags,
					IXGBE_TX_FLAGS_IPSEC,
					IXGBE_ADVTXD_POPTS_IPSEC);

	/*
	 * Check Context must be set if Tx switch is enabled, which it
	 * always is for case where virtual functions are running
	 */
	olinfo_status |= IXGBE_SET_FLAG(tx_flags,
					IXGBE_TX_FLAGS_CC,
					IXGBE_ADVTXD_CC);

	tx_desc->read.olinfo_status = cpu_to_le32(olinfo_status);
}

static int __ixgbe_maybe_stop_tx(struct ixgbe_ring *tx_ring, u16 size)
{
	netif_stop_subqueue(tx_ring->netdev, tx_ring->queue_index);

	/* Herbert's original patch had:
	 *  smp_mb__after_netif_stop_queue();
	 * but since that doesn't exist yet, just open code it.
	 */
	smp_mb();

	/* We need to check again in a case another CPU has just
	 * made room available.
	 */
	if (likely(ixgbe_desc_unused(tx_ring) < size))
		return -EBUSY;

	/* A reprieve! - use start_queue because it doesn't call schedule */
	netif_start_subqueue(tx_ring->netdev, tx_ring->queue_index);
	++tx_ring->tx_stats.restart_queue;
	return 0;
}

static inline int ixgbe_maybe_stop_tx(struct ixgbe_ring *tx_ring, u16 size)
{
	if (likely(ixgbe_desc_unused(tx_ring) >= size))
		return 0;

	return __ixgbe_maybe_stop_tx(tx_ring, size);
}

static int ixgbe_tx_map(struct ixgbe_ring *tx_ring,
			struct ixgbe_tx_buffer *first,
			const u8 hdr_len)
{
	struct sk_buff *skb = first->skb;
	struct ixgbe_tx_buffer *tx_buffer;
	union ixgbe_adv_tx_desc *tx_desc;
	skb_frag_t *frag;
	dma_addr_t dma;
	unsigned int data_len, size;
	u32 tx_flags = first->tx_flags;
	u32 cmd_type = ixgbe_tx_cmd_type(skb, tx_flags);
	u16 i = tx_ring->next_to_use;

	tx_desc = IXGBE_TX_DESC(tx_ring, i);

	ixgbe_tx_olinfo_status(tx_desc, tx_flags, skb->len - hdr_len);

	size = skb_headlen(skb);
	data_len = skb->data_len;

#ifdef IXGBE_FCOE
	if (tx_flags & IXGBE_TX_FLAGS_FCOE) {
		if (data_len < sizeof(struct fcoe_crc_eof)) {
			size -= sizeof(struct fcoe_crc_eof) - data_len;
			data_len = 0;
		} else {
			data_len -= sizeof(struct fcoe_crc_eof);
		}
	}

#endif
	dma = dma_map_single(tx_ring->dev, skb->data, size, DMA_TO_DEVICE);

	tx_buffer = first;

	for (frag = &skb_shinfo(skb)->frags[0];; frag++) {
		if (dma_mapping_error(tx_ring->dev, dma))
			goto dma_error;

		/* record length, and DMA address */
		dma_unmap_len_set(tx_buffer, len, size);
		dma_unmap_addr_set(tx_buffer, dma, dma);

		tx_desc->read.buffer_addr = cpu_to_le64(dma);

		while (unlikely(size > IXGBE_MAX_DATA_PER_TXD)) {
			tx_desc->read.cmd_type_len =
				cpu_to_le32(cmd_type ^ IXGBE_MAX_DATA_PER_TXD);

			i++;
			tx_desc++;
			if (i == tx_ring->count) {
				tx_desc = IXGBE_TX_DESC(tx_ring, 0);
				i = 0;
			}
			tx_desc->read.olinfo_status = 0;

			dma += IXGBE_MAX_DATA_PER_TXD;
			size -= IXGBE_MAX_DATA_PER_TXD;

			tx_desc->read.buffer_addr = cpu_to_le64(dma);
		}

		if (likely(!data_len))
			break;

		tx_desc->read.cmd_type_len = cpu_to_le32(cmd_type ^ size);

		i++;
		tx_desc++;
		if (i == tx_ring->count) {
			tx_desc = IXGBE_TX_DESC(tx_ring, 0);
			i = 0;
		}
		tx_desc->read.olinfo_status = 0;

#ifdef IXGBE_FCOE
		size = min_t(unsigned int, data_len, skb_frag_size(frag));
#else
		size = skb_frag_size(frag);
#endif
		data_len -= size;

		dma = skb_frag_dma_map(tx_ring->dev, frag, 0, size,
				       DMA_TO_DEVICE);

		tx_buffer = &tx_ring->tx_buffer_info[i];
	}

	/* write last descriptor with RS and EOP bits */
	cmd_type |= size | IXGBE_TXD_CMD;
	tx_desc->read.cmd_type_len = cpu_to_le32(cmd_type);

	netdev_tx_sent_queue(txring_txq(tx_ring), first->bytecount);

	/* set the timestamp */
	first->time_stamp = jiffies;

	skb_tx_timestamp(skb);

	/*
	 * Force memory writes to complete before letting h/w know there
	 * are new descriptors to fetch.  (Only applicable for weak-ordered
	 * memory model archs, such as IA-64).
	 *
	 * We also need this memory barrier to make certain all of the
	 * status bits have been updated before next_to_watch is written.
	 */
	wmb();

	/* set next_to_watch value indicating a packet is present */
	first->next_to_watch = tx_desc;

	i++;
	if (i == tx_ring->count)
		i = 0;

	tx_ring->next_to_use = i;

	ixgbe_maybe_stop_tx(tx_ring, DESC_NEEDED);

	if (netif_xmit_stopped(txring_txq(tx_ring)) || !netdev_xmit_more()) {
		writel(i, tx_ring->tail);
	}

	return 0;
dma_error:
	dev_err(tx_ring->dev, "TX DMA map failed\n");

	/* clear dma mappings for failed tx_buffer_info map */
	for (;;) {
		tx_buffer = &tx_ring->tx_buffer_info[i];
		if (dma_unmap_len(tx_buffer, len))
			dma_unmap_page(tx_ring->dev,
				       dma_unmap_addr(tx_buffer, dma),
				       dma_unmap_len(tx_buffer, len),
				       DMA_TO_DEVICE);
		dma_unmap_len_set(tx_buffer, len, 0);
		if (tx_buffer == first)
			break;
		if (i == 0)
			i += tx_ring->count;
		i--;
	}

	dev_kfree_skb_any(first->skb);
	first->skb = NULL;

	tx_ring->next_to_use = i;

	return -1;
}

static void ixgbe_atr(struct ixgbe_ring *ring,
		      struct ixgbe_tx_buffer *first)
{
	struct ixgbe_q_vector *q_vector = ring->q_vector;
	union ixgbe_atr_hash_dword input = { .dword = 0 };
	union ixgbe_atr_hash_dword common = { .dword = 0 };
	union {
		unsigned char *network;
		struct iphdr *ipv4;
		struct ipv6hdr *ipv6;
	} hdr;
	struct tcphdr *th;
	unsigned int hlen;
	struct sk_buff *skb;
	__be16 vlan_id;
	int l4_proto;

	/* if ring doesn't have a interrupt vector, cannot perform ATR */
	if (!q_vector)
		return;

	/* do nothing if sampling is disabled */
	if (!ring->atr_sample_rate)
		return;

	ring->atr_count++;

	/* currently only IPv4/IPv6 with TCP is supported */
	if ((first->protocol != htons(ETH_P_IP)) &&
	    (first->protocol != htons(ETH_P_IPV6)))
		return;

	/* snag network header to get L4 type and address */
	skb = first->skb;
	hdr.network = skb_network_header(skb);
	if (unlikely(hdr.network <= skb->data))
		return;
	if (skb->encapsulation &&
	    first->protocol == htons(ETH_P_IP) &&
	    hdr.ipv4->protocol == IPPROTO_UDP) {
		struct ixgbe_adapter *adapter = q_vector->adapter;

		if (unlikely(skb_tail_pointer(skb) < hdr.network +
			     VXLAN_HEADROOM))
			return;

		/* verify the port is recognized as VXLAN */
		if (adapter->vxlan_port &&
		    udp_hdr(skb)->dest == adapter->vxlan_port)
			hdr.network = skb_inner_network_header(skb);

		if (adapter->geneve_port &&
		    udp_hdr(skb)->dest == adapter->geneve_port)
			hdr.network = skb_inner_network_header(skb);
	}

	/* Make sure we have at least [minimum IPv4 header + TCP]
	 * or [IPv6 header] bytes
	 */
	if (unlikely(skb_tail_pointer(skb) < hdr.network + 40))
		return;

	/* Currently only IPv4/IPv6 with TCP is supported */
	switch (hdr.ipv4->version) {
	case IPVERSION:
		/* access ihl as u8 to avoid unaligned access on ia64 */
		hlen = (hdr.network[0] & 0x0F) << 2;
		l4_proto = hdr.ipv4->protocol;
		break;
	case 6:
		hlen = hdr.network - skb->data;
		l4_proto = ipv6_find_hdr(skb, &hlen, IPPROTO_TCP, NULL, NULL);
		hlen -= hdr.network - skb->data;
		break;
	default:
		return;
	}

	if (l4_proto != IPPROTO_TCP)
		return;

	if (unlikely(skb_tail_pointer(skb) < hdr.network +
		     hlen + sizeof(struct tcphdr)))
		return;

	th = (struct tcphdr *)(hdr.network + hlen);

	/* skip this packet since the socket is closing */
	if (th->fin)
		return;

	/* sample on all syn packets or once every atr sample count */
	if (!th->syn && (ring->atr_count < ring->atr_sample_rate))
		return;

	/* reset sample count */
	ring->atr_count = 0;

	vlan_id = htons(first->tx_flags >> IXGBE_TX_FLAGS_VLAN_SHIFT);

	/*
	 * src and dst are inverted, think how the receiver sees them
	 *
	 * The input is broken into two sections, a non-compressed section
	 * containing vm_pool, vlan_id, and flow_type.  The rest of the data
	 * is XORed together and stored in the compressed dword.
	 */
	input.formatted.vlan_id = vlan_id;

	/*
	 * since src port and flex bytes occupy the same word XOR them together
	 * and write the value to source port portion of compressed dword
	 */
	if (first->tx_flags & (IXGBE_TX_FLAGS_SW_VLAN | IXGBE_TX_FLAGS_HW_VLAN))
		common.port.src ^= th->dest ^ htons(ETH_P_8021Q);
	else
		common.port.src ^= th->dest ^ first->protocol;
	common.port.dst ^= th->source;

	switch (hdr.ipv4->version) {
	case IPVERSION:
		input.formatted.flow_type = IXGBE_ATR_FLOW_TYPE_TCPV4;
		common.ip ^= hdr.ipv4->saddr ^ hdr.ipv4->daddr;
		break;
	case 6:
		input.formatted.flow_type = IXGBE_ATR_FLOW_TYPE_TCPV6;
		common.ip ^= hdr.ipv6->saddr.s6_addr32[0] ^
			     hdr.ipv6->saddr.s6_addr32[1] ^
			     hdr.ipv6->saddr.s6_addr32[2] ^
			     hdr.ipv6->saddr.s6_addr32[3] ^
			     hdr.ipv6->daddr.s6_addr32[0] ^
			     hdr.ipv6->daddr.s6_addr32[1] ^
			     hdr.ipv6->daddr.s6_addr32[2] ^
			     hdr.ipv6->daddr.s6_addr32[3];
		break;
	default:
		break;
	}

	if (hdr.network != skb_network_header(skb))
		input.formatted.flow_type |= IXGBE_ATR_L4TYPE_TUNNEL_MASK;

	/* This assumes the Rx queue and Tx queue are bound to the same CPU */
	ixgbe_fdir_add_signature_filter_82599(&q_vector->adapter->hw,
					      input, common, ring->queue_index);
}

#ifdef IXGBE_FCOE
static u16 ixgbe_select_queue(struct net_device *dev, struct sk_buff *skb,
			      struct net_device *sb_dev)
{
	struct ixgbe_adapter *adapter;
	struct ixgbe_ring_feature *f;
	int txq;

	if (sb_dev) {
		u8 tc = netdev_get_prio_tc_map(dev, skb->priority);
		struct net_device *vdev = sb_dev;

		txq = vdev->tc_to_txq[tc].offset;
		txq += reciprocal_scale(skb_get_hash(skb),
					vdev->tc_to_txq[tc].count);

		return txq;
	}

	/*
	 * only execute the code below if protocol is FCoE
	 * or FIP and we have FCoE enabled on the adapter
	 */
	switch (vlan_get_protocol(skb)) {
	case htons(ETH_P_FCOE):
	case htons(ETH_P_FIP):
		adapter = netdev_priv(dev);

		if (!sb_dev && (adapter->flags & IXGBE_FLAG_FCOE_ENABLED))
			break;
		/* fall through */
	default:
		return netdev_pick_tx(dev, skb, sb_dev);
	}

	f = &adapter->ring_feature[RING_F_FCOE];

	txq = skb_rx_queue_recorded(skb) ? skb_get_rx_queue(skb) :
					   smp_processor_id();

	while (txq >= f->indices)
		txq -= f->indices;

	return txq + f->offset;
}

#endif
int ixgbe_xmit_xdp_ring(struct ixgbe_adapter *adapter,
			struct xdp_frame *xdpf)
{
	struct ixgbe_ring *ring = adapter->xdp_ring[smp_processor_id()];
	struct ixgbe_tx_buffer *tx_buffer;
	union ixgbe_adv_tx_desc *tx_desc;
	u32 len, cmd_type;
	dma_addr_t dma;
	u16 i;

	len = xdpf->len;

	if (unlikely(!ixgbe_desc_unused(ring)))
		return IXGBE_XDP_CONSUMED;

	dma = dma_map_single(ring->dev, xdpf->data, len, DMA_TO_DEVICE);
	if (dma_mapping_error(ring->dev, dma))
		return IXGBE_XDP_CONSUMED;

	/* record the location of the first descriptor for this packet */
	tx_buffer = &ring->tx_buffer_info[ring->next_to_use];
	tx_buffer->bytecount = len;
	tx_buffer->gso_segs = 1;
	tx_buffer->protocol = 0;

	i = ring->next_to_use;
	tx_desc = IXGBE_TX_DESC(ring, i);

	dma_unmap_len_set(tx_buffer, len, len);
	dma_unmap_addr_set(tx_buffer, dma, dma);
	tx_buffer->xdpf = xdpf;

	tx_desc->read.buffer_addr = cpu_to_le64(dma);

	/* put descriptor type bits */
	cmd_type = IXGBE_ADVTXD_DTYP_DATA |
		   IXGBE_ADVTXD_DCMD_DEXT |
		   IXGBE_ADVTXD_DCMD_IFCS;
	cmd_type |= len | IXGBE_TXD_CMD;
	tx_desc->read.cmd_type_len = cpu_to_le32(cmd_type);
	tx_desc->read.olinfo_status =
		cpu_to_le32(len << IXGBE_ADVTXD_PAYLEN_SHIFT);

	/* Avoid any potential race with xdp_xmit and cleanup */
	smp_wmb();

	/* set next_to_watch value indicating a packet is present */
	i++;
	if (i == ring->count)
		i = 0;

	tx_buffer->next_to_watch = tx_desc;
	ring->next_to_use = i;

	return IXGBE_XDP_TX;
}

netdev_tx_t ixgbe_xmit_frame_ring(struct sk_buff *skb,
			  struct ixgbe_adapter *adapter,
			  struct ixgbe_ring *tx_ring)
{
	struct ixgbe_tx_buffer *first;
	int tso;
	u32 tx_flags = 0;
	unsigned short f;
	u16 count = TXD_USE_COUNT(skb_headlen(skb));
	struct ixgbe_ipsec_tx_data ipsec_tx = { 0 };
	__be16 protocol = skb->protocol;
	u8 hdr_len = 0;

	/*
	 * need: 1 descriptor per page * PAGE_SIZE/IXGBE_MAX_DATA_PER_TXD,
	 *       + 1 desc for skb_headlen/IXGBE_MAX_DATA_PER_TXD,
	 *       + 2 desc gap to keep tail from touching head,
	 *       + 1 desc for context descriptor,
	 * otherwise try next time
	 */
	for (f = 0; f < skb_shinfo(skb)->nr_frags; f++)
		count += TXD_USE_COUNT(skb_frag_size(
						&skb_shinfo(skb)->frags[f]));

	if (ixgbe_maybe_stop_tx(tx_ring, count + 3)) {
		tx_ring->tx_stats.tx_busy++;
		return NETDEV_TX_BUSY;
	}

	/* record the location of the first descriptor for this packet */
	first = &tx_ring->tx_buffer_info[tx_ring->next_to_use];
	first->skb = skb;
	first->bytecount = skb->len;
	first->gso_segs = 1;

	/* if we have a HW VLAN tag being added default to the HW one */
	if (skb_vlan_tag_present(skb)) {
		tx_flags |= skb_vlan_tag_get(skb) << IXGBE_TX_FLAGS_VLAN_SHIFT;
		tx_flags |= IXGBE_TX_FLAGS_HW_VLAN;
	/* else if it is a SW VLAN check the next protocol and store the tag */
	} else if (protocol == htons(ETH_P_8021Q)) {
		struct vlan_hdr *vhdr, _vhdr;
		vhdr = skb_header_pointer(skb, ETH_HLEN, sizeof(_vhdr), &_vhdr);
		if (!vhdr)
			goto out_drop;

		tx_flags |= ntohs(vhdr->h_vlan_TCI) <<
				  IXGBE_TX_FLAGS_VLAN_SHIFT;
		tx_flags |= IXGBE_TX_FLAGS_SW_VLAN;
	}
	protocol = vlan_get_protocol(skb);

	if (unlikely(skb_shinfo(skb)->tx_flags & SKBTX_HW_TSTAMP) &&
	    adapter->ptp_clock) {
		if (!test_and_set_bit_lock(__IXGBE_PTP_TX_IN_PROGRESS,
					   &adapter->state)) {
			skb_shinfo(skb)->tx_flags |= SKBTX_IN_PROGRESS;
			tx_flags |= IXGBE_TX_FLAGS_TSTAMP;

			/* schedule check for Tx timestamp */
			adapter->ptp_tx_skb = skb_get(skb);
			adapter->ptp_tx_start = jiffies;
			schedule_work(&adapter->ptp_tx_work);
		} else {
			adapter->tx_hwtstamp_skipped++;
		}
	}

#ifdef CONFIG_PCI_IOV
	/*
	 * Use the l2switch_enable flag - would be false if the DMA
	 * Tx switch had been disabled.
	 */
	if (adapter->flags & IXGBE_FLAG_SRIOV_ENABLED)
		tx_flags |= IXGBE_TX_FLAGS_CC;

#endif
	/* DCB maps skb priorities 0-7 onto 3 bit PCP of VLAN tag. */
	if ((adapter->flags & IXGBE_FLAG_DCB_ENABLED) &&
	    ((tx_flags & (IXGBE_TX_FLAGS_HW_VLAN | IXGBE_TX_FLAGS_SW_VLAN)) ||
	     (skb->priority != TC_PRIO_CONTROL))) {
		tx_flags &= ~IXGBE_TX_FLAGS_VLAN_PRIO_MASK;
		tx_flags |= (skb->priority & 0x7) <<
					IXGBE_TX_FLAGS_VLAN_PRIO_SHIFT;
		if (tx_flags & IXGBE_TX_FLAGS_SW_VLAN) {
			struct vlan_ethhdr *vhdr;

			if (skb_cow_head(skb, 0))
				goto out_drop;
			vhdr = (struct vlan_ethhdr *)skb->data;
			vhdr->h_vlan_TCI = htons(tx_flags >>
						 IXGBE_TX_FLAGS_VLAN_SHIFT);
		} else {
			tx_flags |= IXGBE_TX_FLAGS_HW_VLAN;
		}
	}

	/* record initial flags and protocol */
	first->tx_flags = tx_flags;
	first->protocol = protocol;

#ifdef IXGBE_FCOE
	/* setup tx offload for FCoE */
	if ((protocol == htons(ETH_P_FCOE)) &&
	    (tx_ring->netdev->features & (NETIF_F_FSO | NETIF_F_FCOE_CRC))) {
		tso = ixgbe_fso(tx_ring, first, &hdr_len);
		if (tso < 0)
			goto out_drop;

		goto xmit_fcoe;
	}

#endif /* IXGBE_FCOE */

<<<<<<< HEAD
#ifdef CONFIG_XFRM_OFFLOAD
=======
#ifdef CONFIG_IXGBE_IPSEC
>>>>>>> f7688b48
	if (xfrm_offload(skb) &&
	    !ixgbe_ipsec_tx(tx_ring, first, &ipsec_tx))
		goto out_drop;
#endif
	tso = ixgbe_tso(tx_ring, first, &hdr_len, &ipsec_tx);
	if (tso < 0)
		goto out_drop;
	else if (!tso)
		ixgbe_tx_csum(tx_ring, first, &ipsec_tx);

	/* add the ATR filter if ATR is on */
	if (test_bit(__IXGBE_TX_FDIR_INIT_DONE, &tx_ring->state))
		ixgbe_atr(tx_ring, first);

#ifdef IXGBE_FCOE
xmit_fcoe:
#endif /* IXGBE_FCOE */
	if (ixgbe_tx_map(tx_ring, first, hdr_len))
		goto cleanup_tx_timestamp;

	return NETDEV_TX_OK;

out_drop:
	dev_kfree_skb_any(first->skb);
	first->skb = NULL;
cleanup_tx_timestamp:
	if (unlikely(tx_flags & IXGBE_TX_FLAGS_TSTAMP)) {
		dev_kfree_skb_any(adapter->ptp_tx_skb);
		adapter->ptp_tx_skb = NULL;
		cancel_work_sync(&adapter->ptp_tx_work);
		clear_bit_unlock(__IXGBE_PTP_TX_IN_PROGRESS, &adapter->state);
	}

	return NETDEV_TX_OK;
}

static netdev_tx_t __ixgbe_xmit_frame(struct sk_buff *skb,
				      struct net_device *netdev,
				      struct ixgbe_ring *ring)
{
	struct ixgbe_adapter *adapter = netdev_priv(netdev);
	struct ixgbe_ring *tx_ring;

	/*
	 * The minimum packet size for olinfo paylen is 17 so pad the skb
	 * in order to meet this minimum size requirement.
	 */
	if (skb_put_padto(skb, 17))
		return NETDEV_TX_OK;

	tx_ring = ring ? ring : adapter->tx_ring[skb_get_queue_mapping(skb)];
	if (unlikely(test_bit(__IXGBE_TX_DISABLED, &tx_ring->state)))
		return NETDEV_TX_BUSY;

	return ixgbe_xmit_frame_ring(skb, adapter, tx_ring);
}

static netdev_tx_t ixgbe_xmit_frame(struct sk_buff *skb,
				    struct net_device *netdev)
{
	return __ixgbe_xmit_frame(skb, netdev, NULL);
}

/**
 * ixgbe_set_mac - Change the Ethernet Address of the NIC
 * @netdev: network interface device structure
 * @p: pointer to an address structure
 *
 * Returns 0 on success, negative on failure
 **/
static int ixgbe_set_mac(struct net_device *netdev, void *p)
{
	struct ixgbe_adapter *adapter = netdev_priv(netdev);
	struct ixgbe_hw *hw = &adapter->hw;
	struct sockaddr *addr = p;

	if (!is_valid_ether_addr(addr->sa_data))
		return -EADDRNOTAVAIL;

	memcpy(netdev->dev_addr, addr->sa_data, netdev->addr_len);
	memcpy(hw->mac.addr, addr->sa_data, netdev->addr_len);

	ixgbe_mac_set_default_filter(adapter);

	return 0;
}

static int
ixgbe_mdio_read(struct net_device *netdev, int prtad, int devad, u16 addr)
{
	struct ixgbe_adapter *adapter = netdev_priv(netdev);
	struct ixgbe_hw *hw = &adapter->hw;
	u16 value;
	int rc;

	if (adapter->mii_bus) {
		int regnum = addr;

		if (devad != MDIO_DEVAD_NONE)
			regnum |= (devad << 16) | MII_ADDR_C45;

		return mdiobus_read(adapter->mii_bus, prtad, regnum);
	}

	if (prtad != hw->phy.mdio.prtad)
		return -EINVAL;
	rc = hw->phy.ops.read_reg(hw, addr, devad, &value);
	if (!rc)
		rc = value;
	return rc;
}

static int ixgbe_mdio_write(struct net_device *netdev, int prtad, int devad,
			    u16 addr, u16 value)
{
	struct ixgbe_adapter *adapter = netdev_priv(netdev);
	struct ixgbe_hw *hw = &adapter->hw;

	if (adapter->mii_bus) {
		int regnum = addr;

		if (devad != MDIO_DEVAD_NONE)
			regnum |= (devad << 16) | MII_ADDR_C45;

		return mdiobus_write(adapter->mii_bus, prtad, regnum, value);
	}

	if (prtad != hw->phy.mdio.prtad)
		return -EINVAL;
	return hw->phy.ops.write_reg(hw, addr, devad, value);
}

static int ixgbe_ioctl(struct net_device *netdev, struct ifreq *req, int cmd)
{
	struct ixgbe_adapter *adapter = netdev_priv(netdev);

	switch (cmd) {
	case SIOCSHWTSTAMP:
		return ixgbe_ptp_set_ts_config(adapter, req);
	case SIOCGHWTSTAMP:
		return ixgbe_ptp_get_ts_config(adapter, req);
	case SIOCGMIIPHY:
		if (!adapter->hw.phy.ops.read_reg)
			return -EOPNOTSUPP;
		/* fall through */
	default:
		return mdio_mii_ioctl(&adapter->hw.phy.mdio, if_mii(req), cmd);
	}
}

/**
 * ixgbe_add_sanmac_netdev - Add the SAN MAC address to the corresponding
 * netdev->dev_addrs
 * @dev: network interface device structure
 *
 * Returns non-zero on failure
 **/
static int ixgbe_add_sanmac_netdev(struct net_device *dev)
{
	int err = 0;
	struct ixgbe_adapter *adapter = netdev_priv(dev);
	struct ixgbe_hw *hw = &adapter->hw;

	if (is_valid_ether_addr(hw->mac.san_addr)) {
		rtnl_lock();
		err = dev_addr_add(dev, hw->mac.san_addr, NETDEV_HW_ADDR_T_SAN);
		rtnl_unlock();

		/* update SAN MAC vmdq pool selection */
		hw->mac.ops.set_vmdq_san_mac(hw, VMDQ_P(0));
	}
	return err;
}

/**
 * ixgbe_del_sanmac_netdev - Removes the SAN MAC address to the corresponding
 * netdev->dev_addrs
 * @dev: network interface device structure
 *
 * Returns non-zero on failure
 **/
static int ixgbe_del_sanmac_netdev(struct net_device *dev)
{
	int err = 0;
	struct ixgbe_adapter *adapter = netdev_priv(dev);
	struct ixgbe_mac_info *mac = &adapter->hw.mac;

	if (is_valid_ether_addr(mac->san_addr)) {
		rtnl_lock();
		err = dev_addr_del(dev, mac->san_addr, NETDEV_HW_ADDR_T_SAN);
		rtnl_unlock();
	}
	return err;
}

static void ixgbe_get_ring_stats64(struct rtnl_link_stats64 *stats,
				   struct ixgbe_ring *ring)
{
	u64 bytes, packets;
	unsigned int start;

	if (ring) {
		do {
			start = u64_stats_fetch_begin_irq(&ring->syncp);
			packets = ring->stats.packets;
			bytes   = ring->stats.bytes;
		} while (u64_stats_fetch_retry_irq(&ring->syncp, start));
		stats->tx_packets += packets;
		stats->tx_bytes   += bytes;
	}
}

static void ixgbe_get_stats64(struct net_device *netdev,
			      struct rtnl_link_stats64 *stats)
{
	struct ixgbe_adapter *adapter = netdev_priv(netdev);
	int i;

	rcu_read_lock();
	for (i = 0; i < adapter->num_rx_queues; i++) {
		struct ixgbe_ring *ring = READ_ONCE(adapter->rx_ring[i]);
		u64 bytes, packets;
		unsigned int start;

		if (ring) {
			do {
				start = u64_stats_fetch_begin_irq(&ring->syncp);
				packets = ring->stats.packets;
				bytes   = ring->stats.bytes;
			} while (u64_stats_fetch_retry_irq(&ring->syncp, start));
			stats->rx_packets += packets;
			stats->rx_bytes   += bytes;
		}
	}

	for (i = 0; i < adapter->num_tx_queues; i++) {
		struct ixgbe_ring *ring = READ_ONCE(adapter->tx_ring[i]);

		ixgbe_get_ring_stats64(stats, ring);
	}
	for (i = 0; i < adapter->num_xdp_queues; i++) {
		struct ixgbe_ring *ring = READ_ONCE(adapter->xdp_ring[i]);

		ixgbe_get_ring_stats64(stats, ring);
	}
	rcu_read_unlock();

	/* following stats updated by ixgbe_watchdog_task() */
	stats->multicast	= netdev->stats.multicast;
	stats->rx_errors	= netdev->stats.rx_errors;
	stats->rx_length_errors	= netdev->stats.rx_length_errors;
	stats->rx_crc_errors	= netdev->stats.rx_crc_errors;
	stats->rx_missed_errors	= netdev->stats.rx_missed_errors;
}

#ifdef CONFIG_IXGBE_DCB
/**
 * ixgbe_validate_rtr - verify 802.1Qp to Rx packet buffer mapping is valid.
 * @adapter: pointer to ixgbe_adapter
 * @tc: number of traffic classes currently enabled
 *
 * Configure a valid 802.1Qp to Rx packet buffer mapping ie confirm
 * 802.1Q priority maps to a packet buffer that exists.
 */
static void ixgbe_validate_rtr(struct ixgbe_adapter *adapter, u8 tc)
{
	struct ixgbe_hw *hw = &adapter->hw;
	u32 reg, rsave;
	int i;

	/* 82598 have a static priority to TC mapping that can not
	 * be changed so no validation is needed.
	 */
	if (hw->mac.type == ixgbe_mac_82598EB)
		return;

	reg = IXGBE_READ_REG(hw, IXGBE_RTRUP2TC);
	rsave = reg;

	for (i = 0; i < MAX_TRAFFIC_CLASS; i++) {
		u8 up2tc = reg >> (i * IXGBE_RTRUP2TC_UP_SHIFT);

		/* If up2tc is out of bounds default to zero */
		if (up2tc > tc)
			reg &= ~(0x7 << IXGBE_RTRUP2TC_UP_SHIFT);
	}

	if (reg != rsave)
		IXGBE_WRITE_REG(hw, IXGBE_RTRUP2TC, reg);

	return;
}

/**
 * ixgbe_set_prio_tc_map - Configure netdev prio tc map
 * @adapter: Pointer to adapter struct
 *
 * Populate the netdev user priority to tc map
 */
static void ixgbe_set_prio_tc_map(struct ixgbe_adapter *adapter)
{
	struct net_device *dev = adapter->netdev;
	struct ixgbe_dcb_config *dcb_cfg = &adapter->dcb_cfg;
	struct ieee_ets *ets = adapter->ixgbe_ieee_ets;
	u8 prio;

	for (prio = 0; prio < MAX_USER_PRIORITY; prio++) {
		u8 tc = 0;

		if (adapter->dcbx_cap & DCB_CAP_DCBX_VER_CEE)
			tc = ixgbe_dcb_get_tc_from_up(dcb_cfg, 0, prio);
		else if (ets)
			tc = ets->prio_tc[prio];

		netdev_set_prio_tc_map(dev, prio, tc);
	}
}

#endif /* CONFIG_IXGBE_DCB */
static int ixgbe_reassign_macvlan_pool(struct net_device *vdev, void *data)
{
	struct ixgbe_adapter *adapter = data;
	struct ixgbe_fwd_adapter *accel;
	int pool;

	/* we only care about macvlans... */
	if (!netif_is_macvlan(vdev))
		return 0;

	/* that have hardware offload enabled... */
	accel = macvlan_accel_priv(vdev);
	if (!accel)
		return 0;

	/* If we can relocate to a different bit do so */
	pool = find_first_zero_bit(adapter->fwd_bitmask, adapter->num_rx_pools);
	if (pool < adapter->num_rx_pools) {
		set_bit(pool, adapter->fwd_bitmask);
		accel->pool = pool;
		return 0;
	}

	/* if we cannot find a free pool then disable the offload */
	netdev_err(vdev, "L2FW offload disabled due to lack of queue resources\n");
	macvlan_release_l2fw_offload(vdev);

	/* unbind the queues and drop the subordinate channel config */
	netdev_unbind_sb_channel(adapter->netdev, vdev);
	netdev_set_sb_channel(vdev, 0);

	kfree(accel);

	return 0;
}

static void ixgbe_defrag_macvlan_pools(struct net_device *dev)
{
	struct ixgbe_adapter *adapter = netdev_priv(dev);

	/* flush any stale bits out of the fwd bitmask */
	bitmap_clear(adapter->fwd_bitmask, 1, 63);

	/* walk through upper devices reassigning pools */
	netdev_walk_all_upper_dev_rcu(dev, ixgbe_reassign_macvlan_pool,
				      adapter);
}

/**
 * ixgbe_setup_tc - configure net_device for multiple traffic classes
 *
 * @dev: net device to configure
 * @tc: number of traffic classes to enable
 */
int ixgbe_setup_tc(struct net_device *dev, u8 tc)
{
	struct ixgbe_adapter *adapter = netdev_priv(dev);
	struct ixgbe_hw *hw = &adapter->hw;

	/* Hardware supports up to 8 traffic classes */
	if (tc > adapter->dcb_cfg.num_tcs.pg_tcs)
		return -EINVAL;

	if (hw->mac.type == ixgbe_mac_82598EB && tc && tc < MAX_TRAFFIC_CLASS)
		return -EINVAL;

	/* Hardware has to reinitialize queues and interrupts to
	 * match packet buffer alignment. Unfortunately, the
	 * hardware is not flexible enough to do this dynamically.
	 */
	if (netif_running(dev))
		ixgbe_close(dev);
	else
		ixgbe_reset(adapter);

	ixgbe_clear_interrupt_scheme(adapter);

#ifdef CONFIG_IXGBE_DCB
	if (tc) {
		if (adapter->xdp_prog) {
			e_warn(probe, "DCB is not supported with XDP\n");

			ixgbe_init_interrupt_scheme(adapter);
			if (netif_running(dev))
				ixgbe_open(dev);
			return -EINVAL;
		}

		netdev_set_num_tc(dev, tc);
		ixgbe_set_prio_tc_map(adapter);

		adapter->hw_tcs = tc;
		adapter->flags |= IXGBE_FLAG_DCB_ENABLED;

		if (adapter->hw.mac.type == ixgbe_mac_82598EB) {
			adapter->last_lfc_mode = adapter->hw.fc.requested_mode;
			adapter->hw.fc.requested_mode = ixgbe_fc_none;
		}
	} else {
		netdev_reset_tc(dev);

		if (adapter->hw.mac.type == ixgbe_mac_82598EB)
			adapter->hw.fc.requested_mode = adapter->last_lfc_mode;

		adapter->flags &= ~IXGBE_FLAG_DCB_ENABLED;
		adapter->hw_tcs = tc;

		adapter->temp_dcb_cfg.pfc_mode_enable = false;
		adapter->dcb_cfg.pfc_mode_enable = false;
	}

	ixgbe_validate_rtr(adapter, tc);

#endif /* CONFIG_IXGBE_DCB */
	ixgbe_init_interrupt_scheme(adapter);

	ixgbe_defrag_macvlan_pools(dev);

	if (netif_running(dev))
		return ixgbe_open(dev);

	return 0;
}

static int ixgbe_delete_clsu32(struct ixgbe_adapter *adapter,
			       struct tc_cls_u32_offload *cls)
{
	u32 hdl = cls->knode.handle;
	u32 uhtid = TC_U32_USERHTID(cls->knode.handle);
	u32 loc = cls->knode.handle & 0xfffff;
	int err = 0, i, j;
	struct ixgbe_jump_table *jump = NULL;

	if (loc > IXGBE_MAX_HW_ENTRIES)
		return -EINVAL;

	if ((uhtid != 0x800) && (uhtid >= IXGBE_MAX_LINK_HANDLE))
		return -EINVAL;

	/* Clear this filter in the link data it is associated with */
	if (uhtid != 0x800) {
		jump = adapter->jump_tables[uhtid];
		if (!jump)
			return -EINVAL;
		if (!test_bit(loc - 1, jump->child_loc_map))
			return -EINVAL;
		clear_bit(loc - 1, jump->child_loc_map);
	}

	/* Check if the filter being deleted is a link */
	for (i = 1; i < IXGBE_MAX_LINK_HANDLE; i++) {
		jump = adapter->jump_tables[i];
		if (jump && jump->link_hdl == hdl) {
			/* Delete filters in the hardware in the child hash
			 * table associated with this link
			 */
			for (j = 0; j < IXGBE_MAX_HW_ENTRIES; j++) {
				if (!test_bit(j, jump->child_loc_map))
					continue;
				spin_lock(&adapter->fdir_perfect_lock);
				err = ixgbe_update_ethtool_fdir_entry(adapter,
								      NULL,
								      j + 1);
				spin_unlock(&adapter->fdir_perfect_lock);
				clear_bit(j, jump->child_loc_map);
			}
			/* Remove resources for this link */
			kfree(jump->input);
			kfree(jump->mask);
			kfree(jump);
			adapter->jump_tables[i] = NULL;
			return err;
		}
	}

	spin_lock(&adapter->fdir_perfect_lock);
	err = ixgbe_update_ethtool_fdir_entry(adapter, NULL, loc);
	spin_unlock(&adapter->fdir_perfect_lock);
	return err;
}

static int ixgbe_configure_clsu32_add_hnode(struct ixgbe_adapter *adapter,
					    struct tc_cls_u32_offload *cls)
{
	u32 uhtid = TC_U32_USERHTID(cls->hnode.handle);

	if (uhtid >= IXGBE_MAX_LINK_HANDLE)
		return -EINVAL;

	/* This ixgbe devices do not support hash tables at the moment
	 * so abort when given hash tables.
	 */
	if (cls->hnode.divisor > 0)
		return -EINVAL;

	set_bit(uhtid - 1, &adapter->tables);
	return 0;
}

static int ixgbe_configure_clsu32_del_hnode(struct ixgbe_adapter *adapter,
					    struct tc_cls_u32_offload *cls)
{
	u32 uhtid = TC_U32_USERHTID(cls->hnode.handle);

	if (uhtid >= IXGBE_MAX_LINK_HANDLE)
		return -EINVAL;

	clear_bit(uhtid - 1, &adapter->tables);
	return 0;
}

#ifdef CONFIG_NET_CLS_ACT
struct upper_walk_data {
	struct ixgbe_adapter *adapter;
	u64 action;
	int ifindex;
	u8 queue;
};

static int get_macvlan_queue(struct net_device *upper, void *_data)
{
	if (netif_is_macvlan(upper)) {
		struct ixgbe_fwd_adapter *vadapter = macvlan_accel_priv(upper);
		struct upper_walk_data *data = _data;
		struct ixgbe_adapter *adapter = data->adapter;
		int ifindex = data->ifindex;

		if (vadapter && upper->ifindex == ifindex) {
			data->queue = adapter->rx_ring[vadapter->rx_base_queue]->reg_idx;
			data->action = data->queue;
			return 1;
		}
	}

	return 0;
}

static int handle_redirect_action(struct ixgbe_adapter *adapter, int ifindex,
				  u8 *queue, u64 *action)
{
	struct ixgbe_ring_feature *vmdq = &adapter->ring_feature[RING_F_VMDQ];
	unsigned int num_vfs = adapter->num_vfs, vf;
	struct upper_walk_data data;
	struct net_device *upper;

	/* redirect to a SRIOV VF */
	for (vf = 0; vf < num_vfs; ++vf) {
		upper = pci_get_drvdata(adapter->vfinfo[vf].vfdev);
		if (upper->ifindex == ifindex) {
			*queue = vf * __ALIGN_MASK(1, ~vmdq->mask);
			*action = vf + 1;
			*action <<= ETHTOOL_RX_FLOW_SPEC_RING_VF_OFF;
			return 0;
		}
	}

	/* redirect to a offloaded macvlan netdev */
	data.adapter = adapter;
	data.ifindex = ifindex;
	data.action = 0;
	data.queue = 0;
	if (netdev_walk_all_upper_dev_rcu(adapter->netdev,
					  get_macvlan_queue, &data)) {
		*action = data.action;
		*queue = data.queue;

		return 0;
	}

	return -EINVAL;
}

static int parse_tc_actions(struct ixgbe_adapter *adapter,
			    struct tcf_exts *exts, u64 *action, u8 *queue)
{
	const struct tc_action *a;
	int i;

	if (!tcf_exts_has_actions(exts))
		return -EINVAL;

	tcf_exts_for_each_action(i, a, exts) {
		/* Drop action */
		if (is_tcf_gact_shot(a)) {
			*action = IXGBE_FDIR_DROP_QUEUE;
			*queue = IXGBE_FDIR_DROP_QUEUE;
			return 0;
		}

		/* Redirect to a VF or a offloaded macvlan */
		if (is_tcf_mirred_egress_redirect(a)) {
			struct net_device *dev = tcf_mirred_dev(a);

			if (!dev)
				return -EINVAL;
			return handle_redirect_action(adapter, dev->ifindex,
						      queue, action);
		}

		return -EINVAL;
	}

	return -EINVAL;
}
#else
static int parse_tc_actions(struct ixgbe_adapter *adapter,
			    struct tcf_exts *exts, u64 *action, u8 *queue)
{
	return -EINVAL;
}
#endif /* CONFIG_NET_CLS_ACT */

static int ixgbe_clsu32_build_input(struct ixgbe_fdir_filter *input,
				    union ixgbe_atr_input *mask,
				    struct tc_cls_u32_offload *cls,
				    struct ixgbe_mat_field *field_ptr,
				    struct ixgbe_nexthdr *nexthdr)
{
	int i, j, off;
	__be32 val, m;
	bool found_entry = false, found_jump_field = false;

	for (i = 0; i < cls->knode.sel->nkeys; i++) {
		off = cls->knode.sel->keys[i].off;
		val = cls->knode.sel->keys[i].val;
		m = cls->knode.sel->keys[i].mask;

		for (j = 0; field_ptr[j].val; j++) {
			if (field_ptr[j].off == off) {
				field_ptr[j].val(input, mask, (__force u32)val,
						 (__force u32)m);
				input->filter.formatted.flow_type |=
					field_ptr[j].type;
				found_entry = true;
				break;
			}
		}
		if (nexthdr) {
			if (nexthdr->off == cls->knode.sel->keys[i].off &&
			    nexthdr->val ==
			    (__force u32)cls->knode.sel->keys[i].val &&
			    nexthdr->mask ==
			    (__force u32)cls->knode.sel->keys[i].mask)
				found_jump_field = true;
			else
				continue;
		}
	}

	if (nexthdr && !found_jump_field)
		return -EINVAL;

	if (!found_entry)
		return 0;

	mask->formatted.flow_type = IXGBE_ATR_L4TYPE_IPV6_MASK |
				    IXGBE_ATR_L4TYPE_MASK;

	if (input->filter.formatted.flow_type == IXGBE_ATR_FLOW_TYPE_IPV4)
		mask->formatted.flow_type &= IXGBE_ATR_L4TYPE_IPV6_MASK;

	return 0;
}

static int ixgbe_configure_clsu32(struct ixgbe_adapter *adapter,
				  struct tc_cls_u32_offload *cls)
{
	__be16 protocol = cls->common.protocol;
	u32 loc = cls->knode.handle & 0xfffff;
	struct ixgbe_hw *hw = &adapter->hw;
	struct ixgbe_mat_field *field_ptr;
	struct ixgbe_fdir_filter *input = NULL;
	union ixgbe_atr_input *mask = NULL;
	struct ixgbe_jump_table *jump = NULL;
	int i, err = -EINVAL;
	u8 queue;
	u32 uhtid, link_uhtid;

	uhtid = TC_U32_USERHTID(cls->knode.handle);
	link_uhtid = TC_U32_USERHTID(cls->knode.link_handle);

	/* At the moment cls_u32 jumps to network layer and skips past
	 * L2 headers. The canonical method to match L2 frames is to use
	 * negative values. However this is error prone at best but really
	 * just broken because there is no way to "know" what sort of hdr
	 * is in front of the network layer. Fix cls_u32 to support L2
	 * headers when needed.
	 */
	if (protocol != htons(ETH_P_IP))
		return err;

	if (loc >= ((1024 << adapter->fdir_pballoc) - 2)) {
		e_err(drv, "Location out of range\n");
		return err;
	}

	/* cls u32 is a graph starting at root node 0x800. The driver tracks
	 * links and also the fields used to advance the parser across each
	 * link (e.g. nexthdr/eat parameters from 'tc'). This way we can map
	 * the u32 graph onto the hardware parse graph denoted in ixgbe_model.h
	 * To add support for new nodes update ixgbe_model.h parse structures
	 * this function _should_ be generic try not to hardcode values here.
	 */
	if (uhtid == 0x800) {
		field_ptr = (adapter->jump_tables[0])->mat;
	} else {
		if (uhtid >= IXGBE_MAX_LINK_HANDLE)
			return err;
		if (!adapter->jump_tables[uhtid])
			return err;
		field_ptr = (adapter->jump_tables[uhtid])->mat;
	}

	if (!field_ptr)
		return err;

	/* At this point we know the field_ptr is valid and need to either
	 * build cls_u32 link or attach filter. Because adding a link to
	 * a handle that does not exist is invalid and the same for adding
	 * rules to handles that don't exist.
	 */

	if (link_uhtid) {
		struct ixgbe_nexthdr *nexthdr = ixgbe_ipv4_jumps;

		if (link_uhtid >= IXGBE_MAX_LINK_HANDLE)
			return err;

		if (!test_bit(link_uhtid - 1, &adapter->tables))
			return err;

		/* Multiple filters as links to the same hash table are not
		 * supported. To add a new filter with the same next header
		 * but different match/jump conditions, create a new hash table
		 * and link to it.
		 */
		if (adapter->jump_tables[link_uhtid] &&
		    (adapter->jump_tables[link_uhtid])->link_hdl) {
			e_err(drv, "Link filter exists for link: %x\n",
			      link_uhtid);
			return err;
		}

		for (i = 0; nexthdr[i].jump; i++) {
			if (nexthdr[i].o != cls->knode.sel->offoff ||
			    nexthdr[i].s != cls->knode.sel->offshift ||
			    nexthdr[i].m !=
			    (__force u32)cls->knode.sel->offmask)
				return err;

			jump = kzalloc(sizeof(*jump), GFP_KERNEL);
			if (!jump)
				return -ENOMEM;
			input = kzalloc(sizeof(*input), GFP_KERNEL);
			if (!input) {
				err = -ENOMEM;
				goto free_jump;
			}
			mask = kzalloc(sizeof(*mask), GFP_KERNEL);
			if (!mask) {
				err = -ENOMEM;
				goto free_input;
			}
			jump->input = input;
			jump->mask = mask;
			jump->link_hdl = cls->knode.handle;

			err = ixgbe_clsu32_build_input(input, mask, cls,
						       field_ptr, &nexthdr[i]);
			if (!err) {
				jump->mat = nexthdr[i].jump;
				adapter->jump_tables[link_uhtid] = jump;
				break;
			} else {
				kfree(mask);
				kfree(input);
				kfree(jump);
			}
		}
		return 0;
	}

	input = kzalloc(sizeof(*input), GFP_KERNEL);
	if (!input)
		return -ENOMEM;
	mask = kzalloc(sizeof(*mask), GFP_KERNEL);
	if (!mask) {
		err = -ENOMEM;
		goto free_input;
	}

	if ((uhtid != 0x800) && (adapter->jump_tables[uhtid])) {
		if ((adapter->jump_tables[uhtid])->input)
			memcpy(input, (adapter->jump_tables[uhtid])->input,
			       sizeof(*input));
		if ((adapter->jump_tables[uhtid])->mask)
			memcpy(mask, (adapter->jump_tables[uhtid])->mask,
			       sizeof(*mask));

		/* Lookup in all child hash tables if this location is already
		 * filled with a filter
		 */
		for (i = 1; i < IXGBE_MAX_LINK_HANDLE; i++) {
			struct ixgbe_jump_table *link = adapter->jump_tables[i];

			if (link && (test_bit(loc - 1, link->child_loc_map))) {
				e_err(drv, "Filter exists in location: %x\n",
				      loc);
				err = -EINVAL;
				goto err_out;
			}
		}
	}
	err = ixgbe_clsu32_build_input(input, mask, cls, field_ptr, NULL);
	if (err)
		goto err_out;

	err = parse_tc_actions(adapter, cls->knode.exts, &input->action,
			       &queue);
	if (err < 0)
		goto err_out;

	input->sw_idx = loc;

	spin_lock(&adapter->fdir_perfect_lock);

	if (hlist_empty(&adapter->fdir_filter_list)) {
		memcpy(&adapter->fdir_mask, mask, sizeof(*mask));
		err = ixgbe_fdir_set_input_mask_82599(hw, mask);
		if (err)
			goto err_out_w_lock;
	} else if (memcmp(&adapter->fdir_mask, mask, sizeof(*mask))) {
		err = -EINVAL;
		goto err_out_w_lock;
	}

	ixgbe_atr_compute_perfect_hash_82599(&input->filter, mask);
	err = ixgbe_fdir_write_perfect_filter_82599(hw, &input->filter,
						    input->sw_idx, queue);
	if (!err)
		ixgbe_update_ethtool_fdir_entry(adapter, input, input->sw_idx);
	spin_unlock(&adapter->fdir_perfect_lock);

	if ((uhtid != 0x800) && (adapter->jump_tables[uhtid]))
		set_bit(loc - 1, (adapter->jump_tables[uhtid])->child_loc_map);

	kfree(mask);
	return err;
err_out_w_lock:
	spin_unlock(&adapter->fdir_perfect_lock);
err_out:
	kfree(mask);
free_input:
	kfree(input);
free_jump:
	kfree(jump);
	return err;
}

static int ixgbe_setup_tc_cls_u32(struct ixgbe_adapter *adapter,
				  struct tc_cls_u32_offload *cls_u32)
{
	switch (cls_u32->command) {
	case TC_CLSU32_NEW_KNODE:
	case TC_CLSU32_REPLACE_KNODE:
		return ixgbe_configure_clsu32(adapter, cls_u32);
	case TC_CLSU32_DELETE_KNODE:
		return ixgbe_delete_clsu32(adapter, cls_u32);
	case TC_CLSU32_NEW_HNODE:
	case TC_CLSU32_REPLACE_HNODE:
		return ixgbe_configure_clsu32_add_hnode(adapter, cls_u32);
	case TC_CLSU32_DELETE_HNODE:
		return ixgbe_configure_clsu32_del_hnode(adapter, cls_u32);
	default:
		return -EOPNOTSUPP;
	}
}

static int ixgbe_setup_tc_block_cb(enum tc_setup_type type, void *type_data,
				   void *cb_priv)
{
	struct ixgbe_adapter *adapter = cb_priv;

	if (!tc_cls_can_offload_and_chain0(adapter->netdev, type_data))
		return -EOPNOTSUPP;

	switch (type) {
	case TC_SETUP_CLSU32:
		return ixgbe_setup_tc_cls_u32(adapter, type_data);
	default:
		return -EOPNOTSUPP;
	}
}

static int ixgbe_setup_tc_mqprio(struct net_device *dev,
				 struct tc_mqprio_qopt *mqprio)
{
	mqprio->hw = TC_MQPRIO_HW_OFFLOAD_TCS;
	return ixgbe_setup_tc(dev, mqprio->num_tc);
}

static LIST_HEAD(ixgbe_block_cb_list);

static int __ixgbe_setup_tc(struct net_device *dev, enum tc_setup_type type,
			    void *type_data)
{
	struct ixgbe_adapter *adapter = netdev_priv(dev);

	switch (type) {
	case TC_SETUP_BLOCK:
		return flow_block_cb_setup_simple(type_data,
						  &ixgbe_block_cb_list,
						  ixgbe_setup_tc_block_cb,
						  adapter, adapter, true);
	case TC_SETUP_QDISC_MQPRIO:
		return ixgbe_setup_tc_mqprio(dev, type_data);
	default:
		return -EOPNOTSUPP;
	}
}

#ifdef CONFIG_PCI_IOV
void ixgbe_sriov_reinit(struct ixgbe_adapter *adapter)
{
	struct net_device *netdev = adapter->netdev;

	rtnl_lock();
	ixgbe_setup_tc(netdev, adapter->hw_tcs);
	rtnl_unlock();
}

#endif
void ixgbe_do_reset(struct net_device *netdev)
{
	struct ixgbe_adapter *adapter = netdev_priv(netdev);

	if (netif_running(netdev))
		ixgbe_reinit_locked(adapter);
	else
		ixgbe_reset(adapter);
}

static netdev_features_t ixgbe_fix_features(struct net_device *netdev,
					    netdev_features_t features)
{
	struct ixgbe_adapter *adapter = netdev_priv(netdev);

	/* If Rx checksum is disabled, then RSC/LRO should also be disabled */
	if (!(features & NETIF_F_RXCSUM))
		features &= ~NETIF_F_LRO;

	/* Turn off LRO if not RSC capable */
	if (!(adapter->flags2 & IXGBE_FLAG2_RSC_CAPABLE))
		features &= ~NETIF_F_LRO;

	if (adapter->xdp_prog && (features & NETIF_F_LRO)) {
		e_dev_err("LRO is not supported with XDP\n");
		features &= ~NETIF_F_LRO;
	}

	return features;
}

static void ixgbe_reset_l2fw_offload(struct ixgbe_adapter *adapter)
{
	int rss = min_t(int, ixgbe_max_rss_indices(adapter),
			num_online_cpus());

	/* go back to full RSS if we're not running SR-IOV */
	if (!adapter->ring_feature[RING_F_VMDQ].offset)
		adapter->flags &= ~(IXGBE_FLAG_VMDQ_ENABLED |
				    IXGBE_FLAG_SRIOV_ENABLED);

	adapter->ring_feature[RING_F_RSS].limit = rss;
	adapter->ring_feature[RING_F_VMDQ].limit = 1;

	ixgbe_setup_tc(adapter->netdev, adapter->hw_tcs);
}

static int ixgbe_set_features(struct net_device *netdev,
			      netdev_features_t features)
{
	struct ixgbe_adapter *adapter = netdev_priv(netdev);
	netdev_features_t changed = netdev->features ^ features;
	bool need_reset = false;

	/* Make sure RSC matches LRO, reset if change */
	if (!(features & NETIF_F_LRO)) {
		if (adapter->flags2 & IXGBE_FLAG2_RSC_ENABLED)
			need_reset = true;
		adapter->flags2 &= ~IXGBE_FLAG2_RSC_ENABLED;
	} else if ((adapter->flags2 & IXGBE_FLAG2_RSC_CAPABLE) &&
		   !(adapter->flags2 & IXGBE_FLAG2_RSC_ENABLED)) {
		if (adapter->rx_itr_setting == 1 ||
		    adapter->rx_itr_setting > IXGBE_MIN_RSC_ITR) {
			adapter->flags2 |= IXGBE_FLAG2_RSC_ENABLED;
			need_reset = true;
		} else if ((changed ^ features) & NETIF_F_LRO) {
			e_info(probe, "rx-usecs set too low, "
			       "disabling RSC\n");
		}
	}

	/*
	 * Check if Flow Director n-tuple support or hw_tc support was
	 * enabled or disabled.  If the state changed, we need to reset.
	 */
	if ((features & NETIF_F_NTUPLE) || (features & NETIF_F_HW_TC)) {
		/* turn off ATR, enable perfect filters and reset */
		if (!(adapter->flags & IXGBE_FLAG_FDIR_PERFECT_CAPABLE))
			need_reset = true;

		adapter->flags &= ~IXGBE_FLAG_FDIR_HASH_CAPABLE;
		adapter->flags |= IXGBE_FLAG_FDIR_PERFECT_CAPABLE;
	} else {
		/* turn off perfect filters, enable ATR and reset */
		if (adapter->flags & IXGBE_FLAG_FDIR_PERFECT_CAPABLE)
			need_reset = true;

		adapter->flags &= ~IXGBE_FLAG_FDIR_PERFECT_CAPABLE;

		/* We cannot enable ATR if SR-IOV is enabled */
		if (adapter->flags & IXGBE_FLAG_SRIOV_ENABLED ||
		    /* We cannot enable ATR if we have 2 or more tcs */
		    (adapter->hw_tcs > 1) ||
		    /* We cannot enable ATR if RSS is disabled */
		    (adapter->ring_feature[RING_F_RSS].limit <= 1) ||
		    /* A sample rate of 0 indicates ATR disabled */
		    (!adapter->atr_sample_rate))
			; /* do nothing not supported */
		else /* otherwise supported and set the flag */
			adapter->flags |= IXGBE_FLAG_FDIR_HASH_CAPABLE;
	}

	if (changed & NETIF_F_RXALL)
		need_reset = true;

	netdev->features = features;

	if ((adapter->flags & IXGBE_FLAG_VXLAN_OFFLOAD_CAPABLE)) {
		if (features & NETIF_F_RXCSUM) {
			adapter->flags2 |= IXGBE_FLAG2_UDP_TUN_REREG_NEEDED;
		} else {
			u32 port_mask = IXGBE_VXLANCTRL_VXLAN_UDPPORT_MASK;

			ixgbe_clear_udp_tunnel_port(adapter, port_mask);
		}
	}

	if ((adapter->flags & IXGBE_FLAG_GENEVE_OFFLOAD_CAPABLE)) {
		if (features & NETIF_F_RXCSUM) {
			adapter->flags2 |= IXGBE_FLAG2_UDP_TUN_REREG_NEEDED;
		} else {
			u32 port_mask = IXGBE_VXLANCTRL_GENEVE_UDPPORT_MASK;

			ixgbe_clear_udp_tunnel_port(adapter, port_mask);
		}
	}

	if ((changed & NETIF_F_HW_L2FW_DOFFLOAD) && adapter->num_rx_pools > 1)
		ixgbe_reset_l2fw_offload(adapter);
	else if (need_reset)
		ixgbe_do_reset(netdev);
	else if (changed & (NETIF_F_HW_VLAN_CTAG_RX |
			    NETIF_F_HW_VLAN_CTAG_FILTER))
		ixgbe_set_rx_mode(netdev);

	return 1;
}

/**
 * ixgbe_add_udp_tunnel_port - Get notifications about adding UDP tunnel ports
 * @dev: The port's netdev
 * @ti: Tunnel endpoint information
 **/
static void ixgbe_add_udp_tunnel_port(struct net_device *dev,
				      struct udp_tunnel_info *ti)
{
	struct ixgbe_adapter *adapter = netdev_priv(dev);
	struct ixgbe_hw *hw = &adapter->hw;
	__be16 port = ti->port;
	u32 port_shift = 0;
	u32 reg;

	if (ti->sa_family != AF_INET)
		return;

	switch (ti->type) {
	case UDP_TUNNEL_TYPE_VXLAN:
		if (!(adapter->flags & IXGBE_FLAG_VXLAN_OFFLOAD_CAPABLE))
			return;

		if (adapter->vxlan_port == port)
			return;

		if (adapter->vxlan_port) {
			netdev_info(dev,
				    "VXLAN port %d set, not adding port %d\n",
				    ntohs(adapter->vxlan_port),
				    ntohs(port));
			return;
		}

		adapter->vxlan_port = port;
		break;
	case UDP_TUNNEL_TYPE_GENEVE:
		if (!(adapter->flags & IXGBE_FLAG_GENEVE_OFFLOAD_CAPABLE))
			return;

		if (adapter->geneve_port == port)
			return;

		if (adapter->geneve_port) {
			netdev_info(dev,
				    "GENEVE port %d set, not adding port %d\n",
				    ntohs(adapter->geneve_port),
				    ntohs(port));
			return;
		}

		port_shift = IXGBE_VXLANCTRL_GENEVE_UDPPORT_SHIFT;
		adapter->geneve_port = port;
		break;
	default:
		return;
	}

	reg = IXGBE_READ_REG(hw, IXGBE_VXLANCTRL) | ntohs(port) << port_shift;
	IXGBE_WRITE_REG(hw, IXGBE_VXLANCTRL, reg);
}

/**
 * ixgbe_del_udp_tunnel_port - Get notifications about removing UDP tunnel ports
 * @dev: The port's netdev
 * @ti: Tunnel endpoint information
 **/
static void ixgbe_del_udp_tunnel_port(struct net_device *dev,
				      struct udp_tunnel_info *ti)
{
	struct ixgbe_adapter *adapter = netdev_priv(dev);
	u32 port_mask;

	if (ti->type != UDP_TUNNEL_TYPE_VXLAN &&
	    ti->type != UDP_TUNNEL_TYPE_GENEVE)
		return;

	if (ti->sa_family != AF_INET)
		return;

	switch (ti->type) {
	case UDP_TUNNEL_TYPE_VXLAN:
		if (!(adapter->flags & IXGBE_FLAG_VXLAN_OFFLOAD_CAPABLE))
			return;

		if (adapter->vxlan_port != ti->port) {
			netdev_info(dev, "VXLAN port %d not found\n",
				    ntohs(ti->port));
			return;
		}

		port_mask = IXGBE_VXLANCTRL_VXLAN_UDPPORT_MASK;
		break;
	case UDP_TUNNEL_TYPE_GENEVE:
		if (!(adapter->flags & IXGBE_FLAG_GENEVE_OFFLOAD_CAPABLE))
			return;

		if (adapter->geneve_port != ti->port) {
			netdev_info(dev, "GENEVE port %d not found\n",
				    ntohs(ti->port));
			return;
		}

		port_mask = IXGBE_VXLANCTRL_GENEVE_UDPPORT_MASK;
		break;
	default:
		return;
	}

	ixgbe_clear_udp_tunnel_port(adapter, port_mask);
	adapter->flags2 |= IXGBE_FLAG2_UDP_TUN_REREG_NEEDED;
}

static int ixgbe_ndo_fdb_add(struct ndmsg *ndm, struct nlattr *tb[],
			     struct net_device *dev,
			     const unsigned char *addr, u16 vid,
			     u16 flags,
			     struct netlink_ext_ack *extack)
{
	/* guarantee we can provide a unique filter for the unicast address */
	if (is_unicast_ether_addr(addr) || is_link_local_ether_addr(addr)) {
		struct ixgbe_adapter *adapter = netdev_priv(dev);
		u16 pool = VMDQ_P(0);

		if (netdev_uc_count(dev) >= ixgbe_available_rars(adapter, pool))
			return -ENOMEM;
	}

	return ndo_dflt_fdb_add(ndm, tb, dev, addr, vid, flags);
}

/**
 * ixgbe_configure_bridge_mode - set various bridge modes
 * @adapter: the private structure
 * @mode: requested bridge mode
 *
 * Configure some settings require for various bridge modes.
 **/
static int ixgbe_configure_bridge_mode(struct ixgbe_adapter *adapter,
				       __u16 mode)
{
	struct ixgbe_hw *hw = &adapter->hw;
	unsigned int p, num_pools;
	u32 vmdctl;

	switch (mode) {
	case BRIDGE_MODE_VEPA:
		/* disable Tx loopback, rely on switch hairpin mode */
		IXGBE_WRITE_REG(&adapter->hw, IXGBE_PFDTXGSWC, 0);

		/* must enable Rx switching replication to allow multicast
		 * packet reception on all VFs, and to enable source address
		 * pruning.
		 */
		vmdctl = IXGBE_READ_REG(hw, IXGBE_VMD_CTL);
		vmdctl |= IXGBE_VT_CTL_REPLEN;
		IXGBE_WRITE_REG(hw, IXGBE_VMD_CTL, vmdctl);

		/* enable Rx source address pruning. Note, this requires
		 * replication to be enabled or else it does nothing.
		 */
		num_pools = adapter->num_vfs + adapter->num_rx_pools;
		for (p = 0; p < num_pools; p++) {
			if (hw->mac.ops.set_source_address_pruning)
				hw->mac.ops.set_source_address_pruning(hw,
								       true,
								       p);
		}
		break;
	case BRIDGE_MODE_VEB:
		/* enable Tx loopback for internal VF/PF communication */
		IXGBE_WRITE_REG(&adapter->hw, IXGBE_PFDTXGSWC,
				IXGBE_PFDTXGSWC_VT_LBEN);

		/* disable Rx switching replication unless we have SR-IOV
		 * virtual functions
		 */
		vmdctl = IXGBE_READ_REG(hw, IXGBE_VMD_CTL);
		if (!adapter->num_vfs)
			vmdctl &= ~IXGBE_VT_CTL_REPLEN;
		IXGBE_WRITE_REG(hw, IXGBE_VMD_CTL, vmdctl);

		/* disable Rx source address pruning, since we don't expect to
		 * be receiving external loopback of our transmitted frames.
		 */
		num_pools = adapter->num_vfs + adapter->num_rx_pools;
		for (p = 0; p < num_pools; p++) {
			if (hw->mac.ops.set_source_address_pruning)
				hw->mac.ops.set_source_address_pruning(hw,
								       false,
								       p);
		}
		break;
	default:
		return -EINVAL;
	}

	adapter->bridge_mode = mode;

	e_info(drv, "enabling bridge mode: %s\n",
	       mode == BRIDGE_MODE_VEPA ? "VEPA" : "VEB");

	return 0;
}

static int ixgbe_ndo_bridge_setlink(struct net_device *dev,
				    struct nlmsghdr *nlh, u16 flags,
				    struct netlink_ext_ack *extack)
{
	struct ixgbe_adapter *adapter = netdev_priv(dev);
	struct nlattr *attr, *br_spec;
	int rem;

	if (!(adapter->flags & IXGBE_FLAG_SRIOV_ENABLED))
		return -EOPNOTSUPP;

	br_spec = nlmsg_find_attr(nlh, sizeof(struct ifinfomsg), IFLA_AF_SPEC);
	if (!br_spec)
		return -EINVAL;

	nla_for_each_nested(attr, br_spec, rem) {
		int status;
		__u16 mode;

		if (nla_type(attr) != IFLA_BRIDGE_MODE)
			continue;

		if (nla_len(attr) < sizeof(mode))
			return -EINVAL;

		mode = nla_get_u16(attr);
		status = ixgbe_configure_bridge_mode(adapter, mode);
		if (status)
			return status;

		break;
	}

	return 0;
}

static int ixgbe_ndo_bridge_getlink(struct sk_buff *skb, u32 pid, u32 seq,
				    struct net_device *dev,
				    u32 filter_mask, int nlflags)
{
	struct ixgbe_adapter *adapter = netdev_priv(dev);

	if (!(adapter->flags & IXGBE_FLAG_SRIOV_ENABLED))
		return 0;

	return ndo_dflt_bridge_getlink(skb, pid, seq, dev,
				       adapter->bridge_mode, 0, 0, nlflags,
				       filter_mask, NULL);
}

static void *ixgbe_fwd_add(struct net_device *pdev, struct net_device *vdev)
{
	struct ixgbe_adapter *adapter = netdev_priv(pdev);
	struct ixgbe_fwd_adapter *accel;
	int tcs = adapter->hw_tcs ? : 1;
	int pool, err;

	if (adapter->xdp_prog) {
		e_warn(probe, "L2FW offload is not supported with XDP\n");
		return ERR_PTR(-EINVAL);
	}

	/* The hardware supported by ixgbe only filters on the destination MAC
	 * address. In order to avoid issues we only support offloading modes
	 * where the hardware can actually provide the functionality.
	 */
	if (!macvlan_supports_dest_filter(vdev))
		return ERR_PTR(-EMEDIUMTYPE);

	/* We need to lock down the macvlan to be a single queue device so that
	 * we can reuse the tc_to_txq field in the macvlan netdev to represent
	 * the queue mapping to our netdev.
	 */
	if (netif_is_multiqueue(vdev))
		return ERR_PTR(-ERANGE);

	pool = find_first_zero_bit(adapter->fwd_bitmask, adapter->num_rx_pools);
	if (pool == adapter->num_rx_pools) {
		u16 used_pools = adapter->num_vfs + adapter->num_rx_pools;
		u16 reserved_pools;

		if (((adapter->flags & IXGBE_FLAG_DCB_ENABLED) &&
		     adapter->num_rx_pools >= (MAX_TX_QUEUES / tcs)) ||
		    adapter->num_rx_pools > IXGBE_MAX_MACVLANS)
			return ERR_PTR(-EBUSY);

		/* Hardware has a limited number of available pools. Each VF,
		 * and the PF require a pool. Check to ensure we don't
		 * attempt to use more then the available number of pools.
		 */
		if (used_pools >= IXGBE_MAX_VF_FUNCTIONS)
			return ERR_PTR(-EBUSY);

		/* Enable VMDq flag so device will be set in VM mode */
		adapter->flags |= IXGBE_FLAG_VMDQ_ENABLED |
				  IXGBE_FLAG_SRIOV_ENABLED;

		/* Try to reserve as many queues per pool as possible,
		 * we start with the configurations that support 4 queues
		 * per pools, followed by 2, and then by just 1 per pool.
		 */
		if (used_pools < 32 && adapter->num_rx_pools < 16)
			reserved_pools = min_t(u16,
					       32 - used_pools,
					       16 - adapter->num_rx_pools);
		else if (adapter->num_rx_pools < 32)
			reserved_pools = min_t(u16,
					       64 - used_pools,
					       32 - adapter->num_rx_pools);
		else
			reserved_pools = 64 - used_pools;


		if (!reserved_pools)
			return ERR_PTR(-EBUSY);

		adapter->ring_feature[RING_F_VMDQ].limit += reserved_pools;

		/* Force reinit of ring allocation with VMDQ enabled */
		err = ixgbe_setup_tc(pdev, adapter->hw_tcs);
		if (err)
			return ERR_PTR(err);

		if (pool >= adapter->num_rx_pools)
			return ERR_PTR(-ENOMEM);
	}

	accel = kzalloc(sizeof(*accel), GFP_KERNEL);
	if (!accel)
		return ERR_PTR(-ENOMEM);

	set_bit(pool, adapter->fwd_bitmask);
	netdev_set_sb_channel(vdev, pool);
	accel->pool = pool;
	accel->netdev = vdev;

	if (!netif_running(pdev))
		return accel;

	err = ixgbe_fwd_ring_up(adapter, accel);
	if (err)
		return ERR_PTR(err);

	return accel;
}

static void ixgbe_fwd_del(struct net_device *pdev, void *priv)
{
	struct ixgbe_fwd_adapter *accel = priv;
	struct ixgbe_adapter *adapter = netdev_priv(pdev);
	unsigned int rxbase = accel->rx_base_queue;
	unsigned int i;

	/* delete unicast filter associated with offloaded interface */
	ixgbe_del_mac_filter(adapter, accel->netdev->dev_addr,
			     VMDQ_P(accel->pool));

	/* Allow remaining Rx packets to get flushed out of the
	 * Rx FIFO before we drop the netdev for the ring.
	 */
	usleep_range(10000, 20000);

	for (i = 0; i < adapter->num_rx_queues_per_pool; i++) {
		struct ixgbe_ring *ring = adapter->rx_ring[rxbase + i];
		struct ixgbe_q_vector *qv = ring->q_vector;

		/* Make sure we aren't processing any packets and clear
		 * netdev to shut down the ring.
		 */
		if (netif_running(adapter->netdev))
			napi_synchronize(&qv->napi);
		ring->netdev = NULL;
	}

	/* unbind the queues and drop the subordinate channel config */
	netdev_unbind_sb_channel(pdev, accel->netdev);
	netdev_set_sb_channel(accel->netdev, 0);

	clear_bit(accel->pool, adapter->fwd_bitmask);
	kfree(accel);
}

#define IXGBE_MAX_MAC_HDR_LEN		127
#define IXGBE_MAX_NETWORK_HDR_LEN	511

static netdev_features_t
ixgbe_features_check(struct sk_buff *skb, struct net_device *dev,
		     netdev_features_t features)
{
	unsigned int network_hdr_len, mac_hdr_len;

	/* Make certain the headers can be described by a context descriptor */
	mac_hdr_len = skb_network_header(skb) - skb->data;
	if (unlikely(mac_hdr_len > IXGBE_MAX_MAC_HDR_LEN))
		return features & ~(NETIF_F_HW_CSUM |
				    NETIF_F_SCTP_CRC |
				    NETIF_F_HW_VLAN_CTAG_TX |
				    NETIF_F_TSO |
				    NETIF_F_TSO6);

	network_hdr_len = skb_checksum_start(skb) - skb_network_header(skb);
	if (unlikely(network_hdr_len >  IXGBE_MAX_NETWORK_HDR_LEN))
		return features & ~(NETIF_F_HW_CSUM |
				    NETIF_F_SCTP_CRC |
				    NETIF_F_TSO |
				    NETIF_F_TSO6);

	/* We can only support IPV4 TSO in tunnels if we can mangle the
	 * inner IP ID field, so strip TSO if MANGLEID is not supported.
	 * IPsec offoad sets skb->encapsulation but still can handle
	 * the TSO, so it's the exception.
	 */
	if (skb->encapsulation && !(features & NETIF_F_TSO_MANGLEID)) {
#ifdef CONFIG_IXGBE_IPSEC
		if (!secpath_exists(skb))
#endif
			features &= ~NETIF_F_TSO;
	}

	return features;
}

static int ixgbe_xdp_setup(struct net_device *dev, struct bpf_prog *prog)
{
	int i, frame_size = dev->mtu + ETH_HLEN + ETH_FCS_LEN + VLAN_HLEN;
	struct ixgbe_adapter *adapter = netdev_priv(dev);
	struct bpf_prog *old_prog;
	bool need_reset;

	if (adapter->flags & IXGBE_FLAG_SRIOV_ENABLED)
		return -EINVAL;

	if (adapter->flags & IXGBE_FLAG_DCB_ENABLED)
		return -EINVAL;

	/* verify ixgbe ring attributes are sufficient for XDP */
	for (i = 0; i < adapter->num_rx_queues; i++) {
		struct ixgbe_ring *ring = adapter->rx_ring[i];

		if (ring_is_rsc_enabled(ring))
			return -EINVAL;

		if (frame_size > ixgbe_rx_bufsz(ring))
			return -EINVAL;
	}

	if (nr_cpu_ids > MAX_XDP_QUEUES)
		return -ENOMEM;

	old_prog = xchg(&adapter->xdp_prog, prog);
	need_reset = (!!prog != !!old_prog);

	/* If transitioning XDP modes reconfigure rings */
	if (need_reset) {
		int err = ixgbe_setup_tc(dev, adapter->hw_tcs);

		if (err) {
			rcu_assign_pointer(adapter->xdp_prog, old_prog);
			return -EINVAL;
		}
	} else {
		for (i = 0; i < adapter->num_rx_queues; i++)
			(void)xchg(&adapter->rx_ring[i]->xdp_prog,
			    adapter->xdp_prog);
	}

	if (old_prog)
		bpf_prog_put(old_prog);

	/* Kick start the NAPI context if there is an AF_XDP socket open
	 * on that queue id. This so that receiving will start.
	 */
	if (need_reset && prog)
		for (i = 0; i < adapter->num_rx_queues; i++)
			if (adapter->xdp_ring[i]->xsk_umem)
				(void)ixgbe_xsk_wakeup(adapter->netdev, i,
						       XDP_WAKEUP_RX);

	return 0;
}

static int ixgbe_xdp(struct net_device *dev, struct netdev_bpf *xdp)
{
	struct ixgbe_adapter *adapter = netdev_priv(dev);

	switch (xdp->command) {
	case XDP_SETUP_PROG:
		return ixgbe_xdp_setup(dev, xdp->prog);
	case XDP_QUERY_PROG:
		xdp->prog_id = adapter->xdp_prog ?
			adapter->xdp_prog->aux->id : 0;
		return 0;
	case XDP_SETUP_XSK_UMEM:
		return ixgbe_xsk_umem_setup(adapter, xdp->xsk.umem,
					    xdp->xsk.queue_id);

	default:
		return -EINVAL;
	}
}

void ixgbe_xdp_ring_update_tail(struct ixgbe_ring *ring)
{
	/* Force memory writes to complete before letting h/w know there
	 * are new descriptors to fetch.
	 */
	wmb();
	writel(ring->next_to_use, ring->tail);
}

static int ixgbe_xdp_xmit(struct net_device *dev, int n,
			  struct xdp_frame **frames, u32 flags)
{
	struct ixgbe_adapter *adapter = netdev_priv(dev);
	struct ixgbe_ring *ring;
	int drops = 0;
	int i;

	if (unlikely(test_bit(__IXGBE_DOWN, &adapter->state)))
		return -ENETDOWN;

	if (unlikely(flags & ~XDP_XMIT_FLAGS_MASK))
		return -EINVAL;

	/* During program transitions its possible adapter->xdp_prog is assigned
	 * but ring has not been configured yet. In this case simply abort xmit.
	 */
	ring = adapter->xdp_prog ? adapter->xdp_ring[smp_processor_id()] : NULL;
	if (unlikely(!ring))
		return -ENXIO;

	if (unlikely(test_bit(__IXGBE_TX_DISABLED, &ring->state)))
		return -ENXIO;

	for (i = 0; i < n; i++) {
		struct xdp_frame *xdpf = frames[i];
		int err;

		err = ixgbe_xmit_xdp_ring(adapter, xdpf);
		if (err != IXGBE_XDP_TX) {
			xdp_return_frame_rx_napi(xdpf);
			drops++;
		}
	}

	if (unlikely(flags & XDP_XMIT_FLUSH))
		ixgbe_xdp_ring_update_tail(ring);

	return n - drops;
}

static const struct net_device_ops ixgbe_netdev_ops = {
	.ndo_open		= ixgbe_open,
	.ndo_stop		= ixgbe_close,
	.ndo_start_xmit		= ixgbe_xmit_frame,
	.ndo_set_rx_mode	= ixgbe_set_rx_mode,
	.ndo_validate_addr	= eth_validate_addr,
	.ndo_set_mac_address	= ixgbe_set_mac,
	.ndo_change_mtu		= ixgbe_change_mtu,
	.ndo_tx_timeout		= ixgbe_tx_timeout,
	.ndo_set_tx_maxrate	= ixgbe_tx_maxrate,
	.ndo_vlan_rx_add_vid	= ixgbe_vlan_rx_add_vid,
	.ndo_vlan_rx_kill_vid	= ixgbe_vlan_rx_kill_vid,
	.ndo_do_ioctl		= ixgbe_ioctl,
	.ndo_set_vf_mac		= ixgbe_ndo_set_vf_mac,
	.ndo_set_vf_vlan	= ixgbe_ndo_set_vf_vlan,
	.ndo_set_vf_rate	= ixgbe_ndo_set_vf_bw,
	.ndo_set_vf_spoofchk	= ixgbe_ndo_set_vf_spoofchk,
	.ndo_set_vf_rss_query_en = ixgbe_ndo_set_vf_rss_query_en,
	.ndo_set_vf_trust	= ixgbe_ndo_set_vf_trust,
	.ndo_get_vf_config	= ixgbe_ndo_get_vf_config,
	.ndo_get_stats64	= ixgbe_get_stats64,
	.ndo_setup_tc		= __ixgbe_setup_tc,
#ifdef IXGBE_FCOE
	.ndo_select_queue	= ixgbe_select_queue,
	.ndo_fcoe_ddp_setup = ixgbe_fcoe_ddp_get,
	.ndo_fcoe_ddp_target = ixgbe_fcoe_ddp_target,
	.ndo_fcoe_ddp_done = ixgbe_fcoe_ddp_put,
	.ndo_fcoe_enable = ixgbe_fcoe_enable,
	.ndo_fcoe_disable = ixgbe_fcoe_disable,
	.ndo_fcoe_get_wwn = ixgbe_fcoe_get_wwn,
	.ndo_fcoe_get_hbainfo = ixgbe_fcoe_get_hbainfo,
#endif /* IXGBE_FCOE */
	.ndo_set_features = ixgbe_set_features,
	.ndo_fix_features = ixgbe_fix_features,
	.ndo_fdb_add		= ixgbe_ndo_fdb_add,
	.ndo_bridge_setlink	= ixgbe_ndo_bridge_setlink,
	.ndo_bridge_getlink	= ixgbe_ndo_bridge_getlink,
	.ndo_dfwd_add_station	= ixgbe_fwd_add,
	.ndo_dfwd_del_station	= ixgbe_fwd_del,
	.ndo_udp_tunnel_add	= ixgbe_add_udp_tunnel_port,
	.ndo_udp_tunnel_del	= ixgbe_del_udp_tunnel_port,
	.ndo_features_check	= ixgbe_features_check,
	.ndo_bpf		= ixgbe_xdp,
	.ndo_xdp_xmit		= ixgbe_xdp_xmit,
	.ndo_xsk_wakeup         = ixgbe_xsk_wakeup,
};

static void ixgbe_disable_txr_hw(struct ixgbe_adapter *adapter,
				 struct ixgbe_ring *tx_ring)
{
	unsigned long wait_delay, delay_interval;
	struct ixgbe_hw *hw = &adapter->hw;
	u8 reg_idx = tx_ring->reg_idx;
	int wait_loop;
	u32 txdctl;

	IXGBE_WRITE_REG(hw, IXGBE_TXDCTL(reg_idx), IXGBE_TXDCTL_SWFLSH);

	/* delay mechanism from ixgbe_disable_tx */
	delay_interval = ixgbe_get_completion_timeout(adapter) / 100;

	wait_loop = IXGBE_MAX_RX_DESC_POLL;
	wait_delay = delay_interval;

	while (wait_loop--) {
		usleep_range(wait_delay, wait_delay + 10);
		wait_delay += delay_interval * 2;
		txdctl = IXGBE_READ_REG(hw, IXGBE_TXDCTL(reg_idx));

		if (!(txdctl & IXGBE_TXDCTL_ENABLE))
			return;
	}

	e_err(drv, "TXDCTL.ENABLE not cleared within the polling period\n");
}

static void ixgbe_disable_txr(struct ixgbe_adapter *adapter,
			      struct ixgbe_ring *tx_ring)
{
	set_bit(__IXGBE_TX_DISABLED, &tx_ring->state);
	ixgbe_disable_txr_hw(adapter, tx_ring);
}

static void ixgbe_disable_rxr_hw(struct ixgbe_adapter *adapter,
				 struct ixgbe_ring *rx_ring)
{
	unsigned long wait_delay, delay_interval;
	struct ixgbe_hw *hw = &adapter->hw;
	u8 reg_idx = rx_ring->reg_idx;
	int wait_loop;
	u32 rxdctl;

	rxdctl = IXGBE_READ_REG(hw, IXGBE_RXDCTL(reg_idx));
	rxdctl &= ~IXGBE_RXDCTL_ENABLE;
	rxdctl |= IXGBE_RXDCTL_SWFLSH;

	/* write value back with RXDCTL.ENABLE bit cleared */
	IXGBE_WRITE_REG(hw, IXGBE_RXDCTL(reg_idx), rxdctl);

	/* RXDCTL.EN may not change on 82598 if link is down, so skip it */
	if (hw->mac.type == ixgbe_mac_82598EB &&
	    !(IXGBE_READ_REG(hw, IXGBE_LINKS) & IXGBE_LINKS_UP))
		return;

	/* delay mechanism from ixgbe_disable_rx */
	delay_interval = ixgbe_get_completion_timeout(adapter) / 100;

	wait_loop = IXGBE_MAX_RX_DESC_POLL;
	wait_delay = delay_interval;

	while (wait_loop--) {
		usleep_range(wait_delay, wait_delay + 10);
		wait_delay += delay_interval * 2;
		rxdctl = IXGBE_READ_REG(hw, IXGBE_RXDCTL(reg_idx));

		if (!(rxdctl & IXGBE_RXDCTL_ENABLE))
			return;
	}

	e_err(drv, "RXDCTL.ENABLE not cleared within the polling period\n");
}

static void ixgbe_reset_txr_stats(struct ixgbe_ring *tx_ring)
{
	memset(&tx_ring->stats, 0, sizeof(tx_ring->stats));
	memset(&tx_ring->tx_stats, 0, sizeof(tx_ring->tx_stats));
}

static void ixgbe_reset_rxr_stats(struct ixgbe_ring *rx_ring)
{
	memset(&rx_ring->stats, 0, sizeof(rx_ring->stats));
	memset(&rx_ring->rx_stats, 0, sizeof(rx_ring->rx_stats));
}

/**
 * ixgbe_txrx_ring_disable - Disable Rx/Tx/XDP Tx rings
 * @adapter: adapter structure
 * @ring: ring index
 *
 * This function disables a certain Rx/Tx/XDP Tx ring. The function
 * assumes that the netdev is running.
 **/
void ixgbe_txrx_ring_disable(struct ixgbe_adapter *adapter, int ring)
{
	struct ixgbe_ring *rx_ring, *tx_ring, *xdp_ring;

	rx_ring = adapter->rx_ring[ring];
	tx_ring = adapter->tx_ring[ring];
	xdp_ring = adapter->xdp_ring[ring];

	ixgbe_disable_txr(adapter, tx_ring);
	if (xdp_ring)
		ixgbe_disable_txr(adapter, xdp_ring);
	ixgbe_disable_rxr_hw(adapter, rx_ring);

	if (xdp_ring)
		synchronize_rcu();

	/* Rx/Tx/XDP Tx share the same napi context. */
	napi_disable(&rx_ring->q_vector->napi);

	ixgbe_clean_tx_ring(tx_ring);
	if (xdp_ring)
		ixgbe_clean_tx_ring(xdp_ring);
	ixgbe_clean_rx_ring(rx_ring);

	ixgbe_reset_txr_stats(tx_ring);
	if (xdp_ring)
		ixgbe_reset_txr_stats(xdp_ring);
	ixgbe_reset_rxr_stats(rx_ring);
}

/**
 * ixgbe_txrx_ring_enable - Enable Rx/Tx/XDP Tx rings
 * @adapter: adapter structure
 * @ring: ring index
 *
 * This function enables a certain Rx/Tx/XDP Tx ring. The function
 * assumes that the netdev is running.
 **/
void ixgbe_txrx_ring_enable(struct ixgbe_adapter *adapter, int ring)
{
	struct ixgbe_ring *rx_ring, *tx_ring, *xdp_ring;

	rx_ring = adapter->rx_ring[ring];
	tx_ring = adapter->tx_ring[ring];
	xdp_ring = adapter->xdp_ring[ring];

	/* Rx/Tx/XDP Tx share the same napi context. */
	napi_enable(&rx_ring->q_vector->napi);

	ixgbe_configure_tx_ring(adapter, tx_ring);
	if (xdp_ring)
		ixgbe_configure_tx_ring(adapter, xdp_ring);
	ixgbe_configure_rx_ring(adapter, rx_ring);

	clear_bit(__IXGBE_TX_DISABLED, &tx_ring->state);
	if (xdp_ring)
		clear_bit(__IXGBE_TX_DISABLED, &xdp_ring->state);
}

/**
 * ixgbe_enumerate_functions - Get the number of ports this device has
 * @adapter: adapter structure
 *
 * This function enumerates the phsyical functions co-located on a single slot,
 * in order to determine how many ports a device has. This is most useful in
 * determining the required GT/s of PCIe bandwidth necessary for optimal
 * performance.
 **/
static inline int ixgbe_enumerate_functions(struct ixgbe_adapter *adapter)
{
	struct pci_dev *entry, *pdev = adapter->pdev;
	int physfns = 0;

	/* Some cards can not use the generic count PCIe functions method,
	 * because they are behind a parent switch, so we hardcode these with
	 * the correct number of functions.
	 */
	if (ixgbe_pcie_from_parent(&adapter->hw))
		physfns = 4;

	list_for_each_entry(entry, &adapter->pdev->bus->devices, bus_list) {
		/* don't count virtual functions */
		if (entry->is_virtfn)
			continue;

		/* When the devices on the bus don't all match our device ID,
		 * we can't reliably determine the correct number of
		 * functions. This can occur if a function has been direct
		 * attached to a virtual machine using VT-d, for example. In
		 * this case, simply return -1 to indicate this.
		 */
		if ((entry->vendor != pdev->vendor) ||
		    (entry->device != pdev->device))
			return -1;

		physfns++;
	}

	return physfns;
}

/**
 * ixgbe_wol_supported - Check whether device supports WoL
 * @adapter: the adapter private structure
 * @device_id: the device ID
 * @subdevice_id: the subsystem device ID
 *
 * This function is used by probe and ethtool to determine
 * which devices have WoL support
 *
 **/
bool ixgbe_wol_supported(struct ixgbe_adapter *adapter, u16 device_id,
			 u16 subdevice_id)
{
	struct ixgbe_hw *hw = &adapter->hw;
	u16 wol_cap = adapter->eeprom_cap & IXGBE_DEVICE_CAPS_WOL_MASK;

	/* WOL not supported on 82598 */
	if (hw->mac.type == ixgbe_mac_82598EB)
		return false;

	/* check eeprom to see if WOL is enabled for X540 and newer */
	if (hw->mac.type >= ixgbe_mac_X540) {
		if ((wol_cap == IXGBE_DEVICE_CAPS_WOL_PORT0_1) ||
		    ((wol_cap == IXGBE_DEVICE_CAPS_WOL_PORT0) &&
		     (hw->bus.func == 0)))
			return true;
	}

	/* WOL is determined based on device IDs for 82599 MACs */
	switch (device_id) {
	case IXGBE_DEV_ID_82599_SFP:
		/* Only these subdevices could supports WOL */
		switch (subdevice_id) {
		case IXGBE_SUBDEV_ID_82599_560FLR:
		case IXGBE_SUBDEV_ID_82599_LOM_SNAP6:
		case IXGBE_SUBDEV_ID_82599_SFP_WOL0:
		case IXGBE_SUBDEV_ID_82599_SFP_2OCP:
			/* only support first port */
			if (hw->bus.func != 0)
				break;
			/* fall through */
		case IXGBE_SUBDEV_ID_82599_SP_560FLR:
		case IXGBE_SUBDEV_ID_82599_SFP:
		case IXGBE_SUBDEV_ID_82599_RNDC:
		case IXGBE_SUBDEV_ID_82599_ECNA_DP:
		case IXGBE_SUBDEV_ID_82599_SFP_1OCP:
		case IXGBE_SUBDEV_ID_82599_SFP_LOM_OEM1:
		case IXGBE_SUBDEV_ID_82599_SFP_LOM_OEM2:
			return true;
		}
		break;
	case IXGBE_DEV_ID_82599EN_SFP:
		/* Only these subdevices support WOL */
		switch (subdevice_id) {
		case IXGBE_SUBDEV_ID_82599EN_SFP_OCP1:
			return true;
		}
		break;
	case IXGBE_DEV_ID_82599_COMBO_BACKPLANE:
		/* All except this subdevice support WOL */
		if (subdevice_id != IXGBE_SUBDEV_ID_82599_KX4_KR_MEZZ)
			return true;
		break;
	case IXGBE_DEV_ID_82599_KX4:
		return  true;
	default:
		break;
	}

	return false;
}

/**
 * ixgbe_set_fw_version - Set FW version
 * @adapter: the adapter private structure
 *
 * This function is used by probe and ethtool to determine the FW version to
 * format to display. The FW version is taken from the EEPROM/NVM.
 */
static void ixgbe_set_fw_version(struct ixgbe_adapter *adapter)
{
	struct ixgbe_hw *hw = &adapter->hw;
	struct ixgbe_nvm_version nvm_ver;

	ixgbe_get_oem_prod_version(hw, &nvm_ver);
	if (nvm_ver.oem_valid) {
		snprintf(adapter->eeprom_id, sizeof(adapter->eeprom_id),
			 "%x.%x.%x", nvm_ver.oem_major, nvm_ver.oem_minor,
			 nvm_ver.oem_release);
		return;
	}

	ixgbe_get_etk_id(hw, &nvm_ver);
	ixgbe_get_orom_version(hw, &nvm_ver);

	if (nvm_ver.or_valid) {
		snprintf(adapter->eeprom_id, sizeof(adapter->eeprom_id),
			 "0x%08x, %d.%d.%d", nvm_ver.etk_id, nvm_ver.or_major,
			 nvm_ver.or_build, nvm_ver.or_patch);
		return;
	}

	/* Set ETrack ID format */
	snprintf(adapter->eeprom_id, sizeof(adapter->eeprom_id),
		 "0x%08x", nvm_ver.etk_id);
}

/**
 * ixgbe_probe - Device Initialization Routine
 * @pdev: PCI device information struct
 * @ent: entry in ixgbe_pci_tbl
 *
 * Returns 0 on success, negative on failure
 *
 * ixgbe_probe initializes an adapter identified by a pci_dev structure.
 * The OS initialization, configuring of the adapter private structure,
 * and a hardware reset occur.
 **/
static int ixgbe_probe(struct pci_dev *pdev, const struct pci_device_id *ent)
{
	struct net_device *netdev;
	struct ixgbe_adapter *adapter = NULL;
	struct ixgbe_hw *hw;
	const struct ixgbe_info *ii = ixgbe_info_tbl[ent->driver_data];
	int i, err, pci_using_dac, expected_gts;
	unsigned int indices = MAX_TX_QUEUES;
	u8 part_str[IXGBE_PBANUM_LENGTH];
	bool disable_dev = false;
#ifdef IXGBE_FCOE
	u16 device_caps;
#endif
	u32 eec;

	/* Catch broken hardware that put the wrong VF device ID in
	 * the PCIe SR-IOV capability.
	 */
	if (pdev->is_virtfn) {
		WARN(1, KERN_ERR "%s (%hx:%hx) should not be a VF!\n",
		     pci_name(pdev), pdev->vendor, pdev->device);
		return -EINVAL;
	}

	err = pci_enable_device_mem(pdev);
	if (err)
		return err;

	if (!dma_set_mask_and_coherent(&pdev->dev, DMA_BIT_MASK(64))) {
		pci_using_dac = 1;
	} else {
		err = dma_set_mask_and_coherent(&pdev->dev, DMA_BIT_MASK(32));
		if (err) {
			dev_err(&pdev->dev,
				"No usable DMA configuration, aborting\n");
			goto err_dma;
		}
		pci_using_dac = 0;
	}

	err = pci_request_mem_regions(pdev, ixgbe_driver_name);
	if (err) {
		dev_err(&pdev->dev,
			"pci_request_selected_regions failed 0x%x\n", err);
		goto err_pci_reg;
	}

	pci_enable_pcie_error_reporting(pdev);

	pci_set_master(pdev);
	pci_save_state(pdev);

	if (ii->mac == ixgbe_mac_82598EB) {
#ifdef CONFIG_IXGBE_DCB
		/* 8 TC w/ 4 queues per TC */
		indices = 4 * MAX_TRAFFIC_CLASS;
#else
		indices = IXGBE_MAX_RSS_INDICES;
#endif
	}

	netdev = alloc_etherdev_mq(sizeof(struct ixgbe_adapter), indices);
	if (!netdev) {
		err = -ENOMEM;
		goto err_alloc_etherdev;
	}

	SET_NETDEV_DEV(netdev, &pdev->dev);

	adapter = netdev_priv(netdev);

	adapter->netdev = netdev;
	adapter->pdev = pdev;
	hw = &adapter->hw;
	hw->back = adapter;
	adapter->msg_enable = netif_msg_init(debug, DEFAULT_MSG_ENABLE);

	hw->hw_addr = ioremap(pci_resource_start(pdev, 0),
			      pci_resource_len(pdev, 0));
	adapter->io_addr = hw->hw_addr;
	if (!hw->hw_addr) {
		err = -EIO;
		goto err_ioremap;
	}

	netdev->netdev_ops = &ixgbe_netdev_ops;
	ixgbe_set_ethtool_ops(netdev);
	netdev->watchdog_timeo = 5 * HZ;
	strlcpy(netdev->name, pci_name(pdev), sizeof(netdev->name));

	/* Setup hw api */
	hw->mac.ops   = *ii->mac_ops;
	hw->mac.type  = ii->mac;
	hw->mvals     = ii->mvals;
	if (ii->link_ops)
		hw->link.ops  = *ii->link_ops;

	/* EEPROM */
	hw->eeprom.ops = *ii->eeprom_ops;
	eec = IXGBE_READ_REG(hw, IXGBE_EEC(hw));
	if (ixgbe_removed(hw->hw_addr)) {
		err = -EIO;
		goto err_ioremap;
	}
	/* If EEPROM is valid (bit 8 = 1), use default otherwise use bit bang */
	if (!(eec & BIT(8)))
		hw->eeprom.ops.read = &ixgbe_read_eeprom_bit_bang_generic;

	/* PHY */
	hw->phy.ops = *ii->phy_ops;
	hw->phy.sfp_type = ixgbe_sfp_type_unknown;
	/* ixgbe_identify_phy_generic will set prtad and mmds properly */
	hw->phy.mdio.prtad = MDIO_PRTAD_NONE;
	hw->phy.mdio.mmds = 0;
	hw->phy.mdio.mode_support = MDIO_SUPPORTS_C45 | MDIO_EMULATE_C22;
	hw->phy.mdio.dev = netdev;
	hw->phy.mdio.mdio_read = ixgbe_mdio_read;
	hw->phy.mdio.mdio_write = ixgbe_mdio_write;

	/* setup the private structure */
	err = ixgbe_sw_init(adapter, ii);
	if (err)
		goto err_sw_init;

	/* Make sure the SWFW semaphore is in a valid state */
	if (hw->mac.ops.init_swfw_sync)
		hw->mac.ops.init_swfw_sync(hw);

	/* Make it possible the adapter to be woken up via WOL */
	switch (adapter->hw.mac.type) {
	case ixgbe_mac_82599EB:
	case ixgbe_mac_X540:
	case ixgbe_mac_X550:
	case ixgbe_mac_X550EM_x:
	case ixgbe_mac_x550em_a:
		IXGBE_WRITE_REG(&adapter->hw, IXGBE_WUS, ~0);
		break;
	default:
		break;
	}

	/*
	 * If there is a fan on this device and it has failed log the
	 * failure.
	 */
	if (adapter->flags & IXGBE_FLAG_FAN_FAIL_CAPABLE) {
		u32 esdp = IXGBE_READ_REG(hw, IXGBE_ESDP);
		if (esdp & IXGBE_ESDP_SDP1)
			e_crit(probe, "Fan has stopped, replace the adapter\n");
	}

	if (allow_unsupported_sfp)
		hw->allow_unsupported_sfp = allow_unsupported_sfp;

	/* reset_hw fills in the perm_addr as well */
	hw->phy.reset_if_overtemp = true;
	err = hw->mac.ops.reset_hw(hw);
	hw->phy.reset_if_overtemp = false;
	ixgbe_set_eee_capable(adapter);
	if (err == IXGBE_ERR_SFP_NOT_PRESENT) {
		err = 0;
	} else if (err == IXGBE_ERR_SFP_NOT_SUPPORTED) {
		e_dev_err("failed to load because an unsupported SFP+ or QSFP module type was detected.\n");
		e_dev_err("Reload the driver after installing a supported module.\n");
		goto err_sw_init;
	} else if (err) {
		e_dev_err("HW Init failed: %d\n", err);
		goto err_sw_init;
	}

#ifdef CONFIG_PCI_IOV
	/* SR-IOV not supported on the 82598 */
	if (adapter->hw.mac.type == ixgbe_mac_82598EB)
		goto skip_sriov;
	/* Mailbox */
	ixgbe_init_mbx_params_pf(hw);
	hw->mbx.ops = ii->mbx_ops;
	pci_sriov_set_totalvfs(pdev, IXGBE_MAX_VFS_DRV_LIMIT);
	ixgbe_enable_sriov(adapter, max_vfs);
skip_sriov:

#endif
	netdev->features = NETIF_F_SG |
			   NETIF_F_TSO |
			   NETIF_F_TSO6 |
			   NETIF_F_RXHASH |
			   NETIF_F_RXCSUM |
			   NETIF_F_HW_CSUM;

#define IXGBE_GSO_PARTIAL_FEATURES (NETIF_F_GSO_GRE | \
				    NETIF_F_GSO_GRE_CSUM | \
				    NETIF_F_GSO_IPXIP4 | \
				    NETIF_F_GSO_IPXIP6 | \
				    NETIF_F_GSO_UDP_TUNNEL | \
				    NETIF_F_GSO_UDP_TUNNEL_CSUM)

	netdev->gso_partial_features = IXGBE_GSO_PARTIAL_FEATURES;
	netdev->features |= NETIF_F_GSO_PARTIAL |
			    IXGBE_GSO_PARTIAL_FEATURES;

	if (hw->mac.type >= ixgbe_mac_82599EB)
		netdev->features |= NETIF_F_SCTP_CRC;

#ifdef CONFIG_IXGBE_IPSEC
#define IXGBE_ESP_FEATURES	(NETIF_F_HW_ESP | \
				 NETIF_F_HW_ESP_TX_CSUM | \
				 NETIF_F_GSO_ESP)

	if (adapter->ipsec)
		netdev->features |= IXGBE_ESP_FEATURES;
#endif
	/* copy netdev features into list of user selectable features */
	netdev->hw_features |= netdev->features |
			       NETIF_F_HW_VLAN_CTAG_FILTER |
			       NETIF_F_HW_VLAN_CTAG_RX |
			       NETIF_F_HW_VLAN_CTAG_TX |
			       NETIF_F_RXALL |
			       NETIF_F_HW_L2FW_DOFFLOAD;

	if (hw->mac.type >= ixgbe_mac_82599EB)
		netdev->hw_features |= NETIF_F_NTUPLE |
				       NETIF_F_HW_TC;

	if (pci_using_dac)
		netdev->features |= NETIF_F_HIGHDMA;

	netdev->vlan_features |= netdev->features | NETIF_F_TSO_MANGLEID;
	netdev->hw_enc_features |= netdev->vlan_features;
	netdev->mpls_features |= NETIF_F_SG |
				 NETIF_F_TSO |
				 NETIF_F_TSO6 |
				 NETIF_F_HW_CSUM;
	netdev->mpls_features |= IXGBE_GSO_PARTIAL_FEATURES;

	/* set this bit last since it cannot be part of vlan_features */
	netdev->features |= NETIF_F_HW_VLAN_CTAG_FILTER |
			    NETIF_F_HW_VLAN_CTAG_RX |
			    NETIF_F_HW_VLAN_CTAG_TX;

	netdev->priv_flags |= IFF_UNICAST_FLT;
	netdev->priv_flags |= IFF_SUPP_NOFCS;

	/* MTU range: 68 - 9710 */
	netdev->min_mtu = ETH_MIN_MTU;
	netdev->max_mtu = IXGBE_MAX_JUMBO_FRAME_SIZE - (ETH_HLEN + ETH_FCS_LEN);

#ifdef CONFIG_IXGBE_DCB
	if (adapter->flags & IXGBE_FLAG_DCB_CAPABLE)
		netdev->dcbnl_ops = &ixgbe_dcbnl_ops;
#endif

#ifdef IXGBE_FCOE
	if (adapter->flags & IXGBE_FLAG_FCOE_CAPABLE) {
		unsigned int fcoe_l;

		if (hw->mac.ops.get_device_caps) {
			hw->mac.ops.get_device_caps(hw, &device_caps);
			if (device_caps & IXGBE_DEVICE_CAPS_FCOE_OFFLOADS)
				adapter->flags &= ~IXGBE_FLAG_FCOE_CAPABLE;
		}


		fcoe_l = min_t(int, IXGBE_FCRETA_SIZE, num_online_cpus());
		adapter->ring_feature[RING_F_FCOE].limit = fcoe_l;

		netdev->features |= NETIF_F_FSO |
				    NETIF_F_FCOE_CRC;

		netdev->vlan_features |= NETIF_F_FSO |
					 NETIF_F_FCOE_CRC |
					 NETIF_F_FCOE_MTU;
	}
#endif /* IXGBE_FCOE */
	if (adapter->flags2 & IXGBE_FLAG2_RSC_CAPABLE)
		netdev->hw_features |= NETIF_F_LRO;
	if (adapter->flags2 & IXGBE_FLAG2_RSC_ENABLED)
		netdev->features |= NETIF_F_LRO;

	if (ixgbe_check_fw_error(adapter)) {
		err = -EIO;
		goto err_sw_init;
	}

	/* make sure the EEPROM is good */
	if (hw->eeprom.ops.validate_checksum(hw, NULL) < 0) {
		e_dev_err("The EEPROM Checksum Is Not Valid\n");
		err = -EIO;
		goto err_sw_init;
	}

	eth_platform_get_mac_address(&adapter->pdev->dev,
				     adapter->hw.mac.perm_addr);

	memcpy(netdev->dev_addr, hw->mac.perm_addr, netdev->addr_len);

	if (!is_valid_ether_addr(netdev->dev_addr)) {
		e_dev_err("invalid MAC address\n");
		err = -EIO;
		goto err_sw_init;
	}

	/* Set hw->mac.addr to permanent MAC address */
	ether_addr_copy(hw->mac.addr, hw->mac.perm_addr);
	ixgbe_mac_set_default_filter(adapter);

	timer_setup(&adapter->service_timer, ixgbe_service_timer, 0);

	if (ixgbe_removed(hw->hw_addr)) {
		err = -EIO;
		goto err_sw_init;
	}
	INIT_WORK(&adapter->service_task, ixgbe_service_task);
	set_bit(__IXGBE_SERVICE_INITED, &adapter->state);
	clear_bit(__IXGBE_SERVICE_SCHED, &adapter->state);

	err = ixgbe_init_interrupt_scheme(adapter);
	if (err)
		goto err_sw_init;

	for (i = 0; i < adapter->num_rx_queues; i++)
		u64_stats_init(&adapter->rx_ring[i]->syncp);
	for (i = 0; i < adapter->num_tx_queues; i++)
		u64_stats_init(&adapter->tx_ring[i]->syncp);
	for (i = 0; i < adapter->num_xdp_queues; i++)
		u64_stats_init(&adapter->xdp_ring[i]->syncp);

	/* WOL not supported for all devices */
	adapter->wol = 0;
	hw->eeprom.ops.read(hw, 0x2c, &adapter->eeprom_cap);
	hw->wol_enabled = ixgbe_wol_supported(adapter, pdev->device,
						pdev->subsystem_device);
	if (hw->wol_enabled)
		adapter->wol = IXGBE_WUFC_MAG;

	device_set_wakeup_enable(&adapter->pdev->dev, adapter->wol);

	/* save off EEPROM version number */
	ixgbe_set_fw_version(adapter);

	/* pick up the PCI bus settings for reporting later */
	if (ixgbe_pcie_from_parent(hw))
		ixgbe_get_parent_bus_info(adapter);
	else
		 hw->mac.ops.get_bus_info(hw);

	/* calculate the expected PCIe bandwidth required for optimal
	 * performance. Note that some older parts will never have enough
	 * bandwidth due to being older generation PCIe parts. We clamp these
	 * parts to ensure no warning is displayed if it can't be fixed.
	 */
	switch (hw->mac.type) {
	case ixgbe_mac_82598EB:
		expected_gts = min(ixgbe_enumerate_functions(adapter) * 10, 16);
		break;
	default:
		expected_gts = ixgbe_enumerate_functions(adapter) * 10;
		break;
	}

	/* don't check link if we failed to enumerate functions */
	if (expected_gts > 0)
		ixgbe_check_minimum_link(adapter, expected_gts);

	err = ixgbe_read_pba_string_generic(hw, part_str, sizeof(part_str));
	if (err)
		strlcpy(part_str, "Unknown", sizeof(part_str));
	if (ixgbe_is_sfp(hw) && hw->phy.sfp_type != ixgbe_sfp_type_not_present)
		e_dev_info("MAC: %d, PHY: %d, SFP+: %d, PBA No: %s\n",
			   hw->mac.type, hw->phy.type, hw->phy.sfp_type,
			   part_str);
	else
		e_dev_info("MAC: %d, PHY: %d, PBA No: %s\n",
			   hw->mac.type, hw->phy.type, part_str);

	e_dev_info("%pM\n", netdev->dev_addr);

	/* reset the hardware with the new settings */
	err = hw->mac.ops.start_hw(hw);
	if (err == IXGBE_ERR_EEPROM_VERSION) {
		/* We are running on a pre-production device, log a warning */
		e_dev_warn("This device is a pre-production adapter/LOM. "
			   "Please be aware there may be issues associated "
			   "with your hardware.  If you are experiencing "
			   "problems please contact your Intel or hardware "
			   "representative who provided you with this "
			   "hardware.\n");
	}
	strcpy(netdev->name, "eth%d");
	pci_set_drvdata(pdev, adapter);
	err = register_netdev(netdev);
	if (err)
		goto err_register;


	/* power down the optics for 82599 SFP+ fiber */
	if (hw->mac.ops.disable_tx_laser)
		hw->mac.ops.disable_tx_laser(hw);

	/* carrier off reporting is important to ethtool even BEFORE open */
	netif_carrier_off(netdev);

#ifdef CONFIG_IXGBE_DCA
	if (dca_add_requester(&pdev->dev) == 0) {
		adapter->flags |= IXGBE_FLAG_DCA_ENABLED;
		ixgbe_setup_dca(adapter);
	}
#endif
	if (adapter->flags & IXGBE_FLAG_SRIOV_ENABLED) {
		e_info(probe, "IOV is enabled with %d VFs\n", adapter->num_vfs);
		for (i = 0; i < adapter->num_vfs; i++)
			ixgbe_vf_configuration(pdev, (i | 0x10000000));
	}

	/* firmware requires driver version to be 0xFFFFFFFF
	 * since os does not support feature
	 */
	if (hw->mac.ops.set_fw_drv_ver)
		hw->mac.ops.set_fw_drv_ver(hw, 0xFF, 0xFF, 0xFF, 0xFF,
					   sizeof(ixgbe_driver_version) - 1,
					   ixgbe_driver_version);

	/* add san mac addr to netdev */
	ixgbe_add_sanmac_netdev(netdev);

	e_dev_info("%s\n", ixgbe_default_device_descr);

#ifdef CONFIG_IXGBE_HWMON
	if (ixgbe_sysfs_init(adapter))
		e_err(probe, "failed to allocate sysfs resources\n");
#endif /* CONFIG_IXGBE_HWMON */

	ixgbe_dbg_adapter_init(adapter);

	/* setup link for SFP devices with MNG FW, else wait for IXGBE_UP */
	if (ixgbe_mng_enabled(hw) && ixgbe_is_sfp(hw) && hw->mac.ops.setup_link)
		hw->mac.ops.setup_link(hw,
			IXGBE_LINK_SPEED_10GB_FULL | IXGBE_LINK_SPEED_1GB_FULL,
			true);

	ixgbe_mii_bus_init(hw);

	return 0;

err_register:
	ixgbe_release_hw_control(adapter);
	ixgbe_clear_interrupt_scheme(adapter);
err_sw_init:
	ixgbe_disable_sriov(adapter);
	adapter->flags2 &= ~IXGBE_FLAG2_SEARCH_FOR_SFP;
	iounmap(adapter->io_addr);
	kfree(adapter->jump_tables[0]);
	kfree(adapter->mac_table);
	kfree(adapter->rss_key);
	bitmap_free(adapter->af_xdp_zc_qps);
err_ioremap:
	disable_dev = !test_and_set_bit(__IXGBE_DISABLED, &adapter->state);
	free_netdev(netdev);
err_alloc_etherdev:
	pci_release_mem_regions(pdev);
err_pci_reg:
err_dma:
	if (!adapter || disable_dev)
		pci_disable_device(pdev);
	return err;
}

/**
 * ixgbe_remove - Device Removal Routine
 * @pdev: PCI device information struct
 *
 * ixgbe_remove is called by the PCI subsystem to alert the driver
 * that it should release a PCI device.  The could be caused by a
 * Hot-Plug event, or because the driver is going to be removed from
 * memory.
 **/
static void ixgbe_remove(struct pci_dev *pdev)
{
	struct ixgbe_adapter *adapter = pci_get_drvdata(pdev);
	struct net_device *netdev;
	bool disable_dev;
	int i;

	/* if !adapter then we already cleaned up in probe */
	if (!adapter)
		return;

	netdev  = adapter->netdev;
	ixgbe_dbg_adapter_exit(adapter);

	set_bit(__IXGBE_REMOVING, &adapter->state);
	cancel_work_sync(&adapter->service_task);

	if (adapter->mii_bus)
		mdiobus_unregister(adapter->mii_bus);

#ifdef CONFIG_IXGBE_DCA
	if (adapter->flags & IXGBE_FLAG_DCA_ENABLED) {
		adapter->flags &= ~IXGBE_FLAG_DCA_ENABLED;
		dca_remove_requester(&pdev->dev);
		IXGBE_WRITE_REG(&adapter->hw, IXGBE_DCA_CTRL,
				IXGBE_DCA_CTRL_DCA_DISABLE);
	}

#endif
#ifdef CONFIG_IXGBE_HWMON
	ixgbe_sysfs_exit(adapter);
#endif /* CONFIG_IXGBE_HWMON */

	/* remove the added san mac */
	ixgbe_del_sanmac_netdev(netdev);

#ifdef CONFIG_PCI_IOV
	ixgbe_disable_sriov(adapter);
#endif
	if (netdev->reg_state == NETREG_REGISTERED)
		unregister_netdev(netdev);

	ixgbe_stop_ipsec_offload(adapter);
	ixgbe_clear_interrupt_scheme(adapter);

	ixgbe_release_hw_control(adapter);

#ifdef CONFIG_DCB
	kfree(adapter->ixgbe_ieee_pfc);
	kfree(adapter->ixgbe_ieee_ets);

#endif
	iounmap(adapter->io_addr);
	pci_release_mem_regions(pdev);

	e_dev_info("complete\n");

	for (i = 0; i < IXGBE_MAX_LINK_HANDLE; i++) {
		if (adapter->jump_tables[i]) {
			kfree(adapter->jump_tables[i]->input);
			kfree(adapter->jump_tables[i]->mask);
		}
		kfree(adapter->jump_tables[i]);
	}

	kfree(adapter->mac_table);
	kfree(adapter->rss_key);
	bitmap_free(adapter->af_xdp_zc_qps);
	disable_dev = !test_and_set_bit(__IXGBE_DISABLED, &adapter->state);
	free_netdev(netdev);

	pci_disable_pcie_error_reporting(pdev);

	if (disable_dev)
		pci_disable_device(pdev);
}

/**
 * ixgbe_io_error_detected - called when PCI error is detected
 * @pdev: Pointer to PCI device
 * @state: The current pci connection state
 *
 * This function is called after a PCI bus error affecting
 * this device has been detected.
 */
static pci_ers_result_t ixgbe_io_error_detected(struct pci_dev *pdev,
						pci_channel_state_t state)
{
	struct ixgbe_adapter *adapter = pci_get_drvdata(pdev);
	struct net_device *netdev = adapter->netdev;

#ifdef CONFIG_PCI_IOV
	struct ixgbe_hw *hw = &adapter->hw;
	struct pci_dev *bdev, *vfdev;
	u32 dw0, dw1, dw2, dw3;
	int vf, pos;
	u16 req_id, pf_func;

	if (adapter->hw.mac.type == ixgbe_mac_82598EB ||
	    adapter->num_vfs == 0)
		goto skip_bad_vf_detection;

	bdev = pdev->bus->self;
	while (bdev && (pci_pcie_type(bdev) != PCI_EXP_TYPE_ROOT_PORT))
		bdev = bdev->bus->self;

	if (!bdev)
		goto skip_bad_vf_detection;

	pos = pci_find_ext_capability(bdev, PCI_EXT_CAP_ID_ERR);
	if (!pos)
		goto skip_bad_vf_detection;

	dw0 = ixgbe_read_pci_cfg_dword(hw, pos + PCI_ERR_HEADER_LOG);
	dw1 = ixgbe_read_pci_cfg_dword(hw, pos + PCI_ERR_HEADER_LOG + 4);
	dw2 = ixgbe_read_pci_cfg_dword(hw, pos + PCI_ERR_HEADER_LOG + 8);
	dw3 = ixgbe_read_pci_cfg_dword(hw, pos + PCI_ERR_HEADER_LOG + 12);
	if (ixgbe_removed(hw->hw_addr))
		goto skip_bad_vf_detection;

	req_id = dw1 >> 16;
	/* On the 82599 if bit 7 of the requestor ID is set then it's a VF */
	if (!(req_id & 0x0080))
		goto skip_bad_vf_detection;

	pf_func = req_id & 0x01;
	if ((pf_func & 1) == (pdev->devfn & 1)) {
		unsigned int device_id;

		vf = (req_id & 0x7F) >> 1;
		e_dev_err("VF %d has caused a PCIe error\n", vf);
		e_dev_err("TLP: dw0: %8.8x\tdw1: %8.8x\tdw2: "
				"%8.8x\tdw3: %8.8x\n",
		dw0, dw1, dw2, dw3);
		switch (adapter->hw.mac.type) {
		case ixgbe_mac_82599EB:
			device_id = IXGBE_82599_VF_DEVICE_ID;
			break;
		case ixgbe_mac_X540:
			device_id = IXGBE_X540_VF_DEVICE_ID;
			break;
		case ixgbe_mac_X550:
			device_id = IXGBE_DEV_ID_X550_VF;
			break;
		case ixgbe_mac_X550EM_x:
			device_id = IXGBE_DEV_ID_X550EM_X_VF;
			break;
		case ixgbe_mac_x550em_a:
			device_id = IXGBE_DEV_ID_X550EM_A_VF;
			break;
		default:
			device_id = 0;
			break;
		}

		/* Find the pci device of the offending VF */
		vfdev = pci_get_device(PCI_VENDOR_ID_INTEL, device_id, NULL);
		while (vfdev) {
			if (vfdev->devfn == (req_id & 0xFF))
				break;
			vfdev = pci_get_device(PCI_VENDOR_ID_INTEL,
					       device_id, vfdev);
		}
		/*
		 * There's a slim chance the VF could have been hot plugged,
		 * so if it is no longer present we don't need to issue the
		 * VFLR.  Just clean up the AER in that case.
		 */
		if (vfdev) {
			pcie_flr(vfdev);
			/* Free device reference count */
			pci_dev_put(vfdev);
		}
	}

	/*
	 * Even though the error may have occurred on the other port
	 * we still need to increment the vf error reference count for
	 * both ports because the I/O resume function will be called
	 * for both of them.
	 */
	adapter->vferr_refcount++;

	return PCI_ERS_RESULT_RECOVERED;

skip_bad_vf_detection:
#endif /* CONFIG_PCI_IOV */
	if (!test_bit(__IXGBE_SERVICE_INITED, &adapter->state))
		return PCI_ERS_RESULT_DISCONNECT;

	if (!netif_device_present(netdev))
		return PCI_ERS_RESULT_DISCONNECT;

	rtnl_lock();
	netif_device_detach(netdev);

	if (netif_running(netdev))
		ixgbe_close_suspend(adapter);

	if (state == pci_channel_io_perm_failure) {
		rtnl_unlock();
		return PCI_ERS_RESULT_DISCONNECT;
	}

	if (!test_and_set_bit(__IXGBE_DISABLED, &adapter->state))
		pci_disable_device(pdev);
	rtnl_unlock();

	/* Request a slot reset. */
	return PCI_ERS_RESULT_NEED_RESET;
}

/**
 * ixgbe_io_slot_reset - called after the pci bus has been reset.
 * @pdev: Pointer to PCI device
 *
 * Restart the card from scratch, as if from a cold-boot.
 */
static pci_ers_result_t ixgbe_io_slot_reset(struct pci_dev *pdev)
{
	struct ixgbe_adapter *adapter = pci_get_drvdata(pdev);
	pci_ers_result_t result;

	if (pci_enable_device_mem(pdev)) {
		e_err(probe, "Cannot re-enable PCI device after reset.\n");
		result = PCI_ERS_RESULT_DISCONNECT;
	} else {
		smp_mb__before_atomic();
		clear_bit(__IXGBE_DISABLED, &adapter->state);
		adapter->hw.hw_addr = adapter->io_addr;
		pci_set_master(pdev);
		pci_restore_state(pdev);
		pci_save_state(pdev);

		pci_wake_from_d3(pdev, false);

		ixgbe_reset(adapter);
		IXGBE_WRITE_REG(&adapter->hw, IXGBE_WUS, ~0);
		result = PCI_ERS_RESULT_RECOVERED;
	}

	return result;
}

/**
 * ixgbe_io_resume - called when traffic can start flowing again.
 * @pdev: Pointer to PCI device
 *
 * This callback is called when the error recovery driver tells us that
 * its OK to resume normal operation.
 */
static void ixgbe_io_resume(struct pci_dev *pdev)
{
	struct ixgbe_adapter *adapter = pci_get_drvdata(pdev);
	struct net_device *netdev = adapter->netdev;

#ifdef CONFIG_PCI_IOV
	if (adapter->vferr_refcount) {
		e_info(drv, "Resuming after VF err\n");
		adapter->vferr_refcount--;
		return;
	}

#endif
	rtnl_lock();
	if (netif_running(netdev))
		ixgbe_open(netdev);

	netif_device_attach(netdev);
	rtnl_unlock();
}

static const struct pci_error_handlers ixgbe_err_handler = {
	.error_detected = ixgbe_io_error_detected,
	.slot_reset = ixgbe_io_slot_reset,
	.resume = ixgbe_io_resume,
};

static struct pci_driver ixgbe_driver = {
	.name     = ixgbe_driver_name,
	.id_table = ixgbe_pci_tbl,
	.probe    = ixgbe_probe,
	.remove   = ixgbe_remove,
#ifdef CONFIG_PM
	.suspend  = ixgbe_suspend,
	.resume   = ixgbe_resume,
#endif
	.shutdown = ixgbe_shutdown,
	.sriov_configure = ixgbe_pci_sriov_configure,
	.err_handler = &ixgbe_err_handler
};

/**
 * ixgbe_init_module - Driver Registration Routine
 *
 * ixgbe_init_module is the first routine called when the driver is
 * loaded. All it does is register with the PCI subsystem.
 **/
static int __init ixgbe_init_module(void)
{
	int ret;
	pr_info("%s - version %s\n", ixgbe_driver_string, ixgbe_driver_version);
	pr_info("%s\n", ixgbe_copyright);

	ixgbe_wq = create_singlethread_workqueue(ixgbe_driver_name);
	if (!ixgbe_wq) {
		pr_err("%s: Failed to create workqueue\n", ixgbe_driver_name);
		return -ENOMEM;
	}

	ixgbe_dbg_init();

	ret = pci_register_driver(&ixgbe_driver);
	if (ret) {
		destroy_workqueue(ixgbe_wq);
		ixgbe_dbg_exit();
		return ret;
	}

#ifdef CONFIG_IXGBE_DCA
	dca_register_notify(&dca_notifier);
#endif

	return 0;
}

module_init(ixgbe_init_module);

/**
 * ixgbe_exit_module - Driver Exit Cleanup Routine
 *
 * ixgbe_exit_module is called just before the driver is removed
 * from memory.
 **/
static void __exit ixgbe_exit_module(void)
{
#ifdef CONFIG_IXGBE_DCA
	dca_unregister_notify(&dca_notifier);
#endif
	pci_unregister_driver(&ixgbe_driver);

	ixgbe_dbg_exit();
	if (ixgbe_wq) {
		destroy_workqueue(ixgbe_wq);
		ixgbe_wq = NULL;
	}
}

#ifdef CONFIG_IXGBE_DCA
static int ixgbe_notify_dca(struct notifier_block *nb, unsigned long event,
			    void *p)
{
	int ret_val;

	ret_val = driver_for_each_device(&ixgbe_driver.driver, NULL, &event,
					 __ixgbe_notify_dca);

	return ret_val ? NOTIFY_BAD : NOTIFY_DONE;
}

#endif /* CONFIG_IXGBE_DCA */

module_exit(ixgbe_exit_module);

/* ixgbe_main.c */<|MERGE_RESOLUTION|>--- conflicted
+++ resolved
@@ -35,10 +35,7 @@
 #include <net/tc_act/tc_mirred.h>
 #include <net/vxlan.h>
 #include <net/mpls.h>
-<<<<<<< HEAD
-=======
 #include <net/xdp_sock.h>
->>>>>>> f7688b48
 #include <net/xfrm.h>
 
 #include "ixgbe.h"
@@ -8702,11 +8699,7 @@
 
 #endif /* IXGBE_FCOE */
 
-<<<<<<< HEAD
-#ifdef CONFIG_XFRM_OFFLOAD
-=======
 #ifdef CONFIG_IXGBE_IPSEC
->>>>>>> f7688b48
 	if (xfrm_offload(skb) &&
 	    !ixgbe_ipsec_tx(tx_ring, first, &ipsec_tx))
 		goto out_drop;
