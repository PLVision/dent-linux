// SPDX-License-Identifier: GPL-2.0-or-later
/*
 *
 *  patch_hdmi.c - routines for HDMI/DisplayPort codecs
 *
 *  Copyright(c) 2008-2010 Intel Corporation. All rights reserved.
 *  Copyright (c) 2006 ATI Technologies Inc.
 *  Copyright (c) 2008 NVIDIA Corp.  All rights reserved.
 *  Copyright (c) 2008 Wei Ni <wni@nvidia.com>
 *  Copyright (c) 2013 Anssi Hannula <anssi.hannula@iki.fi>
 *
 *  Authors:
 *			Wu Fengguang <wfg@linux.intel.com>
 *
 *  Maintained by:
 *			Wu Fengguang <wfg@linux.intel.com>
 */

#include <linux/init.h>
#include <linux/delay.h>
#include <linux/pci.h>
#include <linux/slab.h>
#include <linux/module.h>
#include <linux/pm_runtime.h>
#include <sound/core.h>
#include <sound/jack.h>
#include <sound/asoundef.h>
#include <sound/tlv.h>
#include <sound/hdaudio.h>
#include <sound/hda_i915.h>
#include <sound/hda_chmap.h>
#include <sound/hda_codec.h>
#include "hda_local.h"
#include "hda_jack.h"
#include "hda_controller.h"

static bool static_hdmi_pcm;
module_param(static_hdmi_pcm, bool, 0644);
MODULE_PARM_DESC(static_hdmi_pcm, "Don't restrict PCM parameters per ELD info");

static bool enable_acomp = true;
module_param(enable_acomp, bool, 0444);
MODULE_PARM_DESC(enable_acomp, "Enable audio component binding (default=yes)");

static bool enable_silent_stream =
IS_ENABLED(CONFIG_SND_HDA_INTEL_HDMI_SILENT_STREAM);
module_param(enable_silent_stream, bool, 0644);
MODULE_PARM_DESC(enable_silent_stream, "Enable Silent Stream for HDMI devices");

struct hdmi_spec_per_cvt {
	hda_nid_t cvt_nid;
	int assigned;
	unsigned int channels_min;
	unsigned int channels_max;
	u32 rates;
	u64 formats;
	unsigned int maxbps;
};

/* max. connections to a widget */
#define HDA_MAX_CONNECTIONS	32

struct hdmi_spec_per_pin {
	hda_nid_t pin_nid;
	int dev_id;
	/* pin idx, different device entries on the same pin use the same idx */
	int pin_nid_idx;
	int num_mux_nids;
	hda_nid_t mux_nids[HDA_MAX_CONNECTIONS];
	int mux_idx;
	hda_nid_t cvt_nid;

	struct hda_codec *codec;
	struct hdmi_eld sink_eld;
	struct mutex lock;
	struct delayed_work work;
	struct hdmi_pcm *pcm; /* pointer to spec->pcm_rec[n] dynamically*/
	int pcm_idx; /* which pcm is attached. -1 means no pcm is attached */
	int repoll_count;
	bool setup; /* the stream has been set up by prepare callback */
	bool silent_stream;
	int channels; /* current number of channels */
	bool non_pcm;
	bool chmap_set;		/* channel-map override by ALSA API? */
	unsigned char chmap[8]; /* ALSA API channel-map */
#ifdef CONFIG_SND_PROC_FS
	struct snd_info_entry *proc_entry;
#endif
};

/* operations used by generic code that can be overridden by patches */
struct hdmi_ops {
	int (*pin_get_eld)(struct hda_codec *codec, hda_nid_t pin_nid,
			   int dev_id, unsigned char *buf, int *eld_size);

	void (*pin_setup_infoframe)(struct hda_codec *codec, hda_nid_t pin_nid,
				    int dev_id,
				    int ca, int active_channels, int conn_type);

	/* enable/disable HBR (HD passthrough) */
	int (*pin_hbr_setup)(struct hda_codec *codec, hda_nid_t pin_nid,
			     int dev_id, bool hbr);

	int (*setup_stream)(struct hda_codec *codec, hda_nid_t cvt_nid,
			    hda_nid_t pin_nid, int dev_id, u32 stream_tag,
			    int format);

	void (*pin_cvt_fixup)(struct hda_codec *codec,
			      struct hdmi_spec_per_pin *per_pin,
			      hda_nid_t cvt_nid);
};

struct hdmi_pcm {
	struct hda_pcm *pcm;
	struct snd_jack *jack;
	struct snd_kcontrol *eld_ctl;
};

struct hdmi_spec {
	struct hda_codec *codec;
	int num_cvts;
	struct snd_array cvts; /* struct hdmi_spec_per_cvt */
	hda_nid_t cvt_nids[4]; /* only for haswell fix */

	/*
	 * num_pins is the number of virtual pins
	 * for example, there are 3 pins, and each pin
	 * has 4 device entries, then the num_pins is 12
	 */
	int num_pins;
	/*
	 * num_nids is the number of real pins
	 * In the above example, num_nids is 3
	 */
	int num_nids;
	/*
	 * dev_num is the number of device entries
	 * on each pin.
	 * In the above example, dev_num is 4
	 */
	int dev_num;
	struct snd_array pins; /* struct hdmi_spec_per_pin */
	struct hdmi_pcm pcm_rec[16];
	struct mutex pcm_lock;
	struct mutex bind_lock; /* for audio component binding */
	/* pcm_bitmap means which pcms have been assigned to pins*/
	unsigned long pcm_bitmap;
	int pcm_used;	/* counter of pcm_rec[] */
	/* bitmap shows whether the pcm is opened in user space
	 * bit 0 means the first playback PCM (PCM3);
	 * bit 1 means the second playback PCM, and so on.
	 */
	unsigned long pcm_in_use;

	struct hdmi_eld temp_eld;
	struct hdmi_ops ops;

	bool dyn_pin_out;
	bool dyn_pcm_assign;
	bool dyn_pcm_no_legacy;
	bool intel_hsw_fixup;	/* apply Intel platform-specific fixups */
	/*
	 * Non-generic VIA/NVIDIA specific
	 */
	struct hda_multi_out multiout;
	struct hda_pcm_stream pcm_playback;

	bool use_acomp_notifier; /* use eld_notify callback for hotplug */
	bool acomp_registered; /* audio component registered in this driver */
	bool force_connect; /* force connectivity */
	struct drm_audio_component_audio_ops drm_audio_ops;
	int (*port2pin)(struct hda_codec *, int); /* reverse port/pin mapping */

	struct hdac_chmap chmap;
	hda_nid_t vendor_nid;
	const int *port_map;
	int port_num;
	bool send_silent_stream; /* Flag to enable silent stream feature */
};

#ifdef CONFIG_SND_HDA_COMPONENT
static inline bool codec_has_acomp(struct hda_codec *codec)
{
	struct hdmi_spec *spec = codec->spec;
	return spec->use_acomp_notifier;
}
#else
#define codec_has_acomp(codec)	false
#endif

struct hdmi_audio_infoframe {
	u8 type; /* 0x84 */
	u8 ver;  /* 0x01 */
	u8 len;  /* 0x0a */

	u8 checksum;

	u8 CC02_CT47;	/* CC in bits 0:2, CT in 4:7 */
	u8 SS01_SF24;
	u8 CXT04;
	u8 CA;
	u8 LFEPBL01_LSV36_DM_INH7;
};

struct dp_audio_infoframe {
	u8 type; /* 0x84 */
	u8 len;  /* 0x1b */
	u8 ver;  /* 0x11 << 2 */

	u8 CC02_CT47;	/* match with HDMI infoframe from this on */
	u8 SS01_SF24;
	u8 CXT04;
	u8 CA;
	u8 LFEPBL01_LSV36_DM_INH7;
};

union audio_infoframe {
	struct hdmi_audio_infoframe hdmi;
	struct dp_audio_infoframe dp;
	u8 bytes[0];
};

/*
 * HDMI routines
 */

#define get_pin(spec, idx) \
	((struct hdmi_spec_per_pin *)snd_array_elem(&spec->pins, idx))
#define get_cvt(spec, idx) \
	((struct hdmi_spec_per_cvt  *)snd_array_elem(&spec->cvts, idx))
/* obtain hdmi_pcm object assigned to idx */
#define get_hdmi_pcm(spec, idx)	(&(spec)->pcm_rec[idx])
/* obtain hda_pcm object assigned to idx */
#define get_pcm_rec(spec, idx)	(get_hdmi_pcm(spec, idx)->pcm)

static int pin_id_to_pin_index(struct hda_codec *codec,
			       hda_nid_t pin_nid, int dev_id)
{
	struct hdmi_spec *spec = codec->spec;
	int pin_idx;
	struct hdmi_spec_per_pin *per_pin;

	/*
	 * (dev_id == -1) means it is NON-MST pin
	 * return the first virtual pin on this port
	 */
	if (dev_id == -1)
		dev_id = 0;

	for (pin_idx = 0; pin_idx < spec->num_pins; pin_idx++) {
		per_pin = get_pin(spec, pin_idx);
		if ((per_pin->pin_nid == pin_nid) &&
			(per_pin->dev_id == dev_id))
			return pin_idx;
	}

	codec_warn(codec, "HDMI: pin NID 0x%x not registered\n", pin_nid);
	return -EINVAL;
}

static int hinfo_to_pcm_index(struct hda_codec *codec,
			struct hda_pcm_stream *hinfo)
{
	struct hdmi_spec *spec = codec->spec;
	int pcm_idx;

	for (pcm_idx = 0; pcm_idx < spec->pcm_used; pcm_idx++)
		if (get_pcm_rec(spec, pcm_idx)->stream == hinfo)
			return pcm_idx;

	codec_warn(codec, "HDMI: hinfo %p not tied to a PCM\n", hinfo);
	return -EINVAL;
}

static int hinfo_to_pin_index(struct hda_codec *codec,
			      struct hda_pcm_stream *hinfo)
{
	struct hdmi_spec *spec = codec->spec;
	struct hdmi_spec_per_pin *per_pin;
	int pin_idx;

	for (pin_idx = 0; pin_idx < spec->num_pins; pin_idx++) {
		per_pin = get_pin(spec, pin_idx);
		if (per_pin->pcm &&
			per_pin->pcm->pcm->stream == hinfo)
			return pin_idx;
	}

	codec_dbg(codec, "HDMI: hinfo %p (pcm %d) not registered\n", hinfo,
		  hinfo_to_pcm_index(codec, hinfo));
	return -EINVAL;
}

static struct hdmi_spec_per_pin *pcm_idx_to_pin(struct hdmi_spec *spec,
						int pcm_idx)
{
	int i;
	struct hdmi_spec_per_pin *per_pin;

	for (i = 0; i < spec->num_pins; i++) {
		per_pin = get_pin(spec, i);
		if (per_pin->pcm_idx == pcm_idx)
			return per_pin;
	}
	return NULL;
}

static int cvt_nid_to_cvt_index(struct hda_codec *codec, hda_nid_t cvt_nid)
{
	struct hdmi_spec *spec = codec->spec;
	int cvt_idx;

	for (cvt_idx = 0; cvt_idx < spec->num_cvts; cvt_idx++)
		if (get_cvt(spec, cvt_idx)->cvt_nid == cvt_nid)
			return cvt_idx;

	codec_warn(codec, "HDMI: cvt NID 0x%x not registered\n", cvt_nid);
	return -EINVAL;
}

static int hdmi_eld_ctl_info(struct snd_kcontrol *kcontrol,
			struct snd_ctl_elem_info *uinfo)
{
	struct hda_codec *codec = snd_kcontrol_chip(kcontrol);
	struct hdmi_spec *spec = codec->spec;
	struct hdmi_spec_per_pin *per_pin;
	struct hdmi_eld *eld;
	int pcm_idx;

	uinfo->type = SNDRV_CTL_ELEM_TYPE_BYTES;

	pcm_idx = kcontrol->private_value;
	mutex_lock(&spec->pcm_lock);
	per_pin = pcm_idx_to_pin(spec, pcm_idx);
	if (!per_pin) {
		/* no pin is bound to the pcm */
		uinfo->count = 0;
		goto unlock;
	}
	eld = &per_pin->sink_eld;
	uinfo->count = eld->eld_valid ? eld->eld_size : 0;

 unlock:
	mutex_unlock(&spec->pcm_lock);
	return 0;
}

static int hdmi_eld_ctl_get(struct snd_kcontrol *kcontrol,
			struct snd_ctl_elem_value *ucontrol)
{
	struct hda_codec *codec = snd_kcontrol_chip(kcontrol);
	struct hdmi_spec *spec = codec->spec;
	struct hdmi_spec_per_pin *per_pin;
	struct hdmi_eld *eld;
	int pcm_idx;
	int err = 0;

	pcm_idx = kcontrol->private_value;
	mutex_lock(&spec->pcm_lock);
	per_pin = pcm_idx_to_pin(spec, pcm_idx);
	if (!per_pin) {
		/* no pin is bound to the pcm */
		memset(ucontrol->value.bytes.data, 0,
		       ARRAY_SIZE(ucontrol->value.bytes.data));
		goto unlock;
	}

	eld = &per_pin->sink_eld;
	if (eld->eld_size > ARRAY_SIZE(ucontrol->value.bytes.data) ||
	    eld->eld_size > ELD_MAX_SIZE) {
		snd_BUG();
		err = -EINVAL;
		goto unlock;
	}

	memset(ucontrol->value.bytes.data, 0,
	       ARRAY_SIZE(ucontrol->value.bytes.data));
	if (eld->eld_valid)
		memcpy(ucontrol->value.bytes.data, eld->eld_buffer,
		       eld->eld_size);

 unlock:
	mutex_unlock(&spec->pcm_lock);
	return err;
}

static const struct snd_kcontrol_new eld_bytes_ctl = {
	.access = SNDRV_CTL_ELEM_ACCESS_READ | SNDRV_CTL_ELEM_ACCESS_VOLATILE |
		SNDRV_CTL_ELEM_ACCESS_SKIP_CHECK,
	.iface = SNDRV_CTL_ELEM_IFACE_PCM,
	.name = "ELD",
	.info = hdmi_eld_ctl_info,
	.get = hdmi_eld_ctl_get,
};

static int hdmi_create_eld_ctl(struct hda_codec *codec, int pcm_idx,
			int device)
{
	struct snd_kcontrol *kctl;
	struct hdmi_spec *spec = codec->spec;
	int err;

	kctl = snd_ctl_new1(&eld_bytes_ctl, codec);
	if (!kctl)
		return -ENOMEM;
	kctl->private_value = pcm_idx;
	kctl->id.device = device;

	/* no pin nid is associated with the kctl now
	 * tbd: associate pin nid to eld ctl later
	 */
	err = snd_hda_ctl_add(codec, 0, kctl);
	if (err < 0)
		return err;

	get_hdmi_pcm(spec, pcm_idx)->eld_ctl = kctl;
	return 0;
}

#ifdef BE_PARANOID
static void hdmi_get_dip_index(struct hda_codec *codec, hda_nid_t pin_nid,
				int *packet_index, int *byte_index)
{
	int val;

	val = snd_hda_codec_read(codec, pin_nid, 0,
				 AC_VERB_GET_HDMI_DIP_INDEX, 0);

	*packet_index = val >> 5;
	*byte_index = val & 0x1f;
}
#endif

static void hdmi_set_dip_index(struct hda_codec *codec, hda_nid_t pin_nid,
				int packet_index, int byte_index)
{
	int val;

	val = (packet_index << 5) | (byte_index & 0x1f);

	snd_hda_codec_write(codec, pin_nid, 0, AC_VERB_SET_HDMI_DIP_INDEX, val);
}

static void hdmi_write_dip_byte(struct hda_codec *codec, hda_nid_t pin_nid,
				unsigned char val)
{
	snd_hda_codec_write(codec, pin_nid, 0, AC_VERB_SET_HDMI_DIP_DATA, val);
}

static void hdmi_init_pin(struct hda_codec *codec, hda_nid_t pin_nid)
{
	struct hdmi_spec *spec = codec->spec;
	int pin_out;

	/* Unmute */
	if (get_wcaps(codec, pin_nid) & AC_WCAP_OUT_AMP)
		snd_hda_codec_write(codec, pin_nid, 0,
				AC_VERB_SET_AMP_GAIN_MUTE, AMP_OUT_UNMUTE);

	if (spec->dyn_pin_out)
		/* Disable pin out until stream is active */
		pin_out = 0;
	else
		/* Enable pin out: some machines with GM965 gets broken output
		 * when the pin is disabled or changed while using with HDMI
		 */
		pin_out = PIN_OUT;

	snd_hda_codec_write(codec, pin_nid, 0,
			    AC_VERB_SET_PIN_WIDGET_CONTROL, pin_out);
}

/*
 * ELD proc files
 */

#ifdef CONFIG_SND_PROC_FS
static void print_eld_info(struct snd_info_entry *entry,
			   struct snd_info_buffer *buffer)
{
	struct hdmi_spec_per_pin *per_pin = entry->private_data;

	mutex_lock(&per_pin->lock);
	snd_hdmi_print_eld_info(&per_pin->sink_eld, buffer);
	mutex_unlock(&per_pin->lock);
}

static void write_eld_info(struct snd_info_entry *entry,
			   struct snd_info_buffer *buffer)
{
	struct hdmi_spec_per_pin *per_pin = entry->private_data;

	mutex_lock(&per_pin->lock);
	snd_hdmi_write_eld_info(&per_pin->sink_eld, buffer);
	mutex_unlock(&per_pin->lock);
}

static int eld_proc_new(struct hdmi_spec_per_pin *per_pin, int index)
{
	char name[32];
	struct hda_codec *codec = per_pin->codec;
	struct snd_info_entry *entry;
	int err;

	snprintf(name, sizeof(name), "eld#%d.%d", codec->addr, index);
	err = snd_card_proc_new(codec->card, name, &entry);
	if (err < 0)
		return err;

	snd_info_set_text_ops(entry, per_pin, print_eld_info);
	entry->c.text.write = write_eld_info;
	entry->mode |= 0200;
	per_pin->proc_entry = entry;

	return 0;
}

static void eld_proc_free(struct hdmi_spec_per_pin *per_pin)
{
	if (!per_pin->codec->bus->shutdown) {
		snd_info_free_entry(per_pin->proc_entry);
		per_pin->proc_entry = NULL;
	}
}
#else
static inline int eld_proc_new(struct hdmi_spec_per_pin *per_pin,
			       int index)
{
	return 0;
}
static inline void eld_proc_free(struct hdmi_spec_per_pin *per_pin)
{
}
#endif

/*
 * Audio InfoFrame routines
 */

/*
 * Enable Audio InfoFrame Transmission
 */
static void hdmi_start_infoframe_trans(struct hda_codec *codec,
				       hda_nid_t pin_nid)
{
	hdmi_set_dip_index(codec, pin_nid, 0x0, 0x0);
	snd_hda_codec_write(codec, pin_nid, 0, AC_VERB_SET_HDMI_DIP_XMIT,
						AC_DIPXMIT_BEST);
}

/*
 * Disable Audio InfoFrame Transmission
 */
static void hdmi_stop_infoframe_trans(struct hda_codec *codec,
				      hda_nid_t pin_nid)
{
	hdmi_set_dip_index(codec, pin_nid, 0x0, 0x0);
	snd_hda_codec_write(codec, pin_nid, 0, AC_VERB_SET_HDMI_DIP_XMIT,
						AC_DIPXMIT_DISABLE);
}

static void hdmi_debug_dip_size(struct hda_codec *codec, hda_nid_t pin_nid)
{
#ifdef CONFIG_SND_DEBUG_VERBOSE
	int i;
	int size;

	size = snd_hdmi_get_eld_size(codec, pin_nid);
	codec_dbg(codec, "HDMI: ELD buf size is %d\n", size);

	for (i = 0; i < 8; i++) {
		size = snd_hda_codec_read(codec, pin_nid, 0,
						AC_VERB_GET_HDMI_DIP_SIZE, i);
		codec_dbg(codec, "HDMI: DIP GP[%d] buf size is %d\n", i, size);
	}
#endif
}

static void hdmi_clear_dip_buffers(struct hda_codec *codec, hda_nid_t pin_nid)
{
#ifdef BE_PARANOID
	int i, j;
	int size;
	int pi, bi;
	for (i = 0; i < 8; i++) {
		size = snd_hda_codec_read(codec, pin_nid, 0,
						AC_VERB_GET_HDMI_DIP_SIZE, i);
		if (size == 0)
			continue;

		hdmi_set_dip_index(codec, pin_nid, i, 0x0);
		for (j = 1; j < 1000; j++) {
			hdmi_write_dip_byte(codec, pin_nid, 0x0);
			hdmi_get_dip_index(codec, pin_nid, &pi, &bi);
			if (pi != i)
				codec_dbg(codec, "dip index %d: %d != %d\n",
						bi, pi, i);
			if (bi == 0) /* byte index wrapped around */
				break;
		}
		codec_dbg(codec,
			"HDMI: DIP GP[%d] buf reported size=%d, written=%d\n",
			i, size, j);
	}
#endif
}

static void hdmi_checksum_audio_infoframe(struct hdmi_audio_infoframe *hdmi_ai)
{
	u8 *bytes = (u8 *)hdmi_ai;
	u8 sum = 0;
	int i;

	hdmi_ai->checksum = 0;

	for (i = 0; i < sizeof(*hdmi_ai); i++)
		sum += bytes[i];

	hdmi_ai->checksum = -sum;
}

static void hdmi_fill_audio_infoframe(struct hda_codec *codec,
				      hda_nid_t pin_nid,
				      u8 *dip, int size)
{
	int i;

	hdmi_debug_dip_size(codec, pin_nid);
	hdmi_clear_dip_buffers(codec, pin_nid); /* be paranoid */

	hdmi_set_dip_index(codec, pin_nid, 0x0, 0x0);
	for (i = 0; i < size; i++)
		hdmi_write_dip_byte(codec, pin_nid, dip[i]);
}

static bool hdmi_infoframe_uptodate(struct hda_codec *codec, hda_nid_t pin_nid,
				    u8 *dip, int size)
{
	u8 val;
	int i;

	hdmi_set_dip_index(codec, pin_nid, 0x0, 0x0);
	if (snd_hda_codec_read(codec, pin_nid, 0, AC_VERB_GET_HDMI_DIP_XMIT, 0)
							    != AC_DIPXMIT_BEST)
		return false;

	for (i = 0; i < size; i++) {
		val = snd_hda_codec_read(codec, pin_nid, 0,
					 AC_VERB_GET_HDMI_DIP_DATA, 0);
		if (val != dip[i])
			return false;
	}

	return true;
}

static int hdmi_pin_get_eld(struct hda_codec *codec, hda_nid_t nid,
			    int dev_id, unsigned char *buf, int *eld_size)
{
	snd_hda_set_dev_select(codec, nid, dev_id);

	return snd_hdmi_get_eld(codec, nid, buf, eld_size);
}

static void hdmi_pin_setup_infoframe(struct hda_codec *codec,
				     hda_nid_t pin_nid, int dev_id,
				     int ca, int active_channels,
				     int conn_type)
{
	union audio_infoframe ai;

	memset(&ai, 0, sizeof(ai));
	if (conn_type == 0) { /* HDMI */
		struct hdmi_audio_infoframe *hdmi_ai = &ai.hdmi;

		hdmi_ai->type		= 0x84;
		hdmi_ai->ver		= 0x01;
		hdmi_ai->len		= 0x0a;
		hdmi_ai->CC02_CT47	= active_channels - 1;
		hdmi_ai->CA		= ca;
		hdmi_checksum_audio_infoframe(hdmi_ai);
	} else if (conn_type == 1) { /* DisplayPort */
		struct dp_audio_infoframe *dp_ai = &ai.dp;

		dp_ai->type		= 0x84;
		dp_ai->len		= 0x1b;
		dp_ai->ver		= 0x11 << 2;
		dp_ai->CC02_CT47	= active_channels - 1;
		dp_ai->CA		= ca;
	} else {
		codec_dbg(codec, "HDMI: unknown connection type at pin NID 0x%x\n", pin_nid);
		return;
	}

	snd_hda_set_dev_select(codec, pin_nid, dev_id);

	/*
	 * sizeof(ai) is used instead of sizeof(*hdmi_ai) or
	 * sizeof(*dp_ai) to avoid partial match/update problems when
	 * the user switches between HDMI/DP monitors.
	 */
	if (!hdmi_infoframe_uptodate(codec, pin_nid, ai.bytes,
					sizeof(ai))) {
		codec_dbg(codec, "%s: pin NID=0x%x channels=%d ca=0x%02x\n",
			  __func__, pin_nid, active_channels, ca);
		hdmi_stop_infoframe_trans(codec, pin_nid);
		hdmi_fill_audio_infoframe(codec, pin_nid,
					    ai.bytes, sizeof(ai));
		hdmi_start_infoframe_trans(codec, pin_nid);
	}
}

static void hdmi_setup_audio_infoframe(struct hda_codec *codec,
				       struct hdmi_spec_per_pin *per_pin,
				       bool non_pcm)
{
	struct hdmi_spec *spec = codec->spec;
	struct hdac_chmap *chmap = &spec->chmap;
	hda_nid_t pin_nid = per_pin->pin_nid;
	int dev_id = per_pin->dev_id;
	int channels = per_pin->channels;
	int active_channels;
	struct hdmi_eld *eld;
	int ca;

	if (!channels)
		return;

	snd_hda_set_dev_select(codec, pin_nid, dev_id);

	/* some HW (e.g. HSW+) needs reprogramming the amp at each time */
	if (get_wcaps(codec, pin_nid) & AC_WCAP_OUT_AMP)
		snd_hda_codec_write(codec, pin_nid, 0,
					    AC_VERB_SET_AMP_GAIN_MUTE,
					    AMP_OUT_UNMUTE);

	eld = &per_pin->sink_eld;

	ca = snd_hdac_channel_allocation(&codec->core,
			eld->info.spk_alloc, channels,
			per_pin->chmap_set, non_pcm, per_pin->chmap);

	active_channels = snd_hdac_get_active_channels(ca);

	chmap->ops.set_channel_count(&codec->core, per_pin->cvt_nid,
						active_channels);

	/*
	 * always configure channel mapping, it may have been changed by the
	 * user in the meantime
	 */
	snd_hdac_setup_channel_mapping(&spec->chmap,
				pin_nid, non_pcm, ca, channels,
				per_pin->chmap, per_pin->chmap_set);

	spec->ops.pin_setup_infoframe(codec, pin_nid, dev_id,
				      ca, active_channels, eld->info.conn_type);

	per_pin->non_pcm = non_pcm;
}

/*
 * Unsolicited events
 */

static void hdmi_present_sense(struct hdmi_spec_per_pin *per_pin, int repoll);

static void check_presence_and_report(struct hda_codec *codec, hda_nid_t nid,
				      int dev_id)
{
	struct hdmi_spec *spec = codec->spec;
	int pin_idx = pin_id_to_pin_index(codec, nid, dev_id);

	if (pin_idx < 0)
		return;
	mutex_lock(&spec->pcm_lock);
	hdmi_present_sense(get_pin(spec, pin_idx), 1);
	mutex_unlock(&spec->pcm_lock);
}

static void jack_callback(struct hda_codec *codec,
			  struct hda_jack_callback *jack)
{
	/* stop polling when notification is enabled */
	if (codec_has_acomp(codec))
		return;

	check_presence_and_report(codec, jack->nid, jack->dev_id);
}

static void hdmi_intrinsic_event(struct hda_codec *codec, unsigned int res,
				 struct hda_jack_tbl *jack)
{
	jack->jack_dirty = 1;

	codec_dbg(codec,
		"HDMI hot plug event: Codec=%d NID=0x%x Device=%d Inactive=%d Presence_Detect=%d ELD_Valid=%d\n",
		codec->addr, jack->nid, jack->dev_id, !!(res & AC_UNSOL_RES_IA),
		!!(res & AC_UNSOL_RES_PD), !!(res & AC_UNSOL_RES_ELDV));

	check_presence_and_report(codec, jack->nid, jack->dev_id);
}

static void hdmi_non_intrinsic_event(struct hda_codec *codec, unsigned int res)
{
	int tag = res >> AC_UNSOL_RES_TAG_SHIFT;
	int subtag = (res & AC_UNSOL_RES_SUBTAG) >> AC_UNSOL_RES_SUBTAG_SHIFT;
	int cp_state = !!(res & AC_UNSOL_RES_CP_STATE);
	int cp_ready = !!(res & AC_UNSOL_RES_CP_READY);

	codec_info(codec,
		"HDMI CP event: CODEC=%d TAG=%d SUBTAG=0x%x CP_STATE=%d CP_READY=%d\n",
		codec->addr,
		tag,
		subtag,
		cp_state,
		cp_ready);

	/* TODO */
	if (cp_state) {
		;
	}
	if (cp_ready) {
		;
	}
}


static void hdmi_unsol_event(struct hda_codec *codec, unsigned int res)
{
	int tag = res >> AC_UNSOL_RES_TAG_SHIFT;
	int subtag = (res & AC_UNSOL_RES_SUBTAG) >> AC_UNSOL_RES_SUBTAG_SHIFT;
	struct hda_jack_tbl *jack;

	if (codec_has_acomp(codec))
		return;

	if (codec->dp_mst) {
		int dev_entry =
			(res & AC_UNSOL_RES_DE) >> AC_UNSOL_RES_DE_SHIFT;

		jack = snd_hda_jack_tbl_get_from_tag(codec, tag, dev_entry);
	} else {
		jack = snd_hda_jack_tbl_get_from_tag(codec, tag, 0);
	}

	if (!jack) {
		codec_dbg(codec, "Unexpected HDMI event tag 0x%x\n", tag);
		return;
	}

	if (subtag == 0)
		hdmi_intrinsic_event(codec, res, jack);
	else
		hdmi_non_intrinsic_event(codec, res);
}

static void haswell_verify_D0(struct hda_codec *codec,
		hda_nid_t cvt_nid, hda_nid_t nid)
{
	int pwr;

	/* For Haswell, the converter 1/2 may keep in D3 state after bootup,
	 * thus pins could only choose converter 0 for use. Make sure the
	 * converters are in correct power state */
	if (!snd_hda_check_power_state(codec, cvt_nid, AC_PWRST_D0))
		snd_hda_codec_write(codec, cvt_nid, 0, AC_VERB_SET_POWER_STATE, AC_PWRST_D0);

	if (!snd_hda_check_power_state(codec, nid, AC_PWRST_D0)) {
		snd_hda_codec_write(codec, nid, 0, AC_VERB_SET_POWER_STATE,
				    AC_PWRST_D0);
		msleep(40);
		pwr = snd_hda_codec_read(codec, nid, 0, AC_VERB_GET_POWER_STATE, 0);
		pwr = (pwr & AC_PWRST_ACTUAL) >> AC_PWRST_ACTUAL_SHIFT;
		codec_dbg(codec, "Haswell HDMI audio: Power for NID 0x%x is now D%d\n", nid, pwr);
	}
}

/*
 * Callbacks
 */

/* HBR should be Non-PCM, 8 channels */
#define is_hbr_format(format) \
	((format & AC_FMT_TYPE_NON_PCM) && (format & AC_FMT_CHAN_MASK) == 7)

static int hdmi_pin_hbr_setup(struct hda_codec *codec, hda_nid_t pin_nid,
			      int dev_id, bool hbr)
{
	int pinctl, new_pinctl;

	if (snd_hda_query_pin_caps(codec, pin_nid) & AC_PINCAP_HBR) {
		snd_hda_set_dev_select(codec, pin_nid, dev_id);
		pinctl = snd_hda_codec_read(codec, pin_nid, 0,
					    AC_VERB_GET_PIN_WIDGET_CONTROL, 0);

		if (pinctl < 0)
			return hbr ? -EINVAL : 0;

		new_pinctl = pinctl & ~AC_PINCTL_EPT;
		if (hbr)
			new_pinctl |= AC_PINCTL_EPT_HBR;
		else
			new_pinctl |= AC_PINCTL_EPT_NATIVE;

		codec_dbg(codec,
			  "hdmi_pin_hbr_setup: NID=0x%x, %spinctl=0x%x\n",
			    pin_nid,
			    pinctl == new_pinctl ? "" : "new-",
			    new_pinctl);

		if (pinctl != new_pinctl)
			snd_hda_codec_write(codec, pin_nid, 0,
					    AC_VERB_SET_PIN_WIDGET_CONTROL,
					    new_pinctl);
	} else if (hbr)
		return -EINVAL;

	return 0;
}

static int hdmi_setup_stream(struct hda_codec *codec, hda_nid_t cvt_nid,
			      hda_nid_t pin_nid, int dev_id,
			      u32 stream_tag, int format)
{
	struct hdmi_spec *spec = codec->spec;
	unsigned int param;
	int err;

	err = spec->ops.pin_hbr_setup(codec, pin_nid, dev_id,
				      is_hbr_format(format));

	if (err) {
		codec_dbg(codec, "hdmi_setup_stream: HBR is not supported\n");
		return err;
	}

	if (spec->intel_hsw_fixup) {

		/*
		 * on recent platforms IEC Coding Type is required for HBR
		 * support, read current Digital Converter settings and set
		 * ICT bitfield if needed.
		 */
		param = snd_hda_codec_read(codec, cvt_nid, 0,
					   AC_VERB_GET_DIGI_CONVERT_1, 0);

		param = (param >> 16) & ~(AC_DIG3_ICT);

		/* on recent platforms ICT mode is required for HBR support */
		if (is_hbr_format(format))
			param |= 0x1;

		snd_hda_codec_write(codec, cvt_nid, 0,
				    AC_VERB_SET_DIGI_CONVERT_3, param);
	}

	snd_hda_codec_setup_stream(codec, cvt_nid, stream_tag, 0, format);
	return 0;
}

/* Try to find an available converter
 * If pin_idx is less then zero, just try to find an available converter.
 * Otherwise, try to find an available converter and get the cvt mux index
 * of the pin.
 */
static int hdmi_choose_cvt(struct hda_codec *codec,
			   int pin_idx, int *cvt_id)
{
	struct hdmi_spec *spec = codec->spec;
	struct hdmi_spec_per_pin *per_pin;
	struct hdmi_spec_per_cvt *per_cvt = NULL;
	int cvt_idx, mux_idx = 0;

	/* pin_idx < 0 means no pin will be bound to the converter */
	if (pin_idx < 0)
		per_pin = NULL;
	else
		per_pin = get_pin(spec, pin_idx);

	if (per_pin && per_pin->silent_stream) {
		cvt_idx = cvt_nid_to_cvt_index(codec, per_pin->cvt_nid);
		if (cvt_id)
			*cvt_id = cvt_idx;
		return 0;
	}

	/* Dynamically assign converter to stream */
	for (cvt_idx = 0; cvt_idx < spec->num_cvts; cvt_idx++) {
		per_cvt = get_cvt(spec, cvt_idx);

		/* Must not already be assigned */
		if (per_cvt->assigned)
			continue;
		if (per_pin == NULL)
			break;
		/* Must be in pin's mux's list of converters */
		for (mux_idx = 0; mux_idx < per_pin->num_mux_nids; mux_idx++)
			if (per_pin->mux_nids[mux_idx] == per_cvt->cvt_nid)
				break;
		/* Not in mux list */
		if (mux_idx == per_pin->num_mux_nids)
			continue;
		break;
	}

	/* No free converters */
	if (cvt_idx == spec->num_cvts)
		return -EBUSY;

	if (per_pin != NULL)
		per_pin->mux_idx = mux_idx;

	if (cvt_id)
		*cvt_id = cvt_idx;

	return 0;
}

/* Assure the pin select the right convetor */
static void intel_verify_pin_cvt_connect(struct hda_codec *codec,
			struct hdmi_spec_per_pin *per_pin)
{
	hda_nid_t pin_nid = per_pin->pin_nid;
	int mux_idx, curr;

	mux_idx = per_pin->mux_idx;
	curr = snd_hda_codec_read(codec, pin_nid, 0,
					  AC_VERB_GET_CONNECT_SEL, 0);
	if (curr != mux_idx)
		snd_hda_codec_write_cache(codec, pin_nid, 0,
					    AC_VERB_SET_CONNECT_SEL,
					    mux_idx);
}

/* get the mux index for the converter of the pins
 * converter's mux index is the same for all pins on Intel platform
 */
static int intel_cvt_id_to_mux_idx(struct hdmi_spec *spec,
			hda_nid_t cvt_nid)
{
	int i;

	for (i = 0; i < spec->num_cvts; i++)
		if (spec->cvt_nids[i] == cvt_nid)
			return i;
	return -EINVAL;
}

/* Intel HDMI workaround to fix audio routing issue:
 * For some Intel display codecs, pins share the same connection list.
 * So a conveter can be selected by multiple pins and playback on any of these
 * pins will generate sound on the external display, because audio flows from
 * the same converter to the display pipeline. Also muting one pin may make
 * other pins have no sound output.
 * So this function assures that an assigned converter for a pin is not selected
 * by any other pins.
 */
static void intel_not_share_assigned_cvt(struct hda_codec *codec,
					 hda_nid_t pin_nid,
					 int dev_id, int mux_idx)
{
	struct hdmi_spec *spec = codec->spec;
	hda_nid_t nid;
	int cvt_idx, curr;
	struct hdmi_spec_per_cvt *per_cvt;
	struct hdmi_spec_per_pin *per_pin;
	int pin_idx;

	/* configure the pins connections */
	for (pin_idx = 0; pin_idx < spec->num_pins; pin_idx++) {
		int dev_id_saved;
		int dev_num;

		per_pin = get_pin(spec, pin_idx);
		/*
		 * pin not connected to monitor
		 * no need to operate on it
		 */
		if (!per_pin->pcm)
			continue;

		if ((per_pin->pin_nid == pin_nid) &&
			(per_pin->dev_id == dev_id))
			continue;

		/*
		 * if per_pin->dev_id >= dev_num,
		 * snd_hda_get_dev_select() will fail,
		 * and the following operation is unpredictable.
		 * So skip this situation.
		 */
		dev_num = snd_hda_get_num_devices(codec, per_pin->pin_nid) + 1;
		if (per_pin->dev_id >= dev_num)
			continue;

		nid = per_pin->pin_nid;

		/*
		 * Calling this function should not impact
		 * on the device entry selection
		 * So let's save the dev id for each pin,
		 * and restore it when return
		 */
		dev_id_saved = snd_hda_get_dev_select(codec, nid);
		snd_hda_set_dev_select(codec, nid, per_pin->dev_id);
		curr = snd_hda_codec_read(codec, nid, 0,
					  AC_VERB_GET_CONNECT_SEL, 0);
		if (curr != mux_idx) {
			snd_hda_set_dev_select(codec, nid, dev_id_saved);
			continue;
		}


		/* choose an unassigned converter. The conveters in the
		 * connection list are in the same order as in the codec.
		 */
		for (cvt_idx = 0; cvt_idx < spec->num_cvts; cvt_idx++) {
			per_cvt = get_cvt(spec, cvt_idx);
			if (!per_cvt->assigned) {
				codec_dbg(codec,
					  "choose cvt %d for pin NID 0x%x\n",
					  cvt_idx, nid);
				snd_hda_codec_write_cache(codec, nid, 0,
					    AC_VERB_SET_CONNECT_SEL,
					    cvt_idx);
				break;
			}
		}
		snd_hda_set_dev_select(codec, nid, dev_id_saved);
	}
}

/* A wrapper of intel_not_share_asigned_cvt() */
static void intel_not_share_assigned_cvt_nid(struct hda_codec *codec,
			hda_nid_t pin_nid, int dev_id, hda_nid_t cvt_nid)
{
	int mux_idx;
	struct hdmi_spec *spec = codec->spec;

	/* On Intel platform, the mapping of converter nid to
	 * mux index of the pins are always the same.
	 * The pin nid may be 0, this means all pins will not
	 * share the converter.
	 */
	mux_idx = intel_cvt_id_to_mux_idx(spec, cvt_nid);
	if (mux_idx >= 0)
		intel_not_share_assigned_cvt(codec, pin_nid, dev_id, mux_idx);
}

/* skeleton caller of pin_cvt_fixup ops */
static void pin_cvt_fixup(struct hda_codec *codec,
			  struct hdmi_spec_per_pin *per_pin,
			  hda_nid_t cvt_nid)
{
	struct hdmi_spec *spec = codec->spec;

	if (spec->ops.pin_cvt_fixup)
		spec->ops.pin_cvt_fixup(codec, per_pin, cvt_nid);
}

/* called in hdmi_pcm_open when no pin is assigned to the PCM
 * in dyn_pcm_assign mode.
 */
static int hdmi_pcm_open_no_pin(struct hda_pcm_stream *hinfo,
			 struct hda_codec *codec,
			 struct snd_pcm_substream *substream)
{
	struct hdmi_spec *spec = codec->spec;
	struct snd_pcm_runtime *runtime = substream->runtime;
	int cvt_idx, pcm_idx;
	struct hdmi_spec_per_cvt *per_cvt = NULL;
	int err;

	pcm_idx = hinfo_to_pcm_index(codec, hinfo);
	if (pcm_idx < 0)
		return -EINVAL;

	err = hdmi_choose_cvt(codec, -1, &cvt_idx);
	if (err)
		return err;

	per_cvt = get_cvt(spec, cvt_idx);
	per_cvt->assigned = 1;
	hinfo->nid = per_cvt->cvt_nid;

	pin_cvt_fixup(codec, NULL, per_cvt->cvt_nid);

	set_bit(pcm_idx, &spec->pcm_in_use);
	/* todo: setup spdif ctls assign */

	/* Initially set the converter's capabilities */
	hinfo->channels_min = per_cvt->channels_min;
	hinfo->channels_max = per_cvt->channels_max;
	hinfo->rates = per_cvt->rates;
	hinfo->formats = per_cvt->formats;
	hinfo->maxbps = per_cvt->maxbps;

	/* Store the updated parameters */
	runtime->hw.channels_min = hinfo->channels_min;
	runtime->hw.channels_max = hinfo->channels_max;
	runtime->hw.formats = hinfo->formats;
	runtime->hw.rates = hinfo->rates;

	snd_pcm_hw_constraint_step(substream->runtime, 0,
				   SNDRV_PCM_HW_PARAM_CHANNELS, 2);
	return 0;
}

/*
 * HDA PCM callbacks
 */
static int hdmi_pcm_open(struct hda_pcm_stream *hinfo,
			 struct hda_codec *codec,
			 struct snd_pcm_substream *substream)
{
	struct hdmi_spec *spec = codec->spec;
	struct snd_pcm_runtime *runtime = substream->runtime;
	int pin_idx, cvt_idx, pcm_idx;
	struct hdmi_spec_per_pin *per_pin;
	struct hdmi_eld *eld;
	struct hdmi_spec_per_cvt *per_cvt = NULL;
	int err;

	/* Validate hinfo */
	pcm_idx = hinfo_to_pcm_index(codec, hinfo);
	if (pcm_idx < 0)
		return -EINVAL;

	mutex_lock(&spec->pcm_lock);
	pin_idx = hinfo_to_pin_index(codec, hinfo);
	if (!spec->dyn_pcm_assign) {
		if (snd_BUG_ON(pin_idx < 0)) {
			err = -EINVAL;
			goto unlock;
		}
	} else {
		/* no pin is assigned to the PCM
		 * PA need pcm open successfully when probe
		 */
		if (pin_idx < 0) {
			err = hdmi_pcm_open_no_pin(hinfo, codec, substream);
			goto unlock;
		}
	}

	err = hdmi_choose_cvt(codec, pin_idx, &cvt_idx);
	if (err < 0)
		goto unlock;

	per_cvt = get_cvt(spec, cvt_idx);
	/* Claim converter */
	per_cvt->assigned = 1;

	set_bit(pcm_idx, &spec->pcm_in_use);
	per_pin = get_pin(spec, pin_idx);
	per_pin->cvt_nid = per_cvt->cvt_nid;
	hinfo->nid = per_cvt->cvt_nid;

	/* flip stripe flag for the assigned stream if supported */
	if (get_wcaps(codec, per_cvt->cvt_nid) & AC_WCAP_STRIPE)
		azx_stream(get_azx_dev(substream))->stripe = 1;

	snd_hda_set_dev_select(codec, per_pin->pin_nid, per_pin->dev_id);
	snd_hda_codec_write_cache(codec, per_pin->pin_nid, 0,
			    AC_VERB_SET_CONNECT_SEL,
			    per_pin->mux_idx);

	/* configure unused pins to choose other converters */
	pin_cvt_fixup(codec, per_pin, 0);

	snd_hda_spdif_ctls_assign(codec, pcm_idx, per_cvt->cvt_nid);

	/* Initially set the converter's capabilities */
	hinfo->channels_min = per_cvt->channels_min;
	hinfo->channels_max = per_cvt->channels_max;
	hinfo->rates = per_cvt->rates;
	hinfo->formats = per_cvt->formats;
	hinfo->maxbps = per_cvt->maxbps;

	eld = &per_pin->sink_eld;
	/* Restrict capabilities by ELD if this isn't disabled */
	if (!static_hdmi_pcm && eld->eld_valid) {
		snd_hdmi_eld_update_pcm_info(&eld->info, hinfo);
		if (hinfo->channels_min > hinfo->channels_max ||
		    !hinfo->rates || !hinfo->formats) {
			per_cvt->assigned = 0;
			hinfo->nid = 0;
			snd_hda_spdif_ctls_unassign(codec, pcm_idx);
			err = -ENODEV;
			goto unlock;
		}
	}

	/* Store the updated parameters */
	runtime->hw.channels_min = hinfo->channels_min;
	runtime->hw.channels_max = hinfo->channels_max;
	runtime->hw.formats = hinfo->formats;
	runtime->hw.rates = hinfo->rates;

	snd_pcm_hw_constraint_step(substream->runtime, 0,
				   SNDRV_PCM_HW_PARAM_CHANNELS, 2);
 unlock:
	mutex_unlock(&spec->pcm_lock);
	return err;
}

/*
 * HDA/HDMI auto parsing
 */
static int hdmi_read_pin_conn(struct hda_codec *codec, int pin_idx)
{
	struct hdmi_spec *spec = codec->spec;
	struct hdmi_spec_per_pin *per_pin = get_pin(spec, pin_idx);
	hda_nid_t pin_nid = per_pin->pin_nid;
	int dev_id = per_pin->dev_id;
	int conns;

	if (!(get_wcaps(codec, pin_nid) & AC_WCAP_CONN_LIST)) {
		codec_warn(codec,
			   "HDMI: pin NID 0x%x wcaps %#x does not support connection list\n",
			   pin_nid, get_wcaps(codec, pin_nid));
		return -EINVAL;
	}

	snd_hda_set_dev_select(codec, pin_nid, dev_id);

	if (spec->intel_hsw_fixup) {
		conns = spec->num_cvts;
		memcpy(per_pin->mux_nids, spec->cvt_nids,
		       sizeof(hda_nid_t) * conns);
	} else {
		conns = snd_hda_get_raw_connections(codec, pin_nid,
						    per_pin->mux_nids,
						    HDA_MAX_CONNECTIONS);
	}

	/* all the device entries on the same pin have the same conn list */
	per_pin->num_mux_nids = conns;

	return 0;
}

static int hdmi_find_pcm_slot(struct hdmi_spec *spec,
			      struct hdmi_spec_per_pin *per_pin)
{
	int i;

	/* on the new machines, try to assign the pcm slot dynamically,
	 * not use the preferred fixed map (legacy way) anymore.
	 */
	if (spec->dyn_pcm_no_legacy)
		goto last_try;

	/*
	 * generic_hdmi_build_pcms() may allocate extra PCMs on some
	 * platforms (with maximum of 'num_nids + dev_num - 1')
	 *
	 * The per_pin of pin_nid_idx=n and dev_id=m prefers to get pcm-n
	 * if m==0. This guarantees that dynamic pcm assignments are compatible
	 * with the legacy static per_pin-pcm assignment that existed in the
	 * days before DP-MST.
	 *
	 * Intel DP-MST prefers this legacy behavior for compatibility, too.
	 *
	 * per_pin of m!=0 prefers to get pcm=(num_nids + (m - 1)).
	 */

	if (per_pin->dev_id == 0 || spec->intel_hsw_fixup) {
		if (!test_bit(per_pin->pin_nid_idx, &spec->pcm_bitmap))
			return per_pin->pin_nid_idx;
	} else {
		i = spec->num_nids + (per_pin->dev_id - 1);
		if (i < spec->pcm_used && !(test_bit(i, &spec->pcm_bitmap)))
			return i;
	}

	/* have a second try; check the area over num_nids */
	for (i = spec->num_nids; i < spec->pcm_used; i++) {
		if (!test_bit(i, &spec->pcm_bitmap))
			return i;
	}

 last_try:
	/* the last try; check the empty slots in pins */
	for (i = 0; i < spec->num_nids; i++) {
		if (!test_bit(i, &spec->pcm_bitmap))
			return i;
	}
	return -EBUSY;
}

static void hdmi_attach_hda_pcm(struct hdmi_spec *spec,
				struct hdmi_spec_per_pin *per_pin)
{
	int idx;

	/* pcm already be attached to the pin */
	if (per_pin->pcm)
		return;
	idx = hdmi_find_pcm_slot(spec, per_pin);
	if (idx == -EBUSY)
		return;
	per_pin->pcm_idx = idx;
	per_pin->pcm = get_hdmi_pcm(spec, idx);
	set_bit(idx, &spec->pcm_bitmap);
}

static void hdmi_detach_hda_pcm(struct hdmi_spec *spec,
				struct hdmi_spec_per_pin *per_pin)
{
	int idx;

	/* pcm already be detached from the pin */
	if (!per_pin->pcm)
		return;
	idx = per_pin->pcm_idx;
	per_pin->pcm_idx = -1;
	per_pin->pcm = NULL;
	if (idx >= 0 && idx < spec->pcm_used)
		clear_bit(idx, &spec->pcm_bitmap);
}

static int hdmi_get_pin_cvt_mux(struct hdmi_spec *spec,
		struct hdmi_spec_per_pin *per_pin, hda_nid_t cvt_nid)
{
	int mux_idx;

	for (mux_idx = 0; mux_idx < per_pin->num_mux_nids; mux_idx++)
		if (per_pin->mux_nids[mux_idx] == cvt_nid)
			break;
	return mux_idx;
}

static bool check_non_pcm_per_cvt(struct hda_codec *codec, hda_nid_t cvt_nid);

static void hdmi_pcm_setup_pin(struct hdmi_spec *spec,
			   struct hdmi_spec_per_pin *per_pin)
{
	struct hda_codec *codec = per_pin->codec;
	struct hda_pcm *pcm;
	struct hda_pcm_stream *hinfo;
	struct snd_pcm_substream *substream;
	int mux_idx;
	bool non_pcm;

	if (per_pin->pcm_idx >= 0 && per_pin->pcm_idx < spec->pcm_used)
		pcm = get_pcm_rec(spec, per_pin->pcm_idx);
	else
		return;
	if (!pcm->pcm)
		return;
	if (!test_bit(per_pin->pcm_idx, &spec->pcm_in_use))
		return;

	/* hdmi audio only uses playback and one substream */
	hinfo = pcm->stream;
	substream = pcm->pcm->streams[0].substream;

	per_pin->cvt_nid = hinfo->nid;

	mux_idx = hdmi_get_pin_cvt_mux(spec, per_pin, hinfo->nid);
	if (mux_idx < per_pin->num_mux_nids) {
		snd_hda_set_dev_select(codec, per_pin->pin_nid,
				   per_pin->dev_id);
		snd_hda_codec_write_cache(codec, per_pin->pin_nid, 0,
				AC_VERB_SET_CONNECT_SEL,
				mux_idx);
	}
	snd_hda_spdif_ctls_assign(codec, per_pin->pcm_idx, hinfo->nid);

	non_pcm = check_non_pcm_per_cvt(codec, hinfo->nid);
	if (substream->runtime)
		per_pin->channels = substream->runtime->channels;
	per_pin->setup = true;
	per_pin->mux_idx = mux_idx;

	hdmi_setup_audio_infoframe(codec, per_pin, non_pcm);
}

static void hdmi_pcm_reset_pin(struct hdmi_spec *spec,
			   struct hdmi_spec_per_pin *per_pin)
{
	if (per_pin->pcm_idx >= 0 && per_pin->pcm_idx < spec->pcm_used)
		snd_hda_spdif_ctls_unassign(per_pin->codec, per_pin->pcm_idx);

	per_pin->chmap_set = false;
	memset(per_pin->chmap, 0, sizeof(per_pin->chmap));

	per_pin->setup = false;
	per_pin->channels = 0;
}

static struct snd_jack *pin_idx_to_pcm_jack(struct hda_codec *codec,
					    struct hdmi_spec_per_pin *per_pin)
{
	struct hdmi_spec *spec = codec->spec;

	if (per_pin->pcm_idx >= 0)
		return spec->pcm_rec[per_pin->pcm_idx].jack;
	else
		return NULL;
}

/* update per_pin ELD from the given new ELD;
 * setup info frame and notification accordingly
 * also notify ELD kctl and report jack status changes
 */
static void update_eld(struct hda_codec *codec,
		       struct hdmi_spec_per_pin *per_pin,
		       struct hdmi_eld *eld,
		       int repoll)
{
	struct hdmi_eld *pin_eld = &per_pin->sink_eld;
	struct hdmi_spec *spec = codec->spec;
	struct snd_jack *pcm_jack;
	bool old_eld_valid = pin_eld->eld_valid;
	bool eld_changed;
	int pcm_idx;

	if (eld->eld_valid) {
		if (eld->eld_size <= 0 ||
		    snd_hdmi_parse_eld(codec, &eld->info, eld->eld_buffer,
				       eld->eld_size) < 0) {
			eld->eld_valid = false;
			if (repoll) {
				schedule_delayed_work(&per_pin->work,
						      msecs_to_jiffies(300));
				return;
			}
		}
	}

	if (!eld->eld_valid || eld->eld_size <= 0) {
		eld->eld_valid = false;
		eld->eld_size = 0;
	}

	/* for monitor disconnection, save pcm_idx firstly */
	pcm_idx = per_pin->pcm_idx;

	/*
	 * pcm_idx >=0 before update_eld() means it is in monitor
	 * disconnected event. Jack must be fetched before update_eld().
	 */
	pcm_jack = pin_idx_to_pcm_jack(codec, per_pin);

	if (spec->dyn_pcm_assign) {
		if (eld->eld_valid) {
			hdmi_attach_hda_pcm(spec, per_pin);
			hdmi_pcm_setup_pin(spec, per_pin);
		} else {
			hdmi_pcm_reset_pin(spec, per_pin);
			hdmi_detach_hda_pcm(spec, per_pin);
		}
	}
	/* if pcm_idx == -1, it means this is in monitor connection event
	 * we can get the correct pcm_idx now.
	 */
	if (pcm_idx == -1)
		pcm_idx = per_pin->pcm_idx;
	if (!pcm_jack)
		pcm_jack = pin_idx_to_pcm_jack(codec, per_pin);

	if (eld->eld_valid)
		snd_hdmi_show_eld(codec, &eld->info);

	eld_changed = (pin_eld->eld_valid != eld->eld_valid);
	eld_changed |= (pin_eld->monitor_present != eld->monitor_present);
	if (!eld_changed && eld->eld_valid && pin_eld->eld_valid)
		if (pin_eld->eld_size != eld->eld_size ||
		    memcmp(pin_eld->eld_buffer, eld->eld_buffer,
			   eld->eld_size) != 0)
			eld_changed = true;

	if (eld_changed) {
		pin_eld->monitor_present = eld->monitor_present;
		pin_eld->eld_valid = eld->eld_valid;
		pin_eld->eld_size = eld->eld_size;
		if (eld->eld_valid)
			memcpy(pin_eld->eld_buffer, eld->eld_buffer,
			       eld->eld_size);
		pin_eld->info = eld->info;
	}

	/*
	 * Re-setup pin and infoframe. This is needed e.g. when
	 * - sink is first plugged-in
	 * - transcoder can change during stream playback on Haswell
	 *   and this can make HW reset converter selection on a pin.
	 */
	if (eld->eld_valid && !old_eld_valid && per_pin->setup) {
		pin_cvt_fixup(codec, per_pin, 0);
		hdmi_setup_audio_infoframe(codec, per_pin, per_pin->non_pcm);
	}

	if (eld_changed && pcm_idx >= 0)
		snd_ctl_notify(codec->card,
			       SNDRV_CTL_EVENT_MASK_VALUE |
			       SNDRV_CTL_EVENT_MASK_INFO,
			       &get_hdmi_pcm(spec, pcm_idx)->eld_ctl->id);

	if (eld_changed && pcm_jack)
		snd_jack_report(pcm_jack,
				(eld->monitor_present && eld->eld_valid) ?
				SND_JACK_AVOUT : 0);
}

/* update ELD and jack state via HD-audio verbs */
static void hdmi_present_sense_via_verbs(struct hdmi_spec_per_pin *per_pin,
					 int repoll)
{
	struct hda_codec *codec = per_pin->codec;
	struct hdmi_spec *spec = codec->spec;
	struct hdmi_eld *eld = &spec->temp_eld;
	hda_nid_t pin_nid = per_pin->pin_nid;
	int dev_id = per_pin->dev_id;
	/*
	 * Always execute a GetPinSense verb here, even when called from
	 * hdmi_intrinsic_event; for some NVIDIA HW, the unsolicited
	 * response's PD bit is not the real PD value, but indicates that
	 * the real PD value changed. An older version of the HD-audio
	 * specification worked this way. Hence, we just ignore the data in
	 * the unsolicited response to avoid custom WARs.
	 */
	int present;
	int ret;

	ret = snd_hda_power_up_pm(codec);
	if (ret < 0 && pm_runtime_suspended(hda_codec_dev(codec)))
		goto out;

	present = snd_hda_jack_pin_sense(codec, pin_nid, dev_id);

	mutex_lock(&per_pin->lock);
	eld->monitor_present = !!(present & AC_PINSENSE_PRESENCE);
	if (eld->monitor_present)
		eld->eld_valid  = !!(present & AC_PINSENSE_ELDV);
	else
		eld->eld_valid = false;

	codec_dbg(codec,
		"HDMI status: Codec=%d NID=0x%x Presence_Detect=%d ELD_Valid=%d\n",
		codec->addr, pin_nid, eld->monitor_present, eld->eld_valid);

	if (eld->eld_valid) {
		if (spec->ops.pin_get_eld(codec, pin_nid, dev_id,
					  eld->eld_buffer, &eld->eld_size) < 0)
			eld->eld_valid = false;
	}

	update_eld(codec, per_pin, eld, repoll);
	mutex_unlock(&per_pin->lock);
 out:
	snd_hda_power_down_pm(codec);
}

#define I915_SILENT_RATE		48000
#define I915_SILENT_CHANNELS		2
#define I915_SILENT_FORMAT		SNDRV_PCM_FORMAT_S16_LE
#define I915_SILENT_FORMAT_BITS	16
#define I915_SILENT_FMT_MASK		0xf

static void silent_stream_enable(struct hda_codec *codec,
				 struct hdmi_spec_per_pin *per_pin)
{
	struct hdmi_spec *spec = codec->spec;
	struct hdmi_spec_per_cvt *per_cvt;
	int cvt_idx, pin_idx, err;
	unsigned int format;

	mutex_lock(&per_pin->lock);

	if (per_pin->setup) {
		codec_dbg(codec, "hdmi: PCM already open, no silent stream\n");
		goto unlock_out;
	}

	pin_idx = pin_id_to_pin_index(codec, per_pin->pin_nid, per_pin->dev_id);
	err = hdmi_choose_cvt(codec, pin_idx, &cvt_idx);
	if (err) {
		codec_err(codec, "hdmi: no free converter to enable silent mode\n");
		goto unlock_out;
	}

	per_cvt = get_cvt(spec, cvt_idx);
	per_cvt->assigned = 1;
	per_pin->cvt_nid = per_cvt->cvt_nid;
	per_pin->silent_stream = true;

	codec_dbg(codec, "hdmi: enabling silent stream pin-NID=0x%x cvt-NID=0x%x\n",
		  per_pin->pin_nid, per_cvt->cvt_nid);

	snd_hda_set_dev_select(codec, per_pin->pin_nid, per_pin->dev_id);
	snd_hda_codec_write_cache(codec, per_pin->pin_nid, 0,
				  AC_VERB_SET_CONNECT_SEL,
				  per_pin->mux_idx);

	/* configure unused pins to choose other converters */
	pin_cvt_fixup(codec, per_pin, 0);

	snd_hdac_sync_audio_rate(&codec->core, per_pin->pin_nid,
				 per_pin->dev_id, I915_SILENT_RATE);

	/* trigger silent stream generation in hw */
	format = snd_hdac_calc_stream_format(I915_SILENT_RATE, I915_SILENT_CHANNELS,
					     I915_SILENT_FORMAT, I915_SILENT_FORMAT_BITS, 0);
	snd_hda_codec_setup_stream(codec, per_pin->cvt_nid,
				   I915_SILENT_FMT_MASK, I915_SILENT_FMT_MASK, format);
	usleep_range(100, 200);
	snd_hda_codec_setup_stream(codec, per_pin->cvt_nid, I915_SILENT_FMT_MASK, 0, format);

	per_pin->channels = I915_SILENT_CHANNELS;
	hdmi_setup_audio_infoframe(codec, per_pin, per_pin->non_pcm);

 unlock_out:
	mutex_unlock(&per_pin->lock);
}

static void silent_stream_disable(struct hda_codec *codec,
				  struct hdmi_spec_per_pin *per_pin)
{
	struct hdmi_spec *spec = codec->spec;
	struct hdmi_spec_per_cvt *per_cvt;
	int cvt_idx;

	mutex_lock(&per_pin->lock);
	if (!per_pin->silent_stream)
		goto unlock_out;

	codec_dbg(codec, "HDMI: disable silent stream on pin-NID=0x%x cvt-NID=0x%x\n",
		  per_pin->pin_nid, per_pin->cvt_nid);

	cvt_idx = cvt_nid_to_cvt_index(codec, per_pin->cvt_nid);
	if (cvt_idx >= 0 && cvt_idx < spec->num_cvts) {
		per_cvt = get_cvt(spec, cvt_idx);
		per_cvt->assigned = 0;
	}

	per_pin->cvt_nid = 0;
	per_pin->silent_stream = false;

 unlock_out:
	mutex_unlock(&per_pin->lock);
}

/* update ELD and jack state via audio component */
static void sync_eld_via_acomp(struct hda_codec *codec,
			       struct hdmi_spec_per_pin *per_pin)
{
	struct hdmi_spec *spec = codec->spec;
	struct hdmi_eld *eld = &spec->temp_eld;
	bool monitor_prev, monitor_next;

	mutex_lock(&per_pin->lock);
	eld->monitor_present = false;
	monitor_prev = per_pin->sink_eld.monitor_present;
	eld->eld_size = snd_hdac_acomp_get_eld(&codec->core, per_pin->pin_nid,
				      per_pin->dev_id, &eld->monitor_present,
				      eld->eld_buffer, ELD_MAX_SIZE);
	eld->eld_valid = (eld->eld_size > 0);
	update_eld(codec, per_pin, eld, 0);
	monitor_next = per_pin->sink_eld.monitor_present;
	mutex_unlock(&per_pin->lock);

	/*
	 * Power-up will call hdmi_present_sense, so the PM calls
	 * have to be done without mutex held.
	 */

	if (spec->send_silent_stream) {
		int pm_ret;

		if (!monitor_prev && monitor_next) {
			pm_ret = snd_hda_power_up_pm(codec);
			if (pm_ret < 0)
				codec_err(codec,
				"Monitor plugged-in, Failed to power up codec ret=[%d]\n",
				pm_ret);
			silent_stream_enable(codec, per_pin);
		} else if (monitor_prev && !monitor_next) {
			silent_stream_disable(codec, per_pin);
			pm_ret = snd_hda_power_down_pm(codec);
			if (pm_ret < 0)
				codec_err(codec,
				"Monitor plugged-out, Failed to power down codec ret=[%d]\n",
				pm_ret);
		}
	}
}

static void hdmi_present_sense(struct hdmi_spec_per_pin *per_pin, int repoll)
{
	struct hda_codec *codec = per_pin->codec;

	if (!codec_has_acomp(codec))
		hdmi_present_sense_via_verbs(per_pin, repoll);
	else
		sync_eld_via_acomp(codec, per_pin);
}

static void hdmi_repoll_eld(struct work_struct *work)
{
	struct hdmi_spec_per_pin *per_pin =
	container_of(to_delayed_work(work), struct hdmi_spec_per_pin, work);
	struct hda_codec *codec = per_pin->codec;
	struct hdmi_spec *spec = codec->spec;
	struct hda_jack_tbl *jack;

	jack = snd_hda_jack_tbl_get_mst(codec, per_pin->pin_nid,
					per_pin->dev_id);
	if (jack)
		jack->jack_dirty = 1;

	if (per_pin->repoll_count++ > 6)
		per_pin->repoll_count = 0;

	mutex_lock(&spec->pcm_lock);
	hdmi_present_sense(per_pin, per_pin->repoll_count);
	mutex_unlock(&spec->pcm_lock);
}

static int hdmi_add_pin(struct hda_codec *codec, hda_nid_t pin_nid)
{
	struct hdmi_spec *spec = codec->spec;
	unsigned int caps, config;
	int pin_idx;
	struct hdmi_spec_per_pin *per_pin;
	int err;
	int dev_num, i;

	caps = snd_hda_query_pin_caps(codec, pin_nid);
	if (!(caps & (AC_PINCAP_HDMI | AC_PINCAP_DP)))
		return 0;

	/*
	 * For DP MST audio, Configuration Default is the same for
	 * all device entries on the same pin
	 */
	config = snd_hda_codec_get_pincfg(codec, pin_nid);
	if (get_defcfg_connect(config) == AC_JACK_PORT_NONE &&
	    !spec->force_connect)
		return 0;

	/*
	 * To simplify the implementation, malloc all
	 * the virtual pins in the initialization statically
	 */
	if (spec->intel_hsw_fixup) {
		/*
		 * On Intel platforms, device entries count returned
		 * by AC_PAR_DEVLIST_LEN is dynamic, and depends on
		 * the type of receiver that is connected. Allocate pin
		 * structures based on worst case.
		 */
		dev_num = spec->dev_num;
	} else if (spec->dyn_pcm_assign && codec->dp_mst) {
		dev_num = snd_hda_get_num_devices(codec, pin_nid) + 1;
		/*
		 * spec->dev_num is the maxinum number of device entries
		 * among all the pins
		 */
		spec->dev_num = (spec->dev_num > dev_num) ?
			spec->dev_num : dev_num;
	} else {
		/*
		 * If the platform doesn't support DP MST,
		 * manually set dev_num to 1. This means
		 * the pin has only one device entry.
		 */
		dev_num = 1;
		spec->dev_num = 1;
	}

	for (i = 0; i < dev_num; i++) {
		pin_idx = spec->num_pins;
		per_pin = snd_array_new(&spec->pins);

		if (!per_pin)
			return -ENOMEM;

		if (spec->dyn_pcm_assign) {
			per_pin->pcm = NULL;
			per_pin->pcm_idx = -1;
		} else {
			per_pin->pcm = get_hdmi_pcm(spec, pin_idx);
			per_pin->pcm_idx = pin_idx;
		}
		per_pin->pin_nid = pin_nid;
		per_pin->pin_nid_idx = spec->num_nids;
		per_pin->dev_id = i;
		per_pin->non_pcm = false;
		snd_hda_set_dev_select(codec, pin_nid, i);
		err = hdmi_read_pin_conn(codec, pin_idx);
		if (err < 0)
			return err;
		spec->num_pins++;
	}
	spec->num_nids++;

	return 0;
}

static int hdmi_add_cvt(struct hda_codec *codec, hda_nid_t cvt_nid)
{
	struct hdmi_spec *spec = codec->spec;
	struct hdmi_spec_per_cvt *per_cvt;
	unsigned int chans;
	int err;

	chans = get_wcaps(codec, cvt_nid);
	chans = get_wcaps_channels(chans);

	per_cvt = snd_array_new(&spec->cvts);
	if (!per_cvt)
		return -ENOMEM;

	per_cvt->cvt_nid = cvt_nid;
	per_cvt->channels_min = 2;
	if (chans <= 16) {
		per_cvt->channels_max = chans;
		if (chans > spec->chmap.channels_max)
			spec->chmap.channels_max = chans;
	}

	err = snd_hda_query_supported_pcm(codec, cvt_nid,
					  &per_cvt->rates,
					  &per_cvt->formats,
					  &per_cvt->maxbps);
	if (err < 0)
		return err;

	if (spec->num_cvts < ARRAY_SIZE(spec->cvt_nids))
		spec->cvt_nids[spec->num_cvts] = cvt_nid;
	spec->num_cvts++;

	return 0;
}

static const struct snd_pci_quirk force_connect_list[] = {
	SND_PCI_QUIRK(0x103c, 0x870f, "HP", 1),
	SND_PCI_QUIRK(0x103c, 0x871a, "HP", 1),
	SND_PCI_QUIRK(0x1462, 0xec94, "MS-7C94", 1),
<<<<<<< HEAD
=======
	SND_PCI_QUIRK(0x8086, 0x2081, "Intel NUC 10", 1),
>>>>>>> d92805b6
	{}
};

static int hdmi_parse_codec(struct hda_codec *codec)
{
	struct hdmi_spec *spec = codec->spec;
	hda_nid_t start_nid;
	unsigned int caps;
	int i, nodes;
	const struct snd_pci_quirk *q;

	nodes = snd_hda_get_sub_nodes(codec, codec->core.afg, &start_nid);
	if (!start_nid || nodes < 0) {
		codec_warn(codec, "HDMI: failed to get afg sub nodes\n");
		return -EINVAL;
	}

	q = snd_pci_quirk_lookup(codec->bus->pci, force_connect_list);

	if (q && q->value)
		spec->force_connect = true;

	/*
	 * hdmi_add_pin() assumes total amount of converters to
	 * be known, so first discover all converters
	 */
	for (i = 0; i < nodes; i++) {
		hda_nid_t nid = start_nid + i;

		caps = get_wcaps(codec, nid);

		if (!(caps & AC_WCAP_DIGITAL))
			continue;

		if (get_wcaps_type(caps) == AC_WID_AUD_OUT)
			hdmi_add_cvt(codec, nid);
	}

	/* discover audio pins */
	for (i = 0; i < nodes; i++) {
		hda_nid_t nid = start_nid + i;

		caps = get_wcaps(codec, nid);

		if (!(caps & AC_WCAP_DIGITAL))
			continue;

		if (get_wcaps_type(caps) == AC_WID_PIN)
			hdmi_add_pin(codec, nid);
	}

	return 0;
}

/*
 */
static bool check_non_pcm_per_cvt(struct hda_codec *codec, hda_nid_t cvt_nid)
{
	struct hda_spdif_out *spdif;
	bool non_pcm;

	mutex_lock(&codec->spdif_mutex);
	spdif = snd_hda_spdif_out_of_nid(codec, cvt_nid);
	/* Add sanity check to pass klockwork check.
	 * This should never happen.
	 */
	if (WARN_ON(spdif == NULL)) {
		mutex_unlock(&codec->spdif_mutex);
		return true;
	}
	non_pcm = !!(spdif->status & IEC958_AES0_NONAUDIO);
	mutex_unlock(&codec->spdif_mutex);
	return non_pcm;
}

/*
 * HDMI callbacks
 */

static int generic_hdmi_playback_pcm_prepare(struct hda_pcm_stream *hinfo,
					   struct hda_codec *codec,
					   unsigned int stream_tag,
					   unsigned int format,
					   struct snd_pcm_substream *substream)
{
	hda_nid_t cvt_nid = hinfo->nid;
	struct hdmi_spec *spec = codec->spec;
	int pin_idx;
	struct hdmi_spec_per_pin *per_pin;
	struct snd_pcm_runtime *runtime = substream->runtime;
	bool non_pcm;
	int pinctl, stripe;
	int err = 0;

	mutex_lock(&spec->pcm_lock);
	pin_idx = hinfo_to_pin_index(codec, hinfo);
	if (spec->dyn_pcm_assign && pin_idx < 0) {
		/* when dyn_pcm_assign and pcm is not bound to a pin
		 * skip pin setup and return 0 to make audio playback
		 * be ongoing
		 */
		pin_cvt_fixup(codec, NULL, cvt_nid);
		snd_hda_codec_setup_stream(codec, cvt_nid,
					stream_tag, 0, format);
		goto unlock;
	}

	if (snd_BUG_ON(pin_idx < 0)) {
		err = -EINVAL;
		goto unlock;
	}
	per_pin = get_pin(spec, pin_idx);

	/* Verify pin:cvt selections to avoid silent audio after S3.
	 * After S3, the audio driver restores pin:cvt selections
	 * but this can happen before gfx is ready and such selection
	 * is overlooked by HW. Thus multiple pins can share a same
	 * default convertor and mute control will affect each other,
	 * which can cause a resumed audio playback become silent
	 * after S3.
	 */
	pin_cvt_fixup(codec, per_pin, 0);

	/* Call sync_audio_rate to set the N/CTS/M manually if necessary */
	/* Todo: add DP1.2 MST audio support later */
	if (codec_has_acomp(codec))
		snd_hdac_sync_audio_rate(&codec->core, per_pin->pin_nid,
					 per_pin->dev_id, runtime->rate);

	non_pcm = check_non_pcm_per_cvt(codec, cvt_nid);
	mutex_lock(&per_pin->lock);
	per_pin->channels = substream->runtime->channels;
	per_pin->setup = true;

	if (get_wcaps(codec, cvt_nid) & AC_WCAP_STRIPE) {
		stripe = snd_hdac_get_stream_stripe_ctl(&codec->bus->core,
							substream);
		snd_hda_codec_write(codec, cvt_nid, 0,
				    AC_VERB_SET_STRIPE_CONTROL,
				    stripe);
	}

	hdmi_setup_audio_infoframe(codec, per_pin, non_pcm);
	mutex_unlock(&per_pin->lock);
	if (spec->dyn_pin_out) {
		snd_hda_set_dev_select(codec, per_pin->pin_nid,
				       per_pin->dev_id);
		pinctl = snd_hda_codec_read(codec, per_pin->pin_nid, 0,
					    AC_VERB_GET_PIN_WIDGET_CONTROL, 0);
		snd_hda_codec_write(codec, per_pin->pin_nid, 0,
				    AC_VERB_SET_PIN_WIDGET_CONTROL,
				    pinctl | PIN_OUT);
	}

	/* snd_hda_set_dev_select() has been called before */
	err = spec->ops.setup_stream(codec, cvt_nid, per_pin->pin_nid,
				     per_pin->dev_id, stream_tag, format);
 unlock:
	mutex_unlock(&spec->pcm_lock);
	return err;
}

static int generic_hdmi_playback_pcm_cleanup(struct hda_pcm_stream *hinfo,
					     struct hda_codec *codec,
					     struct snd_pcm_substream *substream)
{
	snd_hda_codec_cleanup_stream(codec, hinfo->nid);
	return 0;
}

static int hdmi_pcm_close(struct hda_pcm_stream *hinfo,
			  struct hda_codec *codec,
			  struct snd_pcm_substream *substream)
{
	struct hdmi_spec *spec = codec->spec;
	int cvt_idx, pin_idx, pcm_idx;
	struct hdmi_spec_per_cvt *per_cvt;
	struct hdmi_spec_per_pin *per_pin;
	int pinctl;
	int err = 0;

	mutex_lock(&spec->pcm_lock);
	if (hinfo->nid) {
		pcm_idx = hinfo_to_pcm_index(codec, hinfo);
		if (snd_BUG_ON(pcm_idx < 0)) {
			err = -EINVAL;
			goto unlock;
		}
		cvt_idx = cvt_nid_to_cvt_index(codec, hinfo->nid);
		if (snd_BUG_ON(cvt_idx < 0)) {
			err = -EINVAL;
			goto unlock;
		}
		per_cvt = get_cvt(spec, cvt_idx);
		per_cvt->assigned = 0;
		hinfo->nid = 0;

		azx_stream(get_azx_dev(substream))->stripe = 0;

		snd_hda_spdif_ctls_unassign(codec, pcm_idx);
		clear_bit(pcm_idx, &spec->pcm_in_use);
		pin_idx = hinfo_to_pin_index(codec, hinfo);
		if (spec->dyn_pcm_assign && pin_idx < 0)
			goto unlock;

		if (snd_BUG_ON(pin_idx < 0)) {
			err = -EINVAL;
			goto unlock;
		}
		per_pin = get_pin(spec, pin_idx);

		if (spec->dyn_pin_out) {
			snd_hda_set_dev_select(codec, per_pin->pin_nid,
					       per_pin->dev_id);
			pinctl = snd_hda_codec_read(codec, per_pin->pin_nid, 0,
					AC_VERB_GET_PIN_WIDGET_CONTROL, 0);
			snd_hda_codec_write(codec, per_pin->pin_nid, 0,
					    AC_VERB_SET_PIN_WIDGET_CONTROL,
					    pinctl & ~PIN_OUT);
		}

		mutex_lock(&per_pin->lock);
		per_pin->chmap_set = false;
		memset(per_pin->chmap, 0, sizeof(per_pin->chmap));

		per_pin->setup = false;
		per_pin->channels = 0;
		mutex_unlock(&per_pin->lock);
	}

unlock:
	mutex_unlock(&spec->pcm_lock);

	return err;
}

static const struct hda_pcm_ops generic_ops = {
	.open = hdmi_pcm_open,
	.close = hdmi_pcm_close,
	.prepare = generic_hdmi_playback_pcm_prepare,
	.cleanup = generic_hdmi_playback_pcm_cleanup,
};

static int hdmi_get_spk_alloc(struct hdac_device *hdac, int pcm_idx)
{
	struct hda_codec *codec = hdac_to_hda_codec(hdac);
	struct hdmi_spec *spec = codec->spec;
	struct hdmi_spec_per_pin *per_pin = pcm_idx_to_pin(spec, pcm_idx);

	if (!per_pin)
		return 0;

	return per_pin->sink_eld.info.spk_alloc;
}

static void hdmi_get_chmap(struct hdac_device *hdac, int pcm_idx,
					unsigned char *chmap)
{
	struct hda_codec *codec = hdac_to_hda_codec(hdac);
	struct hdmi_spec *spec = codec->spec;
	struct hdmi_spec_per_pin *per_pin = pcm_idx_to_pin(spec, pcm_idx);

	/* chmap is already set to 0 in caller */
	if (!per_pin)
		return;

	memcpy(chmap, per_pin->chmap, ARRAY_SIZE(per_pin->chmap));
}

static void hdmi_set_chmap(struct hdac_device *hdac, int pcm_idx,
				unsigned char *chmap, int prepared)
{
	struct hda_codec *codec = hdac_to_hda_codec(hdac);
	struct hdmi_spec *spec = codec->spec;
	struct hdmi_spec_per_pin *per_pin = pcm_idx_to_pin(spec, pcm_idx);

	if (!per_pin)
		return;
	mutex_lock(&per_pin->lock);
	per_pin->chmap_set = true;
	memcpy(per_pin->chmap, chmap, ARRAY_SIZE(per_pin->chmap));
	if (prepared)
		hdmi_setup_audio_infoframe(codec, per_pin, per_pin->non_pcm);
	mutex_unlock(&per_pin->lock);
}

static bool is_hdmi_pcm_attached(struct hdac_device *hdac, int pcm_idx)
{
	struct hda_codec *codec = hdac_to_hda_codec(hdac);
	struct hdmi_spec *spec = codec->spec;
	struct hdmi_spec_per_pin *per_pin = pcm_idx_to_pin(spec, pcm_idx);

	return per_pin ? true:false;
}

static int generic_hdmi_build_pcms(struct hda_codec *codec)
{
	struct hdmi_spec *spec = codec->spec;
	int idx, pcm_num;

	/*
	 * for non-mst mode, pcm number is the same as before
	 * for DP MST mode without extra PCM, pcm number is same
	 * for DP MST mode with extra PCMs, pcm number is
	 *  (nid number + dev_num - 1)
	 * dev_num is the device entry number in a pin
	 */

	if (codec->mst_no_extra_pcms)
		pcm_num = spec->num_nids;
	else
		pcm_num = spec->num_nids + spec->dev_num - 1;

	codec_dbg(codec, "hdmi: pcm_num set to %d\n", pcm_num);

	for (idx = 0; idx < pcm_num; idx++) {
		struct hda_pcm *info;
		struct hda_pcm_stream *pstr;

		info = snd_hda_codec_pcm_new(codec, "HDMI %d", idx);
		if (!info)
			return -ENOMEM;

		spec->pcm_rec[idx].pcm = info;
		spec->pcm_used++;
		info->pcm_type = HDA_PCM_TYPE_HDMI;
		info->own_chmap = true;

		pstr = &info->stream[SNDRV_PCM_STREAM_PLAYBACK];
		pstr->substreams = 1;
		pstr->ops = generic_ops;
		/* pcm number is less than 16 */
		if (spec->pcm_used >= 16)
			break;
		/* other pstr fields are set in open */
	}

	return 0;
}

static void free_hdmi_jack_priv(struct snd_jack *jack)
{
	struct hdmi_pcm *pcm = jack->private_data;

	pcm->jack = NULL;
}

static int generic_hdmi_build_jack(struct hda_codec *codec, int pcm_idx)
{
	char hdmi_str[32] = "HDMI/DP";
	struct hdmi_spec *spec = codec->spec;
	struct hdmi_spec_per_pin *per_pin = get_pin(spec, pcm_idx);
	struct snd_jack *jack;
	int pcmdev = get_pcm_rec(spec, pcm_idx)->device;
	int err;

	if (pcmdev > 0)
		sprintf(hdmi_str + strlen(hdmi_str), ",pcm=%d", pcmdev);
	if (!spec->dyn_pcm_assign &&
	    !is_jack_detectable(codec, per_pin->pin_nid))
		strncat(hdmi_str, " Phantom",
			sizeof(hdmi_str) - strlen(hdmi_str) - 1);

	err = snd_jack_new(codec->card, hdmi_str, SND_JACK_AVOUT, &jack,
			   true, false);
	if (err < 0)
		return err;

	spec->pcm_rec[pcm_idx].jack = jack;
	jack->private_data = &spec->pcm_rec[pcm_idx];
	jack->private_free = free_hdmi_jack_priv;
	return 0;
}

static int generic_hdmi_build_controls(struct hda_codec *codec)
{
	struct hdmi_spec *spec = codec->spec;
	int dev, err;
	int pin_idx, pcm_idx;

	for (pcm_idx = 0; pcm_idx < spec->pcm_used; pcm_idx++) {
		if (!get_pcm_rec(spec, pcm_idx)->pcm) {
			/* no PCM: mark this for skipping permanently */
			set_bit(pcm_idx, &spec->pcm_bitmap);
			continue;
		}

		err = generic_hdmi_build_jack(codec, pcm_idx);
		if (err < 0)
			return err;

		/* create the spdif for each pcm
		 * pin will be bound when monitor is connected
		 */
		if (spec->dyn_pcm_assign)
			err = snd_hda_create_dig_out_ctls(codec,
					  0, spec->cvt_nids[0],
					  HDA_PCM_TYPE_HDMI);
		else {
			struct hdmi_spec_per_pin *per_pin =
				get_pin(spec, pcm_idx);
			err = snd_hda_create_dig_out_ctls(codec,
						  per_pin->pin_nid,
						  per_pin->mux_nids[0],
						  HDA_PCM_TYPE_HDMI);
		}
		if (err < 0)
			return err;
		snd_hda_spdif_ctls_unassign(codec, pcm_idx);

		dev = get_pcm_rec(spec, pcm_idx)->device;
		if (dev != SNDRV_PCM_INVALID_DEVICE) {
			/* add control for ELD Bytes */
			err = hdmi_create_eld_ctl(codec, pcm_idx, dev);
			if (err < 0)
				return err;
		}
	}

	for (pin_idx = 0; pin_idx < spec->num_pins; pin_idx++) {
		struct hdmi_spec_per_pin *per_pin = get_pin(spec, pin_idx);
		struct hdmi_eld *pin_eld = &per_pin->sink_eld;

		pin_eld->eld_valid = false;
		hdmi_present_sense(per_pin, 0);
	}

	/* add channel maps */
	for (pcm_idx = 0; pcm_idx < spec->pcm_used; pcm_idx++) {
		struct hda_pcm *pcm;

		pcm = get_pcm_rec(spec, pcm_idx);
		if (!pcm || !pcm->pcm)
			break;
		err = snd_hdac_add_chmap_ctls(pcm->pcm, pcm_idx, &spec->chmap);
		if (err < 0)
			return err;
	}

	return 0;
}

static int generic_hdmi_init_per_pins(struct hda_codec *codec)
{
	struct hdmi_spec *spec = codec->spec;
	int pin_idx;

	for (pin_idx = 0; pin_idx < spec->num_pins; pin_idx++) {
		struct hdmi_spec_per_pin *per_pin = get_pin(spec, pin_idx);

		per_pin->codec = codec;
		mutex_init(&per_pin->lock);
		INIT_DELAYED_WORK(&per_pin->work, hdmi_repoll_eld);
		eld_proc_new(per_pin, pin_idx);
	}
	return 0;
}

static int generic_hdmi_init(struct hda_codec *codec)
{
	struct hdmi_spec *spec = codec->spec;
	int pin_idx;

	mutex_lock(&spec->bind_lock);
	for (pin_idx = 0; pin_idx < spec->num_pins; pin_idx++) {
		struct hdmi_spec_per_pin *per_pin = get_pin(spec, pin_idx);
		hda_nid_t pin_nid = per_pin->pin_nid;
		int dev_id = per_pin->dev_id;

		snd_hda_set_dev_select(codec, pin_nid, dev_id);
		hdmi_init_pin(codec, pin_nid);
		if (codec_has_acomp(codec))
			continue;
		snd_hda_jack_detect_enable_callback_mst(codec, pin_nid, dev_id,
							jack_callback);
	}
	mutex_unlock(&spec->bind_lock);
	return 0;
}

static void hdmi_array_init(struct hdmi_spec *spec, int nums)
{
	snd_array_init(&spec->pins, sizeof(struct hdmi_spec_per_pin), nums);
	snd_array_init(&spec->cvts, sizeof(struct hdmi_spec_per_cvt), nums);
}

static void hdmi_array_free(struct hdmi_spec *spec)
{
	snd_array_free(&spec->pins);
	snd_array_free(&spec->cvts);
}

static void generic_spec_free(struct hda_codec *codec)
{
	struct hdmi_spec *spec = codec->spec;

	if (spec) {
		hdmi_array_free(spec);
		kfree(spec);
		codec->spec = NULL;
	}
	codec->dp_mst = false;
}

static void generic_hdmi_free(struct hda_codec *codec)
{
	struct hdmi_spec *spec = codec->spec;
	int pin_idx, pcm_idx;

	if (spec->acomp_registered) {
		snd_hdac_acomp_exit(&codec->bus->core);
	} else if (codec_has_acomp(codec)) {
		snd_hdac_acomp_register_notifier(&codec->bus->core, NULL);
	}
	codec->relaxed_resume = 0;

	for (pin_idx = 0; pin_idx < spec->num_pins; pin_idx++) {
		struct hdmi_spec_per_pin *per_pin = get_pin(spec, pin_idx);
		cancel_delayed_work_sync(&per_pin->work);
		eld_proc_free(per_pin);
	}

	for (pcm_idx = 0; pcm_idx < spec->pcm_used; pcm_idx++) {
		if (spec->pcm_rec[pcm_idx].jack == NULL)
			continue;
		if (spec->dyn_pcm_assign)
			snd_device_free(codec->card,
					spec->pcm_rec[pcm_idx].jack);
		else
			spec->pcm_rec[pcm_idx].jack = NULL;
	}

	generic_spec_free(codec);
}

#ifdef CONFIG_PM
static int generic_hdmi_suspend(struct hda_codec *codec)
{
	struct hdmi_spec *spec = codec->spec;
	int pin_idx;

	for (pin_idx = 0; pin_idx < spec->num_pins; pin_idx++) {
		struct hdmi_spec_per_pin *per_pin = get_pin(spec, pin_idx);
		cancel_delayed_work_sync(&per_pin->work);
	}
	return 0;
}

static int generic_hdmi_resume(struct hda_codec *codec)
{
	struct hdmi_spec *spec = codec->spec;
	int pin_idx;

	codec->patch_ops.init(codec);
	snd_hda_regmap_sync(codec);

	for (pin_idx = 0; pin_idx < spec->num_pins; pin_idx++) {
		struct hdmi_spec_per_pin *per_pin = get_pin(spec, pin_idx);
		hdmi_present_sense(per_pin, 1);
	}
	return 0;
}
#endif

static const struct hda_codec_ops generic_hdmi_patch_ops = {
	.init			= generic_hdmi_init,
	.free			= generic_hdmi_free,
	.build_pcms		= generic_hdmi_build_pcms,
	.build_controls		= generic_hdmi_build_controls,
	.unsol_event		= hdmi_unsol_event,
#ifdef CONFIG_PM
	.suspend		= generic_hdmi_suspend,
	.resume			= generic_hdmi_resume,
#endif
};

static const struct hdmi_ops generic_standard_hdmi_ops = {
	.pin_get_eld				= hdmi_pin_get_eld,
	.pin_setup_infoframe			= hdmi_pin_setup_infoframe,
	.pin_hbr_setup				= hdmi_pin_hbr_setup,
	.setup_stream				= hdmi_setup_stream,
};

/* allocate codec->spec and assign/initialize generic parser ops */
static int alloc_generic_hdmi(struct hda_codec *codec)
{
	struct hdmi_spec *spec;

	spec = kzalloc(sizeof(*spec), GFP_KERNEL);
	if (!spec)
		return -ENOMEM;

	spec->codec = codec;
	spec->ops = generic_standard_hdmi_ops;
	spec->dev_num = 1;	/* initialize to 1 */
	mutex_init(&spec->pcm_lock);
	mutex_init(&spec->bind_lock);
	snd_hdac_register_chmap_ops(&codec->core, &spec->chmap);

	spec->chmap.ops.get_chmap = hdmi_get_chmap;
	spec->chmap.ops.set_chmap = hdmi_set_chmap;
	spec->chmap.ops.is_pcm_attached = is_hdmi_pcm_attached;
	spec->chmap.ops.get_spk_alloc = hdmi_get_spk_alloc;

	codec->spec = spec;
	hdmi_array_init(spec, 4);

	codec->patch_ops = generic_hdmi_patch_ops;

	return 0;
}

/* generic HDMI parser */
static int patch_generic_hdmi(struct hda_codec *codec)
{
	int err;

	err = alloc_generic_hdmi(codec);
	if (err < 0)
		return err;

	err = hdmi_parse_codec(codec);
	if (err < 0) {
		generic_spec_free(codec);
		return err;
	}

	generic_hdmi_init_per_pins(codec);
	return 0;
}

/*
 * generic audio component binding
 */

/* turn on / off the unsol event jack detection dynamically */
static void reprogram_jack_detect(struct hda_codec *codec, hda_nid_t nid,
				  int dev_id, bool use_acomp)
{
	struct hda_jack_tbl *tbl;

	tbl = snd_hda_jack_tbl_get_mst(codec, nid, dev_id);
	if (tbl) {
		/* clear unsol even if component notifier is used, or re-enable
		 * if notifier is cleared
		 */
		unsigned int val = use_acomp ? 0 : (AC_USRSP_EN | tbl->tag);
		snd_hda_codec_write_cache(codec, nid, 0,
					  AC_VERB_SET_UNSOLICITED_ENABLE, val);
	}
}

/* set up / clear component notifier dynamically */
static void generic_acomp_notifier_set(struct drm_audio_component *acomp,
				       bool use_acomp)
{
	struct hdmi_spec *spec;
	int i;

	spec = container_of(acomp->audio_ops, struct hdmi_spec, drm_audio_ops);
	mutex_lock(&spec->bind_lock);
	spec->use_acomp_notifier = use_acomp;
	spec->codec->relaxed_resume = use_acomp;
	spec->codec->bus->keep_power = 0;
	/* reprogram each jack detection logic depending on the notifier */
	for (i = 0; i < spec->num_pins; i++)
		reprogram_jack_detect(spec->codec,
				      get_pin(spec, i)->pin_nid,
				      get_pin(spec, i)->dev_id,
				      use_acomp);
	mutex_unlock(&spec->bind_lock);
}

/* enable / disable the notifier via master bind / unbind */
static int generic_acomp_master_bind(struct device *dev,
				     struct drm_audio_component *acomp)
{
	generic_acomp_notifier_set(acomp, true);
	return 0;
}

static void generic_acomp_master_unbind(struct device *dev,
					struct drm_audio_component *acomp)
{
	generic_acomp_notifier_set(acomp, false);
}

/* check whether both HD-audio and DRM PCI devices belong to the same bus */
static int match_bound_vga(struct device *dev, int subtype, void *data)
{
	struct hdac_bus *bus = data;
	struct pci_dev *pci, *master;

	if (!dev_is_pci(dev) || !dev_is_pci(bus->dev))
		return 0;
	master = to_pci_dev(bus->dev);
	pci = to_pci_dev(dev);
	return master->bus == pci->bus;
}

/* audio component notifier for AMD/Nvidia HDMI codecs */
static void generic_acomp_pin_eld_notify(void *audio_ptr, int port, int dev_id)
{
	struct hda_codec *codec = audio_ptr;
	struct hdmi_spec *spec = codec->spec;
	hda_nid_t pin_nid = spec->port2pin(codec, port);

	if (!pin_nid)
		return;
	if (get_wcaps_type(get_wcaps(codec, pin_nid)) != AC_WID_PIN)
		return;
	/* skip notification during system suspend (but not in runtime PM);
	 * the state will be updated at resume
	 */
	if (codec->core.dev.power.power_state.event == PM_EVENT_SUSPEND)
		return;
	/* ditto during suspend/resume process itself */
	if (snd_hdac_is_in_pm(&codec->core))
		return;

	check_presence_and_report(codec, pin_nid, dev_id);
}

/* set up the private drm_audio_ops from the template */
static void setup_drm_audio_ops(struct hda_codec *codec,
				const struct drm_audio_component_audio_ops *ops)
{
	struct hdmi_spec *spec = codec->spec;

	spec->drm_audio_ops.audio_ptr = codec;
	/* intel_audio_codec_enable() or intel_audio_codec_disable()
	 * will call pin_eld_notify with using audio_ptr pointer
	 * We need make sure audio_ptr is really setup
	 */
	wmb();
	spec->drm_audio_ops.pin2port = ops->pin2port;
	spec->drm_audio_ops.pin_eld_notify = ops->pin_eld_notify;
	spec->drm_audio_ops.master_bind = ops->master_bind;
	spec->drm_audio_ops.master_unbind = ops->master_unbind;
}

/* initialize the generic HDMI audio component */
static void generic_acomp_init(struct hda_codec *codec,
			       const struct drm_audio_component_audio_ops *ops,
			       int (*port2pin)(struct hda_codec *, int))
{
	struct hdmi_spec *spec = codec->spec;

	if (!enable_acomp) {
		codec_info(codec, "audio component disabled by module option\n");
		return;
	}

	spec->port2pin = port2pin;
	setup_drm_audio_ops(codec, ops);
	if (!snd_hdac_acomp_init(&codec->bus->core, &spec->drm_audio_ops,
				 match_bound_vga, 0)) {
		spec->acomp_registered = true;
	}
}

/*
 * Intel codec parsers and helpers
 */

#define INTEL_GET_VENDOR_VERB	0xf81
#define INTEL_SET_VENDOR_VERB	0x781
#define INTEL_EN_DP12		0x02	/* enable DP 1.2 features */
#define INTEL_EN_ALL_PIN_CVTS	0x01	/* enable 2nd & 3rd pins and convertors */

static void intel_haswell_enable_all_pins(struct hda_codec *codec,
					  bool update_tree)
{
	unsigned int vendor_param;
	struct hdmi_spec *spec = codec->spec;

	vendor_param = snd_hda_codec_read(codec, spec->vendor_nid, 0,
				INTEL_GET_VENDOR_VERB, 0);
	if (vendor_param == -1 || vendor_param & INTEL_EN_ALL_PIN_CVTS)
		return;

	vendor_param |= INTEL_EN_ALL_PIN_CVTS;
	vendor_param = snd_hda_codec_read(codec, spec->vendor_nid, 0,
				INTEL_SET_VENDOR_VERB, vendor_param);
	if (vendor_param == -1)
		return;

	if (update_tree)
		snd_hda_codec_update_widgets(codec);
}

static void intel_haswell_fixup_enable_dp12(struct hda_codec *codec)
{
	unsigned int vendor_param;
	struct hdmi_spec *spec = codec->spec;

	vendor_param = snd_hda_codec_read(codec, spec->vendor_nid, 0,
				INTEL_GET_VENDOR_VERB, 0);
	if (vendor_param == -1 || vendor_param & INTEL_EN_DP12)
		return;

	/* enable DP1.2 mode */
	vendor_param |= INTEL_EN_DP12;
	snd_hdac_regmap_add_vendor_verb(&codec->core, INTEL_SET_VENDOR_VERB);
	snd_hda_codec_write_cache(codec, spec->vendor_nid, 0,
				INTEL_SET_VENDOR_VERB, vendor_param);
}

/* Haswell needs to re-issue the vendor-specific verbs before turning to D0.
 * Otherwise you may get severe h/w communication errors.
 */
static void haswell_set_power_state(struct hda_codec *codec, hda_nid_t fg,
				unsigned int power_state)
{
	if (power_state == AC_PWRST_D0) {
		intel_haswell_enable_all_pins(codec, false);
		intel_haswell_fixup_enable_dp12(codec);
	}

	snd_hda_codec_read(codec, fg, 0, AC_VERB_SET_POWER_STATE, power_state);
	snd_hda_codec_set_power_to_all(codec, fg, power_state);
}

/* There is a fixed mapping between audio pin node and display port.
 * on SNB, IVY, HSW, BSW, SKL, BXT, KBL:
 * Pin Widget 5 - PORT B (port = 1 in i915 driver)
 * Pin Widget 6 - PORT C (port = 2 in i915 driver)
 * Pin Widget 7 - PORT D (port = 3 in i915 driver)
 *
 * on VLV, ILK:
 * Pin Widget 4 - PORT B (port = 1 in i915 driver)
 * Pin Widget 5 - PORT C (port = 2 in i915 driver)
 * Pin Widget 6 - PORT D (port = 3 in i915 driver)
 */
static int intel_base_nid(struct hda_codec *codec)
{
	switch (codec->core.vendor_id) {
	case 0x80860054: /* ILK */
	case 0x80862804: /* ILK */
	case 0x80862882: /* VLV */
		return 4;
	default:
		return 5;
	}
}

static int intel_pin2port(void *audio_ptr, int pin_nid)
{
	struct hda_codec *codec = audio_ptr;
	struct hdmi_spec *spec = codec->spec;
	int base_nid, i;

	if (!spec->port_num) {
		base_nid = intel_base_nid(codec);
		if (WARN_ON(pin_nid < base_nid || pin_nid >= base_nid + 3))
			return -1;
		return pin_nid - base_nid + 1;
	}

	/*
	 * looking for the pin number in the mapping table and return
	 * the index which indicate the port number
	 */
	for (i = 0; i < spec->port_num; i++) {
		if (pin_nid == spec->port_map[i])
			return i;
	}

	codec_info(codec, "Can't find the HDMI/DP port for pin NID 0x%x\n", pin_nid);
	return -1;
}

static int intel_port2pin(struct hda_codec *codec, int port)
{
	struct hdmi_spec *spec = codec->spec;

	if (!spec->port_num) {
		/* we assume only from port-B to port-D */
		if (port < 1 || port > 3)
			return 0;
		return port + intel_base_nid(codec) - 1;
	}

	if (port < 0 || port >= spec->port_num)
		return 0;
	return spec->port_map[port];
}

static void intel_pin_eld_notify(void *audio_ptr, int port, int pipe)
{
	struct hda_codec *codec = audio_ptr;
	int pin_nid;
	int dev_id = pipe;

	pin_nid = intel_port2pin(codec, port);
	if (!pin_nid)
		return;
	/* skip notification during system suspend (but not in runtime PM);
	 * the state will be updated at resume
	 */
	if (codec->core.dev.power.power_state.event == PM_EVENT_SUSPEND)
		return;
	/* ditto during suspend/resume process itself */
	if (snd_hdac_is_in_pm(&codec->core))
		return;

	snd_hdac_i915_set_bclk(&codec->bus->core);
	check_presence_and_report(codec, pin_nid, dev_id);
}

static const struct drm_audio_component_audio_ops intel_audio_ops = {
	.pin2port = intel_pin2port,
	.pin_eld_notify = intel_pin_eld_notify,
};

/* register i915 component pin_eld_notify callback */
static void register_i915_notifier(struct hda_codec *codec)
{
	struct hdmi_spec *spec = codec->spec;

	spec->use_acomp_notifier = true;
	spec->port2pin = intel_port2pin;
	setup_drm_audio_ops(codec, &intel_audio_ops);
	snd_hdac_acomp_register_notifier(&codec->bus->core,
					&spec->drm_audio_ops);
	/* no need for forcible resume for jack check thanks to notifier */
	codec->relaxed_resume = 1;
}

/* setup_stream ops override for HSW+ */
static int i915_hsw_setup_stream(struct hda_codec *codec, hda_nid_t cvt_nid,
				 hda_nid_t pin_nid, int dev_id, u32 stream_tag,
				 int format)
{
	haswell_verify_D0(codec, cvt_nid, pin_nid);
	return hdmi_setup_stream(codec, cvt_nid, pin_nid, dev_id,
				 stream_tag, format);
}

/* pin_cvt_fixup ops override for HSW+ and VLV+ */
static void i915_pin_cvt_fixup(struct hda_codec *codec,
			       struct hdmi_spec_per_pin *per_pin,
			       hda_nid_t cvt_nid)
{
	if (per_pin) {
		haswell_verify_D0(codec, per_pin->cvt_nid, per_pin->pin_nid);
		snd_hda_set_dev_select(codec, per_pin->pin_nid,
			       per_pin->dev_id);
		intel_verify_pin_cvt_connect(codec, per_pin);
		intel_not_share_assigned_cvt(codec, per_pin->pin_nid,
				     per_pin->dev_id, per_pin->mux_idx);
	} else {
		intel_not_share_assigned_cvt_nid(codec, 0, 0, cvt_nid);
	}
}

/* precondition and allocation for Intel codecs */
static int alloc_intel_hdmi(struct hda_codec *codec)
{
	int err;

	/* requires i915 binding */
	if (!codec->bus->core.audio_component) {
		codec_info(codec, "No i915 binding for Intel HDMI/DP codec\n");
		/* set probe_id here to prevent generic fallback binding */
		codec->probe_id = HDA_CODEC_ID_SKIP_PROBE;
		return -ENODEV;
	}

	err = alloc_generic_hdmi(codec);
	if (err < 0)
		return err;
	/* no need to handle unsol events */
	codec->patch_ops.unsol_event = NULL;
	return 0;
}

/* parse and post-process for Intel codecs */
static int parse_intel_hdmi(struct hda_codec *codec)
{
	int err, retries = 3;

	do {
		err = hdmi_parse_codec(codec);
	} while (err < 0 && retries--);

	if (err < 0) {
		generic_spec_free(codec);
		return err;
	}

	generic_hdmi_init_per_pins(codec);
	register_i915_notifier(codec);
	return 0;
}

/* Intel Haswell and onwards; audio component with eld notifier */
static int intel_hsw_common_init(struct hda_codec *codec, hda_nid_t vendor_nid,
				 const int *port_map, int port_num, int dev_num)
{
	struct hdmi_spec *spec;
	int err;

	err = alloc_intel_hdmi(codec);
	if (err < 0)
		return err;
	spec = codec->spec;
	codec->dp_mst = true;
	spec->dyn_pcm_assign = true;
	spec->vendor_nid = vendor_nid;
	spec->port_map = port_map;
	spec->port_num = port_num;
	spec->intel_hsw_fixup = true;
	spec->dev_num = dev_num;

	intel_haswell_enable_all_pins(codec, true);
	intel_haswell_fixup_enable_dp12(codec);

	codec->display_power_control = 1;

	codec->patch_ops.set_power_state = haswell_set_power_state;
	codec->depop_delay = 0;
	codec->auto_runtime_pm = 1;

	spec->ops.setup_stream = i915_hsw_setup_stream;
	spec->ops.pin_cvt_fixup = i915_pin_cvt_fixup;

	/*
	 * Enable silent stream feature, if it is enabled via
	 * module param or Kconfig option
	 */
	if (enable_silent_stream)
		spec->send_silent_stream = true;

	return parse_intel_hdmi(codec);
}

static int patch_i915_hsw_hdmi(struct hda_codec *codec)
{
	return intel_hsw_common_init(codec, 0x08, NULL, 0, 3);
}

static int patch_i915_glk_hdmi(struct hda_codec *codec)
{
	return intel_hsw_common_init(codec, 0x0b, NULL, 0, 3);
}

static int patch_i915_icl_hdmi(struct hda_codec *codec)
{
	/*
	 * pin to port mapping table where the value indicate the pin number and
	 * the index indicate the port number.
	 */
	static const int map[] = {0x0, 0x4, 0x6, 0x8, 0xa, 0xb};

	return intel_hsw_common_init(codec, 0x02, map, ARRAY_SIZE(map), 3);
}

static int patch_i915_tgl_hdmi(struct hda_codec *codec)
{
	/*
	 * pin to port mapping table where the value indicate the pin number and
	 * the index indicate the port number.
	 */
	static const int map[] = {0x4, 0x6, 0x8, 0xa, 0xb, 0xc, 0xd, 0xe, 0xf};
	int ret;

	ret = intel_hsw_common_init(codec, 0x02, map, ARRAY_SIZE(map), 4);
	if (!ret) {
		struct hdmi_spec *spec = codec->spec;

		spec->dyn_pcm_no_legacy = true;
	}

	return ret;
}

/* Intel Baytrail and Braswell; with eld notifier */
static int patch_i915_byt_hdmi(struct hda_codec *codec)
{
	struct hdmi_spec *spec;
	int err;

	err = alloc_intel_hdmi(codec);
	if (err < 0)
		return err;
	spec = codec->spec;

	/* For Valleyview/Cherryview, only the display codec is in the display
	 * power well and can use link_power ops to request/release the power.
	 */
	codec->display_power_control = 1;

	codec->depop_delay = 0;
	codec->auto_runtime_pm = 1;

	spec->ops.pin_cvt_fixup = i915_pin_cvt_fixup;

	return parse_intel_hdmi(codec);
}

/* Intel IronLake, SandyBridge and IvyBridge; with eld notifier */
static int patch_i915_cpt_hdmi(struct hda_codec *codec)
{
	int err;

	err = alloc_intel_hdmi(codec);
	if (err < 0)
		return err;
	return parse_intel_hdmi(codec);
}

/*
 * Shared non-generic implementations
 */

static int simple_playback_build_pcms(struct hda_codec *codec)
{
	struct hdmi_spec *spec = codec->spec;
	struct hda_pcm *info;
	unsigned int chans;
	struct hda_pcm_stream *pstr;
	struct hdmi_spec_per_cvt *per_cvt;

	per_cvt = get_cvt(spec, 0);
	chans = get_wcaps(codec, per_cvt->cvt_nid);
	chans = get_wcaps_channels(chans);

	info = snd_hda_codec_pcm_new(codec, "HDMI 0");
	if (!info)
		return -ENOMEM;
	spec->pcm_rec[0].pcm = info;
	info->pcm_type = HDA_PCM_TYPE_HDMI;
	pstr = &info->stream[SNDRV_PCM_STREAM_PLAYBACK];
	*pstr = spec->pcm_playback;
	pstr->nid = per_cvt->cvt_nid;
	if (pstr->channels_max <= 2 && chans && chans <= 16)
		pstr->channels_max = chans;

	return 0;
}

/* unsolicited event for jack sensing */
static void simple_hdmi_unsol_event(struct hda_codec *codec,
				    unsigned int res)
{
	snd_hda_jack_set_dirty_all(codec);
	snd_hda_jack_report_sync(codec);
}

/* generic_hdmi_build_jack can be used for simple_hdmi, too,
 * as long as spec->pins[] is set correctly
 */
#define simple_hdmi_build_jack	generic_hdmi_build_jack

static int simple_playback_build_controls(struct hda_codec *codec)
{
	struct hdmi_spec *spec = codec->spec;
	struct hdmi_spec_per_cvt *per_cvt;
	int err;

	per_cvt = get_cvt(spec, 0);
	err = snd_hda_create_dig_out_ctls(codec, per_cvt->cvt_nid,
					  per_cvt->cvt_nid,
					  HDA_PCM_TYPE_HDMI);
	if (err < 0)
		return err;
	return simple_hdmi_build_jack(codec, 0);
}

static int simple_playback_init(struct hda_codec *codec)
{
	struct hdmi_spec *spec = codec->spec;
	struct hdmi_spec_per_pin *per_pin = get_pin(spec, 0);
	hda_nid_t pin = per_pin->pin_nid;

	snd_hda_codec_write(codec, pin, 0,
			    AC_VERB_SET_PIN_WIDGET_CONTROL, PIN_OUT);
	/* some codecs require to unmute the pin */
	if (get_wcaps(codec, pin) & AC_WCAP_OUT_AMP)
		snd_hda_codec_write(codec, pin, 0, AC_VERB_SET_AMP_GAIN_MUTE,
				    AMP_OUT_UNMUTE);
	snd_hda_jack_detect_enable(codec, pin, per_pin->dev_id);
	return 0;
}

static void simple_playback_free(struct hda_codec *codec)
{
	struct hdmi_spec *spec = codec->spec;

	hdmi_array_free(spec);
	kfree(spec);
}

/*
 * Nvidia specific implementations
 */

#define Nv_VERB_SET_Channel_Allocation          0xF79
#define Nv_VERB_SET_Info_Frame_Checksum         0xF7A
#define Nv_VERB_SET_Audio_Protection_On         0xF98
#define Nv_VERB_SET_Audio_Protection_Off        0xF99

#define nvhdmi_master_con_nid_7x	0x04
#define nvhdmi_master_pin_nid_7x	0x05

static const hda_nid_t nvhdmi_con_nids_7x[4] = {
	/*front, rear, clfe, rear_surr */
	0x6, 0x8, 0xa, 0xc,
};

static const struct hda_verb nvhdmi_basic_init_7x_2ch[] = {
	/* set audio protect on */
	{ 0x1, Nv_VERB_SET_Audio_Protection_On, 0x1},
	/* enable digital output on pin widget */
	{ 0x5, AC_VERB_SET_PIN_WIDGET_CONTROL, PIN_OUT | 0x5 },
	{} /* terminator */
};

static const struct hda_verb nvhdmi_basic_init_7x_8ch[] = {
	/* set audio protect on */
	{ 0x1, Nv_VERB_SET_Audio_Protection_On, 0x1},
	/* enable digital output on pin widget */
	{ 0x5, AC_VERB_SET_PIN_WIDGET_CONTROL, PIN_OUT | 0x5 },
	{ 0x7, AC_VERB_SET_PIN_WIDGET_CONTROL, PIN_OUT | 0x5 },
	{ 0x9, AC_VERB_SET_PIN_WIDGET_CONTROL, PIN_OUT | 0x5 },
	{ 0xb, AC_VERB_SET_PIN_WIDGET_CONTROL, PIN_OUT | 0x5 },
	{ 0xd, AC_VERB_SET_PIN_WIDGET_CONTROL, PIN_OUT | 0x5 },
	{} /* terminator */
};

#ifdef LIMITED_RATE_FMT_SUPPORT
/* support only the safe format and rate */
#define SUPPORTED_RATES		SNDRV_PCM_RATE_48000
#define SUPPORTED_MAXBPS	16
#define SUPPORTED_FORMATS	SNDRV_PCM_FMTBIT_S16_LE
#else
/* support all rates and formats */
#define SUPPORTED_RATES \
	(SNDRV_PCM_RATE_32000 | SNDRV_PCM_RATE_44100 | SNDRV_PCM_RATE_48000 |\
	SNDRV_PCM_RATE_88200 | SNDRV_PCM_RATE_96000 | SNDRV_PCM_RATE_176400 |\
	 SNDRV_PCM_RATE_192000)
#define SUPPORTED_MAXBPS	24
#define SUPPORTED_FORMATS \
	(SNDRV_PCM_FMTBIT_S16_LE | SNDRV_PCM_FMTBIT_S32_LE)
#endif

static int nvhdmi_7x_init_2ch(struct hda_codec *codec)
{
	snd_hda_sequence_write(codec, nvhdmi_basic_init_7x_2ch);
	return 0;
}

static int nvhdmi_7x_init_8ch(struct hda_codec *codec)
{
	snd_hda_sequence_write(codec, nvhdmi_basic_init_7x_8ch);
	return 0;
}

static const unsigned int channels_2_6_8[] = {
	2, 6, 8
};

static const unsigned int channels_2_8[] = {
	2, 8
};

static const struct snd_pcm_hw_constraint_list hw_constraints_2_6_8_channels = {
	.count = ARRAY_SIZE(channels_2_6_8),
	.list = channels_2_6_8,
	.mask = 0,
};

static const struct snd_pcm_hw_constraint_list hw_constraints_2_8_channels = {
	.count = ARRAY_SIZE(channels_2_8),
	.list = channels_2_8,
	.mask = 0,
};

static int simple_playback_pcm_open(struct hda_pcm_stream *hinfo,
				    struct hda_codec *codec,
				    struct snd_pcm_substream *substream)
{
	struct hdmi_spec *spec = codec->spec;
	const struct snd_pcm_hw_constraint_list *hw_constraints_channels = NULL;

	switch (codec->preset->vendor_id) {
	case 0x10de0002:
	case 0x10de0003:
	case 0x10de0005:
	case 0x10de0006:
		hw_constraints_channels = &hw_constraints_2_8_channels;
		break;
	case 0x10de0007:
		hw_constraints_channels = &hw_constraints_2_6_8_channels;
		break;
	default:
		break;
	}

	if (hw_constraints_channels != NULL) {
		snd_pcm_hw_constraint_list(substream->runtime, 0,
				SNDRV_PCM_HW_PARAM_CHANNELS,
				hw_constraints_channels);
	} else {
		snd_pcm_hw_constraint_step(substream->runtime, 0,
					   SNDRV_PCM_HW_PARAM_CHANNELS, 2);
	}

	return snd_hda_multi_out_dig_open(codec, &spec->multiout);
}

static int simple_playback_pcm_close(struct hda_pcm_stream *hinfo,
				     struct hda_codec *codec,
				     struct snd_pcm_substream *substream)
{
	struct hdmi_spec *spec = codec->spec;
	return snd_hda_multi_out_dig_close(codec, &spec->multiout);
}

static int simple_playback_pcm_prepare(struct hda_pcm_stream *hinfo,
				       struct hda_codec *codec,
				       unsigned int stream_tag,
				       unsigned int format,
				       struct snd_pcm_substream *substream)
{
	struct hdmi_spec *spec = codec->spec;
	return snd_hda_multi_out_dig_prepare(codec, &spec->multiout,
					     stream_tag, format, substream);
}

static const struct hda_pcm_stream simple_pcm_playback = {
	.substreams = 1,
	.channels_min = 2,
	.channels_max = 2,
	.ops = {
		.open = simple_playback_pcm_open,
		.close = simple_playback_pcm_close,
		.prepare = simple_playback_pcm_prepare
	},
};

static const struct hda_codec_ops simple_hdmi_patch_ops = {
	.build_controls = simple_playback_build_controls,
	.build_pcms = simple_playback_build_pcms,
	.init = simple_playback_init,
	.free = simple_playback_free,
	.unsol_event = simple_hdmi_unsol_event,
};

static int patch_simple_hdmi(struct hda_codec *codec,
			     hda_nid_t cvt_nid, hda_nid_t pin_nid)
{
	struct hdmi_spec *spec;
	struct hdmi_spec_per_cvt *per_cvt;
	struct hdmi_spec_per_pin *per_pin;

	spec = kzalloc(sizeof(*spec), GFP_KERNEL);
	if (!spec)
		return -ENOMEM;

	spec->codec = codec;
	codec->spec = spec;
	hdmi_array_init(spec, 1);

	spec->multiout.num_dacs = 0;  /* no analog */
	spec->multiout.max_channels = 2;
	spec->multiout.dig_out_nid = cvt_nid;
	spec->num_cvts = 1;
	spec->num_pins = 1;
	per_pin = snd_array_new(&spec->pins);
	per_cvt = snd_array_new(&spec->cvts);
	if (!per_pin || !per_cvt) {
		simple_playback_free(codec);
		return -ENOMEM;
	}
	per_cvt->cvt_nid = cvt_nid;
	per_pin->pin_nid = pin_nid;
	spec->pcm_playback = simple_pcm_playback;

	codec->patch_ops = simple_hdmi_patch_ops;

	return 0;
}

static void nvhdmi_8ch_7x_set_info_frame_parameters(struct hda_codec *codec,
						    int channels)
{
	unsigned int chanmask;
	int chan = channels ? (channels - 1) : 1;

	switch (channels) {
	default:
	case 0:
	case 2:
		chanmask = 0x00;
		break;
	case 4:
		chanmask = 0x08;
		break;
	case 6:
		chanmask = 0x0b;
		break;
	case 8:
		chanmask = 0x13;
		break;
	}

	/* Set the audio infoframe channel allocation and checksum fields.  The
	 * channel count is computed implicitly by the hardware. */
	snd_hda_codec_write(codec, 0x1, 0,
			Nv_VERB_SET_Channel_Allocation, chanmask);

	snd_hda_codec_write(codec, 0x1, 0,
			Nv_VERB_SET_Info_Frame_Checksum,
			(0x71 - chan - chanmask));
}

static int nvhdmi_8ch_7x_pcm_close(struct hda_pcm_stream *hinfo,
				   struct hda_codec *codec,
				   struct snd_pcm_substream *substream)
{
	struct hdmi_spec *spec = codec->spec;
	int i;

	snd_hda_codec_write(codec, nvhdmi_master_con_nid_7x,
			0, AC_VERB_SET_CHANNEL_STREAMID, 0);
	for (i = 0; i < 4; i++) {
		/* set the stream id */
		snd_hda_codec_write(codec, nvhdmi_con_nids_7x[i], 0,
				AC_VERB_SET_CHANNEL_STREAMID, 0);
		/* set the stream format */
		snd_hda_codec_write(codec, nvhdmi_con_nids_7x[i], 0,
				AC_VERB_SET_STREAM_FORMAT, 0);
	}

	/* The audio hardware sends a channel count of 0x7 (8ch) when all the
	 * streams are disabled. */
	nvhdmi_8ch_7x_set_info_frame_parameters(codec, 8);

	return snd_hda_multi_out_dig_close(codec, &spec->multiout);
}

static int nvhdmi_8ch_7x_pcm_prepare(struct hda_pcm_stream *hinfo,
				     struct hda_codec *codec,
				     unsigned int stream_tag,
				     unsigned int format,
				     struct snd_pcm_substream *substream)
{
	int chs;
	unsigned int dataDCC2, channel_id;
	int i;
	struct hdmi_spec *spec = codec->spec;
	struct hda_spdif_out *spdif;
	struct hdmi_spec_per_cvt *per_cvt;

	mutex_lock(&codec->spdif_mutex);
	per_cvt = get_cvt(spec, 0);
	spdif = snd_hda_spdif_out_of_nid(codec, per_cvt->cvt_nid);

	chs = substream->runtime->channels;

	dataDCC2 = 0x2;

	/* turn off SPDIF once; otherwise the IEC958 bits won't be updated */
	if (codec->spdif_status_reset && (spdif->ctls & AC_DIG1_ENABLE))
		snd_hda_codec_write(codec,
				nvhdmi_master_con_nid_7x,
				0,
				AC_VERB_SET_DIGI_CONVERT_1,
				spdif->ctls & ~AC_DIG1_ENABLE & 0xff);

	/* set the stream id */
	snd_hda_codec_write(codec, nvhdmi_master_con_nid_7x, 0,
			AC_VERB_SET_CHANNEL_STREAMID, (stream_tag << 4) | 0x0);

	/* set the stream format */
	snd_hda_codec_write(codec, nvhdmi_master_con_nid_7x, 0,
			AC_VERB_SET_STREAM_FORMAT, format);

	/* turn on again (if needed) */
	/* enable and set the channel status audio/data flag */
	if (codec->spdif_status_reset && (spdif->ctls & AC_DIG1_ENABLE)) {
		snd_hda_codec_write(codec,
				nvhdmi_master_con_nid_7x,
				0,
				AC_VERB_SET_DIGI_CONVERT_1,
				spdif->ctls & 0xff);
		snd_hda_codec_write(codec,
				nvhdmi_master_con_nid_7x,
				0,
				AC_VERB_SET_DIGI_CONVERT_2, dataDCC2);
	}

	for (i = 0; i < 4; i++) {
		if (chs == 2)
			channel_id = 0;
		else
			channel_id = i * 2;

		/* turn off SPDIF once;
		 *otherwise the IEC958 bits won't be updated
		 */
		if (codec->spdif_status_reset &&
		(spdif->ctls & AC_DIG1_ENABLE))
			snd_hda_codec_write(codec,
				nvhdmi_con_nids_7x[i],
				0,
				AC_VERB_SET_DIGI_CONVERT_1,
				spdif->ctls & ~AC_DIG1_ENABLE & 0xff);
		/* set the stream id */
		snd_hda_codec_write(codec,
				nvhdmi_con_nids_7x[i],
				0,
				AC_VERB_SET_CHANNEL_STREAMID,
				(stream_tag << 4) | channel_id);
		/* set the stream format */
		snd_hda_codec_write(codec,
				nvhdmi_con_nids_7x[i],
				0,
				AC_VERB_SET_STREAM_FORMAT,
				format);
		/* turn on again (if needed) */
		/* enable and set the channel status audio/data flag */
		if (codec->spdif_status_reset &&
		(spdif->ctls & AC_DIG1_ENABLE)) {
			snd_hda_codec_write(codec,
					nvhdmi_con_nids_7x[i],
					0,
					AC_VERB_SET_DIGI_CONVERT_1,
					spdif->ctls & 0xff);
			snd_hda_codec_write(codec,
					nvhdmi_con_nids_7x[i],
					0,
					AC_VERB_SET_DIGI_CONVERT_2, dataDCC2);
		}
	}

	nvhdmi_8ch_7x_set_info_frame_parameters(codec, chs);

	mutex_unlock(&codec->spdif_mutex);
	return 0;
}

static const struct hda_pcm_stream nvhdmi_pcm_playback_8ch_7x = {
	.substreams = 1,
	.channels_min = 2,
	.channels_max = 8,
	.nid = nvhdmi_master_con_nid_7x,
	.rates = SUPPORTED_RATES,
	.maxbps = SUPPORTED_MAXBPS,
	.formats = SUPPORTED_FORMATS,
	.ops = {
		.open = simple_playback_pcm_open,
		.close = nvhdmi_8ch_7x_pcm_close,
		.prepare = nvhdmi_8ch_7x_pcm_prepare
	},
};

static int patch_nvhdmi_2ch(struct hda_codec *codec)
{
	struct hdmi_spec *spec;
	int err = patch_simple_hdmi(codec, nvhdmi_master_con_nid_7x,
				    nvhdmi_master_pin_nid_7x);
	if (err < 0)
		return err;

	codec->patch_ops.init = nvhdmi_7x_init_2ch;
	/* override the PCM rates, etc, as the codec doesn't give full list */
	spec = codec->spec;
	spec->pcm_playback.rates = SUPPORTED_RATES;
	spec->pcm_playback.maxbps = SUPPORTED_MAXBPS;
	spec->pcm_playback.formats = SUPPORTED_FORMATS;
	return 0;
}

static int nvhdmi_7x_8ch_build_pcms(struct hda_codec *codec)
{
	struct hdmi_spec *spec = codec->spec;
	int err = simple_playback_build_pcms(codec);
	if (!err) {
		struct hda_pcm *info = get_pcm_rec(spec, 0);
		info->own_chmap = true;
	}
	return err;
}

static int nvhdmi_7x_8ch_build_controls(struct hda_codec *codec)
{
	struct hdmi_spec *spec = codec->spec;
	struct hda_pcm *info;
	struct snd_pcm_chmap *chmap;
	int err;

	err = simple_playback_build_controls(codec);
	if (err < 0)
		return err;

	/* add channel maps */
	info = get_pcm_rec(spec, 0);
	err = snd_pcm_add_chmap_ctls(info->pcm,
				     SNDRV_PCM_STREAM_PLAYBACK,
				     snd_pcm_alt_chmaps, 8, 0, &chmap);
	if (err < 0)
		return err;
	switch (codec->preset->vendor_id) {
	case 0x10de0002:
	case 0x10de0003:
	case 0x10de0005:
	case 0x10de0006:
		chmap->channel_mask = (1U << 2) | (1U << 8);
		break;
	case 0x10de0007:
		chmap->channel_mask = (1U << 2) | (1U << 6) | (1U << 8);
	}
	return 0;
}

static int patch_nvhdmi_8ch_7x(struct hda_codec *codec)
{
	struct hdmi_spec *spec;
	int err = patch_nvhdmi_2ch(codec);
	if (err < 0)
		return err;
	spec = codec->spec;
	spec->multiout.max_channels = 8;
	spec->pcm_playback = nvhdmi_pcm_playback_8ch_7x;
	codec->patch_ops.init = nvhdmi_7x_init_8ch;
	codec->patch_ops.build_pcms = nvhdmi_7x_8ch_build_pcms;
	codec->patch_ops.build_controls = nvhdmi_7x_8ch_build_controls;

	/* Initialize the audio infoframe channel mask and checksum to something
	 * valid */
	nvhdmi_8ch_7x_set_info_frame_parameters(codec, 8);

	return 0;
}

/*
 * NVIDIA codecs ignore ASP mapping for 2ch - confirmed on:
 * - 0x10de0015
 * - 0x10de0040
 */
static int nvhdmi_chmap_cea_alloc_validate_get_type(struct hdac_chmap *chmap,
		struct hdac_cea_channel_speaker_allocation *cap, int channels)
{
	if (cap->ca_index == 0x00 && channels == 2)
		return SNDRV_CTL_TLVT_CHMAP_FIXED;

	/* If the speaker allocation matches the channel count, it is OK. */
	if (cap->channels != channels)
		return -1;

	/* all channels are remappable freely */
	return SNDRV_CTL_TLVT_CHMAP_VAR;
}

static int nvhdmi_chmap_validate(struct hdac_chmap *chmap,
		int ca, int chs, unsigned char *map)
{
	if (ca == 0x00 && (map[0] != SNDRV_CHMAP_FL || map[1] != SNDRV_CHMAP_FR))
		return -EINVAL;

	return 0;
}

/* map from pin NID to port; port is 0-based */
/* for Nvidia: assume widget NID starting from 4, with step 1 (4, 5, 6, ...) */
static int nvhdmi_pin2port(void *audio_ptr, int pin_nid)
{
	return pin_nid - 4;
}

/* reverse-map from port to pin NID: see above */
static int nvhdmi_port2pin(struct hda_codec *codec, int port)
{
	return port + 4;
}

static const struct drm_audio_component_audio_ops nvhdmi_audio_ops = {
	.pin2port = nvhdmi_pin2port,
	.pin_eld_notify = generic_acomp_pin_eld_notify,
	.master_bind = generic_acomp_master_bind,
	.master_unbind = generic_acomp_master_unbind,
};

static int patch_nvhdmi(struct hda_codec *codec)
{
	struct hdmi_spec *spec;
	int err;

	err = alloc_generic_hdmi(codec);
	if (err < 0)
		return err;
	codec->dp_mst = true;

	spec = codec->spec;
	spec->dyn_pcm_assign = true;

	err = hdmi_parse_codec(codec);
	if (err < 0) {
		generic_spec_free(codec);
		return err;
	}

	generic_hdmi_init_per_pins(codec);

	spec->dyn_pin_out = true;

	spec->chmap.ops.chmap_cea_alloc_validate_get_type =
		nvhdmi_chmap_cea_alloc_validate_get_type;
	spec->chmap.ops.chmap_validate = nvhdmi_chmap_validate;

	codec->link_down_at_suspend = 1;

	generic_acomp_init(codec, &nvhdmi_audio_ops, nvhdmi_port2pin);

	return 0;
}

static int patch_nvhdmi_legacy(struct hda_codec *codec)
{
	struct hdmi_spec *spec;
	int err;

	err = patch_generic_hdmi(codec);
	if (err)
		return err;

	spec = codec->spec;
	spec->dyn_pin_out = true;

	spec->chmap.ops.chmap_cea_alloc_validate_get_type =
		nvhdmi_chmap_cea_alloc_validate_get_type;
	spec->chmap.ops.chmap_validate = nvhdmi_chmap_validate;

	codec->link_down_at_suspend = 1;

	return 0;
}

/*
 * The HDA codec on NVIDIA Tegra contains two scratch registers that are
 * accessed using vendor-defined verbs. These registers can be used for
 * interoperability between the HDA and HDMI drivers.
 */

/* Audio Function Group node */
#define NVIDIA_AFG_NID 0x01

/*
 * The SCRATCH0 register is used to notify the HDMI codec of changes in audio
 * format. On Tegra, bit 31 is used as a trigger that causes an interrupt to
 * be raised in the HDMI codec. The remainder of the bits is arbitrary. This
 * implementation stores the HDA format (see AC_FMT_*) in bits [15:0] and an
 * additional bit (at position 30) to signal the validity of the format.
 *
 * | 31      | 30    | 29  16 | 15   0 |
 * +---------+-------+--------+--------+
 * | TRIGGER | VALID | UNUSED | FORMAT |
 * +-----------------------------------|
 *
 * Note that for the trigger bit to take effect it needs to change value
 * (i.e. it needs to be toggled).
 */
#define NVIDIA_GET_SCRATCH0		0xfa6
#define NVIDIA_SET_SCRATCH0_BYTE0	0xfa7
#define NVIDIA_SET_SCRATCH0_BYTE1	0xfa8
#define NVIDIA_SET_SCRATCH0_BYTE2	0xfa9
#define NVIDIA_SET_SCRATCH0_BYTE3	0xfaa
#define NVIDIA_SCRATCH_TRIGGER (1 << 7)
#define NVIDIA_SCRATCH_VALID   (1 << 6)

#define NVIDIA_GET_SCRATCH1		0xfab
#define NVIDIA_SET_SCRATCH1_BYTE0	0xfac
#define NVIDIA_SET_SCRATCH1_BYTE1	0xfad
#define NVIDIA_SET_SCRATCH1_BYTE2	0xfae
#define NVIDIA_SET_SCRATCH1_BYTE3	0xfaf

/*
 * The format parameter is the HDA audio format (see AC_FMT_*). If set to 0,
 * the format is invalidated so that the HDMI codec can be disabled.
 */
static void tegra_hdmi_set_format(struct hda_codec *codec, unsigned int format)
{
	unsigned int value;

	/* bits [31:30] contain the trigger and valid bits */
	value = snd_hda_codec_read(codec, NVIDIA_AFG_NID, 0,
				   NVIDIA_GET_SCRATCH0, 0);
	value = (value >> 24) & 0xff;

	/* bits [15:0] are used to store the HDA format */
	snd_hda_codec_write(codec, NVIDIA_AFG_NID, 0,
			    NVIDIA_SET_SCRATCH0_BYTE0,
			    (format >> 0) & 0xff);
	snd_hda_codec_write(codec, NVIDIA_AFG_NID, 0,
			    NVIDIA_SET_SCRATCH0_BYTE1,
			    (format >> 8) & 0xff);

	/* bits [16:24] are unused */
	snd_hda_codec_write(codec, NVIDIA_AFG_NID, 0,
			    NVIDIA_SET_SCRATCH0_BYTE2, 0);

	/*
	 * Bit 30 signals that the data is valid and hence that HDMI audio can
	 * be enabled.
	 */
	if (format == 0)
		value &= ~NVIDIA_SCRATCH_VALID;
	else
		value |= NVIDIA_SCRATCH_VALID;

	/*
	 * Whenever the trigger bit is toggled, an interrupt is raised in the
	 * HDMI codec. The HDMI driver will use that as trigger to update its
	 * configuration.
	 */
	value ^= NVIDIA_SCRATCH_TRIGGER;

	snd_hda_codec_write(codec, NVIDIA_AFG_NID, 0,
			    NVIDIA_SET_SCRATCH0_BYTE3, value);
}

static int tegra_hdmi_pcm_prepare(struct hda_pcm_stream *hinfo,
				  struct hda_codec *codec,
				  unsigned int stream_tag,
				  unsigned int format,
				  struct snd_pcm_substream *substream)
{
	int err;

	err = generic_hdmi_playback_pcm_prepare(hinfo, codec, stream_tag,
						format, substream);
	if (err < 0)
		return err;

	/* notify the HDMI codec of the format change */
	tegra_hdmi_set_format(codec, format);

	return 0;
}

static int tegra_hdmi_pcm_cleanup(struct hda_pcm_stream *hinfo,
				  struct hda_codec *codec,
				  struct snd_pcm_substream *substream)
{
	/* invalidate the format in the HDMI codec */
	tegra_hdmi_set_format(codec, 0);

	return generic_hdmi_playback_pcm_cleanup(hinfo, codec, substream);
}

static struct hda_pcm *hda_find_pcm_by_type(struct hda_codec *codec, int type)
{
	struct hdmi_spec *spec = codec->spec;
	unsigned int i;

	for (i = 0; i < spec->num_pins; i++) {
		struct hda_pcm *pcm = get_pcm_rec(spec, i);

		if (pcm->pcm_type == type)
			return pcm;
	}

	return NULL;
}

static int tegra_hdmi_build_pcms(struct hda_codec *codec)
{
	struct hda_pcm_stream *stream;
	struct hda_pcm *pcm;
	int err;

	err = generic_hdmi_build_pcms(codec);
	if (err < 0)
		return err;

	pcm = hda_find_pcm_by_type(codec, HDA_PCM_TYPE_HDMI);
	if (!pcm)
		return -ENODEV;

	/*
	 * Override ->prepare() and ->cleanup() operations to notify the HDMI
	 * codec about format changes.
	 */
	stream = &pcm->stream[SNDRV_PCM_STREAM_PLAYBACK];
	stream->ops.prepare = tegra_hdmi_pcm_prepare;
	stream->ops.cleanup = tegra_hdmi_pcm_cleanup;

	return 0;
}

static int patch_tegra_hdmi(struct hda_codec *codec)
{
	struct hdmi_spec *spec;
	int err;

	err = patch_generic_hdmi(codec);
	if (err)
		return err;

	codec->patch_ops.build_pcms = tegra_hdmi_build_pcms;
	spec = codec->spec;
	spec->chmap.ops.chmap_cea_alloc_validate_get_type =
		nvhdmi_chmap_cea_alloc_validate_get_type;
	spec->chmap.ops.chmap_validate = nvhdmi_chmap_validate;

	return 0;
}

/*
 * ATI/AMD-specific implementations
 */

#define is_amdhdmi_rev3_or_later(codec) \
	((codec)->core.vendor_id == 0x1002aa01 && \
	 ((codec)->core.revision_id & 0xff00) >= 0x0300)
#define has_amd_full_remap_support(codec) is_amdhdmi_rev3_or_later(codec)

/* ATI/AMD specific HDA pin verbs, see the AMD HDA Verbs specification */
#define ATI_VERB_SET_CHANNEL_ALLOCATION	0x771
#define ATI_VERB_SET_DOWNMIX_INFO	0x772
#define ATI_VERB_SET_MULTICHANNEL_01	0x777
#define ATI_VERB_SET_MULTICHANNEL_23	0x778
#define ATI_VERB_SET_MULTICHANNEL_45	0x779
#define ATI_VERB_SET_MULTICHANNEL_67	0x77a
#define ATI_VERB_SET_HBR_CONTROL	0x77c
#define ATI_VERB_SET_MULTICHANNEL_1	0x785
#define ATI_VERB_SET_MULTICHANNEL_3	0x786
#define ATI_VERB_SET_MULTICHANNEL_5	0x787
#define ATI_VERB_SET_MULTICHANNEL_7	0x788
#define ATI_VERB_SET_MULTICHANNEL_MODE	0x789
#define ATI_VERB_GET_CHANNEL_ALLOCATION	0xf71
#define ATI_VERB_GET_DOWNMIX_INFO	0xf72
#define ATI_VERB_GET_MULTICHANNEL_01	0xf77
#define ATI_VERB_GET_MULTICHANNEL_23	0xf78
#define ATI_VERB_GET_MULTICHANNEL_45	0xf79
#define ATI_VERB_GET_MULTICHANNEL_67	0xf7a
#define ATI_VERB_GET_HBR_CONTROL	0xf7c
#define ATI_VERB_GET_MULTICHANNEL_1	0xf85
#define ATI_VERB_GET_MULTICHANNEL_3	0xf86
#define ATI_VERB_GET_MULTICHANNEL_5	0xf87
#define ATI_VERB_GET_MULTICHANNEL_7	0xf88
#define ATI_VERB_GET_MULTICHANNEL_MODE	0xf89

/* AMD specific HDA cvt verbs */
#define ATI_VERB_SET_RAMP_RATE		0x770
#define ATI_VERB_GET_RAMP_RATE		0xf70

#define ATI_OUT_ENABLE 0x1

#define ATI_MULTICHANNEL_MODE_PAIRED	0
#define ATI_MULTICHANNEL_MODE_SINGLE	1

#define ATI_HBR_CAPABLE 0x01
#define ATI_HBR_ENABLE 0x10

static int atihdmi_pin_get_eld(struct hda_codec *codec, hda_nid_t nid,
			       int dev_id, unsigned char *buf, int *eld_size)
{
	WARN_ON(dev_id != 0);
	/* call hda_eld.c ATI/AMD-specific function */
	return snd_hdmi_get_eld_ati(codec, nid, buf, eld_size,
				    is_amdhdmi_rev3_or_later(codec));
}

static void atihdmi_pin_setup_infoframe(struct hda_codec *codec,
					hda_nid_t pin_nid, int dev_id, int ca,
					int active_channels, int conn_type)
{
	WARN_ON(dev_id != 0);
	snd_hda_codec_write(codec, pin_nid, 0, ATI_VERB_SET_CHANNEL_ALLOCATION, ca);
}

static int atihdmi_paired_swap_fc_lfe(int pos)
{
	/*
	 * ATI/AMD have automatic FC/LFE swap built-in
	 * when in pairwise mapping mode.
	 */

	switch (pos) {
		/* see channel_allocations[].speakers[] */
		case 2: return 3;
		case 3: return 2;
		default: break;
	}

	return pos;
}

static int atihdmi_paired_chmap_validate(struct hdac_chmap *chmap,
			int ca, int chs, unsigned char *map)
{
	struct hdac_cea_channel_speaker_allocation *cap;
	int i, j;

	/* check that only channel pairs need to be remapped on old pre-rev3 ATI/AMD */

	cap = snd_hdac_get_ch_alloc_from_ca(ca);
	for (i = 0; i < chs; ++i) {
		int mask = snd_hdac_chmap_to_spk_mask(map[i]);
		bool ok = false;
		bool companion_ok = false;

		if (!mask)
			continue;

		for (j = 0 + i % 2; j < 8; j += 2) {
			int chan_idx = 7 - atihdmi_paired_swap_fc_lfe(j);
			if (cap->speakers[chan_idx] == mask) {
				/* channel is in a supported position */
				ok = true;

				if (i % 2 == 0 && i + 1 < chs) {
					/* even channel, check the odd companion */
					int comp_chan_idx = 7 - atihdmi_paired_swap_fc_lfe(j + 1);
					int comp_mask_req = snd_hdac_chmap_to_spk_mask(map[i+1]);
					int comp_mask_act = cap->speakers[comp_chan_idx];

					if (comp_mask_req == comp_mask_act)
						companion_ok = true;
					else
						return -EINVAL;
				}
				break;
			}
		}

		if (!ok)
			return -EINVAL;

		if (companion_ok)
			i++; /* companion channel already checked */
	}

	return 0;
}

static int atihdmi_pin_set_slot_channel(struct hdac_device *hdac,
		hda_nid_t pin_nid, int hdmi_slot, int stream_channel)
{
	struct hda_codec *codec = hdac_to_hda_codec(hdac);
	int verb;
	int ati_channel_setup = 0;

	if (hdmi_slot > 7)
		return -EINVAL;

	if (!has_amd_full_remap_support(codec)) {
		hdmi_slot = atihdmi_paired_swap_fc_lfe(hdmi_slot);

		/* In case this is an odd slot but without stream channel, do not
		 * disable the slot since the corresponding even slot could have a
		 * channel. In case neither have a channel, the slot pair will be
		 * disabled when this function is called for the even slot. */
		if (hdmi_slot % 2 != 0 && stream_channel == 0xf)
			return 0;

		hdmi_slot -= hdmi_slot % 2;

		if (stream_channel != 0xf)
			stream_channel -= stream_channel % 2;
	}

	verb = ATI_VERB_SET_MULTICHANNEL_01 + hdmi_slot/2 + (hdmi_slot % 2) * 0x00e;

	/* ati_channel_setup format: [7..4] = stream_channel_id, [1] = mute, [0] = enable */

	if (stream_channel != 0xf)
		ati_channel_setup = (stream_channel << 4) | ATI_OUT_ENABLE;

	return snd_hda_codec_write(codec, pin_nid, 0, verb, ati_channel_setup);
}

static int atihdmi_pin_get_slot_channel(struct hdac_device *hdac,
				hda_nid_t pin_nid, int asp_slot)
{
	struct hda_codec *codec = hdac_to_hda_codec(hdac);
	bool was_odd = false;
	int ati_asp_slot = asp_slot;
	int verb;
	int ati_channel_setup;

	if (asp_slot > 7)
		return -EINVAL;

	if (!has_amd_full_remap_support(codec)) {
		ati_asp_slot = atihdmi_paired_swap_fc_lfe(asp_slot);
		if (ati_asp_slot % 2 != 0) {
			ati_asp_slot -= 1;
			was_odd = true;
		}
	}

	verb = ATI_VERB_GET_MULTICHANNEL_01 + ati_asp_slot/2 + (ati_asp_slot % 2) * 0x00e;

	ati_channel_setup = snd_hda_codec_read(codec, pin_nid, 0, verb, 0);

	if (!(ati_channel_setup & ATI_OUT_ENABLE))
		return 0xf;

	return ((ati_channel_setup & 0xf0) >> 4) + !!was_odd;
}

static int atihdmi_paired_chmap_cea_alloc_validate_get_type(
		struct hdac_chmap *chmap,
		struct hdac_cea_channel_speaker_allocation *cap,
		int channels)
{
	int c;

	/*
	 * Pre-rev3 ATI/AMD codecs operate in a paired channel mode, so
	 * we need to take that into account (a single channel may take 2
	 * channel slots if we need to carry a silent channel next to it).
	 * On Rev3+ AMD codecs this function is not used.
	 */
	int chanpairs = 0;

	/* We only produce even-numbered channel count TLVs */
	if ((channels % 2) != 0)
		return -1;

	for (c = 0; c < 7; c += 2) {
		if (cap->speakers[c] || cap->speakers[c+1])
			chanpairs++;
	}

	if (chanpairs * 2 != channels)
		return -1;

	return SNDRV_CTL_TLVT_CHMAP_PAIRED;
}

static void atihdmi_paired_cea_alloc_to_tlv_chmap(struct hdac_chmap *hchmap,
		struct hdac_cea_channel_speaker_allocation *cap,
		unsigned int *chmap, int channels)
{
	/* produce paired maps for pre-rev3 ATI/AMD codecs */
	int count = 0;
	int c;

	for (c = 7; c >= 0; c--) {
		int chan = 7 - atihdmi_paired_swap_fc_lfe(7 - c);
		int spk = cap->speakers[chan];
		if (!spk) {
			/* add N/A channel if the companion channel is occupied */
			if (cap->speakers[chan + (chan % 2 ? -1 : 1)])
				chmap[count++] = SNDRV_CHMAP_NA;

			continue;
		}

		chmap[count++] = snd_hdac_spk_to_chmap(spk);
	}

	WARN_ON(count != channels);
}

static int atihdmi_pin_hbr_setup(struct hda_codec *codec, hda_nid_t pin_nid,
				 int dev_id, bool hbr)
{
	int hbr_ctl, hbr_ctl_new;

	WARN_ON(dev_id != 0);

	hbr_ctl = snd_hda_codec_read(codec, pin_nid, 0, ATI_VERB_GET_HBR_CONTROL, 0);
	if (hbr_ctl >= 0 && (hbr_ctl & ATI_HBR_CAPABLE)) {
		if (hbr)
			hbr_ctl_new = hbr_ctl | ATI_HBR_ENABLE;
		else
			hbr_ctl_new = hbr_ctl & ~ATI_HBR_ENABLE;

		codec_dbg(codec,
			  "atihdmi_pin_hbr_setup: NID=0x%x, %shbr-ctl=0x%x\n",
				pin_nid,
				hbr_ctl == hbr_ctl_new ? "" : "new-",
				hbr_ctl_new);

		if (hbr_ctl != hbr_ctl_new)
			snd_hda_codec_write(codec, pin_nid, 0,
						ATI_VERB_SET_HBR_CONTROL,
						hbr_ctl_new);

	} else if (hbr)
		return -EINVAL;

	return 0;
}

static int atihdmi_setup_stream(struct hda_codec *codec, hda_nid_t cvt_nid,
				hda_nid_t pin_nid, int dev_id,
				u32 stream_tag, int format)
{
	if (is_amdhdmi_rev3_or_later(codec)) {
		int ramp_rate = 180; /* default as per AMD spec */
		/* disable ramp-up/down for non-pcm as per AMD spec */
		if (format & AC_FMT_TYPE_NON_PCM)
			ramp_rate = 0;

		snd_hda_codec_write(codec, cvt_nid, 0, ATI_VERB_SET_RAMP_RATE, ramp_rate);
	}

	return hdmi_setup_stream(codec, cvt_nid, pin_nid, dev_id,
				 stream_tag, format);
}


static int atihdmi_init(struct hda_codec *codec)
{
	struct hdmi_spec *spec = codec->spec;
	int pin_idx, err;

	err = generic_hdmi_init(codec);

	if (err)
		return err;

	for (pin_idx = 0; pin_idx < spec->num_pins; pin_idx++) {
		struct hdmi_spec_per_pin *per_pin = get_pin(spec, pin_idx);

		/* make sure downmix information in infoframe is zero */
		snd_hda_codec_write(codec, per_pin->pin_nid, 0, ATI_VERB_SET_DOWNMIX_INFO, 0);

		/* enable channel-wise remap mode if supported */
		if (has_amd_full_remap_support(codec))
			snd_hda_codec_write(codec, per_pin->pin_nid, 0,
					    ATI_VERB_SET_MULTICHANNEL_MODE,
					    ATI_MULTICHANNEL_MODE_SINGLE);
	}
	codec->auto_runtime_pm = 1;

	return 0;
}

/* map from pin NID to port; port is 0-based */
/* for AMD: assume widget NID starting from 3, with step 2 (3, 5, 7, ...) */
static int atihdmi_pin2port(void *audio_ptr, int pin_nid)
{
	return pin_nid / 2 - 1;
}

/* reverse-map from port to pin NID: see above */
static int atihdmi_port2pin(struct hda_codec *codec, int port)
{
	return port * 2 + 3;
}

static const struct drm_audio_component_audio_ops atihdmi_audio_ops = {
	.pin2port = atihdmi_pin2port,
	.pin_eld_notify = generic_acomp_pin_eld_notify,
	.master_bind = generic_acomp_master_bind,
	.master_unbind = generic_acomp_master_unbind,
};

static int patch_atihdmi(struct hda_codec *codec)
{
	struct hdmi_spec *spec;
	struct hdmi_spec_per_cvt *per_cvt;
	int err, cvt_idx;

	err = patch_generic_hdmi(codec);

	if (err)
		return err;

	codec->patch_ops.init = atihdmi_init;

	spec = codec->spec;

	spec->ops.pin_get_eld = atihdmi_pin_get_eld;
	spec->ops.pin_setup_infoframe = atihdmi_pin_setup_infoframe;
	spec->ops.pin_hbr_setup = atihdmi_pin_hbr_setup;
	spec->ops.setup_stream = atihdmi_setup_stream;

	spec->chmap.ops.pin_get_slot_channel = atihdmi_pin_get_slot_channel;
	spec->chmap.ops.pin_set_slot_channel = atihdmi_pin_set_slot_channel;

	if (!has_amd_full_remap_support(codec)) {
		/* override to ATI/AMD-specific versions with pairwise mapping */
		spec->chmap.ops.chmap_cea_alloc_validate_get_type =
			atihdmi_paired_chmap_cea_alloc_validate_get_type;
		spec->chmap.ops.cea_alloc_to_tlv_chmap =
				atihdmi_paired_cea_alloc_to_tlv_chmap;
		spec->chmap.ops.chmap_validate = atihdmi_paired_chmap_validate;
	}

	/* ATI/AMD converters do not advertise all of their capabilities */
	for (cvt_idx = 0; cvt_idx < spec->num_cvts; cvt_idx++) {
		per_cvt = get_cvt(spec, cvt_idx);
		per_cvt->channels_max = max(per_cvt->channels_max, 8u);
		per_cvt->rates |= SUPPORTED_RATES;
		per_cvt->formats |= SUPPORTED_FORMATS;
		per_cvt->maxbps = max(per_cvt->maxbps, 24u);
	}

	spec->chmap.channels_max = max(spec->chmap.channels_max, 8u);

	/* AMD GPUs have neither EPSS nor CLKSTOP bits, hence preventing
	 * the link-down as is.  Tell the core to allow it.
	 */
	codec->link_down_at_suspend = 1;

	generic_acomp_init(codec, &atihdmi_audio_ops, atihdmi_port2pin);

	return 0;
}

/* VIA HDMI Implementation */
#define VIAHDMI_CVT_NID	0x02	/* audio converter1 */
#define VIAHDMI_PIN_NID	0x03	/* HDMI output pin1 */

static int patch_via_hdmi(struct hda_codec *codec)
{
	return patch_simple_hdmi(codec, VIAHDMI_CVT_NID, VIAHDMI_PIN_NID);
}

/*
 * patch entries
 */
static const struct hda_device_id snd_hda_id_hdmi[] = {
HDA_CODEC_ENTRY(0x1002793c, "RS600 HDMI",	patch_atihdmi),
HDA_CODEC_ENTRY(0x10027919, "RS600 HDMI",	patch_atihdmi),
HDA_CODEC_ENTRY(0x1002791a, "RS690/780 HDMI",	patch_atihdmi),
HDA_CODEC_ENTRY(0x1002aa01, "R6xx HDMI",	patch_atihdmi),
HDA_CODEC_ENTRY(0x10951390, "SiI1390 HDMI",	patch_generic_hdmi),
HDA_CODEC_ENTRY(0x10951392, "SiI1392 HDMI",	patch_generic_hdmi),
HDA_CODEC_ENTRY(0x17e80047, "Chrontel HDMI",	patch_generic_hdmi),
HDA_CODEC_ENTRY(0x10de0001, "MCP73 HDMI",	patch_nvhdmi_2ch),
HDA_CODEC_ENTRY(0x10de0002, "MCP77/78 HDMI",	patch_nvhdmi_8ch_7x),
HDA_CODEC_ENTRY(0x10de0003, "MCP77/78 HDMI",	patch_nvhdmi_8ch_7x),
HDA_CODEC_ENTRY(0x10de0004, "GPU 04 HDMI",	patch_nvhdmi_8ch_7x),
HDA_CODEC_ENTRY(0x10de0005, "MCP77/78 HDMI",	patch_nvhdmi_8ch_7x),
HDA_CODEC_ENTRY(0x10de0006, "MCP77/78 HDMI",	patch_nvhdmi_8ch_7x),
HDA_CODEC_ENTRY(0x10de0007, "MCP79/7A HDMI",	patch_nvhdmi_8ch_7x),
HDA_CODEC_ENTRY(0x10de0008, "GPU 08 HDMI/DP",	patch_nvhdmi_legacy),
HDA_CODEC_ENTRY(0x10de0009, "GPU 09 HDMI/DP",	patch_nvhdmi_legacy),
HDA_CODEC_ENTRY(0x10de000a, "GPU 0a HDMI/DP",	patch_nvhdmi_legacy),
HDA_CODEC_ENTRY(0x10de000b, "GPU 0b HDMI/DP",	patch_nvhdmi_legacy),
HDA_CODEC_ENTRY(0x10de000c, "MCP89 HDMI",	patch_nvhdmi_legacy),
HDA_CODEC_ENTRY(0x10de000d, "GPU 0d HDMI/DP",	patch_nvhdmi_legacy),
HDA_CODEC_ENTRY(0x10de0010, "GPU 10 HDMI/DP",	patch_nvhdmi_legacy),
HDA_CODEC_ENTRY(0x10de0011, "GPU 11 HDMI/DP",	patch_nvhdmi_legacy),
HDA_CODEC_ENTRY(0x10de0012, "GPU 12 HDMI/DP",	patch_nvhdmi_legacy),
HDA_CODEC_ENTRY(0x10de0013, "GPU 13 HDMI/DP",	patch_nvhdmi_legacy),
HDA_CODEC_ENTRY(0x10de0014, "GPU 14 HDMI/DP",	patch_nvhdmi_legacy),
HDA_CODEC_ENTRY(0x10de0015, "GPU 15 HDMI/DP",	patch_nvhdmi_legacy),
HDA_CODEC_ENTRY(0x10de0016, "GPU 16 HDMI/DP",	patch_nvhdmi_legacy),
/* 17 is known to be absent */
HDA_CODEC_ENTRY(0x10de0018, "GPU 18 HDMI/DP",	patch_nvhdmi_legacy),
HDA_CODEC_ENTRY(0x10de0019, "GPU 19 HDMI/DP",	patch_nvhdmi_legacy),
HDA_CODEC_ENTRY(0x10de001a, "GPU 1a HDMI/DP",	patch_nvhdmi_legacy),
HDA_CODEC_ENTRY(0x10de001b, "GPU 1b HDMI/DP",	patch_nvhdmi_legacy),
HDA_CODEC_ENTRY(0x10de001c, "GPU 1c HDMI/DP",	patch_nvhdmi_legacy),
HDA_CODEC_ENTRY(0x10de0020, "Tegra30 HDMI",	patch_tegra_hdmi),
HDA_CODEC_ENTRY(0x10de0022, "Tegra114 HDMI",	patch_tegra_hdmi),
HDA_CODEC_ENTRY(0x10de0028, "Tegra124 HDMI",	patch_tegra_hdmi),
HDA_CODEC_ENTRY(0x10de0029, "Tegra210 HDMI/DP",	patch_tegra_hdmi),
HDA_CODEC_ENTRY(0x10de002d, "Tegra186 HDMI/DP0", patch_tegra_hdmi),
HDA_CODEC_ENTRY(0x10de002e, "Tegra186 HDMI/DP1", patch_tegra_hdmi),
HDA_CODEC_ENTRY(0x10de002f, "Tegra194 HDMI/DP2", patch_tegra_hdmi),
HDA_CODEC_ENTRY(0x10de0030, "Tegra194 HDMI/DP3", patch_tegra_hdmi),
HDA_CODEC_ENTRY(0x10de0040, "GPU 40 HDMI/DP",	patch_nvhdmi),
HDA_CODEC_ENTRY(0x10de0041, "GPU 41 HDMI/DP",	patch_nvhdmi),
HDA_CODEC_ENTRY(0x10de0042, "GPU 42 HDMI/DP",	patch_nvhdmi),
HDA_CODEC_ENTRY(0x10de0043, "GPU 43 HDMI/DP",	patch_nvhdmi),
HDA_CODEC_ENTRY(0x10de0044, "GPU 44 HDMI/DP",	patch_nvhdmi),
HDA_CODEC_ENTRY(0x10de0045, "GPU 45 HDMI/DP",	patch_nvhdmi),
HDA_CODEC_ENTRY(0x10de0050, "GPU 50 HDMI/DP",	patch_nvhdmi),
HDA_CODEC_ENTRY(0x10de0051, "GPU 51 HDMI/DP",	patch_nvhdmi),
HDA_CODEC_ENTRY(0x10de0052, "GPU 52 HDMI/DP",	patch_nvhdmi),
HDA_CODEC_ENTRY(0x10de0060, "GPU 60 HDMI/DP",	patch_nvhdmi),
HDA_CODEC_ENTRY(0x10de0061, "GPU 61 HDMI/DP",	patch_nvhdmi),
HDA_CODEC_ENTRY(0x10de0062, "GPU 62 HDMI/DP",	patch_nvhdmi),
HDA_CODEC_ENTRY(0x10de0067, "MCP67 HDMI",	patch_nvhdmi_2ch),
HDA_CODEC_ENTRY(0x10de0070, "GPU 70 HDMI/DP",	patch_nvhdmi),
HDA_CODEC_ENTRY(0x10de0071, "GPU 71 HDMI/DP",	patch_nvhdmi),
HDA_CODEC_ENTRY(0x10de0072, "GPU 72 HDMI/DP",	patch_nvhdmi),
HDA_CODEC_ENTRY(0x10de0073, "GPU 73 HDMI/DP",	patch_nvhdmi),
HDA_CODEC_ENTRY(0x10de0074, "GPU 74 HDMI/DP",	patch_nvhdmi),
HDA_CODEC_ENTRY(0x10de0076, "GPU 76 HDMI/DP",	patch_nvhdmi),
HDA_CODEC_ENTRY(0x10de007b, "GPU 7b HDMI/DP",	patch_nvhdmi),
HDA_CODEC_ENTRY(0x10de007c, "GPU 7c HDMI/DP",	patch_nvhdmi),
HDA_CODEC_ENTRY(0x10de007d, "GPU 7d HDMI/DP",	patch_nvhdmi),
HDA_CODEC_ENTRY(0x10de007e, "GPU 7e HDMI/DP",	patch_nvhdmi),
HDA_CODEC_ENTRY(0x10de0080, "GPU 80 HDMI/DP",	patch_nvhdmi),
HDA_CODEC_ENTRY(0x10de0081, "GPU 81 HDMI/DP",	patch_nvhdmi),
HDA_CODEC_ENTRY(0x10de0082, "GPU 82 HDMI/DP",	patch_nvhdmi),
HDA_CODEC_ENTRY(0x10de0083, "GPU 83 HDMI/DP",	patch_nvhdmi),
HDA_CODEC_ENTRY(0x10de0084, "GPU 84 HDMI/DP",	patch_nvhdmi),
HDA_CODEC_ENTRY(0x10de0090, "GPU 90 HDMI/DP",	patch_nvhdmi),
HDA_CODEC_ENTRY(0x10de0091, "GPU 91 HDMI/DP",	patch_nvhdmi),
HDA_CODEC_ENTRY(0x10de0092, "GPU 92 HDMI/DP",	patch_nvhdmi),
HDA_CODEC_ENTRY(0x10de0093, "GPU 93 HDMI/DP",	patch_nvhdmi),
HDA_CODEC_ENTRY(0x10de0094, "GPU 94 HDMI/DP",	patch_nvhdmi),
HDA_CODEC_ENTRY(0x10de0095, "GPU 95 HDMI/DP",	patch_nvhdmi),
HDA_CODEC_ENTRY(0x10de0097, "GPU 97 HDMI/DP",	patch_nvhdmi),
HDA_CODEC_ENTRY(0x10de0098, "GPU 98 HDMI/DP",	patch_nvhdmi),
HDA_CODEC_ENTRY(0x10de0099, "GPU 99 HDMI/DP",	patch_nvhdmi),
HDA_CODEC_ENTRY(0x10de009a, "GPU 9a HDMI/DP",	patch_nvhdmi),
HDA_CODEC_ENTRY(0x10de009d, "GPU 9d HDMI/DP",	patch_nvhdmi),
HDA_CODEC_ENTRY(0x10de009e, "GPU 9e HDMI/DP",	patch_nvhdmi),
HDA_CODEC_ENTRY(0x10de009f, "GPU 9f HDMI/DP",	patch_nvhdmi),
HDA_CODEC_ENTRY(0x10de00a0, "GPU a0 HDMI/DP",	patch_nvhdmi),
HDA_CODEC_ENTRY(0x10de8001, "MCP73 HDMI",	patch_nvhdmi_2ch),
HDA_CODEC_ENTRY(0x10de8067, "MCP67/68 HDMI",	patch_nvhdmi_2ch),
HDA_CODEC_ENTRY(0x11069f80, "VX900 HDMI/DP",	patch_via_hdmi),
HDA_CODEC_ENTRY(0x11069f81, "VX900 HDMI/DP",	patch_via_hdmi),
HDA_CODEC_ENTRY(0x11069f84, "VX11 HDMI/DP",	patch_generic_hdmi),
HDA_CODEC_ENTRY(0x11069f85, "VX11 HDMI/DP",	patch_generic_hdmi),
HDA_CODEC_ENTRY(0x80860054, "IbexPeak HDMI",	patch_i915_cpt_hdmi),
HDA_CODEC_ENTRY(0x80862800, "Geminilake HDMI",	patch_i915_glk_hdmi),
HDA_CODEC_ENTRY(0x80862801, "Bearlake HDMI",	patch_generic_hdmi),
HDA_CODEC_ENTRY(0x80862802, "Cantiga HDMI",	patch_generic_hdmi),
HDA_CODEC_ENTRY(0x80862803, "Eaglelake HDMI",	patch_generic_hdmi),
HDA_CODEC_ENTRY(0x80862804, "IbexPeak HDMI",	patch_i915_cpt_hdmi),
HDA_CODEC_ENTRY(0x80862805, "CougarPoint HDMI",	patch_i915_cpt_hdmi),
HDA_CODEC_ENTRY(0x80862806, "PantherPoint HDMI", patch_i915_cpt_hdmi),
HDA_CODEC_ENTRY(0x80862807, "Haswell HDMI",	patch_i915_hsw_hdmi),
HDA_CODEC_ENTRY(0x80862808, "Broadwell HDMI",	patch_i915_hsw_hdmi),
HDA_CODEC_ENTRY(0x80862809, "Skylake HDMI",	patch_i915_hsw_hdmi),
HDA_CODEC_ENTRY(0x8086280a, "Broxton HDMI",	patch_i915_hsw_hdmi),
HDA_CODEC_ENTRY(0x8086280b, "Kabylake HDMI",	patch_i915_hsw_hdmi),
HDA_CODEC_ENTRY(0x8086280c, "Cannonlake HDMI",	patch_i915_glk_hdmi),
HDA_CODEC_ENTRY(0x8086280d, "Geminilake HDMI",	patch_i915_glk_hdmi),
HDA_CODEC_ENTRY(0x8086280f, "Icelake HDMI",	patch_i915_icl_hdmi),
HDA_CODEC_ENTRY(0x80862812, "Tigerlake HDMI",	patch_i915_tgl_hdmi),
HDA_CODEC_ENTRY(0x80862814, "DG1 HDMI",	patch_i915_tgl_hdmi),
HDA_CODEC_ENTRY(0x80862815, "Alderlake HDMI",	patch_i915_tgl_hdmi),
HDA_CODEC_ENTRY(0x8086281c, "Alderlake-P HDMI", patch_i915_tgl_hdmi),
HDA_CODEC_ENTRY(0x80862816, "Rocketlake HDMI",	patch_i915_tgl_hdmi),
HDA_CODEC_ENTRY(0x8086281a, "Jasperlake HDMI",	patch_i915_icl_hdmi),
HDA_CODEC_ENTRY(0x8086281b, "Elkhartlake HDMI",	patch_i915_icl_hdmi),
HDA_CODEC_ENTRY(0x80862880, "CedarTrail HDMI",	patch_generic_hdmi),
HDA_CODEC_ENTRY(0x80862882, "Valleyview2 HDMI",	patch_i915_byt_hdmi),
HDA_CODEC_ENTRY(0x80862883, "Braswell HDMI",	patch_i915_byt_hdmi),
HDA_CODEC_ENTRY(0x808629fb, "Crestline HDMI",	patch_generic_hdmi),
/* special ID for generic HDMI */
HDA_CODEC_ENTRY(HDA_CODEC_ID_GENERIC_HDMI, "Generic HDMI", patch_generic_hdmi),
{} /* terminator */
};
MODULE_DEVICE_TABLE(hdaudio, snd_hda_id_hdmi);

MODULE_LICENSE("GPL");
MODULE_DESCRIPTION("HDMI HD-audio codec");
MODULE_ALIAS("snd-hda-codec-intelhdmi");
MODULE_ALIAS("snd-hda-codec-nvhdmi");
MODULE_ALIAS("snd-hda-codec-atihdmi");

static struct hda_codec_driver hdmi_driver = {
	.id = snd_hda_id_hdmi,
};

module_hda_codec_driver(hdmi_driver);<|MERGE_RESOLUTION|>--- conflicted
+++ resolved
@@ -1941,10 +1941,7 @@
 	SND_PCI_QUIRK(0x103c, 0x870f, "HP", 1),
 	SND_PCI_QUIRK(0x103c, 0x871a, "HP", 1),
 	SND_PCI_QUIRK(0x1462, 0xec94, "MS-7C94", 1),
-<<<<<<< HEAD
-=======
 	SND_PCI_QUIRK(0x8086, 0x2081, "Intel NUC 10", 1),
->>>>>>> d92805b6
 	{}
 };
 
