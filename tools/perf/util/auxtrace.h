/* SPDX-License-Identifier: GPL-2.0-only */
/*
 * auxtrace.h: AUX area trace support
 * Copyright (c) 2013-2015, Intel Corporation.
 */

#ifndef __PERF_AUXTRACE_H
#define __PERF_AUXTRACE_H

#include <sys/types.h>
#include <errno.h>
#include <stdbool.h>
#include <stddef.h>
#include <stdio.h> // FILE
#include <linux/list.h>
#include <linux/perf_event.h>
#include <linux/types.h>
#include <asm/bitsperlong.h>
#include <asm/barrier.h>

union perf_event;
struct perf_session;
struct evlist;
struct perf_tool;
struct mmap;
struct perf_sample;
struct option;
struct record_opts;
struct perf_record_auxtrace_error;
struct perf_record_auxtrace_info;
struct events_stats;

<<<<<<< HEAD
=======
enum auxtrace_error_type {
       PERF_AUXTRACE_ERROR_ITRACE  = 1,
       PERF_AUXTRACE_ERROR_MAX
};

>>>>>>> f7688b48
/* Auxtrace records must have the same alignment as perf event records */
#define PERF_AUXTRACE_RECORD_ALIGNMENT 8

enum auxtrace_type {
	PERF_AUXTRACE_UNKNOWN,
	PERF_AUXTRACE_INTEL_PT,
	PERF_AUXTRACE_INTEL_BTS,
	PERF_AUXTRACE_CS_ETM,
	PERF_AUXTRACE_ARM_SPE,
	PERF_AUXTRACE_S390_CPUMSF,
};

enum itrace_period_type {
	PERF_ITRACE_PERIOD_INSTRUCTIONS,
	PERF_ITRACE_PERIOD_TICKS,
	PERF_ITRACE_PERIOD_NANOSECS,
};

/**
 * struct itrace_synth_opts - AUX area tracing synthesis options.
 * @set: indicates whether or not options have been set
 * @default_no_sample: Default to no sampling.
 * @inject: indicates the event (not just the sample) must be fully synthesized
 *          because 'perf inject' will write it out
 * @instructions: whether to synthesize 'instructions' events
 * @branches: whether to synthesize 'branches' events
 * @transactions: whether to synthesize events for transactions
 * @ptwrites: whether to synthesize events for ptwrites
 * @pwr_events: whether to synthesize power events
 * @other_events: whether to synthesize other events recorded due to the use of
 *                aux_output
 * @errors: whether to synthesize decoder error events
 * @dont_decode: whether to skip decoding entirely
 * @log: write a decoding log
 * @calls: limit branch samples to calls (can be combined with @returns)
 * @returns: limit branch samples to returns (can be combined with @calls)
 * @callchain: add callchain to 'instructions' events
 * @thread_stack: feed branches to the thread_stack
 * @last_branch: add branch context to 'instruction' events
 * @callchain_sz: maximum callchain size
 * @last_branch_sz: branch context size
 * @period: 'instructions' events period
 * @period_type: 'instructions' events period type
 * @initial_skip: skip N events at the beginning.
 * @cpu_bitmap: CPUs for which to synthesize events, or NULL for all
 * @ptime_range: time intervals to trace or NULL
 * @range_num: number of time intervals to trace
 */
struct itrace_synth_opts {
	bool			set;
	bool			default_no_sample;
	bool			inject;
	bool			instructions;
	bool			branches;
	bool			transactions;
	bool			ptwrites;
	bool			pwr_events;
	bool			other_events;
	bool			errors;
	bool			dont_decode;
	bool			log;
	bool			calls;
	bool			returns;
	bool			callchain;
	bool			thread_stack;
	bool			last_branch;
	unsigned int		callchain_sz;
	unsigned int		last_branch_sz;
	unsigned long long	period;
	enum itrace_period_type	period_type;
	unsigned long		initial_skip;
	unsigned long		*cpu_bitmap;
	struct perf_time_interval *ptime_range;
	int			range_num;
};

/**
 * struct auxtrace_index_entry - indexes a AUX area tracing event within a
 *                               perf.data file.
 * @file_offset: offset within the perf.data file
 * @sz: size of the event
 */
struct auxtrace_index_entry {
	u64			file_offset;
	u64			sz;
};

#define PERF_AUXTRACE_INDEX_ENTRY_COUNT 256

/**
 * struct auxtrace_index - index of AUX area tracing events within a perf.data
 *                         file.
 * @list: linking a number of arrays of entries
 * @nr: number of entries
 * @entries: array of entries
 */
struct auxtrace_index {
	struct list_head	list;
	size_t			nr;
	struct auxtrace_index_entry entries[PERF_AUXTRACE_INDEX_ENTRY_COUNT];
};

/**
 * struct auxtrace - session callbacks to allow AUX area data decoding.
 * @process_event: lets the decoder see all session events
 * @process_auxtrace_event: process a PERF_RECORD_AUXTRACE event
 * @flush_events: process any remaining data
 * @free_events: free resources associated with event processing
 * @free: free resources associated with the session
 */
struct auxtrace {
	int (*process_event)(struct perf_session *session,
			     union perf_event *event,
			     struct perf_sample *sample,
			     struct perf_tool *tool);
	int (*process_auxtrace_event)(struct perf_session *session,
				      union perf_event *event,
				      struct perf_tool *tool);
	int (*flush_events)(struct perf_session *session,
			    struct perf_tool *tool);
	void (*free_events)(struct perf_session *session);
	void (*free)(struct perf_session *session);
};

/**
 * struct auxtrace_buffer - a buffer containing AUX area tracing data.
 * @list: buffers are queued in a list held by struct auxtrace_queue
 * @size: size of the buffer in bytes
 * @pid: in per-thread mode, the pid this buffer is associated with
 * @tid: in per-thread mode, the tid this buffer is associated with
 * @cpu: in per-cpu mode, the cpu this buffer is associated with
 * @data: actual buffer data (can be null if the data has not been loaded)
 * @data_offset: file offset at which the buffer can be read
 * @mmap_addr: mmap address at which the buffer can be read
 * @mmap_size: size of the mmap at @mmap_addr
 * @data_needs_freeing: @data was malloc'd so free it when it is no longer
 *                      needed
 * @consecutive: the original data was split up and this buffer is consecutive
 *               to the previous buffer
 * @offset: offset as determined by aux_head / aux_tail members of struct
 *          perf_event_mmap_page
 * @reference: an implementation-specific reference determined when the data is
 *             recorded
 * @buffer_nr: used to number each buffer
 * @use_size: implementation actually only uses this number of bytes
 * @use_data: implementation actually only uses data starting at this address
 */
struct auxtrace_buffer {
	struct list_head	list;
	size_t			size;
	pid_t			pid;
	pid_t			tid;
	int			cpu;
	void			*data;
	off_t			data_offset;
	void			*mmap_addr;
	size_t			mmap_size;
	bool			data_needs_freeing;
	bool			consecutive;
	u64			offset;
	u64			reference;
	u64			buffer_nr;
	size_t			use_size;
	void			*use_data;
};

/**
 * struct auxtrace_queue - a queue of AUX area tracing data buffers.
 * @head: head of buffer list
 * @tid: in per-thread mode, the tid this queue is associated with
 * @cpu: in per-cpu mode, the cpu this queue is associated with
 * @set: %true once this queue has been dedicated to a specific thread or cpu
 * @priv: implementation-specific data
 */
struct auxtrace_queue {
	struct list_head	head;
	pid_t			tid;
	int			cpu;
	bool			set;
	void			*priv;
};

/**
 * struct auxtrace_queues - an array of AUX area tracing queues.
 * @queue_array: array of queues
 * @nr_queues: number of queues
 * @new_data: set whenever new data is queued
 * @populated: queues have been fully populated using the auxtrace_index
 * @next_buffer_nr: used to number each buffer
 */
struct auxtrace_queues {
	struct auxtrace_queue	*queue_array;
	unsigned int		nr_queues;
	bool			new_data;
	bool			populated;
	u64			next_buffer_nr;
};

/**
 * struct auxtrace_heap_item - element of struct auxtrace_heap.
 * @queue_nr: queue number
 * @ordinal: value used for sorting (lowest ordinal is top of the heap) expected
 *           to be a timestamp
 */
struct auxtrace_heap_item {
	unsigned int		queue_nr;
	u64			ordinal;
};

/**
 * struct auxtrace_heap - a heap suitable for sorting AUX area tracing queues.
 * @heap_array: the heap
 * @heap_cnt: the number of elements in the heap
 * @heap_sz: maximum number of elements (grows as needed)
 */
struct auxtrace_heap {
	struct auxtrace_heap_item	*heap_array;
	unsigned int		heap_cnt;
	unsigned int		heap_sz;
};

/**
 * struct auxtrace_mmap - records an mmap of the auxtrace buffer.
 * @base: address of mapped area
 * @userpg: pointer to buffer's perf_event_mmap_page
 * @mask: %0 if @len is not a power of two, otherwise (@len - %1)
 * @len: size of mapped area
 * @prev: previous aux_head
 * @idx: index of this mmap
 * @tid: tid for a per-thread mmap (also set if there is only 1 tid on a per-cpu
 *       mmap) otherwise %0
 * @cpu: cpu number for a per-cpu mmap otherwise %-1
 */
struct auxtrace_mmap {
	void		*base;
	void		*userpg;
	size_t		mask;
	size_t		len;
	u64		prev;
	int		idx;
	pid_t		tid;
	int		cpu;
};

/**
 * struct auxtrace_mmap_params - parameters to set up struct auxtrace_mmap.
 * @mask: %0 if @len is not a power of two, otherwise (@len - %1)
 * @offset: file offset of mapped area
 * @len: size of mapped area
 * @prot: mmap memory protection
 * @idx: index of this mmap
 * @tid: tid for a per-thread mmap (also set if there is only 1 tid on a per-cpu
 *       mmap) otherwise %0
 * @cpu: cpu number for a per-cpu mmap otherwise %-1
 */
struct auxtrace_mmap_params {
	size_t		mask;
	off_t		offset;
	size_t		len;
	int		prot;
	int		idx;
	pid_t		tid;
	int		cpu;
};

/**
 * struct auxtrace_record - callbacks for recording AUX area data.
 * @recording_options: validate and process recording options
 * @info_priv_size: return the size of the private data in auxtrace_info_event
 * @info_fill: fill-in the private data in auxtrace_info_event
 * @free: free this auxtrace record structure
 * @snapshot_start: starting a snapshot
 * @snapshot_finish: finishing a snapshot
 * @find_snapshot: find data to snapshot within auxtrace mmap
 * @parse_snapshot_options: parse snapshot options
 * @reference: provide a 64-bit reference number for auxtrace_event
 * @read_finish: called after reading from an auxtrace mmap
 * @alignment: alignment (if any) for AUX area data
 */
struct auxtrace_record {
	int (*recording_options)(struct auxtrace_record *itr,
				 struct evlist *evlist,
				 struct record_opts *opts);
	size_t (*info_priv_size)(struct auxtrace_record *itr,
				 struct evlist *evlist);
	int (*info_fill)(struct auxtrace_record *itr,
			 struct perf_session *session,
			 struct perf_record_auxtrace_info *auxtrace_info,
			 size_t priv_size);
	void (*free)(struct auxtrace_record *itr);
	int (*snapshot_start)(struct auxtrace_record *itr);
	int (*snapshot_finish)(struct auxtrace_record *itr);
	int (*find_snapshot)(struct auxtrace_record *itr, int idx,
			     struct auxtrace_mmap *mm, unsigned char *data,
			     u64 *head, u64 *old);
	int (*parse_snapshot_options)(struct auxtrace_record *itr,
				      struct record_opts *opts,
				      const char *str);
	u64 (*reference)(struct auxtrace_record *itr);
	int (*read_finish)(struct auxtrace_record *itr, int idx);
	unsigned int alignment;
};

/**
 * struct addr_filter - address filter.
 * @list: list node
 * @range: true if it is a range filter
 * @start: true if action is 'filter' or 'start'
 * @action: 'filter', 'start' or 'stop' ('tracestop' is accepted but converted
 *          to 'stop')
 * @sym_from: symbol name for the filter address
 * @sym_to: symbol name that determines the filter size
 * @sym_from_idx: selects n'th from symbols with the same name (0 means global
 *                and less than 0 means symbol must be unique)
 * @sym_to_idx: same as @sym_from_idx but for @sym_to
 * @addr: filter address
 * @size: filter region size (for range filters)
 * @filename: DSO file name or NULL for the kernel
 * @str: allocated string that contains the other string members
 */
struct addr_filter {
	struct list_head	list;
	bool			range;
	bool			start;
	const char		*action;
	const char		*sym_from;
	const char		*sym_to;
	int			sym_from_idx;
	int			sym_to_idx;
	u64			addr;
	u64			size;
	const char		*filename;
	char			*str;
};

/**
 * struct addr_filters - list of address filters.
 * @head: list of address filters
 * @cnt: number of address filters
 */
struct addr_filters {
	struct list_head	head;
	int			cnt;
};

struct auxtrace_cache;

#ifdef HAVE_AUXTRACE_SUPPORT

/*
 * In snapshot mode the mmapped page is read-only which makes using
 * __sync_val_compare_and_swap() problematic.  However, snapshot mode expects
 * the buffer is not updated while the snapshot is made (e.g. Intel PT disables
 * the event) so there is not a race anyway.
 */
static inline u64 auxtrace_mmap__read_snapshot_head(struct auxtrace_mmap *mm)
{
	struct perf_event_mmap_page *pc = mm->userpg;
	u64 head = READ_ONCE(pc->aux_head);

	/* Ensure all reads are done after we read the head */
	rmb();
	return head;
}

static inline u64 auxtrace_mmap__read_head(struct auxtrace_mmap *mm)
{
	struct perf_event_mmap_page *pc = mm->userpg;
#if BITS_PER_LONG == 64 || !defined(HAVE_SYNC_COMPARE_AND_SWAP_SUPPORT)
	u64 head = READ_ONCE(pc->aux_head);
#else
	u64 head = __sync_val_compare_and_swap(&pc->aux_head, 0, 0);
#endif

	/* Ensure all reads are done after we read the head */
	rmb();
	return head;
}

static inline void auxtrace_mmap__write_tail(struct auxtrace_mmap *mm, u64 tail)
{
	struct perf_event_mmap_page *pc = mm->userpg;
#if BITS_PER_LONG != 64 && defined(HAVE_SYNC_COMPARE_AND_SWAP_SUPPORT)
	u64 old_tail;
#endif

	/* Ensure all reads are done before we write the tail out */
	mb();
#if BITS_PER_LONG == 64 || !defined(HAVE_SYNC_COMPARE_AND_SWAP_SUPPORT)
	pc->aux_tail = tail;
#else
	do {
		old_tail = __sync_val_compare_and_swap(&pc->aux_tail, 0, 0);
	} while (!__sync_bool_compare_and_swap(&pc->aux_tail, old_tail, tail));
#endif
}

int auxtrace_mmap__mmap(struct auxtrace_mmap *mm,
			struct auxtrace_mmap_params *mp,
			void *userpg, int fd);
void auxtrace_mmap__munmap(struct auxtrace_mmap *mm);
void auxtrace_mmap_params__init(struct auxtrace_mmap_params *mp,
				off_t auxtrace_offset,
				unsigned int auxtrace_pages,
				bool auxtrace_overwrite);
void auxtrace_mmap_params__set_idx(struct auxtrace_mmap_params *mp,
				   struct evlist *evlist, int idx,
				   bool per_cpu);

typedef int (*process_auxtrace_t)(struct perf_tool *tool,
				  struct mmap *map,
				  union perf_event *event, void *data1,
				  size_t len1, void *data2, size_t len2);

int auxtrace_mmap__read(struct mmap *map, struct auxtrace_record *itr,
			struct perf_tool *tool, process_auxtrace_t fn);

int auxtrace_mmap__read_snapshot(struct mmap *map,
				 struct auxtrace_record *itr,
				 struct perf_tool *tool, process_auxtrace_t fn,
				 size_t snapshot_size);

int auxtrace_queues__init(struct auxtrace_queues *queues);
int auxtrace_queues__add_event(struct auxtrace_queues *queues,
			       struct perf_session *session,
			       union perf_event *event, off_t data_offset,
			       struct auxtrace_buffer **buffer_ptr);
void auxtrace_queues__free(struct auxtrace_queues *queues);
int auxtrace_queues__process_index(struct auxtrace_queues *queues,
				   struct perf_session *session);
struct auxtrace_buffer *auxtrace_buffer__next(struct auxtrace_queue *queue,
					      struct auxtrace_buffer *buffer);
void *auxtrace_buffer__get_data(struct auxtrace_buffer *buffer, int fd);
void auxtrace_buffer__put_data(struct auxtrace_buffer *buffer);
void auxtrace_buffer__drop_data(struct auxtrace_buffer *buffer);
void auxtrace_buffer__free(struct auxtrace_buffer *buffer);

int auxtrace_heap__add(struct auxtrace_heap *heap, unsigned int queue_nr,
		       u64 ordinal);
void auxtrace_heap__pop(struct auxtrace_heap *heap);
void auxtrace_heap__free(struct auxtrace_heap *heap);

struct auxtrace_cache_entry {
	struct hlist_node hash;
	u32 key;
};

struct auxtrace_cache *auxtrace_cache__new(unsigned int bits, size_t entry_size,
					   unsigned int limit_percent);
void auxtrace_cache__free(struct auxtrace_cache *auxtrace_cache);
void *auxtrace_cache__alloc_entry(struct auxtrace_cache *c);
void auxtrace_cache__free_entry(struct auxtrace_cache *c, void *entry);
int auxtrace_cache__add(struct auxtrace_cache *c, u32 key,
			struct auxtrace_cache_entry *entry);
void *auxtrace_cache__lookup(struct auxtrace_cache *c, u32 key);

struct auxtrace_record *auxtrace_record__init(struct evlist *evlist,
					      int *err);

int auxtrace_parse_snapshot_options(struct auxtrace_record *itr,
				    struct record_opts *opts,
				    const char *str);
int auxtrace_record__options(struct auxtrace_record *itr,
			     struct evlist *evlist,
			     struct record_opts *opts);
size_t auxtrace_record__info_priv_size(struct auxtrace_record *itr,
				       struct evlist *evlist);
int auxtrace_record__info_fill(struct auxtrace_record *itr,
			       struct perf_session *session,
			       struct perf_record_auxtrace_info *auxtrace_info,
			       size_t priv_size);
void auxtrace_record__free(struct auxtrace_record *itr);
int auxtrace_record__snapshot_start(struct auxtrace_record *itr);
int auxtrace_record__snapshot_finish(struct auxtrace_record *itr, bool on_exit);
int auxtrace_record__find_snapshot(struct auxtrace_record *itr, int idx,
				   struct auxtrace_mmap *mm,
				   unsigned char *data, u64 *head, u64 *old);
u64 auxtrace_record__reference(struct auxtrace_record *itr);

int auxtrace_index__auxtrace_event(struct list_head *head, union perf_event *event,
				   off_t file_offset);
int auxtrace_index__write(int fd, struct list_head *head);
int auxtrace_index__process(int fd, u64 size, struct perf_session *session,
			    bool needs_swap);
void auxtrace_index__free(struct list_head *head);

void auxtrace_synth_error(struct perf_record_auxtrace_error *auxtrace_error, int type,
			  int code, int cpu, pid_t pid, pid_t tid, u64 ip,
			  const char *msg, u64 timestamp);

int perf_event__process_auxtrace_info(struct perf_session *session,
				      union perf_event *event);
s64 perf_event__process_auxtrace(struct perf_session *session,
				 union perf_event *event);
int perf_event__process_auxtrace_error(struct perf_session *session,
				       union perf_event *event);
int itrace_parse_synth_opts(const struct option *opt, const char *str,
			    int unset);
void itrace_synth_opts__set_default(struct itrace_synth_opts *synth_opts,
				    bool no_sample);

size_t perf_event__fprintf_auxtrace_error(union perf_event *event, FILE *fp);
void perf_session__auxtrace_error_inc(struct perf_session *session,
				      union perf_event *event);
void events_stats__auxtrace_error_warn(const struct events_stats *stats);

void addr_filters__init(struct addr_filters *filts);
void addr_filters__exit(struct addr_filters *filts);
int addr_filters__parse_bare_filter(struct addr_filters *filts,
				    const char *filter);
int auxtrace_parse_filters(struct evlist *evlist);

int auxtrace__process_event(struct perf_session *session, union perf_event *event,
			    struct perf_sample *sample, struct perf_tool *tool);
int auxtrace__flush_events(struct perf_session *session, struct perf_tool *tool);
void auxtrace__free_events(struct perf_session *session);
void auxtrace__free(struct perf_session *session);

#define ITRACE_HELP \
"				i:	    		synthesize instructions events\n"		\
"				b:	    		synthesize branches events\n"		\
"				c:	    		synthesize branches events (calls only)\n"	\
"				r:	    		synthesize branches events (returns only)\n" \
"				x:	    		synthesize transactions events\n"		\
"				w:	    		synthesize ptwrite events\n"		\
"				p:	    		synthesize power events\n"			\
"				e:	    		synthesize error events\n"			\
"				d:	    		create a debug log\n"			\
"				g[len]:     		synthesize a call chain (use with i or x)\n" \
"				l[len]:     		synthesize last branch entries (use with i or x)\n" \
"				sNUMBER:    		skip initial number of events\n"		\
"				PERIOD[ns|us|ms|i|t]:   specify period to sample stream\n" \
"				concatenate multiple options. Default is ibxwpe or cewp\n"

static inline
void itrace_synth_opts__set_time_range(struct itrace_synth_opts *opts,
				       struct perf_time_interval *ptime_range,
				       int range_num)
{
	opts->ptime_range = ptime_range;
	opts->range_num = range_num;
}

static inline
void itrace_synth_opts__clear_time_range(struct itrace_synth_opts *opts)
{
	opts->ptime_range = NULL;
	opts->range_num = 0;
}

#else
#include "debug.h"

static inline struct auxtrace_record *
auxtrace_record__init(struct evlist *evlist __maybe_unused,
		      int *err)
{
	*err = 0;
	return NULL;
}

static inline
void auxtrace_record__free(struct auxtrace_record *itr __maybe_unused)
{
}

static inline
int auxtrace_record__options(struct auxtrace_record *itr __maybe_unused,
			     struct evlist *evlist __maybe_unused,
			     struct record_opts *opts __maybe_unused)
{
	return 0;
}

#define perf_event__process_auxtrace_info		0
#define perf_event__process_auxtrace			0
#define perf_event__process_auxtrace_error		0

static inline
void perf_session__auxtrace_error_inc(struct perf_session *session
				      __maybe_unused,
				      union perf_event *event
				      __maybe_unused)
{
}

static inline
void events_stats__auxtrace_error_warn(const struct events_stats *stats
				       __maybe_unused)
{
}

static inline
int itrace_parse_synth_opts(const struct option *opt __maybe_unused,
			    const char *str __maybe_unused,
			    int unset __maybe_unused)
{
	pr_err("AUX area tracing not supported\n");
	return -EINVAL;
}

static inline
int auxtrace_parse_snapshot_options(struct auxtrace_record *itr __maybe_unused,
				    struct record_opts *opts __maybe_unused,
				    const char *str)
{
	if (!str)
		return 0;
	pr_err("AUX area tracing not supported\n");
	return -EINVAL;
}

static inline
int auxtrace__process_event(struct perf_session *session __maybe_unused,
			    union perf_event *event __maybe_unused,
			    struct perf_sample *sample __maybe_unused,
			    struct perf_tool *tool __maybe_unused)
{
	return 0;
}

static inline
int auxtrace__flush_events(struct perf_session *session __maybe_unused,
			   struct perf_tool *tool __maybe_unused)
{
	return 0;
}

static inline
void auxtrace__free_events(struct perf_session *session __maybe_unused)
{
}

static inline
void auxtrace_cache__free(struct auxtrace_cache *auxtrace_cache __maybe_unused)
{
}

static inline
void auxtrace__free(struct perf_session *session __maybe_unused)
{
}

static inline
int auxtrace_index__write(int fd __maybe_unused,
			  struct list_head *head __maybe_unused)
{
	return -EINVAL;
}

static inline
int auxtrace_index__process(int fd __maybe_unused,
			    u64 size __maybe_unused,
			    struct perf_session *session __maybe_unused,
			    bool needs_swap __maybe_unused)
{
	return -EINVAL;
}

static inline
void auxtrace_index__free(struct list_head *head __maybe_unused)
{
}

static inline
int auxtrace_parse_filters(struct evlist *evlist __maybe_unused)
{
	return 0;
}

int auxtrace_mmap__mmap(struct auxtrace_mmap *mm,
			struct auxtrace_mmap_params *mp,
			void *userpg, int fd);
void auxtrace_mmap__munmap(struct auxtrace_mmap *mm);
void auxtrace_mmap_params__init(struct auxtrace_mmap_params *mp,
				off_t auxtrace_offset,
				unsigned int auxtrace_pages,
				bool auxtrace_overwrite);
void auxtrace_mmap_params__set_idx(struct auxtrace_mmap_params *mp,
				   struct evlist *evlist, int idx,
				   bool per_cpu);

#define ITRACE_HELP ""

static inline
void itrace_synth_opts__set_time_range(struct itrace_synth_opts *opts
				       __maybe_unused,
				       struct perf_time_interval *ptime_range
				       __maybe_unused,
				       int range_num __maybe_unused)
{
}

static inline
void itrace_synth_opts__clear_time_range(struct itrace_synth_opts *opts
					 __maybe_unused)
{
}

#endif

#endif<|MERGE_RESOLUTION|>--- conflicted
+++ resolved
@@ -30,14 +30,11 @@
 struct perf_record_auxtrace_info;
 struct events_stats;
 
-<<<<<<< HEAD
-=======
 enum auxtrace_error_type {
        PERF_AUXTRACE_ERROR_ITRACE  = 1,
        PERF_AUXTRACE_ERROR_MAX
 };
 
->>>>>>> f7688b48
 /* Auxtrace records must have the same alignment as perf event records */
 #define PERF_AUXTRACE_RECORD_ALIGNMENT 8
 
