--- conflicted
+++ resolved
@@ -4662,11 +4662,8 @@
  */
 int kvmppc_switch_mmu_to_hpt(struct kvm *kvm)
 {
-<<<<<<< HEAD
-=======
 	if (nesting_enabled(kvm))
 		kvmhv_release_all_nested(kvm);
->>>>>>> f7688b48
 	kvmppc_rmap_reset(kvm);
 	kvm->arch.process_table = 0;
 	/* Mutual exclusion with kvm_unmap_hva_range etc. */
@@ -4690,10 +4687,6 @@
 	err = kvmppc_init_vm_radix(kvm);
 	if (err)
 		return err;
-<<<<<<< HEAD
-
-=======
->>>>>>> f7688b48
 	kvmppc_rmap_reset(kvm);
 	/* Mutual exclusion with kvm_unmap_hva_range etc. */
 	spin_lock(&kvm->mmu_lock);
