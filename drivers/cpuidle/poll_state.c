--- conflicted
+++ resolved
@@ -30,11 +30,7 @@
 				continue;
 
 			loop_count = 0;
-<<<<<<< HEAD
-			if (local_clock() - time_start > POLL_IDLE_TIME_LIMIT) {
-=======
 			if (local_clock() - time_start > limit) {
->>>>>>> f7688b48
 				dev->poll_time_limit = true;
 				break;
 			}
