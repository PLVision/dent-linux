#ifndef _NAMESPACE_H_
#define _NAMESPACE_H_
#ifdef __KERNEL__

#include <linux/path.h>
#include <linux/seq_file.h>
#include <linux/wait.h>

struct mnt_namespace {
	atomic_t		count;
	struct vfsmount *	root;
	struct list_head	list;
	wait_queue_head_t poll;
	int event;
};

struct proc_mounts {
	struct seq_file m; /* must be the first element */
	struct mnt_namespace *ns;
	struct path root;
	int event;
};

struct fs_struct;

extern struct mnt_namespace *create_mnt_ns(struct vfsmount *mnt);
extern struct mnt_namespace *copy_mnt_ns(unsigned long, struct mnt_namespace *,
		struct fs_struct *);
extern void put_mnt_ns(struct mnt_namespace *ns);
<<<<<<< HEAD

static inline void exit_mnt_ns(struct task_struct *p)
{
	struct mnt_namespace *ns = p->nsproxy->mnt_ns;
	if (ns)
		put_mnt_ns(ns);
}

=======
>>>>>>> 80ffb3cc
static inline void get_mnt_ns(struct mnt_namespace *ns)
{
	atomic_inc(&ns->count);
}

extern const struct seq_operations mounts_op;
extern const struct seq_operations mountinfo_op;
extern const struct seq_operations mountstats_op;

#endif
#endif<|MERGE_RESOLUTION|>--- conflicted
+++ resolved
@@ -27,17 +27,6 @@
 extern struct mnt_namespace *copy_mnt_ns(unsigned long, struct mnt_namespace *,
 		struct fs_struct *);
 extern void put_mnt_ns(struct mnt_namespace *ns);
-<<<<<<< HEAD
-
-static inline void exit_mnt_ns(struct task_struct *p)
-{
-	struct mnt_namespace *ns = p->nsproxy->mnt_ns;
-	if (ns)
-		put_mnt_ns(ns);
-}
-
-=======
->>>>>>> 80ffb3cc
 static inline void get_mnt_ns(struct mnt_namespace *ns)
 {
 	atomic_inc(&ns->count);
