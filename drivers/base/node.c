--- conflicted
+++ resolved
@@ -772,13 +772,8 @@
 	return pfn_to_nid(pfn);
 }
 
-<<<<<<< HEAD
-static int do_register_memory_block_under_node(int nid,
-					       struct memory_block *mem_blk)
-=======
 static void do_register_memory_block_under_node(int nid,
 						struct memory_block *mem_blk)
->>>>>>> d1988041
 {
 	int ret;
 
@@ -791,14 +786,6 @@
 	ret = sysfs_create_link_nowarn(&node_devices[nid]->dev.kobj,
 				       &mem_blk->dev.kobj,
 				       kobject_name(&mem_blk->dev.kobj));
-<<<<<<< HEAD
-	if (ret)
-		return ret;
-
-	return sysfs_create_link_nowarn(&mem_blk->dev.kobj,
-				&node_devices[nid]->dev.kobj,
-				kobject_name(&node_devices[nid]->dev.kobj));
-=======
 	if (ret && ret != -EEXIST)
 		dev_err_ratelimited(&node_devices[nid]->dev,
 				    "can't create link to %s in sysfs (%d)\n",
@@ -812,7 +799,6 @@
 				    "can't create link to %s in sysfs (%d)\n",
 				    kobject_name(&node_devices[nid]->dev.kobj),
 				    ret);
->>>>>>> d1988041
 }
 
 /* register memory section under specified node if it spans that node */
@@ -848,12 +834,8 @@
 		if (page_nid != nid)
 			continue;
 
-<<<<<<< HEAD
-		return do_register_memory_block_under_node(nid, mem_blk);
-=======
 		do_register_memory_block_under_node(nid, mem_blk);
 		return 0;
->>>>>>> d1988041
 	}
 	/* mem section does not span the specified node */
 	return 0;
@@ -868,12 +850,8 @@
 {
 	int nid = *(int *)arg;
 
-<<<<<<< HEAD
-	return do_register_memory_block_under_node(nid, mem_blk);
-=======
 	do_register_memory_block_under_node(nid, mem_blk);
 	return 0;
->>>>>>> d1988041
 }
 
 /*
@@ -891,13 +869,8 @@
 			  kobject_name(&node_devices[mem_blk->nid]->dev.kobj));
 }
 
-<<<<<<< HEAD
-int link_mem_sections(int nid, unsigned long start_pfn, unsigned long end_pfn,
-		      enum meminit_context context)
-=======
 void link_mem_sections(int nid, unsigned long start_pfn, unsigned long end_pfn,
 		       enum meminit_context context)
->>>>>>> d1988041
 {
 	walk_memory_blocks_func_t func;
 
@@ -906,15 +879,9 @@
 	else
 		func = register_mem_block_under_node_early;
 
-<<<<<<< HEAD
-	return walk_memory_blocks(PFN_PHYS(start_pfn),
-				  PFN_PHYS(end_pfn - start_pfn), (void *)&nid,
-				  func);
-=======
 	walk_memory_blocks(PFN_PHYS(start_pfn), PFN_PHYS(end_pfn - start_pfn),
 			   (void *)&nid, func);
 	return;
->>>>>>> d1988041
 }
 
 #ifdef CONFIG_HUGETLBFS
