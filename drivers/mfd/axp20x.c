--- conflicted
+++ resolved
@@ -744,14 +744,11 @@
 		.of_compatible	= "x-powers,axp813-ac-power-supply",
 		.num_resources	= ARRAY_SIZE(axp20x_ac_power_supply_resources),
 		.resources	= axp20x_ac_power_supply_resources,
-<<<<<<< HEAD
-=======
 	}, {
 		.name		= "axp20x-usb-power-supply",
 		.num_resources	= ARRAY_SIZE(axp803_usb_power_supply_resources),
 		.resources	= axp803_usb_power_supply_resources,
 		.of_compatible	= "x-powers,axp813-usb-power-supply",
->>>>>>> 0ecfebd2
 	},
 	{	.name		= "axp20x-regulator" },
 };
@@ -804,14 +801,11 @@
 		.of_compatible	= "x-powers,axp813-ac-power-supply",
 		.num_resources	= ARRAY_SIZE(axp20x_ac_power_supply_resources),
 		.resources	= axp20x_ac_power_supply_resources,
-<<<<<<< HEAD
-=======
 	}, {
 		.name		= "axp20x-usb-power-supply",
 		.num_resources	= ARRAY_SIZE(axp803_usb_power_supply_resources),
 		.resources	= axp803_usb_power_supply_resources,
 		.of_compatible	= "x-powers,axp813-usb-power-supply",
->>>>>>> 0ecfebd2
 	},
 };
 
