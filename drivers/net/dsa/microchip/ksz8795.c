// SPDX-License-Identifier: GPL-2.0
/*
 * Microchip KSZ8795 switch driver
 *
 * Copyright (C) 2017 Microchip Technology Inc.
 *	Tristram Ha <Tristram.Ha@microchip.com>
 */

#include <linux/delay.h>
#include <linux/export.h>
#include <linux/gpio.h>
#include <linux/kernel.h>
#include <linux/module.h>
#include <linux/platform_data/microchip-ksz.h>
#include <linux/phy.h>
#include <linux/etherdevice.h>
#include <linux/if_bridge.h>
#include <net/dsa.h>
#include <net/switchdev.h>

#include "ksz_common.h"
#include "ksz8795_reg.h"

static const struct {
	char string[ETH_GSTRING_LEN];
} mib_names[TOTAL_SWITCH_COUNTER_NUM] = {
	{ "rx_hi" },
	{ "rx_undersize" },
	{ "rx_fragments" },
	{ "rx_oversize" },
	{ "rx_jabbers" },
	{ "rx_symbol_err" },
	{ "rx_crc_err" },
	{ "rx_align_err" },
	{ "rx_mac_ctrl" },
	{ "rx_pause" },
	{ "rx_bcast" },
	{ "rx_mcast" },
	{ "rx_ucast" },
	{ "rx_64_or_less" },
	{ "rx_65_127" },
	{ "rx_128_255" },
	{ "rx_256_511" },
	{ "rx_512_1023" },
	{ "rx_1024_1522" },
	{ "rx_1523_2000" },
	{ "rx_2001" },
	{ "tx_hi" },
	{ "tx_late_col" },
	{ "tx_pause" },
	{ "tx_bcast" },
	{ "tx_mcast" },
	{ "tx_ucast" },
	{ "tx_deferred" },
	{ "tx_total_col" },
	{ "tx_exc_col" },
	{ "tx_single_col" },
	{ "tx_mult_col" },
	{ "rx_total" },
	{ "tx_total" },
	{ "rx_discards" },
	{ "tx_discards" },
};

static void ksz_cfg(struct ksz_device *dev, u32 addr, u8 bits, bool set)
{
	regmap_update_bits(dev->regmap[0], addr, bits, set ? bits : 0);
}

static void ksz_port_cfg(struct ksz_device *dev, int port, int offset, u8 bits,
			 bool set)
{
	regmap_update_bits(dev->regmap[0], PORT_CTRL_ADDR(port, offset),
			   bits, set ? bits : 0);
}

static int ksz8795_reset_switch(struct ksz_device *dev)
{
	/* reset switch */
	ksz_write8(dev, REG_POWER_MANAGEMENT_1,
		   SW_SOFTWARE_POWER_DOWN << SW_POWER_MANAGEMENT_MODE_S);
	ksz_write8(dev, REG_POWER_MANAGEMENT_1, 0);

	return 0;
}

static void ksz8795_set_prio_queue(struct ksz_device *dev, int port, int queue)
{
	u8 hi, lo;

	/* Number of queues can only be 1, 2, or 4. */
	switch (queue) {
	case 4:
	case 3:
		queue = PORT_QUEUE_SPLIT_4;
		break;
	case 2:
		queue = PORT_QUEUE_SPLIT_2;
		break;
	default:
		queue = PORT_QUEUE_SPLIT_1;
	}
	ksz_pread8(dev, port, REG_PORT_CTRL_0, &lo);
	ksz_pread8(dev, port, P_DROP_TAG_CTRL, &hi);
	lo &= ~PORT_QUEUE_SPLIT_L;
	if (queue & PORT_QUEUE_SPLIT_2)
		lo |= PORT_QUEUE_SPLIT_L;
	hi &= ~PORT_QUEUE_SPLIT_H;
	if (queue & PORT_QUEUE_SPLIT_4)
		hi |= PORT_QUEUE_SPLIT_H;
	ksz_pwrite8(dev, port, REG_PORT_CTRL_0, lo);
	ksz_pwrite8(dev, port, P_DROP_TAG_CTRL, hi);

	/* Default is port based for egress rate limit. */
	if (queue != PORT_QUEUE_SPLIT_1)
		ksz_cfg(dev, REG_SW_CTRL_19, SW_OUT_RATE_LIMIT_QUEUE_BASED,
			true);
}

static void ksz8795_r_mib_cnt(struct ksz_device *dev, int port, u16 addr,
			      u64 *cnt)
{
	u16 ctrl_addr;
	u32 data;
	u8 check;
	int loop;

	ctrl_addr = addr + SWITCH_COUNTER_NUM * port;
	ctrl_addr |= IND_ACC_TABLE(TABLE_MIB | TABLE_READ);

	mutex_lock(&dev->alu_mutex);
	ksz_write16(dev, REG_IND_CTRL_0, ctrl_addr);

	/* It is almost guaranteed to always read the valid bit because of
	 * slow SPI speed.
	 */
	for (loop = 2; loop > 0; loop--) {
		ksz_read8(dev, REG_IND_MIB_CHECK, &check);

		if (check & MIB_COUNTER_VALID) {
			ksz_read32(dev, REG_IND_DATA_LO, &data);
			if (check & MIB_COUNTER_OVERFLOW)
				*cnt += MIB_COUNTER_VALUE + 1;
			*cnt += data & MIB_COUNTER_VALUE;
			break;
		}
	}
	mutex_unlock(&dev->alu_mutex);
}

static void ksz8795_r_mib_pkt(struct ksz_device *dev, int port, u16 addr,
			      u64 *dropped, u64 *cnt)
{
	u16 ctrl_addr;
	u32 data;
	u8 check;
	int loop;

	addr -= SWITCH_COUNTER_NUM;
	ctrl_addr = (KS_MIB_TOTAL_RX_1 - KS_MIB_TOTAL_RX_0) * port;
	ctrl_addr += addr + KS_MIB_TOTAL_RX_0;
	ctrl_addr |= IND_ACC_TABLE(TABLE_MIB | TABLE_READ);

	mutex_lock(&dev->alu_mutex);
	ksz_write16(dev, REG_IND_CTRL_0, ctrl_addr);

	/* It is almost guaranteed to always read the valid bit because of
	 * slow SPI speed.
	 */
	for (loop = 2; loop > 0; loop--) {
		ksz_read8(dev, REG_IND_MIB_CHECK, &check);

		if (check & MIB_COUNTER_VALID) {
			ksz_read32(dev, REG_IND_DATA_LO, &data);
			if (addr < 2) {
				u64 total;

				total = check & MIB_TOTAL_BYTES_H;
				total <<= 32;
				*cnt += total;
				*cnt += data;
				if (check & MIB_COUNTER_OVERFLOW) {
					total = MIB_TOTAL_BYTES_H + 1;
					total <<= 32;
					*cnt += total;
				}
			} else {
				if (check & MIB_COUNTER_OVERFLOW)
					*cnt += MIB_PACKET_DROPPED + 1;
				*cnt += data & MIB_PACKET_DROPPED;
			}
			break;
		}
	}
	mutex_unlock(&dev->alu_mutex);
}

static void ksz8795_freeze_mib(struct ksz_device *dev, int port, bool freeze)
{
	/* enable the port for flush/freeze function */
	if (freeze)
		ksz_cfg(dev, REG_SW_CTRL_6, BIT(port), true);
	ksz_cfg(dev, REG_SW_CTRL_6, SW_MIB_COUNTER_FREEZE, freeze);

	/* disable the port after freeze is done */
	if (!freeze)
		ksz_cfg(dev, REG_SW_CTRL_6, BIT(port), false);
}

static void ksz8795_port_init_cnt(struct ksz_device *dev, int port)
{
	struct ksz_port_mib *mib = &dev->ports[port].mib;

	/* flush all enabled port MIB counters */
	ksz_cfg(dev, REG_SW_CTRL_6, BIT(port), true);
	ksz_cfg(dev, REG_SW_CTRL_6, SW_MIB_COUNTER_FLUSH, true);
	ksz_cfg(dev, REG_SW_CTRL_6, BIT(port), false);

	mib->cnt_ptr = 0;

	/* Some ports may not have MIB counters before SWITCH_COUNTER_NUM. */
	while (mib->cnt_ptr < dev->reg_mib_cnt) {
		dev->dev_ops->r_mib_cnt(dev, port, mib->cnt_ptr,
					&mib->counters[mib->cnt_ptr]);
		++mib->cnt_ptr;
	}

	/* Some ports may not have MIB counters after SWITCH_COUNTER_NUM. */
	while (mib->cnt_ptr < dev->mib_cnt) {
		dev->dev_ops->r_mib_pkt(dev, port, mib->cnt_ptr,
					NULL, &mib->counters[mib->cnt_ptr]);
		++mib->cnt_ptr;
	}
	mib->cnt_ptr = 0;
	memset(mib->counters, 0, dev->mib_cnt * sizeof(u64));
}

static void ksz8795_r_table(struct ksz_device *dev, int table, u16 addr,
			    u64 *data)
{
	u16 ctrl_addr;

	ctrl_addr = IND_ACC_TABLE(table | TABLE_READ) | addr;

	mutex_lock(&dev->alu_mutex);
	ksz_write16(dev, REG_IND_CTRL_0, ctrl_addr);
	ksz_read64(dev, REG_IND_DATA_HI, data);
	mutex_unlock(&dev->alu_mutex);
}

static void ksz8795_w_table(struct ksz_device *dev, int table, u16 addr,
			    u64 data)
{
	u16 ctrl_addr;

	ctrl_addr = IND_ACC_TABLE(table) | addr;

	mutex_lock(&dev->alu_mutex);
	ksz_write64(dev, REG_IND_DATA_HI, data);
	ksz_write16(dev, REG_IND_CTRL_0, ctrl_addr);
	mutex_unlock(&dev->alu_mutex);
}

static int ksz8795_valid_dyn_entry(struct ksz_device *dev, u8 *data)
{
	int timeout = 100;

	do {
		ksz_read8(dev, REG_IND_DATA_CHECK, data);
		timeout--;
	} while ((*data & DYNAMIC_MAC_TABLE_NOT_READY) && timeout);

	/* Entry is not ready for accessing. */
	if (*data & DYNAMIC_MAC_TABLE_NOT_READY) {
		return -EAGAIN;
	/* Entry is ready for accessing. */
	} else {
		ksz_read8(dev, REG_IND_DATA_8, data);

		/* There is no valid entry in the table. */
		if (*data & DYNAMIC_MAC_TABLE_MAC_EMPTY)
			return -ENXIO;
	}
	return 0;
}

static int ksz8795_r_dyn_mac_table(struct ksz_device *dev, u16 addr,
				   u8 *mac_addr, u8 *fid, u8 *src_port,
				   u8 *timestamp, u16 *entries)
{
	u32 data_hi, data_lo;
	u16 ctrl_addr;
	u8 data;
	int rc;

	ctrl_addr = IND_ACC_TABLE(TABLE_DYNAMIC_MAC | TABLE_READ) | addr;

	mutex_lock(&dev->alu_mutex);
	ksz_write16(dev, REG_IND_CTRL_0, ctrl_addr);

	rc = ksz8795_valid_dyn_entry(dev, &data);
	if (rc == -EAGAIN) {
		if (addr == 0)
			*entries = 0;
	} else if (rc == -ENXIO) {
		*entries = 0;
	/* At least one valid entry in the table. */
	} else {
		u64 buf = 0;
		int cnt;

		ksz_read64(dev, REG_IND_DATA_HI, &buf);
		data_hi = (u32)(buf >> 32);
		data_lo = (u32)buf;

		/* Check out how many valid entry in the table. */
		cnt = data & DYNAMIC_MAC_TABLE_ENTRIES_H;
		cnt <<= DYNAMIC_MAC_ENTRIES_H_S;
		cnt |= (data_hi & DYNAMIC_MAC_TABLE_ENTRIES) >>
			DYNAMIC_MAC_ENTRIES_S;
		*entries = cnt + 1;

		*fid = (data_hi & DYNAMIC_MAC_TABLE_FID) >>
			DYNAMIC_MAC_FID_S;
		*src_port = (data_hi & DYNAMIC_MAC_TABLE_SRC_PORT) >>
			DYNAMIC_MAC_SRC_PORT_S;
		*timestamp = (data_hi & DYNAMIC_MAC_TABLE_TIMESTAMP) >>
			DYNAMIC_MAC_TIMESTAMP_S;

		mac_addr[5] = (u8)data_lo;
		mac_addr[4] = (u8)(data_lo >> 8);
		mac_addr[3] = (u8)(data_lo >> 16);
		mac_addr[2] = (u8)(data_lo >> 24);

		mac_addr[1] = (u8)data_hi;
		mac_addr[0] = (u8)(data_hi >> 8);
		rc = 0;
	}
	mutex_unlock(&dev->alu_mutex);

	return rc;
}

static int ksz8795_r_sta_mac_table(struct ksz_device *dev, u16 addr,
				   struct alu_struct *alu)
{
	u32 data_hi, data_lo;
	u64 data;

	ksz8795_r_table(dev, TABLE_STATIC_MAC, addr, &data);
	data_hi = data >> 32;
	data_lo = (u32)data;
	if (data_hi & (STATIC_MAC_TABLE_VALID | STATIC_MAC_TABLE_OVERRIDE)) {
		alu->mac[5] = (u8)data_lo;
		alu->mac[4] = (u8)(data_lo >> 8);
		alu->mac[3] = (u8)(data_lo >> 16);
		alu->mac[2] = (u8)(data_lo >> 24);
		alu->mac[1] = (u8)data_hi;
		alu->mac[0] = (u8)(data_hi >> 8);
		alu->port_forward = (data_hi & STATIC_MAC_TABLE_FWD_PORTS) >>
			STATIC_MAC_FWD_PORTS_S;
		alu->is_override =
			(data_hi & STATIC_MAC_TABLE_OVERRIDE) ? 1 : 0;
		data_hi >>= 1;
		alu->is_use_fid = (data_hi & STATIC_MAC_TABLE_USE_FID) ? 1 : 0;
		alu->fid = (data_hi & STATIC_MAC_TABLE_FID) >>
			STATIC_MAC_FID_S;
		return 0;
	}
	return -ENXIO;
}

static void ksz8795_w_sta_mac_table(struct ksz_device *dev, u16 addr,
				    struct alu_struct *alu)
{
	u32 data_hi, data_lo;
	u64 data;

	data_lo = ((u32)alu->mac[2] << 24) |
		((u32)alu->mac[3] << 16) |
		((u32)alu->mac[4] << 8) | alu->mac[5];
	data_hi = ((u32)alu->mac[0] << 8) | alu->mac[1];
	data_hi |= (u32)alu->port_forward << STATIC_MAC_FWD_PORTS_S;

	if (alu->is_override)
		data_hi |= STATIC_MAC_TABLE_OVERRIDE;
	if (alu->is_use_fid) {
		data_hi |= STATIC_MAC_TABLE_USE_FID;
		data_hi |= (u32)alu->fid << STATIC_MAC_FID_S;
	}
	if (alu->is_static)
		data_hi |= STATIC_MAC_TABLE_VALID;
	else
		data_hi &= ~STATIC_MAC_TABLE_OVERRIDE;

	data = (u64)data_hi << 32 | data_lo;
	ksz8795_w_table(dev, TABLE_STATIC_MAC, addr, data);
}

static void ksz8795_from_vlan(u16 vlan, u8 *fid, u8 *member, u8 *valid)
{
	*fid = vlan & VLAN_TABLE_FID;
	*member = (vlan & VLAN_TABLE_MEMBERSHIP) >> VLAN_TABLE_MEMBERSHIP_S;
	*valid = !!(vlan & VLAN_TABLE_VALID);
}

static void ksz8795_to_vlan(u8 fid, u8 member, u8 valid, u16 *vlan)
{
	*vlan = fid;
	*vlan |= (u16)member << VLAN_TABLE_MEMBERSHIP_S;
	if (valid)
		*vlan |= VLAN_TABLE_VALID;
}

static void ksz8795_r_vlan_entries(struct ksz_device *dev, u16 addr)
{
	u64 data;
	int i;

	ksz8795_r_table(dev, TABLE_VLAN, addr, &data);
	addr *= 4;
	for (i = 0; i < 4; i++) {
		dev->vlan_cache[addr + i].table[0] = (u16)data;
		data >>= VLAN_TABLE_S;
	}
}

static void ksz8795_r_vlan_table(struct ksz_device *dev, u16 vid, u16 *vlan)
{
	int index;
	u16 *data;
	u16 addr;
	u64 buf;

	data = (u16 *)&buf;
	addr = vid / 4;
	index = vid & 3;
	ksz8795_r_table(dev, TABLE_VLAN, addr, &buf);
	*vlan = data[index];
}

static void ksz8795_w_vlan_table(struct ksz_device *dev, u16 vid, u16 vlan)
{
	int index;
	u16 *data;
	u16 addr;
	u64 buf;

	data = (u16 *)&buf;
	addr = vid / 4;
	index = vid & 3;
	ksz8795_r_table(dev, TABLE_VLAN, addr, &buf);
	data[index] = vlan;
	dev->vlan_cache[vid].table[0] = vlan;
	ksz8795_w_table(dev, TABLE_VLAN, addr, buf);
}

static void ksz8795_r_phy(struct ksz_device *dev, u16 phy, u16 reg, u16 *val)
{
	u8 restart, speed, ctrl, link;
	int processed = true;
	u16 data = 0;
	u8 p = phy;

	switch (reg) {
	case PHY_REG_CTRL:
		ksz_pread8(dev, p, P_NEG_RESTART_CTRL, &restart);
		ksz_pread8(dev, p, P_SPEED_STATUS, &speed);
		ksz_pread8(dev, p, P_FORCE_CTRL, &ctrl);
		if (restart & PORT_PHY_LOOPBACK)
			data |= PHY_LOOPBACK;
		if (ctrl & PORT_FORCE_100_MBIT)
			data |= PHY_SPEED_100MBIT;
		if (!(ctrl & PORT_AUTO_NEG_DISABLE))
			data |= PHY_AUTO_NEG_ENABLE;
		if (restart & PORT_POWER_DOWN)
			data |= PHY_POWER_DOWN;
		if (restart & PORT_AUTO_NEG_RESTART)
			data |= PHY_AUTO_NEG_RESTART;
		if (ctrl & PORT_FORCE_FULL_DUPLEX)
			data |= PHY_FULL_DUPLEX;
		if (speed & PORT_HP_MDIX)
			data |= PHY_HP_MDIX;
		if (restart & PORT_FORCE_MDIX)
			data |= PHY_FORCE_MDIX;
		if (restart & PORT_AUTO_MDIX_DISABLE)
			data |= PHY_AUTO_MDIX_DISABLE;
		if (restart & PORT_TX_DISABLE)
			data |= PHY_TRANSMIT_DISABLE;
		if (restart & PORT_LED_OFF)
			data |= PHY_LED_DISABLE;
		break;
	case PHY_REG_STATUS:
		ksz_pread8(dev, p, P_LINK_STATUS, &link);
		data = PHY_100BTX_FD_CAPABLE |
		       PHY_100BTX_CAPABLE |
		       PHY_10BT_FD_CAPABLE |
		       PHY_10BT_CAPABLE |
		       PHY_AUTO_NEG_CAPABLE;
		if (link & PORT_AUTO_NEG_COMPLETE)
			data |= PHY_AUTO_NEG_ACKNOWLEDGE;
		if (link & PORT_STAT_LINK_GOOD)
			data |= PHY_LINK_STATUS;
		break;
	case PHY_REG_ID_1:
		data = KSZ8795_ID_HI;
		break;
	case PHY_REG_ID_2:
		data = KSZ8795_ID_LO;
		break;
	case PHY_REG_AUTO_NEGOTIATION:
		ksz_pread8(dev, p, P_LOCAL_CTRL, &ctrl);
		data = PHY_AUTO_NEG_802_3;
		if (ctrl & PORT_AUTO_NEG_SYM_PAUSE)
			data |= PHY_AUTO_NEG_SYM_PAUSE;
		if (ctrl & PORT_AUTO_NEG_100BTX_FD)
			data |= PHY_AUTO_NEG_100BTX_FD;
		if (ctrl & PORT_AUTO_NEG_100BTX)
			data |= PHY_AUTO_NEG_100BTX;
		if (ctrl & PORT_AUTO_NEG_10BT_FD)
			data |= PHY_AUTO_NEG_10BT_FD;
		if (ctrl & PORT_AUTO_NEG_10BT)
			data |= PHY_AUTO_NEG_10BT;
		break;
	case PHY_REG_REMOTE_CAPABILITY:
		ksz_pread8(dev, p, P_REMOTE_STATUS, &link);
		data = PHY_AUTO_NEG_802_3;
		if (link & PORT_REMOTE_SYM_PAUSE)
			data |= PHY_AUTO_NEG_SYM_PAUSE;
		if (link & PORT_REMOTE_100BTX_FD)
			data |= PHY_AUTO_NEG_100BTX_FD;
		if (link & PORT_REMOTE_100BTX)
			data |= PHY_AUTO_NEG_100BTX;
		if (link & PORT_REMOTE_10BT_FD)
			data |= PHY_AUTO_NEG_10BT_FD;
		if (link & PORT_REMOTE_10BT)
			data |= PHY_AUTO_NEG_10BT;
		if (data & ~PHY_AUTO_NEG_802_3)
			data |= PHY_REMOTE_ACKNOWLEDGE_NOT;
		break;
	default:
		processed = false;
		break;
	}
	if (processed)
		*val = data;
}

static void ksz8795_w_phy(struct ksz_device *dev, u16 phy, u16 reg, u16 val)
{
	u8 p = phy;
	u8 restart, speed, ctrl, data;

	switch (reg) {
	case PHY_REG_CTRL:

		/* Do not support PHY reset function. */
		if (val & PHY_RESET)
			break;
		ksz_pread8(dev, p, P_SPEED_STATUS, &speed);
		data = speed;
		if (val & PHY_HP_MDIX)
			data |= PORT_HP_MDIX;
		else
			data &= ~PORT_HP_MDIX;
		if (data != speed)
			ksz_pwrite8(dev, p, P_SPEED_STATUS, data);
		ksz_pread8(dev, p, P_FORCE_CTRL, &ctrl);
		data = ctrl;
		if (!(val & PHY_AUTO_NEG_ENABLE))
			data |= PORT_AUTO_NEG_DISABLE;
		else
			data &= ~PORT_AUTO_NEG_DISABLE;

		/* Fiber port does not support auto-negotiation. */
		if (dev->ports[p].fiber)
			data |= PORT_AUTO_NEG_DISABLE;
		if (val & PHY_SPEED_100MBIT)
			data |= PORT_FORCE_100_MBIT;
		else
			data &= ~PORT_FORCE_100_MBIT;
		if (val & PHY_FULL_DUPLEX)
			data |= PORT_FORCE_FULL_DUPLEX;
		else
			data &= ~PORT_FORCE_FULL_DUPLEX;
		if (data != ctrl)
			ksz_pwrite8(dev, p, P_FORCE_CTRL, data);
		ksz_pread8(dev, p, P_NEG_RESTART_CTRL, &restart);
		data = restart;
		if (val & PHY_LED_DISABLE)
			data |= PORT_LED_OFF;
		else
			data &= ~PORT_LED_OFF;
		if (val & PHY_TRANSMIT_DISABLE)
			data |= PORT_TX_DISABLE;
		else
			data &= ~PORT_TX_DISABLE;
		if (val & PHY_AUTO_NEG_RESTART)
			data |= PORT_AUTO_NEG_RESTART;
		else
			data &= ~(PORT_AUTO_NEG_RESTART);
		if (val & PHY_POWER_DOWN)
			data |= PORT_POWER_DOWN;
		else
			data &= ~PORT_POWER_DOWN;
		if (val & PHY_AUTO_MDIX_DISABLE)
			data |= PORT_AUTO_MDIX_DISABLE;
		else
			data &= ~PORT_AUTO_MDIX_DISABLE;
		if (val & PHY_FORCE_MDIX)
			data |= PORT_FORCE_MDIX;
		else
			data &= ~PORT_FORCE_MDIX;
		if (val & PHY_LOOPBACK)
			data |= PORT_PHY_LOOPBACK;
		else
			data &= ~PORT_PHY_LOOPBACK;
		if (data != restart)
			ksz_pwrite8(dev, p, P_NEG_RESTART_CTRL, data);
		break;
	case PHY_REG_AUTO_NEGOTIATION:
		ksz_pread8(dev, p, P_LOCAL_CTRL, &ctrl);
		data = ctrl;
		data &= ~(PORT_AUTO_NEG_SYM_PAUSE |
			  PORT_AUTO_NEG_100BTX_FD |
			  PORT_AUTO_NEG_100BTX |
			  PORT_AUTO_NEG_10BT_FD |
			  PORT_AUTO_NEG_10BT);
		if (val & PHY_AUTO_NEG_SYM_PAUSE)
			data |= PORT_AUTO_NEG_SYM_PAUSE;
		if (val & PHY_AUTO_NEG_100BTX_FD)
			data |= PORT_AUTO_NEG_100BTX_FD;
		if (val & PHY_AUTO_NEG_100BTX)
			data |= PORT_AUTO_NEG_100BTX;
		if (val & PHY_AUTO_NEG_10BT_FD)
			data |= PORT_AUTO_NEG_10BT_FD;
		if (val & PHY_AUTO_NEG_10BT)
			data |= PORT_AUTO_NEG_10BT;
		if (data != ctrl)
			ksz_pwrite8(dev, p, P_LOCAL_CTRL, data);
		break;
	default:
		break;
	}
}

static enum dsa_tag_protocol ksz8795_get_tag_protocol(struct dsa_switch *ds,
						      int port,
						      enum dsa_tag_protocol mp)
{
	return DSA_TAG_PROTO_KSZ8795;
}

static void ksz8795_get_strings(struct dsa_switch *ds, int port,
				u32 stringset, uint8_t *buf)
{
	int i;

	for (i = 0; i < TOTAL_SWITCH_COUNTER_NUM; i++) {
		memcpy(buf + i * ETH_GSTRING_LEN, mib_names[i].string,
		       ETH_GSTRING_LEN);
	}
}

static void ksz8795_cfg_port_member(struct ksz_device *dev, int port,
				    u8 member)
{
	u8 data;

	ksz_pread8(dev, port, P_MIRROR_CTRL, &data);
	data &= ~PORT_VLAN_MEMBERSHIP;
	data |= (member & dev->port_mask);
	ksz_pwrite8(dev, port, P_MIRROR_CTRL, data);
	dev->ports[port].member = member;
}

static void ksz8795_port_stp_state_set(struct dsa_switch *ds, int port,
				       u8 state)
{
	struct ksz_device *dev = ds->priv;
	int forward = dev->member;
	struct ksz_port *p;
	int member = -1;
	u8 data;

	p = &dev->ports[port];

	ksz_pread8(dev, port, P_STP_CTRL, &data);
	data &= ~(PORT_TX_ENABLE | PORT_RX_ENABLE | PORT_LEARN_DISABLE);

	switch (state) {
	case BR_STATE_DISABLED:
		data |= PORT_LEARN_DISABLE;
		if (port < SWITCH_PORT_NUM)
			member = 0;
		break;
	case BR_STATE_LISTENING:
		data |= (PORT_RX_ENABLE | PORT_LEARN_DISABLE);
		if (port < SWITCH_PORT_NUM &&
		    p->stp_state == BR_STATE_DISABLED)
			member = dev->host_mask | p->vid_member;
		break;
	case BR_STATE_LEARNING:
		data |= PORT_RX_ENABLE;
		break;
	case BR_STATE_FORWARDING:
		data |= (PORT_TX_ENABLE | PORT_RX_ENABLE);

		/* This function is also used internally. */
		if (port == dev->cpu_port)
			break;

		/* Port is a member of a bridge. */
		if (dev->br_member & BIT(port)) {
			dev->member |= BIT(port);
			member = dev->member;
		} else {
			member = dev->host_mask | p->vid_member;
		}
		break;
	case BR_STATE_BLOCKING:
		data |= PORT_LEARN_DISABLE;
		if (port < SWITCH_PORT_NUM &&
		    p->stp_state == BR_STATE_DISABLED)
			member = dev->host_mask | p->vid_member;
		break;
	default:
		dev_err(ds->dev, "invalid STP state: %d\n", state);
		return;
	}

	ksz_pwrite8(dev, port, P_STP_CTRL, data);
	p->stp_state = state;
	/* Port membership may share register with STP state. */
	if (member >= 0 && member != p->member)
		ksz8795_cfg_port_member(dev, port, (u8)member);

	/* Check if forwarding needs to be updated. */
	if (state != BR_STATE_FORWARDING) {
		if (dev->br_member & BIT(port))
			dev->member &= ~BIT(port);
	}

	/* When topology has changed the function ksz_update_port_member
	 * should be called to modify port forwarding behavior.
	 */
	if (forward != dev->member)
		ksz_update_port_member(dev, port);
}

static void ksz8795_flush_dyn_mac_table(struct ksz_device *dev, int port)
{
	u8 learn[TOTAL_PORT_NUM];
	int first, index, cnt;
	struct ksz_port *p;

	if ((uint)port < TOTAL_PORT_NUM) {
		first = port;
		cnt = port + 1;
	} else {
		/* Flush all ports. */
		first = 0;
		cnt = dev->mib_port_cnt;
	}
	for (index = first; index < cnt; index++) {
		p = &dev->ports[index];
		if (!p->on)
			continue;
		ksz_pread8(dev, index, P_STP_CTRL, &learn[index]);
		if (!(learn[index] & PORT_LEARN_DISABLE))
			ksz_pwrite8(dev, index, P_STP_CTRL,
				    learn[index] | PORT_LEARN_DISABLE);
	}
	ksz_cfg(dev, S_FLUSH_TABLE_CTRL, SW_FLUSH_DYN_MAC_TABLE, true);
	for (index = first; index < cnt; index++) {
		p = &dev->ports[index];
		if (!p->on)
			continue;
		if (!(learn[index] & PORT_LEARN_DISABLE))
			ksz_pwrite8(dev, index, P_STP_CTRL, learn[index]);
	}
}

static int ksz8795_port_vlan_filtering(struct dsa_switch *ds, int port,
				       bool flag,
				       struct switchdev_trans *trans)
{
	struct ksz_device *dev = ds->priv;

	if (switchdev_trans_ph_prepare(trans))
		return 0;

	ksz_cfg(dev, S_MIRROR_CTRL, SW_VLAN_ENABLE, flag);

	return 0;
}

static void ksz8795_port_vlan_add(struct dsa_switch *ds, int port,
				  const struct switchdev_obj_port_vlan *vlan)
{
	bool untagged = vlan->flags & BRIDGE_VLAN_INFO_UNTAGGED;
	struct ksz_device *dev = ds->priv;
	u16 data, vid, new_pvid = 0;
	u8 fid, member, valid;

	ksz_port_cfg(dev, port, P_TAG_CTRL, PORT_REMOVE_TAG, untagged);

	for (vid = vlan->vid_begin; vid <= vlan->vid_end; vid++) {
		ksz8795_r_vlan_table(dev, vid, &data);
		ksz8795_from_vlan(data, &fid, &member, &valid);

		/* First time to setup the VLAN entry. */
		if (!valid) {
			/* Need to find a way to map VID to FID. */
			fid = 1;
			valid = 1;
		}
		member |= BIT(port);

		ksz8795_to_vlan(fid, member, valid, &data);
		ksz8795_w_vlan_table(dev, vid, data);

		/* change PVID */
		if (vlan->flags & BRIDGE_VLAN_INFO_PVID)
			new_pvid = vid;
	}

	if (new_pvid) {
		ksz_pread16(dev, port, REG_PORT_CTRL_VID, &vid);
		vid &= 0xfff;
		vid |= new_pvid;
		ksz_pwrite16(dev, port, REG_PORT_CTRL_VID, vid);
	}
}

static int ksz8795_port_vlan_del(struct dsa_switch *ds, int port,
				 const struct switchdev_obj_port_vlan *vlan)
{
	bool untagged = vlan->flags & BRIDGE_VLAN_INFO_UNTAGGED;
	struct ksz_device *dev = ds->priv;
	u16 data, vid, pvid, new_pvid = 0;
	u8 fid, member, valid;

	ksz_pread16(dev, port, REG_PORT_CTRL_VID, &pvid);
	pvid = pvid & 0xFFF;

	ksz_port_cfg(dev, port, P_TAG_CTRL, PORT_REMOVE_TAG, untagged);

	for (vid = vlan->vid_begin; vid <= vlan->vid_end; vid++) {
		ksz8795_r_vlan_table(dev, vid, &data);
		ksz8795_from_vlan(data, &fid, &member, &valid);

		member &= ~BIT(port);

		/* Invalidate the entry if no more member. */
		if (!member) {
			fid = 0;
			valid = 0;
		}

		if (pvid == vid)
			new_pvid = 1;

		ksz8795_to_vlan(fid, member, valid, &data);
		ksz8795_w_vlan_table(dev, vid, data);
	}

	if (new_pvid != pvid)
		ksz_pwrite16(dev, port, REG_PORT_CTRL_VID, pvid);

	return 0;
}

static int ksz8795_port_mirror_add(struct dsa_switch *ds, int port,
				   struct dsa_mall_mirror_tc_entry *mirror,
				   bool ingress)
{
	struct ksz_device *dev = ds->priv;

	if (ingress) {
		ksz_port_cfg(dev, port, P_MIRROR_CTRL, PORT_MIRROR_RX, true);
		dev->mirror_rx |= BIT(port);
	} else {
		ksz_port_cfg(dev, port, P_MIRROR_CTRL, PORT_MIRROR_TX, true);
		dev->mirror_tx |= BIT(port);
	}

	ksz_port_cfg(dev, port, P_MIRROR_CTRL, PORT_MIRROR_SNIFFER, false);

	/* configure mirror port */
	if (dev->mirror_rx || dev->mirror_tx)
		ksz_port_cfg(dev, mirror->to_local_port, P_MIRROR_CTRL,
			     PORT_MIRROR_SNIFFER, true);

	return 0;
}

static void ksz8795_port_mirror_del(struct dsa_switch *ds, int port,
				    struct dsa_mall_mirror_tc_entry *mirror)
{
	struct ksz_device *dev = ds->priv;
	u8 data;

	if (mirror->ingress) {
		ksz_port_cfg(dev, port, P_MIRROR_CTRL, PORT_MIRROR_RX, false);
		dev->mirror_rx &= ~BIT(port);
	} else {
		ksz_port_cfg(dev, port, P_MIRROR_CTRL, PORT_MIRROR_TX, false);
		dev->mirror_tx &= ~BIT(port);
	}

	ksz_pread8(dev, port, P_MIRROR_CTRL, &data);

	if (!dev->mirror_rx && !dev->mirror_tx)
		ksz_port_cfg(dev, mirror->to_local_port, P_MIRROR_CTRL,
			     PORT_MIRROR_SNIFFER, false);
}

static void ksz8795_port_setup(struct ksz_device *dev, int port, bool cpu_port)
{
	struct ksz_port *p = &dev->ports[port];
	u8 data8, member;

	/* enable broadcast storm limit */
	ksz_port_cfg(dev, port, P_BCAST_STORM_CTRL, PORT_BROADCAST_STORM, true);

	ksz8795_set_prio_queue(dev, port, 4);

	/* disable DiffServ priority */
	ksz_port_cfg(dev, port, P_PRIO_CTRL, PORT_DIFFSERV_ENABLE, false);

	/* replace priority */
	ksz_port_cfg(dev, port, P_802_1P_CTRL, PORT_802_1P_REMAPPING, false);

	/* enable 802.1p priority */
	ksz_port_cfg(dev, port, P_PRIO_CTRL, PORT_802_1P_ENABLE, true);

	if (cpu_port) {
		if (!p->interface && dev->compat_interface) {
			dev_warn(dev->dev,
				 "Using legacy switch \"phy-mode\" property, because it is missing on port %d node. "
				 "Please update your device tree.\n",
				 port);
			p->interface = dev->compat_interface;
		}

		/* Configure MII interface for proper network communication. */
		ksz_read8(dev, REG_PORT_5_CTRL_6, &data8);
		data8 &= ~PORT_INTERFACE_TYPE;
		data8 &= ~PORT_GMII_1GPS_MODE;
		switch (p->interface) {
		case PHY_INTERFACE_MODE_MII:
			p->phydev.speed = SPEED_100;
			break;
		case PHY_INTERFACE_MODE_RMII:
			data8 |= PORT_INTERFACE_RMII;
			p->phydev.speed = SPEED_100;
			break;
		case PHY_INTERFACE_MODE_GMII:
			data8 |= PORT_GMII_1GPS_MODE;
			data8 |= PORT_INTERFACE_GMII;
			p->phydev.speed = SPEED_1000;
			break;
		default:
			data8 &= ~PORT_RGMII_ID_IN_ENABLE;
			data8 &= ~PORT_RGMII_ID_OUT_ENABLE;
			if (p->interface == PHY_INTERFACE_MODE_RGMII_ID ||
			    p->interface == PHY_INTERFACE_MODE_RGMII_RXID)
				data8 |= PORT_RGMII_ID_IN_ENABLE;
			if (p->interface == PHY_INTERFACE_MODE_RGMII_ID ||
			    p->interface == PHY_INTERFACE_MODE_RGMII_TXID)
				data8 |= PORT_RGMII_ID_OUT_ENABLE;
			data8 |= PORT_GMII_1GPS_MODE;
			data8 |= PORT_INTERFACE_RGMII;
			p->phydev.speed = SPEED_1000;
			break;
		}
		ksz_write8(dev, REG_PORT_5_CTRL_6, data8);
		p->phydev.duplex = 1;

		member = dev->port_mask;
	} else {
		member = dev->host_mask | p->vid_member;
	}
	ksz8795_cfg_port_member(dev, port, member);
}

static void ksz8795_config_cpu_port(struct dsa_switch *ds)
{
	struct ksz_device *dev = ds->priv;
	struct ksz_port *p;
	u8 remote;
	int i;

	ds->num_ports = dev->port_cnt + 1;

	/* Switch marks the maximum frame with extra byte as oversize. */
	ksz_cfg(dev, REG_SW_CTRL_2, SW_LEGAL_PACKET_DISABLE, true);
	ksz_cfg(dev, S_TAIL_TAG_CTRL, SW_TAIL_TAG_ENABLE, true);

	p = &dev->ports[dev->cpu_port];
	p->vid_member = dev->port_mask;
	p->on = 1;

	ksz8795_port_setup(dev, dev->cpu_port, true);
	dev->member = dev->host_mask;

	for (i = 0; i < SWITCH_PORT_NUM; i++) {
		p = &dev->ports[i];

		/* Initialize to non-zero so that ksz_cfg_port_member() will
		 * be called.
		 */
		p->vid_member = BIT(i);
		p->member = dev->port_mask;
		ksz8795_port_stp_state_set(ds, i, BR_STATE_DISABLED);

		/* Last port may be disabled. */
		if (i == dev->port_cnt)
			break;
		p->on = 1;
		p->phy = 1;
	}
	for (i = 0; i < dev->phy_port_cnt; i++) {
		p = &dev->ports[i];
		if (!p->on)
			continue;
		ksz_pread8(dev, i, P_REMOTE_STATUS, &remote);
		if (remote & PORT_FIBER_MODE)
			p->fiber = 1;
		if (p->fiber)
			ksz_port_cfg(dev, i, P_STP_CTRL, PORT_FORCE_FLOW_CTRL,
				     true);
		else
			ksz_port_cfg(dev, i, P_STP_CTRL, PORT_FORCE_FLOW_CTRL,
				     false);
	}
}

static int ksz8795_setup(struct dsa_switch *ds)
{
	struct ksz_device *dev = ds->priv;
	struct alu_struct alu;
	int i, ret = 0;

	dev->vlan_cache = devm_kcalloc(dev->dev, sizeof(struct vlan_table),
				       dev->num_vlans, GFP_KERNEL);
	if (!dev->vlan_cache)
		return -ENOMEM;

	ret = ksz8795_reset_switch(dev);
	if (ret) {
		dev_err(ds->dev, "failed to reset switch\n");
		return ret;
	}

	ksz_cfg(dev, S_REPLACE_VID_CTRL, SW_FLOW_CTRL, true);

	/* Enable automatic fast aging when link changed detected. */
	ksz_cfg(dev, S_LINK_AGING_CTRL, SW_LINK_AUTO_AGING, true);

	/* Enable aggressive back off algorithm in half duplex mode. */
	regmap_update_bits(dev->regmap[0], REG_SW_CTRL_1,
			   SW_AGGR_BACKOFF, SW_AGGR_BACKOFF);

	/*
	 * Make sure unicast VLAN boundary is set as default and
	 * enable no excessive collision drop.
	 */
	regmap_update_bits(dev->regmap[0], REG_SW_CTRL_2,
			   UNICAST_VLAN_BOUNDARY | NO_EXC_COLLISION_DROP,
			   UNICAST_VLAN_BOUNDARY | NO_EXC_COLLISION_DROP);

	ksz8795_config_cpu_port(ds);

	ksz_cfg(dev, REG_SW_CTRL_2, MULTICAST_STORM_DISABLE, true);

	ksz_cfg(dev, S_REPLACE_VID_CTRL, SW_REPLACE_VID, false);

	ksz_cfg(dev, S_MIRROR_CTRL, SW_MIRROR_RX_TX, false);

	/* set broadcast storm protection 10% rate */
	regmap_update_bits(dev->regmap[1], S_REPLACE_VID_CTRL,
			   BROADCAST_STORM_RATE,
			   (BROADCAST_STORM_VALUE *
			   BROADCAST_STORM_PROT_RATE) / 100);

	for (i = 0; i < VLAN_TABLE_ENTRIES; i++)
		ksz8795_r_vlan_entries(dev, i);

	/* Setup STP address for STP operation. */
	memset(&alu, 0, sizeof(alu));
	ether_addr_copy(alu.mac, eth_stp_addr);
	alu.is_static = true;
	alu.is_override = true;
	alu.port_forward = dev->host_mask;

	ksz8795_w_sta_mac_table(dev, 0, &alu);

	ksz_init_mib_timer(dev);

	return 0;
}

static const struct dsa_switch_ops ksz8795_switch_ops = {
	.get_tag_protocol	= ksz8795_get_tag_protocol,
	.setup			= ksz8795_setup,
	.phy_read		= ksz_phy_read16,
	.phy_write		= ksz_phy_write16,
	.phylink_mac_link_down	= ksz_mac_link_down,
	.port_enable		= ksz_enable_port,
	.get_strings		= ksz8795_get_strings,
	.get_ethtool_stats	= ksz_get_ethtool_stats,
	.get_sset_count		= ksz_sset_count,
	.port_bridge_join	= ksz_port_bridge_join,
	.port_bridge_leave	= ksz_port_bridge_leave,
	.port_stp_state_set	= ksz8795_port_stp_state_set,
	.port_fast_age		= ksz_port_fast_age,
	.port_vlan_filtering	= ksz8795_port_vlan_filtering,
	.port_vlan_prepare	= ksz_port_vlan_prepare,
	.port_vlan_add		= ksz8795_port_vlan_add,
	.port_vlan_del		= ksz8795_port_vlan_del,
	.port_fdb_dump		= ksz_port_fdb_dump,
	.port_mdb_prepare       = ksz_port_mdb_prepare,
	.port_mdb_add           = ksz_port_mdb_add,
	.port_mdb_del           = ksz_port_mdb_del,
	.port_mirror_add	= ksz8795_port_mirror_add,
	.port_mirror_del	= ksz8795_port_mirror_del,
};

static u32 ksz8795_get_port_addr(int port, int offset)
{
	return PORT_CTRL_ADDR(port, offset);
}

static int ksz8795_switch_detect(struct ksz_device *dev)
{
	u8 id1, id2;
	u16 id16;
	int ret;

	/* read chip id */
	ret = ksz_read16(dev, REG_CHIP_ID0, &id16);
	if (ret)
		return ret;

	id1 = id16 >> 8;
	id2 = id16 & SW_CHIP_ID_M;
	if (id1 != FAMILY_ID ||
	    (id2 != CHIP_ID_94 && id2 != CHIP_ID_95))
		return -ENODEV;

	dev->mib_port_cnt = TOTAL_PORT_NUM;
	dev->phy_port_cnt = SWITCH_PORT_NUM;
	dev->port_cnt = SWITCH_PORT_NUM;

	if (id2 == CHIP_ID_95) {
		u8 val;

		id2 = 0x95;
		ksz_read8(dev, REG_PORT_1_STATUS_0, &val);
		if (val & PORT_FIBER_MODE)
			id2 = 0x65;
	} else if (id2 == CHIP_ID_94) {
		dev->port_cnt--;
		dev->last_port = dev->port_cnt;
		id2 = 0x94;
	}
	id16 &= ~0xff;
	id16 |= id2;
	dev->chip_id = id16;

	dev->cpu_port = dev->mib_port_cnt - 1;
	dev->host_mask = BIT(dev->cpu_port);

	return 0;
}

struct ksz_chip_data {
	u16 chip_id;
	const char *dev_name;
	int num_vlans;
	int num_alus;
	int num_statics;
	int cpu_ports;
	int port_cnt;
};

static const struct ksz_chip_data ksz8795_switch_chips[] = {
	{
		.chip_id = 0x8795,
		.dev_name = "KSZ8795",
		.num_vlans = 4096,
		.num_alus = 0,
		.num_statics = 8,
		.cpu_ports = 0x10,	/* can be configured as cpu port */
		.port_cnt = 4,		/* total physical port count */
	},
	{
		.chip_id = 0x8794,
		.dev_name = "KSZ8794",
		.num_vlans = 4096,
		.num_alus = 0,
		.num_statics = 8,
		.cpu_ports = 0x10,	/* can be configured as cpu port */
		.port_cnt = 3,		/* total physical port count */
	},
	{
		.chip_id = 0x8765,
		.dev_name = "KSZ8765",
		.num_vlans = 4096,
		.num_alus = 0,
		.num_statics = 8,
		.cpu_ports = 0x10,	/* can be configured as cpu port */
		.port_cnt = 4,		/* total physical port count */
	},
};

static int ksz8795_switch_init(struct ksz_device *dev)
{
	int i;

	dev->ds->ops = &ksz8795_switch_ops;

	for (i = 0; i < ARRAY_SIZE(ksz8795_switch_chips); i++) {
		const struct ksz_chip_data *chip = &ksz8795_switch_chips[i];

		if (dev->chip_id == chip->chip_id) {
			dev->name = chip->dev_name;
			dev->num_vlans = chip->num_vlans;
			dev->num_alus = chip->num_alus;
			dev->num_statics = chip->num_statics;
			dev->port_cnt = chip->port_cnt;
			dev->cpu_ports = chip->cpu_ports;

			break;
		}
	}

	/* no switch found */
	if (!dev->cpu_ports)
		return -ENODEV;

	dev->port_mask = BIT(dev->port_cnt) - 1;
	dev->port_mask |= dev->host_mask;

	dev->reg_mib_cnt = SWITCH_COUNTER_NUM;
	dev->mib_cnt = TOTAL_SWITCH_COUNTER_NUM;

	i = dev->mib_port_cnt;
	dev->ports = devm_kzalloc(dev->dev, sizeof(struct ksz_port) * i,
				  GFP_KERNEL);
	if (!dev->ports)
		return -ENOMEM;
	for (i = 0; i < dev->mib_port_cnt; i++) {
		mutex_init(&dev->ports[i].mib.cnt_mutex);
		dev->ports[i].mib.counters =
			devm_kzalloc(dev->dev,
				     sizeof(u64) *
				     (TOTAL_SWITCH_COUNTER_NUM + 1),
				     GFP_KERNEL);
		if (!dev->ports[i].mib.counters)
			return -ENOMEM;
	}

	/* set the real number of ports */
<<<<<<< HEAD
	dev->ds->num_ports = dev->port_cnt;
=======
	dev->ds->num_ports = dev->port_cnt + 1;
>>>>>>> d1988041

	return 0;
}

static void ksz8795_switch_exit(struct ksz_device *dev)
{
	ksz8795_reset_switch(dev);
}

static const struct ksz_dev_ops ksz8795_dev_ops = {
	.get_port_addr = ksz8795_get_port_addr,
	.cfg_port_member = ksz8795_cfg_port_member,
	.flush_dyn_mac_table = ksz8795_flush_dyn_mac_table,
	.port_setup = ksz8795_port_setup,
	.r_phy = ksz8795_r_phy,
	.w_phy = ksz8795_w_phy,
	.r_dyn_mac_table = ksz8795_r_dyn_mac_table,
	.r_sta_mac_table = ksz8795_r_sta_mac_table,
	.w_sta_mac_table = ksz8795_w_sta_mac_table,
	.r_mib_cnt = ksz8795_r_mib_cnt,
	.r_mib_pkt = ksz8795_r_mib_pkt,
	.freeze_mib = ksz8795_freeze_mib,
	.port_init_cnt = ksz8795_port_init_cnt,
	.shutdown = ksz8795_reset_switch,
	.detect = ksz8795_switch_detect,
	.init = ksz8795_switch_init,
	.exit = ksz8795_switch_exit,
};

int ksz8795_switch_register(struct ksz_device *dev)
{
	return ksz_switch_register(dev, &ksz8795_dev_ops);
}
EXPORT_SYMBOL(ksz8795_switch_register);

MODULE_AUTHOR("Tristram Ha <Tristram.Ha@microchip.com>");
MODULE_DESCRIPTION("Microchip KSZ8795 Series Switch DSA Driver");
MODULE_LICENSE("GPL");<|MERGE_RESOLUTION|>--- conflicted
+++ resolved
@@ -1264,11 +1264,7 @@
 	}
 
 	/* set the real number of ports */
-<<<<<<< HEAD
-	dev->ds->num_ports = dev->port_cnt;
-=======
 	dev->ds->num_ports = dev->port_cnt + 1;
->>>>>>> d1988041
 
 	return 0;
 }
