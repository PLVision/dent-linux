--- conflicted
+++ resolved
@@ -179,11 +179,7 @@
 	"LEN0093", /* T480 */
 	"LEN0096", /* X280 */
 	"LEN0097", /* X280 -> ALPS trackpoint */
-<<<<<<< HEAD
-	"LEN0099", /* X1 Extreme 1st */
-=======
 	"LEN0099", /* X1 Extreme Gen 1 / P1 Gen 1 */
->>>>>>> d1988041
 	"LEN009b", /* T580 */
 	"LEN0402", /* X1 Extreme Gen 2 / P1 Gen 2 */
 	"LEN200f", /* T450s */
