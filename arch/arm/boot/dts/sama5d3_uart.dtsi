--- conflicted
+++ resolved
@@ -36,25 +36,6 @@
 				};
 			};
 
-<<<<<<< HEAD
-			pmc: pmc@fffffc00 {
-				periphck {
-					uart0_clk: uart0_clk {
-						#clock-cells = <0>;
-						reg = <16>;
-						atmel,clk-output-range = <0 83000000>;
-					};
-
-					uart1_clk: uart1_clk {
-						#clock-cells = <0>;
-						reg = <17>;
-						atmel,clk-output-range = <0 83000000>;
-					};
-				};
-			};
-
-=======
->>>>>>> d1988041
 			uart0: serial@f0024000 {
 				compatible = "atmel,at91sam9260-usart";
 				reg = <0xf0024000 0x100>;
