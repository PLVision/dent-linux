// SPDX-License-Identifier: GPL-2.0-only
/*
 * GHES/EDAC Linux driver
 *
 * Copyright (c) 2013 by Mauro Carvalho Chehab
 *
 * Red Hat Inc. http://www.redhat.com
 */

#define pr_fmt(fmt) KBUILD_MODNAME ": " fmt

#include <acpi/ghes.h>
#include <linux/edac.h>
#include <linux/dmi.h>
#include "edac_module.h"
#include <ras/ras_event.h>

struct ghes_edac_pvt {
	struct list_head list;
	struct ghes *ghes;
	struct mem_ctl_info *mci;

	/* Buffers for the error handling routine */
	char detail_location[240];
	char other_detail[160];
	char msg[80];
};

static refcount_t ghes_refcount = REFCOUNT_INIT(0);

/*
 * Access to ghes_pvt must be protected by ghes_lock. The spinlock
 * also provides the necessary (implicit) memory barrier for the SMP
 * case to make the pointer visible on another CPU.
 */
static struct ghes_edac_pvt *ghes_pvt;

/* GHES registration mutex */
static DEFINE_MUTEX(ghes_reg_mutex);

/*
 * Sync with other, potentially concurrent callers of
 * ghes_edac_report_mem_error(). We don't know what the
 * "inventive" firmware would do.
 */
static DEFINE_SPINLOCK(ghes_lock);

/* "ghes_edac.force_load=1" skips the platform check */
static bool __read_mostly force_load;
module_param(force_load, bool, 0);

/* Memory Device - Type 17 of SMBIOS spec */
struct memdev_dmi_entry {
	u8 type;
	u8 length;
	u16 handle;
	u16 phys_mem_array_handle;
	u16 mem_err_info_handle;
	u16 total_width;
	u16 data_width;
	u16 size;
	u8 form_factor;
	u8 device_set;
	u8 device_locator;
	u8 bank_locator;
	u8 memory_type;
	u16 type_detail;
	u16 speed;
	u8 manufacturer;
	u8 serial_number;
	u8 asset_tag;
	u8 part_number;
	u8 attributes;
	u32 extended_size;
	u16 conf_mem_clk_speed;
} __attribute__((__packed__));

struct ghes_edac_dimm_fill {
	struct mem_ctl_info *mci;
	unsigned int count;
};

static void ghes_edac_count_dimms(const struct dmi_header *dh, void *arg)
{
	int *num_dimm = arg;

	if (dh->type == DMI_ENTRY_MEM_DEVICE)
		(*num_dimm)++;
}

static int get_dimm_smbios_index(struct mem_ctl_info *mci, u16 handle)
{
	int i;

	for (i = 0; i < mci->tot_dimms; i++) {
		if (mci->dimms[i]->smbios_handle == handle)
			return i;
	}
	return -1;
}

static void ghes_edac_dmidecode(const struct dmi_header *dh, void *arg)
{
	struct ghes_edac_dimm_fill *dimm_fill = arg;
	struct mem_ctl_info *mci = dimm_fill->mci;

	if (dh->type == DMI_ENTRY_MEM_DEVICE) {
		struct memdev_dmi_entry *entry = (struct memdev_dmi_entry *)dh;
		struct dimm_info *dimm = EDAC_DIMM_PTR(mci->layers, mci->dimms,
						       mci->n_layers,
						       dimm_fill->count, 0, 0);
		u16 rdr_mask = BIT(7) | BIT(13);

		if (entry->size == 0xffff) {
			pr_info("Can't get DIMM%i size\n",
				dimm_fill->count);
			dimm->nr_pages = MiB_TO_PAGES(32);/* Unknown */
		} else if (entry->size == 0x7fff) {
			dimm->nr_pages = MiB_TO_PAGES(entry->extended_size);
		} else {
			if (entry->size & BIT(15))
				dimm->nr_pages = MiB_TO_PAGES((entry->size & 0x7fff) << 10);
			else
				dimm->nr_pages = MiB_TO_PAGES(entry->size);
		}

		switch (entry->memory_type) {
		case 0x12:
			if (entry->type_detail & BIT(13))
				dimm->mtype = MEM_RDDR;
			else
				dimm->mtype = MEM_DDR;
			break;
		case 0x13:
			if (entry->type_detail & BIT(13))
				dimm->mtype = MEM_RDDR2;
			else
				dimm->mtype = MEM_DDR2;
			break;
		case 0x14:
			dimm->mtype = MEM_FB_DDR2;
			break;
		case 0x18:
			if (entry->type_detail & BIT(12))
				dimm->mtype = MEM_NVDIMM;
			else if (entry->type_detail & BIT(13))
				dimm->mtype = MEM_RDDR3;
			else
				dimm->mtype = MEM_DDR3;
			break;
		case 0x1a:
			if (entry->type_detail & BIT(12))
				dimm->mtype = MEM_NVDIMM;
			else if (entry->type_detail & BIT(13))
				dimm->mtype = MEM_RDDR4;
			else
				dimm->mtype = MEM_DDR4;
			break;
		default:
			if (entry->type_detail & BIT(6))
				dimm->mtype = MEM_RMBS;
			else if ((entry->type_detail & rdr_mask) == rdr_mask)
				dimm->mtype = MEM_RDR;
			else if (entry->type_detail & BIT(7))
				dimm->mtype = MEM_SDR;
			else if (entry->type_detail & BIT(9))
				dimm->mtype = MEM_EDO;
			else
				dimm->mtype = MEM_UNKNOWN;
		}

		/*
		 * Actually, we can only detect if the memory has bits for
		 * checksum or not
		 */
		if (entry->total_width == entry->data_width)
			dimm->edac_mode = EDAC_NONE;
		else
			dimm->edac_mode = EDAC_SECDED;

		dimm->dtype = DEV_UNKNOWN;
		dimm->grain = 128;		/* Likely, worse case */

		/*
		 * FIXME: It shouldn't be hard to also fill the DIMM labels
		 */

		if (dimm->nr_pages) {
			edac_dbg(1, "DIMM%i: %s size = %d MB%s\n",
				dimm_fill->count, edac_mem_types[dimm->mtype],
				PAGES_TO_MiB(dimm->nr_pages),
				(dimm->edac_mode != EDAC_NONE) ? "(ECC)" : "");
			edac_dbg(2, "\ttype %d, detail 0x%02x, width %d(total %d)\n",
				entry->memory_type, entry->type_detail,
				entry->total_width, entry->data_width);
		}

		dimm->smbios_handle = entry->handle;

		dimm_fill->count++;
	}
}

void ghes_edac_report_mem_error(int sev, struct cper_sec_mem_err *mem_err)
{
	enum hw_event_mc_err_type type;
	struct edac_raw_error_desc *e;
	struct mem_ctl_info *mci;
	struct ghes_edac_pvt *pvt;
	unsigned long flags;
	char *p;
	u8 grain_bits;

	/*
	 * We can do the locking below because GHES defers error processing
	 * from NMI to IRQ context. Whenever that changes, we'd at least
	 * know.
	 */
	if (WARN_ON_ONCE(in_nmi()))
		return;

	spin_lock_irqsave(&ghes_lock, flags);

	pvt = ghes_pvt;
	if (!pvt)
		goto unlock;

	mci = pvt->mci;
	e = &mci->error_desc;

	/* Cleans the error report buffer */
	memset(e, 0, sizeof (*e));
	e->error_count = 1;
	strcpy(e->label, "unknown label");
	e->msg = pvt->msg;
	e->other_detail = pvt->other_detail;
	e->top_layer = -1;
	e->mid_layer = -1;
	e->low_layer = -1;
	*pvt->other_detail = '\0';
	*pvt->msg = '\0';

	switch (sev) {
	case GHES_SEV_CORRECTED:
		type = HW_EVENT_ERR_CORRECTED;
		break;
	case GHES_SEV_RECOVERABLE:
		type = HW_EVENT_ERR_UNCORRECTED;
		break;
	case GHES_SEV_PANIC:
		type = HW_EVENT_ERR_FATAL;
		break;
	default:
	case GHES_SEV_NO:
		type = HW_EVENT_ERR_INFO;
	}

	edac_dbg(1, "error validation_bits: 0x%08llx\n",
		 (long long)mem_err->validation_bits);

	/* Error type, mapped on e->msg */
	if (mem_err->validation_bits & CPER_MEM_VALID_ERROR_TYPE) {
		p = pvt->msg;
		switch (mem_err->error_type) {
		case 0:
			p += sprintf(p, "Unknown");
			break;
		case 1:
			p += sprintf(p, "No error");
			break;
		case 2:
			p += sprintf(p, "Single-bit ECC");
			break;
		case 3:
			p += sprintf(p, "Multi-bit ECC");
			break;
		case 4:
			p += sprintf(p, "Single-symbol ChipKill ECC");
			break;
		case 5:
			p += sprintf(p, "Multi-symbol ChipKill ECC");
			break;
		case 6:
			p += sprintf(p, "Master abort");
			break;
		case 7:
			p += sprintf(p, "Target abort");
			break;
		case 8:
			p += sprintf(p, "Parity Error");
			break;
		case 9:
			p += sprintf(p, "Watchdog timeout");
			break;
		case 10:
			p += sprintf(p, "Invalid address");
			break;
		case 11:
			p += sprintf(p, "Mirror Broken");
			break;
		case 12:
			p += sprintf(p, "Memory Sparing");
			break;
		case 13:
			p += sprintf(p, "Scrub corrected error");
			break;
		case 14:
			p += sprintf(p, "Scrub uncorrected error");
			break;
		case 15:
			p += sprintf(p, "Physical Memory Map-out event");
			break;
		default:
			p += sprintf(p, "reserved error (%d)",
				     mem_err->error_type);
		}
	} else {
		strcpy(pvt->msg, "unknown error");
	}

	/* Error address */
	if (mem_err->validation_bits & CPER_MEM_VALID_PA) {
		e->page_frame_number = mem_err->physical_addr >> PAGE_SHIFT;
		e->offset_in_page = mem_err->physical_addr & ~PAGE_MASK;
	}

	/* Error grain */
	if (mem_err->validation_bits & CPER_MEM_VALID_PA_MASK)
		e->grain = ~(mem_err->physical_addr_mask & ~PAGE_MASK);

	/* Memory error location, mapped on e->location */
	p = e->location;
	if (mem_err->validation_bits & CPER_MEM_VALID_NODE)
		p += sprintf(p, "node:%d ", mem_err->node);
	if (mem_err->validation_bits & CPER_MEM_VALID_CARD)
		p += sprintf(p, "card:%d ", mem_err->card);
	if (mem_err->validation_bits & CPER_MEM_VALID_MODULE)
		p += sprintf(p, "module:%d ", mem_err->module);
	if (mem_err->validation_bits & CPER_MEM_VALID_RANK_NUMBER)
		p += sprintf(p, "rank:%d ", mem_err->rank);
	if (mem_err->validation_bits & CPER_MEM_VALID_BANK)
		p += sprintf(p, "bank:%d ", mem_err->bank);
	if (mem_err->validation_bits & CPER_MEM_VALID_ROW)
		p += sprintf(p, "row:%d ", mem_err->row);
	if (mem_err->validation_bits & CPER_MEM_VALID_COLUMN)
		p += sprintf(p, "col:%d ", mem_err->column);
	if (mem_err->validation_bits & CPER_MEM_VALID_BIT_POSITION)
		p += sprintf(p, "bit_pos:%d ", mem_err->bit_pos);
	if (mem_err->validation_bits & CPER_MEM_VALID_MODULE_HANDLE) {
		const char *bank = NULL, *device = NULL;
		int index = -1;

		dmi_memdev_name(mem_err->mem_dev_handle, &bank, &device);
		if (bank != NULL && device != NULL)
			p += sprintf(p, "DIMM location:%s %s ", bank, device);
		else
			p += sprintf(p, "DIMM DMI handle: 0x%.4x ",
				     mem_err->mem_dev_handle);

		index = get_dimm_smbios_index(mci, mem_err->mem_dev_handle);
		if (index >= 0) {
			e->top_layer = index;
			e->enable_per_layer_report = true;
		}

	}
	if (p > e->location)
		*(p - 1) = '\0';

	/* All other fields are mapped on e->other_detail */
	p = pvt->other_detail;
	if (mem_err->validation_bits & CPER_MEM_VALID_ERROR_STATUS) {
		u64 status = mem_err->error_status;

		p += sprintf(p, "status(0x%016llx): ", (long long)status);
		switch ((status >> 8) & 0xff) {
		case 1:
			p += sprintf(p, "Error detected internal to the component ");
			break;
		case 16:
			p += sprintf(p, "Error detected in the bus ");
			break;
		case 4:
			p += sprintf(p, "Storage error in DRAM memory ");
			break;
		case 5:
			p += sprintf(p, "Storage error in TLB ");
			break;
		case 6:
			p += sprintf(p, "Storage error in cache ");
			break;
		case 7:
			p += sprintf(p, "Error in one or more functional units ");
			break;
		case 8:
			p += sprintf(p, "component failed self test ");
			break;
		case 9:
			p += sprintf(p, "Overflow or undervalue of internal queue ");
			break;
		case 17:
			p += sprintf(p, "Virtual address not found on IO-TLB or IO-PDIR ");
			break;
		case 18:
			p += sprintf(p, "Improper access error ");
			break;
		case 19:
			p += sprintf(p, "Access to a memory address which is not mapped to any component ");
			break;
		case 20:
			p += sprintf(p, "Loss of Lockstep ");
			break;
		case 21:
			p += sprintf(p, "Response not associated with a request ");
			break;
		case 22:
			p += sprintf(p, "Bus parity error - must also set the A, C, or D Bits ");
			break;
		case 23:
			p += sprintf(p, "Detection of a PATH_ERROR ");
			break;
		case 25:
			p += sprintf(p, "Bus operation timeout ");
			break;
		case 26:
			p += sprintf(p, "A read was issued to data that has been poisoned ");
			break;
		default:
			p += sprintf(p, "reserved ");
			break;
		}
	}
	if (mem_err->validation_bits & CPER_MEM_VALID_REQUESTOR_ID)
		p += sprintf(p, "requestorID: 0x%016llx ",
			     (long long)mem_err->requestor_id);
	if (mem_err->validation_bits & CPER_MEM_VALID_RESPONDER_ID)
		p += sprintf(p, "responderID: 0x%016llx ",
			     (long long)mem_err->responder_id);
	if (mem_err->validation_bits & CPER_MEM_VALID_TARGET_ID)
		p += sprintf(p, "targetID: 0x%016llx ",
			     (long long)mem_err->responder_id);
	if (p > pvt->other_detail)
		*(p - 1) = '\0';

	/* Generate the trace event */
	grain_bits = fls_long(e->grain);
	snprintf(pvt->detail_location, sizeof(pvt->detail_location),
		 "APEI location: %s %s", e->location, e->other_detail);
	trace_mc_event(type, e->msg, e->label, e->error_count,
		       mci->mc_idx, e->top_layer, e->mid_layer, e->low_layer,
		       (e->page_frame_number << PAGE_SHIFT) | e->offset_in_page,
		       grain_bits, e->syndrome, pvt->detail_location);

	edac_raw_mc_handle_error(type, mci, e);

unlock:
	spin_unlock_irqrestore(&ghes_lock, flags);
}

/*
 * Known systems that are safe to enable this module.
 */
static struct acpi_platform_list plat_list[] = {
	{"HPE   ", "Server  ", 0, ACPI_SIG_FADT, all_versions},
	{ } /* End */
};

int ghes_edac_register(struct ghes *ghes, struct device *dev)
{
	bool fake = false;
	int rc = 0, num_dimm = 0;
	struct mem_ctl_info *mci;
	struct ghes_edac_pvt *pvt;
	struct edac_mc_layer layers[1];
	struct ghes_edac_dimm_fill dimm_fill;
	unsigned long flags;
	int idx = -1;

	if (IS_ENABLED(CONFIG_X86)) {
		/* Check if safe to enable on this system */
		idx = acpi_match_platform_list(plat_list);
		if (!force_load && idx < 0)
			return -ENODEV;
	} else {
		idx = 0;
	}

	/* finish another registration/unregistration instance first */
	mutex_lock(&ghes_reg_mutex);

	/*
	 * We have only one logical memory controller to which all DIMMs belong.
	 */
	if (refcount_inc_not_zero(&ghes_refcount))
		goto unlock;

	/* Get the number of DIMMs */
	dmi_walk(ghes_edac_count_dimms, &num_dimm);

	/* Check if we've got a bogus BIOS */
	if (num_dimm == 0) {
		fake = true;
		num_dimm = 1;
	}

	layers[0].type = EDAC_MC_LAYER_ALL_MEM;
	layers[0].size = num_dimm;
	layers[0].is_virt_csrow = true;

	mci = edac_mc_alloc(0, ARRAY_SIZE(layers), layers, sizeof(struct ghes_edac_pvt));
	if (!mci) {
		pr_info("Can't allocate memory for EDAC data\n");
		rc = -ENOMEM;
		goto unlock;
	}

	pvt		= mci->pvt_info;
	pvt->ghes	= ghes;
	pvt->mci	= mci;

	mci->pdev = dev;
	mci->mtype_cap = MEM_FLAG_EMPTY;
	mci->edac_ctl_cap = EDAC_FLAG_NONE;
	mci->edac_cap = EDAC_FLAG_NONE;
	mci->mod_name = "ghes_edac.c";
	mci->ctl_name = "ghes_edac";
	mci->dev_name = "ghes";

	if (fake) {
		pr_info("This system has a very crappy BIOS: It doesn't even list the DIMMS.\n");
		pr_info("Its SMBIOS info is wrong. It is doubtful that the error report would\n");
		pr_info("work on such system. Use this driver with caution\n");
	} else if (idx < 0) {
		pr_info("This EDAC driver relies on BIOS to enumerate memory and get error reports.\n");
		pr_info("Unfortunately, not all BIOSes reflect the memory layout correctly.\n");
		pr_info("So, the end result of using this driver varies from vendor to vendor.\n");
		pr_info("If you find incorrect reports, please contact your hardware vendor\n");
		pr_info("to correct its BIOS.\n");
		pr_info("This system has %d DIMM sockets.\n", num_dimm);
	}

	if (!fake) {
		dimm_fill.count = 0;
		dimm_fill.mci = mci;
		dmi_walk(ghes_edac_dmidecode, &dimm_fill);
	} else {
		struct dimm_info *dimm = EDAC_DIMM_PTR(mci->layers, mci->dimms,
						       mci->n_layers, 0, 0, 0);

		dimm->nr_pages = 1;
		dimm->grain = 128;
		dimm->mtype = MEM_UNKNOWN;
		dimm->dtype = DEV_UNKNOWN;
		dimm->edac_mode = EDAC_SECDED;
	}

	rc = edac_mc_add_mc(mci);
	if (rc < 0) {
		pr_info("Can't register at EDAC core\n");
		edac_mc_free(mci);
		rc = -ENODEV;
		goto unlock;
	}

	spin_lock_irqsave(&ghes_lock, flags);
	ghes_pvt = pvt;
	spin_unlock_irqrestore(&ghes_lock, flags);

	/* only increment on success */
	refcount_inc(&ghes_refcount);

unlock:
	mutex_unlock(&ghes_reg_mutex);

	return rc;
}

void ghes_edac_unregister(struct ghes *ghes)
{
	struct mem_ctl_info *mci;
	unsigned long flags;

	mutex_lock(&ghes_reg_mutex);

	if (!refcount_dec_and_test(&ghes_refcount))
		goto unlock;

	/*
	 * Wait for the irq handler being finished.
	 */
	spin_lock_irqsave(&ghes_lock, flags);
	mci = ghes_pvt ? ghes_pvt->mci : NULL;
	ghes_pvt = NULL;
	spin_unlock_irqrestore(&ghes_lock, flags);

	if (!mci)
		goto unlock;

	mci = edac_mc_del_mc(mci->pdev);
	if (mci)
		edac_mc_free(mci);

<<<<<<< HEAD
	if (atomic_dec_return(&ghes_init))
		return;

	mci = ghes_pvt->mci;
	ghes_pvt = NULL;
	edac_mc_del_mc(mci->pdev);
	edac_mc_free(mci);
=======
unlock:
	mutex_unlock(&ghes_reg_mutex);
>>>>>>> f7688b48
}<|MERGE_RESOLUTION|>--- conflicted
+++ resolved
@@ -600,16 +600,6 @@
 	if (mci)
 		edac_mc_free(mci);
 
-<<<<<<< HEAD
-	if (atomic_dec_return(&ghes_init))
-		return;
-
-	mci = ghes_pvt->mci;
-	ghes_pvt = NULL;
-	edac_mc_del_mc(mci->pdev);
-	edac_mc_free(mci);
-=======
 unlock:
 	mutex_unlock(&ghes_reg_mutex);
->>>>>>> f7688b48
 }