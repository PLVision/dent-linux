// SPDX-License-Identifier: GPL-2.0
/* Copyright(c) 2013 - 2018 Intel Corporation. */

#include <linux/etherdevice.h>
#include <linux/of_net.h>
#include <linux/pci.h>
#include <linux/bpf.h>

/* Local includes */
#include "i40e.h"
#include "i40e_diag.h"
#include "i40e_xsk.h"
#include <net/udp_tunnel.h>
#include <net/xdp_sock.h>
/* All i40e tracepoints are defined by the include below, which
 * must be included exactly once across the whole kernel with
 * CREATE_TRACE_POINTS defined
 */
#define CREATE_TRACE_POINTS
#include "i40e_trace.h"

const char i40e_driver_name[] = "i40e";
static const char i40e_driver_string[] =
			"Intel(R) Ethernet Connection XL710 Network Driver";

#define DRV_KERN "-k"

#define DRV_VERSION_MAJOR 2
#define DRV_VERSION_MINOR 8
#define DRV_VERSION_BUILD 20
#define DRV_VERSION __stringify(DRV_VERSION_MAJOR) "." \
	     __stringify(DRV_VERSION_MINOR) "." \
	     __stringify(DRV_VERSION_BUILD)    DRV_KERN
const char i40e_driver_version_str[] = DRV_VERSION;
static const char i40e_copyright[] = "Copyright (c) 2013 - 2019 Intel Corporation.";

/* a bit of forward declarations */
static void i40e_vsi_reinit_locked(struct i40e_vsi *vsi);
static void i40e_handle_reset_warning(struct i40e_pf *pf, bool lock_acquired);
static int i40e_add_vsi(struct i40e_vsi *vsi);
static int i40e_add_veb(struct i40e_veb *veb, struct i40e_vsi *vsi);
static int i40e_setup_pf_switch(struct i40e_pf *pf, bool reinit);
static int i40e_setup_misc_vector(struct i40e_pf *pf);
static void i40e_determine_queue_usage(struct i40e_pf *pf);
static int i40e_setup_pf_filter_control(struct i40e_pf *pf);
static void i40e_prep_for_reset(struct i40e_pf *pf, bool lock_acquired);
static int i40e_reset(struct i40e_pf *pf);
static void i40e_rebuild(struct i40e_pf *pf, bool reinit, bool lock_acquired);
static int i40e_setup_misc_vector_for_recovery_mode(struct i40e_pf *pf);
static int i40e_restore_interrupt_scheme(struct i40e_pf *pf);
static bool i40e_check_recovery_mode(struct i40e_pf *pf);
static int i40e_init_recovery_mode(struct i40e_pf *pf, struct i40e_hw *hw);
static void i40e_fdir_sb_setup(struct i40e_pf *pf);
static int i40e_veb_get_bw_info(struct i40e_veb *veb);
static int i40e_get_capabilities(struct i40e_pf *pf,
				 enum i40e_admin_queue_opc list_type);


/* i40e_pci_tbl - PCI Device ID Table
 *
 * Last entry must be all 0s
 *
 * { Vendor ID, Device ID, SubVendor ID, SubDevice ID,
 *   Class, Class Mask, private data (not used) }
 */
static const struct pci_device_id i40e_pci_tbl[] = {
	{PCI_VDEVICE(INTEL, I40E_DEV_ID_SFP_XL710), 0},
	{PCI_VDEVICE(INTEL, I40E_DEV_ID_QEMU), 0},
	{PCI_VDEVICE(INTEL, I40E_DEV_ID_KX_B), 0},
	{PCI_VDEVICE(INTEL, I40E_DEV_ID_KX_C), 0},
	{PCI_VDEVICE(INTEL, I40E_DEV_ID_QSFP_A), 0},
	{PCI_VDEVICE(INTEL, I40E_DEV_ID_QSFP_B), 0},
	{PCI_VDEVICE(INTEL, I40E_DEV_ID_QSFP_C), 0},
	{PCI_VDEVICE(INTEL, I40E_DEV_ID_10G_BASE_T), 0},
	{PCI_VDEVICE(INTEL, I40E_DEV_ID_10G_BASE_T4), 0},
	{PCI_VDEVICE(INTEL, I40E_DEV_ID_10G_BASE_T_BC), 0},
	{PCI_VDEVICE(INTEL, I40E_DEV_ID_10G_SFP), 0},
	{PCI_VDEVICE(INTEL, I40E_DEV_ID_10G_B), 0},
	{PCI_VDEVICE(INTEL, I40E_DEV_ID_KX_X722), 0},
	{PCI_VDEVICE(INTEL, I40E_DEV_ID_QSFP_X722), 0},
	{PCI_VDEVICE(INTEL, I40E_DEV_ID_SFP_X722), 0},
	{PCI_VDEVICE(INTEL, I40E_DEV_ID_1G_BASE_T_X722), 0},
	{PCI_VDEVICE(INTEL, I40E_DEV_ID_10G_BASE_T_X722), 0},
	{PCI_VDEVICE(INTEL, I40E_DEV_ID_SFP_I_X722), 0},
	{PCI_VDEVICE(INTEL, I40E_DEV_ID_20G_KR2), 0},
	{PCI_VDEVICE(INTEL, I40E_DEV_ID_20G_KR2_A), 0},
	{PCI_VDEVICE(INTEL, I40E_DEV_ID_X710_N3000), 0},
	{PCI_VDEVICE(INTEL, I40E_DEV_ID_XXV710_N3000), 0},
	{PCI_VDEVICE(INTEL, I40E_DEV_ID_25G_B), 0},
	{PCI_VDEVICE(INTEL, I40E_DEV_ID_25G_SFP28), 0},
	/* required last entry */
	{0, }
};
MODULE_DEVICE_TABLE(pci, i40e_pci_tbl);

#define I40E_MAX_VF_COUNT 128
static int debug = -1;
module_param(debug, uint, 0);
MODULE_PARM_DESC(debug, "Debug level (0=none,...,16=all), Debug mask (0x8XXXXXXX)");

MODULE_AUTHOR("Intel Corporation, <e1000-devel@lists.sourceforge.net>");
MODULE_DESCRIPTION("Intel(R) Ethernet Connection XL710 Network Driver");
MODULE_LICENSE("GPL v2");
MODULE_VERSION(DRV_VERSION);

static struct workqueue_struct *i40e_wq;

/**
 * i40e_allocate_dma_mem_d - OS specific memory alloc for shared code
 * @hw:   pointer to the HW structure
 * @mem:  ptr to mem struct to fill out
 * @size: size of memory requested
 * @alignment: what to align the allocation to
 **/
int i40e_allocate_dma_mem_d(struct i40e_hw *hw, struct i40e_dma_mem *mem,
			    u64 size, u32 alignment)
{
	struct i40e_pf *pf = (struct i40e_pf *)hw->back;

	mem->size = ALIGN(size, alignment);
	mem->va = dma_alloc_coherent(&pf->pdev->dev, mem->size, &mem->pa,
				     GFP_KERNEL);
	if (!mem->va)
		return -ENOMEM;

	return 0;
}

/**
 * i40e_free_dma_mem_d - OS specific memory free for shared code
 * @hw:   pointer to the HW structure
 * @mem:  ptr to mem struct to free
 **/
int i40e_free_dma_mem_d(struct i40e_hw *hw, struct i40e_dma_mem *mem)
{
	struct i40e_pf *pf = (struct i40e_pf *)hw->back;

	dma_free_coherent(&pf->pdev->dev, mem->size, mem->va, mem->pa);
	mem->va = NULL;
	mem->pa = 0;
	mem->size = 0;

	return 0;
}

/**
 * i40e_allocate_virt_mem_d - OS specific memory alloc for shared code
 * @hw:   pointer to the HW structure
 * @mem:  ptr to mem struct to fill out
 * @size: size of memory requested
 **/
int i40e_allocate_virt_mem_d(struct i40e_hw *hw, struct i40e_virt_mem *mem,
			     u32 size)
{
	mem->size = size;
	mem->va = kzalloc(size, GFP_KERNEL);

	if (!mem->va)
		return -ENOMEM;

	return 0;
}

/**
 * i40e_free_virt_mem_d - OS specific memory free for shared code
 * @hw:   pointer to the HW structure
 * @mem:  ptr to mem struct to free
 **/
int i40e_free_virt_mem_d(struct i40e_hw *hw, struct i40e_virt_mem *mem)
{
	/* it's ok to kfree a NULL pointer */
	kfree(mem->va);
	mem->va = NULL;
	mem->size = 0;

	return 0;
}

/**
 * i40e_get_lump - find a lump of free generic resource
 * @pf: board private structure
 * @pile: the pile of resource to search
 * @needed: the number of items needed
 * @id: an owner id to stick on the items assigned
 *
 * Returns the base item index of the lump, or negative for error
 *
 * The search_hint trick and lack of advanced fit-finding only work
 * because we're highly likely to have all the same size lump requests.
 * Linear search time and any fragmentation should be minimal.
 **/
static int i40e_get_lump(struct i40e_pf *pf, struct i40e_lump_tracking *pile,
			 u16 needed, u16 id)
{
	int ret = -ENOMEM;
	int i, j;

	if (!pile || needed == 0 || id >= I40E_PILE_VALID_BIT) {
		dev_info(&pf->pdev->dev,
			 "param err: pile=%s needed=%d id=0x%04x\n",
			 pile ? "<valid>" : "<null>", needed, id);
		return -EINVAL;
	}

	/* start the linear search with an imperfect hint */
	i = pile->search_hint;
	while (i < pile->num_entries) {
		/* skip already allocated entries */
		if (pile->list[i] & I40E_PILE_VALID_BIT) {
			i++;
			continue;
		}

		/* do we have enough in this lump? */
		for (j = 0; (j < needed) && ((i+j) < pile->num_entries); j++) {
			if (pile->list[i+j] & I40E_PILE_VALID_BIT)
				break;
		}

		if (j == needed) {
			/* there was enough, so assign it to the requestor */
			for (j = 0; j < needed; j++)
				pile->list[i+j] = id | I40E_PILE_VALID_BIT;
			ret = i;
			pile->search_hint = i + j;
			break;
		}

		/* not enough, so skip over it and continue looking */
		i += j;
	}

	return ret;
}

/**
 * i40e_put_lump - return a lump of generic resource
 * @pile: the pile of resource to search
 * @index: the base item index
 * @id: the owner id of the items assigned
 *
 * Returns the count of items in the lump
 **/
static int i40e_put_lump(struct i40e_lump_tracking *pile, u16 index, u16 id)
{
	int valid_id = (id | I40E_PILE_VALID_BIT);
	int count = 0;
	int i;

	if (!pile || index >= pile->num_entries)
		return -EINVAL;

	for (i = index;
	     i < pile->num_entries && pile->list[i] == valid_id;
	     i++) {
		pile->list[i] = 0;
		count++;
	}

	if (count && index < pile->search_hint)
		pile->search_hint = index;

	return count;
}

/**
 * i40e_find_vsi_from_id - searches for the vsi with the given id
 * @pf: the pf structure to search for the vsi
 * @id: id of the vsi it is searching for
 **/
struct i40e_vsi *i40e_find_vsi_from_id(struct i40e_pf *pf, u16 id)
{
	int i;

	for (i = 0; i < pf->num_alloc_vsi; i++)
		if (pf->vsi[i] && (pf->vsi[i]->id == id))
			return pf->vsi[i];

	return NULL;
}

/**
 * i40e_service_event_schedule - Schedule the service task to wake up
 * @pf: board private structure
 *
 * If not already scheduled, this puts the task into the work queue
 **/
void i40e_service_event_schedule(struct i40e_pf *pf)
{
	if ((!test_bit(__I40E_DOWN, pf->state) &&
	     !test_bit(__I40E_RESET_RECOVERY_PENDING, pf->state)) ||
	      test_bit(__I40E_RECOVERY_MODE, pf->state))
		queue_work(i40e_wq, &pf->service_task);
}

/**
 * i40e_tx_timeout - Respond to a Tx Hang
 * @netdev: network interface device structure
 *
 * If any port has noticed a Tx timeout, it is likely that the whole
 * device is munged, not just the one netdev port, so go for the full
 * reset.
 **/
static void i40e_tx_timeout(struct net_device *netdev)
{
	struct i40e_netdev_priv *np = netdev_priv(netdev);
	struct i40e_vsi *vsi = np->vsi;
	struct i40e_pf *pf = vsi->back;
	struct i40e_ring *tx_ring = NULL;
	unsigned int i, hung_queue = 0;
	u32 head, val;

	pf->tx_timeout_count++;

	/* find the stopped queue the same way the stack does */
	for (i = 0; i < netdev->num_tx_queues; i++) {
		struct netdev_queue *q;
		unsigned long trans_start;

		q = netdev_get_tx_queue(netdev, i);
		trans_start = q->trans_start;
		if (netif_xmit_stopped(q) &&
		    time_after(jiffies,
			       (trans_start + netdev->watchdog_timeo))) {
			hung_queue = i;
			break;
		}
	}

	if (i == netdev->num_tx_queues) {
		netdev_info(netdev, "tx_timeout: no netdev hung queue found\n");
	} else {
		/* now that we have an index, find the tx_ring struct */
		for (i = 0; i < vsi->num_queue_pairs; i++) {
			if (vsi->tx_rings[i] && vsi->tx_rings[i]->desc) {
				if (hung_queue ==
				    vsi->tx_rings[i]->queue_index) {
					tx_ring = vsi->tx_rings[i];
					break;
				}
			}
		}
	}

	if (time_after(jiffies, (pf->tx_timeout_last_recovery + HZ*20)))
		pf->tx_timeout_recovery_level = 1;  /* reset after some time */
	else if (time_before(jiffies,
		      (pf->tx_timeout_last_recovery + netdev->watchdog_timeo)))
		return;   /* don't do any new action before the next timeout */

	/* don't kick off another recovery if one is already pending */
	if (test_and_set_bit(__I40E_TIMEOUT_RECOVERY_PENDING, pf->state))
		return;

	if (tx_ring) {
		head = i40e_get_head(tx_ring);
		/* Read interrupt register */
		if (pf->flags & I40E_FLAG_MSIX_ENABLED)
			val = rd32(&pf->hw,
			     I40E_PFINT_DYN_CTLN(tx_ring->q_vector->v_idx +
						tx_ring->vsi->base_vector - 1));
		else
			val = rd32(&pf->hw, I40E_PFINT_DYN_CTL0);

		netdev_info(netdev, "tx_timeout: VSI_seid: %d, Q %d, NTC: 0x%x, HWB: 0x%x, NTU: 0x%x, TAIL: 0x%x, INT: 0x%x\n",
			    vsi->seid, hung_queue, tx_ring->next_to_clean,
			    head, tx_ring->next_to_use,
			    readl(tx_ring->tail), val);
	}

	pf->tx_timeout_last_recovery = jiffies;
	netdev_info(netdev, "tx_timeout recovery level %d, hung_queue %d\n",
		    pf->tx_timeout_recovery_level, hung_queue);

	switch (pf->tx_timeout_recovery_level) {
	case 1:
		set_bit(__I40E_PF_RESET_REQUESTED, pf->state);
		break;
	case 2:
		set_bit(__I40E_CORE_RESET_REQUESTED, pf->state);
		break;
	case 3:
		set_bit(__I40E_GLOBAL_RESET_REQUESTED, pf->state);
		break;
	default:
		netdev_err(netdev, "tx_timeout recovery unsuccessful\n");
		break;
	}

	i40e_service_event_schedule(pf);
	pf->tx_timeout_recovery_level++;
}

/**
 * i40e_get_vsi_stats_struct - Get System Network Statistics
 * @vsi: the VSI we care about
 *
 * Returns the address of the device statistics structure.
 * The statistics are actually updated from the service task.
 **/
struct rtnl_link_stats64 *i40e_get_vsi_stats_struct(struct i40e_vsi *vsi)
{
	return &vsi->net_stats;
}

/**
 * i40e_get_netdev_stats_struct_tx - populate stats from a Tx ring
 * @ring: Tx ring to get statistics from
 * @stats: statistics entry to be updated
 **/
static void i40e_get_netdev_stats_struct_tx(struct i40e_ring *ring,
					    struct rtnl_link_stats64 *stats)
{
	u64 bytes, packets;
	unsigned int start;

	do {
		start = u64_stats_fetch_begin_irq(&ring->syncp);
		packets = ring->stats.packets;
		bytes   = ring->stats.bytes;
	} while (u64_stats_fetch_retry_irq(&ring->syncp, start));

	stats->tx_packets += packets;
	stats->tx_bytes   += bytes;
}

/**
 * i40e_get_netdev_stats_struct - Get statistics for netdev interface
 * @netdev: network interface device structure
 * @stats: data structure to store statistics
 *
 * Returns the address of the device statistics structure.
 * The statistics are actually updated from the service task.
 **/
static void i40e_get_netdev_stats_struct(struct net_device *netdev,
				  struct rtnl_link_stats64 *stats)
{
	struct i40e_netdev_priv *np = netdev_priv(netdev);
	struct i40e_vsi *vsi = np->vsi;
	struct rtnl_link_stats64 *vsi_stats = i40e_get_vsi_stats_struct(vsi);
	struct i40e_ring *ring;
	int i;

	if (test_bit(__I40E_VSI_DOWN, vsi->state))
		return;

	if (!vsi->tx_rings)
		return;

	rcu_read_lock();
	for (i = 0; i < vsi->num_queue_pairs; i++) {
		u64 bytes, packets;
		unsigned int start;

		ring = READ_ONCE(vsi->tx_rings[i]);
		if (!ring)
			continue;
		i40e_get_netdev_stats_struct_tx(ring, stats);

		if (i40e_enabled_xdp_vsi(vsi)) {
			ring++;
			i40e_get_netdev_stats_struct_tx(ring, stats);
		}

		ring++;
		do {
			start   = u64_stats_fetch_begin_irq(&ring->syncp);
			packets = ring->stats.packets;
			bytes   = ring->stats.bytes;
		} while (u64_stats_fetch_retry_irq(&ring->syncp, start));

		stats->rx_packets += packets;
		stats->rx_bytes   += bytes;

	}
	rcu_read_unlock();

	/* following stats updated by i40e_watchdog_subtask() */
	stats->multicast	= vsi_stats->multicast;
	stats->tx_errors	= vsi_stats->tx_errors;
	stats->tx_dropped	= vsi_stats->tx_dropped;
	stats->rx_errors	= vsi_stats->rx_errors;
	stats->rx_dropped	= vsi_stats->rx_dropped;
	stats->rx_crc_errors	= vsi_stats->rx_crc_errors;
	stats->rx_length_errors	= vsi_stats->rx_length_errors;
}

/**
 * i40e_vsi_reset_stats - Resets all stats of the given vsi
 * @vsi: the VSI to have its stats reset
 **/
void i40e_vsi_reset_stats(struct i40e_vsi *vsi)
{
	struct rtnl_link_stats64 *ns;
	int i;

	if (!vsi)
		return;

	ns = i40e_get_vsi_stats_struct(vsi);
	memset(ns, 0, sizeof(*ns));
	memset(&vsi->net_stats_offsets, 0, sizeof(vsi->net_stats_offsets));
	memset(&vsi->eth_stats, 0, sizeof(vsi->eth_stats));
	memset(&vsi->eth_stats_offsets, 0, sizeof(vsi->eth_stats_offsets));
	if (vsi->rx_rings && vsi->rx_rings[0]) {
		for (i = 0; i < vsi->num_queue_pairs; i++) {
			memset(&vsi->rx_rings[i]->stats, 0,
			       sizeof(vsi->rx_rings[i]->stats));
			memset(&vsi->rx_rings[i]->rx_stats, 0,
			       sizeof(vsi->rx_rings[i]->rx_stats));
			memset(&vsi->tx_rings[i]->stats, 0,
			       sizeof(vsi->tx_rings[i]->stats));
			memset(&vsi->tx_rings[i]->tx_stats, 0,
			       sizeof(vsi->tx_rings[i]->tx_stats));
		}
	}
	vsi->stat_offsets_loaded = false;
}

/**
 * i40e_pf_reset_stats - Reset all of the stats for the given PF
 * @pf: the PF to be reset
 **/
void i40e_pf_reset_stats(struct i40e_pf *pf)
{
	int i;

	memset(&pf->stats, 0, sizeof(pf->stats));
	memset(&pf->stats_offsets, 0, sizeof(pf->stats_offsets));
	pf->stat_offsets_loaded = false;

	for (i = 0; i < I40E_MAX_VEB; i++) {
		if (pf->veb[i]) {
			memset(&pf->veb[i]->stats, 0,
			       sizeof(pf->veb[i]->stats));
			memset(&pf->veb[i]->stats_offsets, 0,
			       sizeof(pf->veb[i]->stats_offsets));
			memset(&pf->veb[i]->tc_stats, 0,
			       sizeof(pf->veb[i]->tc_stats));
			memset(&pf->veb[i]->tc_stats_offsets, 0,
			       sizeof(pf->veb[i]->tc_stats_offsets));
			pf->veb[i]->stat_offsets_loaded = false;
		}
	}
	pf->hw_csum_rx_error = 0;
}

/**
 * i40e_stat_update48 - read and update a 48 bit stat from the chip
 * @hw: ptr to the hardware info
 * @hireg: the high 32 bit reg to read
 * @loreg: the low 32 bit reg to read
 * @offset_loaded: has the initial offset been loaded yet
 * @offset: ptr to current offset value
 * @stat: ptr to the stat
 *
 * Since the device stats are not reset at PFReset, they likely will not
 * be zeroed when the driver starts.  We'll save the first values read
 * and use them as offsets to be subtracted from the raw values in order
 * to report stats that count from zero.  In the process, we also manage
 * the potential roll-over.
 **/
static void i40e_stat_update48(struct i40e_hw *hw, u32 hireg, u32 loreg,
			       bool offset_loaded, u64 *offset, u64 *stat)
{
	u64 new_data;

	if (hw->device_id == I40E_DEV_ID_QEMU) {
		new_data = rd32(hw, loreg);
		new_data |= ((u64)(rd32(hw, hireg) & 0xFFFF)) << 32;
	} else {
		new_data = rd64(hw, loreg);
	}
	if (!offset_loaded)
		*offset = new_data;
	if (likely(new_data >= *offset))
		*stat = new_data - *offset;
	else
		*stat = (new_data + BIT_ULL(48)) - *offset;
	*stat &= 0xFFFFFFFFFFFFULL;
}

/**
 * i40e_stat_update32 - read and update a 32 bit stat from the chip
 * @hw: ptr to the hardware info
 * @reg: the hw reg to read
 * @offset_loaded: has the initial offset been loaded yet
 * @offset: ptr to current offset value
 * @stat: ptr to the stat
 **/
static void i40e_stat_update32(struct i40e_hw *hw, u32 reg,
			       bool offset_loaded, u64 *offset, u64 *stat)
{
	u32 new_data;

	new_data = rd32(hw, reg);
	if (!offset_loaded)
		*offset = new_data;
	if (likely(new_data >= *offset))
		*stat = (u32)(new_data - *offset);
	else
		*stat = (u32)((new_data + BIT_ULL(32)) - *offset);
}

/**
 * i40e_stat_update_and_clear32 - read and clear hw reg, update a 32 bit stat
 * @hw: ptr to the hardware info
 * @reg: the hw reg to read and clear
 * @stat: ptr to the stat
 **/
static void i40e_stat_update_and_clear32(struct i40e_hw *hw, u32 reg, u64 *stat)
{
	u32 new_data = rd32(hw, reg);

	wr32(hw, reg, 1); /* must write a nonzero value to clear register */
	*stat += new_data;
}

/**
 * i40e_update_eth_stats - Update VSI-specific ethernet statistics counters.
 * @vsi: the VSI to be updated
 **/
void i40e_update_eth_stats(struct i40e_vsi *vsi)
{
	int stat_idx = le16_to_cpu(vsi->info.stat_counter_idx);
	struct i40e_pf *pf = vsi->back;
	struct i40e_hw *hw = &pf->hw;
	struct i40e_eth_stats *oes;
	struct i40e_eth_stats *es;     /* device's eth stats */

	es = &vsi->eth_stats;
	oes = &vsi->eth_stats_offsets;

	/* Gather up the stats that the hw collects */
	i40e_stat_update32(hw, I40E_GLV_TEPC(stat_idx),
			   vsi->stat_offsets_loaded,
			   &oes->tx_errors, &es->tx_errors);
	i40e_stat_update32(hw, I40E_GLV_RDPC(stat_idx),
			   vsi->stat_offsets_loaded,
			   &oes->rx_discards, &es->rx_discards);
	i40e_stat_update32(hw, I40E_GLV_RUPP(stat_idx),
			   vsi->stat_offsets_loaded,
			   &oes->rx_unknown_protocol, &es->rx_unknown_protocol);

	i40e_stat_update48(hw, I40E_GLV_GORCH(stat_idx),
			   I40E_GLV_GORCL(stat_idx),
			   vsi->stat_offsets_loaded,
			   &oes->rx_bytes, &es->rx_bytes);
	i40e_stat_update48(hw, I40E_GLV_UPRCH(stat_idx),
			   I40E_GLV_UPRCL(stat_idx),
			   vsi->stat_offsets_loaded,
			   &oes->rx_unicast, &es->rx_unicast);
	i40e_stat_update48(hw, I40E_GLV_MPRCH(stat_idx),
			   I40E_GLV_MPRCL(stat_idx),
			   vsi->stat_offsets_loaded,
			   &oes->rx_multicast, &es->rx_multicast);
	i40e_stat_update48(hw, I40E_GLV_BPRCH(stat_idx),
			   I40E_GLV_BPRCL(stat_idx),
			   vsi->stat_offsets_loaded,
			   &oes->rx_broadcast, &es->rx_broadcast);

	i40e_stat_update48(hw, I40E_GLV_GOTCH(stat_idx),
			   I40E_GLV_GOTCL(stat_idx),
			   vsi->stat_offsets_loaded,
			   &oes->tx_bytes, &es->tx_bytes);
	i40e_stat_update48(hw, I40E_GLV_UPTCH(stat_idx),
			   I40E_GLV_UPTCL(stat_idx),
			   vsi->stat_offsets_loaded,
			   &oes->tx_unicast, &es->tx_unicast);
	i40e_stat_update48(hw, I40E_GLV_MPTCH(stat_idx),
			   I40E_GLV_MPTCL(stat_idx),
			   vsi->stat_offsets_loaded,
			   &oes->tx_multicast, &es->tx_multicast);
	i40e_stat_update48(hw, I40E_GLV_BPTCH(stat_idx),
			   I40E_GLV_BPTCL(stat_idx),
			   vsi->stat_offsets_loaded,
			   &oes->tx_broadcast, &es->tx_broadcast);
	vsi->stat_offsets_loaded = true;
}

/**
 * i40e_update_veb_stats - Update Switch component statistics
 * @veb: the VEB being updated
 **/
void i40e_update_veb_stats(struct i40e_veb *veb)
{
	struct i40e_pf *pf = veb->pf;
	struct i40e_hw *hw = &pf->hw;
	struct i40e_eth_stats *oes;
	struct i40e_eth_stats *es;     /* device's eth stats */
	struct i40e_veb_tc_stats *veb_oes;
	struct i40e_veb_tc_stats *veb_es;
	int i, idx = 0;

	idx = veb->stats_idx;
	es = &veb->stats;
	oes = &veb->stats_offsets;
	veb_es = &veb->tc_stats;
	veb_oes = &veb->tc_stats_offsets;

	/* Gather up the stats that the hw collects */
	i40e_stat_update32(hw, I40E_GLSW_TDPC(idx),
			   veb->stat_offsets_loaded,
			   &oes->tx_discards, &es->tx_discards);
	if (hw->revision_id > 0)
		i40e_stat_update32(hw, I40E_GLSW_RUPP(idx),
				   veb->stat_offsets_loaded,
				   &oes->rx_unknown_protocol,
				   &es->rx_unknown_protocol);
	i40e_stat_update48(hw, I40E_GLSW_GORCH(idx), I40E_GLSW_GORCL(idx),
			   veb->stat_offsets_loaded,
			   &oes->rx_bytes, &es->rx_bytes);
	i40e_stat_update48(hw, I40E_GLSW_UPRCH(idx), I40E_GLSW_UPRCL(idx),
			   veb->stat_offsets_loaded,
			   &oes->rx_unicast, &es->rx_unicast);
	i40e_stat_update48(hw, I40E_GLSW_MPRCH(idx), I40E_GLSW_MPRCL(idx),
			   veb->stat_offsets_loaded,
			   &oes->rx_multicast, &es->rx_multicast);
	i40e_stat_update48(hw, I40E_GLSW_BPRCH(idx), I40E_GLSW_BPRCL(idx),
			   veb->stat_offsets_loaded,
			   &oes->rx_broadcast, &es->rx_broadcast);

	i40e_stat_update48(hw, I40E_GLSW_GOTCH(idx), I40E_GLSW_GOTCL(idx),
			   veb->stat_offsets_loaded,
			   &oes->tx_bytes, &es->tx_bytes);
	i40e_stat_update48(hw, I40E_GLSW_UPTCH(idx), I40E_GLSW_UPTCL(idx),
			   veb->stat_offsets_loaded,
			   &oes->tx_unicast, &es->tx_unicast);
	i40e_stat_update48(hw, I40E_GLSW_MPTCH(idx), I40E_GLSW_MPTCL(idx),
			   veb->stat_offsets_loaded,
			   &oes->tx_multicast, &es->tx_multicast);
	i40e_stat_update48(hw, I40E_GLSW_BPTCH(idx), I40E_GLSW_BPTCL(idx),
			   veb->stat_offsets_loaded,
			   &oes->tx_broadcast, &es->tx_broadcast);
	for (i = 0; i < I40E_MAX_TRAFFIC_CLASS; i++) {
		i40e_stat_update48(hw, I40E_GLVEBTC_RPCH(i, idx),
				   I40E_GLVEBTC_RPCL(i, idx),
				   veb->stat_offsets_loaded,
				   &veb_oes->tc_rx_packets[i],
				   &veb_es->tc_rx_packets[i]);
		i40e_stat_update48(hw, I40E_GLVEBTC_RBCH(i, idx),
				   I40E_GLVEBTC_RBCL(i, idx),
				   veb->stat_offsets_loaded,
				   &veb_oes->tc_rx_bytes[i],
				   &veb_es->tc_rx_bytes[i]);
		i40e_stat_update48(hw, I40E_GLVEBTC_TPCH(i, idx),
				   I40E_GLVEBTC_TPCL(i, idx),
				   veb->stat_offsets_loaded,
				   &veb_oes->tc_tx_packets[i],
				   &veb_es->tc_tx_packets[i]);
		i40e_stat_update48(hw, I40E_GLVEBTC_TBCH(i, idx),
				   I40E_GLVEBTC_TBCL(i, idx),
				   veb->stat_offsets_loaded,
				   &veb_oes->tc_tx_bytes[i],
				   &veb_es->tc_tx_bytes[i]);
	}
	veb->stat_offsets_loaded = true;
}

/**
 * i40e_update_vsi_stats - Update the vsi statistics counters.
 * @vsi: the VSI to be updated
 *
 * There are a few instances where we store the same stat in a
 * couple of different structs.  This is partly because we have
 * the netdev stats that need to be filled out, which is slightly
 * different from the "eth_stats" defined by the chip and used in
 * VF communications.  We sort it out here.
 **/
static void i40e_update_vsi_stats(struct i40e_vsi *vsi)
{
	struct i40e_pf *pf = vsi->back;
	struct rtnl_link_stats64 *ons;
	struct rtnl_link_stats64 *ns;   /* netdev stats */
	struct i40e_eth_stats *oes;
	struct i40e_eth_stats *es;     /* device's eth stats */
	u32 tx_restart, tx_busy;
	struct i40e_ring *p;
	u32 rx_page, rx_buf;
	u64 bytes, packets;
	unsigned int start;
	u64 tx_linearize;
	u64 tx_force_wb;
	u64 rx_p, rx_b;
	u64 tx_p, tx_b;
	u16 q;

	if (test_bit(__I40E_VSI_DOWN, vsi->state) ||
	    test_bit(__I40E_CONFIG_BUSY, pf->state))
		return;

	ns = i40e_get_vsi_stats_struct(vsi);
	ons = &vsi->net_stats_offsets;
	es = &vsi->eth_stats;
	oes = &vsi->eth_stats_offsets;

	/* Gather up the netdev and vsi stats that the driver collects
	 * on the fly during packet processing
	 */
	rx_b = rx_p = 0;
	tx_b = tx_p = 0;
	tx_restart = tx_busy = tx_linearize = tx_force_wb = 0;
	rx_page = 0;
	rx_buf = 0;
	rcu_read_lock();
	for (q = 0; q < vsi->num_queue_pairs; q++) {
		/* locate Tx ring */
		p = READ_ONCE(vsi->tx_rings[q]);

		do {
			start = u64_stats_fetch_begin_irq(&p->syncp);
			packets = p->stats.packets;
			bytes = p->stats.bytes;
		} while (u64_stats_fetch_retry_irq(&p->syncp, start));
		tx_b += bytes;
		tx_p += packets;
		tx_restart += p->tx_stats.restart_queue;
		tx_busy += p->tx_stats.tx_busy;
		tx_linearize += p->tx_stats.tx_linearize;
		tx_force_wb += p->tx_stats.tx_force_wb;

		/* Rx queue is part of the same block as Tx queue */
		p = &p[1];
		do {
			start = u64_stats_fetch_begin_irq(&p->syncp);
			packets = p->stats.packets;
			bytes = p->stats.bytes;
		} while (u64_stats_fetch_retry_irq(&p->syncp, start));
		rx_b += bytes;
		rx_p += packets;
		rx_buf += p->rx_stats.alloc_buff_failed;
		rx_page += p->rx_stats.alloc_page_failed;
	}
	rcu_read_unlock();
	vsi->tx_restart = tx_restart;
	vsi->tx_busy = tx_busy;
	vsi->tx_linearize = tx_linearize;
	vsi->tx_force_wb = tx_force_wb;
	vsi->rx_page_failed = rx_page;
	vsi->rx_buf_failed = rx_buf;

	ns->rx_packets = rx_p;
	ns->rx_bytes = rx_b;
	ns->tx_packets = tx_p;
	ns->tx_bytes = tx_b;

	/* update netdev stats from eth stats */
	i40e_update_eth_stats(vsi);
	ons->tx_errors = oes->tx_errors;
	ns->tx_errors = es->tx_errors;
	ons->multicast = oes->rx_multicast;
	ns->multicast = es->rx_multicast;
	ons->rx_dropped = oes->rx_discards;
	ns->rx_dropped = es->rx_discards;
	ons->tx_dropped = oes->tx_discards;
	ns->tx_dropped = es->tx_discards;

	/* pull in a couple PF stats if this is the main vsi */
	if (vsi == pf->vsi[pf->lan_vsi]) {
		ns->rx_crc_errors = pf->stats.crc_errors;
		ns->rx_errors = pf->stats.crc_errors + pf->stats.illegal_bytes;
		ns->rx_length_errors = pf->stats.rx_length_errors;
	}
}

/**
 * i40e_update_pf_stats - Update the PF statistics counters.
 * @pf: the PF to be updated
 **/
static void i40e_update_pf_stats(struct i40e_pf *pf)
{
	struct i40e_hw_port_stats *osd = &pf->stats_offsets;
	struct i40e_hw_port_stats *nsd = &pf->stats;
	struct i40e_hw *hw = &pf->hw;
	u32 val;
	int i;

	i40e_stat_update48(hw, I40E_GLPRT_GORCH(hw->port),
			   I40E_GLPRT_GORCL(hw->port),
			   pf->stat_offsets_loaded,
			   &osd->eth.rx_bytes, &nsd->eth.rx_bytes);
	i40e_stat_update48(hw, I40E_GLPRT_GOTCH(hw->port),
			   I40E_GLPRT_GOTCL(hw->port),
			   pf->stat_offsets_loaded,
			   &osd->eth.tx_bytes, &nsd->eth.tx_bytes);
	i40e_stat_update32(hw, I40E_GLPRT_RDPC(hw->port),
			   pf->stat_offsets_loaded,
			   &osd->eth.rx_discards,
			   &nsd->eth.rx_discards);
	i40e_stat_update48(hw, I40E_GLPRT_UPRCH(hw->port),
			   I40E_GLPRT_UPRCL(hw->port),
			   pf->stat_offsets_loaded,
			   &osd->eth.rx_unicast,
			   &nsd->eth.rx_unicast);
	i40e_stat_update48(hw, I40E_GLPRT_MPRCH(hw->port),
			   I40E_GLPRT_MPRCL(hw->port),
			   pf->stat_offsets_loaded,
			   &osd->eth.rx_multicast,
			   &nsd->eth.rx_multicast);
	i40e_stat_update48(hw, I40E_GLPRT_BPRCH(hw->port),
			   I40E_GLPRT_BPRCL(hw->port),
			   pf->stat_offsets_loaded,
			   &osd->eth.rx_broadcast,
			   &nsd->eth.rx_broadcast);
	i40e_stat_update48(hw, I40E_GLPRT_UPTCH(hw->port),
			   I40E_GLPRT_UPTCL(hw->port),
			   pf->stat_offsets_loaded,
			   &osd->eth.tx_unicast,
			   &nsd->eth.tx_unicast);
	i40e_stat_update48(hw, I40E_GLPRT_MPTCH(hw->port),
			   I40E_GLPRT_MPTCL(hw->port),
			   pf->stat_offsets_loaded,
			   &osd->eth.tx_multicast,
			   &nsd->eth.tx_multicast);
	i40e_stat_update48(hw, I40E_GLPRT_BPTCH(hw->port),
			   I40E_GLPRT_BPTCL(hw->port),
			   pf->stat_offsets_loaded,
			   &osd->eth.tx_broadcast,
			   &nsd->eth.tx_broadcast);

	i40e_stat_update32(hw, I40E_GLPRT_TDOLD(hw->port),
			   pf->stat_offsets_loaded,
			   &osd->tx_dropped_link_down,
			   &nsd->tx_dropped_link_down);

	i40e_stat_update32(hw, I40E_GLPRT_CRCERRS(hw->port),
			   pf->stat_offsets_loaded,
			   &osd->crc_errors, &nsd->crc_errors);

	i40e_stat_update32(hw, I40E_GLPRT_ILLERRC(hw->port),
			   pf->stat_offsets_loaded,
			   &osd->illegal_bytes, &nsd->illegal_bytes);

	i40e_stat_update32(hw, I40E_GLPRT_MLFC(hw->port),
			   pf->stat_offsets_loaded,
			   &osd->mac_local_faults,
			   &nsd->mac_local_faults);
	i40e_stat_update32(hw, I40E_GLPRT_MRFC(hw->port),
			   pf->stat_offsets_loaded,
			   &osd->mac_remote_faults,
			   &nsd->mac_remote_faults);

	i40e_stat_update32(hw, I40E_GLPRT_RLEC(hw->port),
			   pf->stat_offsets_loaded,
			   &osd->rx_length_errors,
			   &nsd->rx_length_errors);

	i40e_stat_update32(hw, I40E_GLPRT_LXONRXC(hw->port),
			   pf->stat_offsets_loaded,
			   &osd->link_xon_rx, &nsd->link_xon_rx);
	i40e_stat_update32(hw, I40E_GLPRT_LXONTXC(hw->port),
			   pf->stat_offsets_loaded,
			   &osd->link_xon_tx, &nsd->link_xon_tx);
	i40e_stat_update32(hw, I40E_GLPRT_LXOFFRXC(hw->port),
			   pf->stat_offsets_loaded,
			   &osd->link_xoff_rx, &nsd->link_xoff_rx);
	i40e_stat_update32(hw, I40E_GLPRT_LXOFFTXC(hw->port),
			   pf->stat_offsets_loaded,
			   &osd->link_xoff_tx, &nsd->link_xoff_tx);

	for (i = 0; i < 8; i++) {
		i40e_stat_update32(hw, I40E_GLPRT_PXOFFRXC(hw->port, i),
				   pf->stat_offsets_loaded,
				   &osd->priority_xoff_rx[i],
				   &nsd->priority_xoff_rx[i]);
		i40e_stat_update32(hw, I40E_GLPRT_PXONRXC(hw->port, i),
				   pf->stat_offsets_loaded,
				   &osd->priority_xon_rx[i],
				   &nsd->priority_xon_rx[i]);
		i40e_stat_update32(hw, I40E_GLPRT_PXONTXC(hw->port, i),
				   pf->stat_offsets_loaded,
				   &osd->priority_xon_tx[i],
				   &nsd->priority_xon_tx[i]);
		i40e_stat_update32(hw, I40E_GLPRT_PXOFFTXC(hw->port, i),
				   pf->stat_offsets_loaded,
				   &osd->priority_xoff_tx[i],
				   &nsd->priority_xoff_tx[i]);
		i40e_stat_update32(hw,
				   I40E_GLPRT_RXON2OFFCNT(hw->port, i),
				   pf->stat_offsets_loaded,
				   &osd->priority_xon_2_xoff[i],
				   &nsd->priority_xon_2_xoff[i]);
	}

	i40e_stat_update48(hw, I40E_GLPRT_PRC64H(hw->port),
			   I40E_GLPRT_PRC64L(hw->port),
			   pf->stat_offsets_loaded,
			   &osd->rx_size_64, &nsd->rx_size_64);
	i40e_stat_update48(hw, I40E_GLPRT_PRC127H(hw->port),
			   I40E_GLPRT_PRC127L(hw->port),
			   pf->stat_offsets_loaded,
			   &osd->rx_size_127, &nsd->rx_size_127);
	i40e_stat_update48(hw, I40E_GLPRT_PRC255H(hw->port),
			   I40E_GLPRT_PRC255L(hw->port),
			   pf->stat_offsets_loaded,
			   &osd->rx_size_255, &nsd->rx_size_255);
	i40e_stat_update48(hw, I40E_GLPRT_PRC511H(hw->port),
			   I40E_GLPRT_PRC511L(hw->port),
			   pf->stat_offsets_loaded,
			   &osd->rx_size_511, &nsd->rx_size_511);
	i40e_stat_update48(hw, I40E_GLPRT_PRC1023H(hw->port),
			   I40E_GLPRT_PRC1023L(hw->port),
			   pf->stat_offsets_loaded,
			   &osd->rx_size_1023, &nsd->rx_size_1023);
	i40e_stat_update48(hw, I40E_GLPRT_PRC1522H(hw->port),
			   I40E_GLPRT_PRC1522L(hw->port),
			   pf->stat_offsets_loaded,
			   &osd->rx_size_1522, &nsd->rx_size_1522);
	i40e_stat_update48(hw, I40E_GLPRT_PRC9522H(hw->port),
			   I40E_GLPRT_PRC9522L(hw->port),
			   pf->stat_offsets_loaded,
			   &osd->rx_size_big, &nsd->rx_size_big);

	i40e_stat_update48(hw, I40E_GLPRT_PTC64H(hw->port),
			   I40E_GLPRT_PTC64L(hw->port),
			   pf->stat_offsets_loaded,
			   &osd->tx_size_64, &nsd->tx_size_64);
	i40e_stat_update48(hw, I40E_GLPRT_PTC127H(hw->port),
			   I40E_GLPRT_PTC127L(hw->port),
			   pf->stat_offsets_loaded,
			   &osd->tx_size_127, &nsd->tx_size_127);
	i40e_stat_update48(hw, I40E_GLPRT_PTC255H(hw->port),
			   I40E_GLPRT_PTC255L(hw->port),
			   pf->stat_offsets_loaded,
			   &osd->tx_size_255, &nsd->tx_size_255);
	i40e_stat_update48(hw, I40E_GLPRT_PTC511H(hw->port),
			   I40E_GLPRT_PTC511L(hw->port),
			   pf->stat_offsets_loaded,
			   &osd->tx_size_511, &nsd->tx_size_511);
	i40e_stat_update48(hw, I40E_GLPRT_PTC1023H(hw->port),
			   I40E_GLPRT_PTC1023L(hw->port),
			   pf->stat_offsets_loaded,
			   &osd->tx_size_1023, &nsd->tx_size_1023);
	i40e_stat_update48(hw, I40E_GLPRT_PTC1522H(hw->port),
			   I40E_GLPRT_PTC1522L(hw->port),
			   pf->stat_offsets_loaded,
			   &osd->tx_size_1522, &nsd->tx_size_1522);
	i40e_stat_update48(hw, I40E_GLPRT_PTC9522H(hw->port),
			   I40E_GLPRT_PTC9522L(hw->port),
			   pf->stat_offsets_loaded,
			   &osd->tx_size_big, &nsd->tx_size_big);

	i40e_stat_update32(hw, I40E_GLPRT_RUC(hw->port),
			   pf->stat_offsets_loaded,
			   &osd->rx_undersize, &nsd->rx_undersize);
	i40e_stat_update32(hw, I40E_GLPRT_RFC(hw->port),
			   pf->stat_offsets_loaded,
			   &osd->rx_fragments, &nsd->rx_fragments);
	i40e_stat_update32(hw, I40E_GLPRT_ROC(hw->port),
			   pf->stat_offsets_loaded,
			   &osd->rx_oversize, &nsd->rx_oversize);
	i40e_stat_update32(hw, I40E_GLPRT_RJC(hw->port),
			   pf->stat_offsets_loaded,
			   &osd->rx_jabber, &nsd->rx_jabber);

	/* FDIR stats */
	i40e_stat_update_and_clear32(hw,
			I40E_GLQF_PCNT(I40E_FD_ATR_STAT_IDX(hw->pf_id)),
			&nsd->fd_atr_match);
	i40e_stat_update_and_clear32(hw,
			I40E_GLQF_PCNT(I40E_FD_SB_STAT_IDX(hw->pf_id)),
			&nsd->fd_sb_match);
	i40e_stat_update_and_clear32(hw,
			I40E_GLQF_PCNT(I40E_FD_ATR_TUNNEL_STAT_IDX(hw->pf_id)),
			&nsd->fd_atr_tunnel_match);

	val = rd32(hw, I40E_PRTPM_EEE_STAT);
	nsd->tx_lpi_status =
		       (val & I40E_PRTPM_EEE_STAT_TX_LPI_STATUS_MASK) >>
			I40E_PRTPM_EEE_STAT_TX_LPI_STATUS_SHIFT;
	nsd->rx_lpi_status =
		       (val & I40E_PRTPM_EEE_STAT_RX_LPI_STATUS_MASK) >>
			I40E_PRTPM_EEE_STAT_RX_LPI_STATUS_SHIFT;
	i40e_stat_update32(hw, I40E_PRTPM_TLPIC,
			   pf->stat_offsets_loaded,
			   &osd->tx_lpi_count, &nsd->tx_lpi_count);
	i40e_stat_update32(hw, I40E_PRTPM_RLPIC,
			   pf->stat_offsets_loaded,
			   &osd->rx_lpi_count, &nsd->rx_lpi_count);

	if (pf->flags & I40E_FLAG_FD_SB_ENABLED &&
	    !test_bit(__I40E_FD_SB_AUTO_DISABLED, pf->state))
		nsd->fd_sb_status = true;
	else
		nsd->fd_sb_status = false;

	if (pf->flags & I40E_FLAG_FD_ATR_ENABLED &&
	    !test_bit(__I40E_FD_ATR_AUTO_DISABLED, pf->state))
		nsd->fd_atr_status = true;
	else
		nsd->fd_atr_status = false;

	pf->stat_offsets_loaded = true;
}

/**
 * i40e_update_stats - Update the various statistics counters.
 * @vsi: the VSI to be updated
 *
 * Update the various stats for this VSI and its related entities.
 **/
void i40e_update_stats(struct i40e_vsi *vsi)
{
	struct i40e_pf *pf = vsi->back;

	if (vsi == pf->vsi[pf->lan_vsi])
		i40e_update_pf_stats(pf);

	i40e_update_vsi_stats(vsi);
}

/**
 * i40e_find_filter - Search VSI filter list for specific mac/vlan filter
 * @vsi: the VSI to be searched
 * @macaddr: the MAC address
 * @vlan: the vlan
 *
 * Returns ptr to the filter object or NULL
 **/
static struct i40e_mac_filter *i40e_find_filter(struct i40e_vsi *vsi,
						const u8 *macaddr, s16 vlan)
{
	struct i40e_mac_filter *f;
	u64 key;

	if (!vsi || !macaddr)
		return NULL;

	key = i40e_addr_to_hkey(macaddr);
	hash_for_each_possible(vsi->mac_filter_hash, f, hlist, key) {
		if ((ether_addr_equal(macaddr, f->macaddr)) &&
		    (vlan == f->vlan))
			return f;
	}
	return NULL;
}

/**
 * i40e_find_mac - Find a mac addr in the macvlan filters list
 * @vsi: the VSI to be searched
 * @macaddr: the MAC address we are searching for
 *
 * Returns the first filter with the provided MAC address or NULL if
 * MAC address was not found
 **/
struct i40e_mac_filter *i40e_find_mac(struct i40e_vsi *vsi, const u8 *macaddr)
{
	struct i40e_mac_filter *f;
	u64 key;

	if (!vsi || !macaddr)
		return NULL;

	key = i40e_addr_to_hkey(macaddr);
	hash_for_each_possible(vsi->mac_filter_hash, f, hlist, key) {
		if ((ether_addr_equal(macaddr, f->macaddr)))
			return f;
	}
	return NULL;
}

/**
 * i40e_is_vsi_in_vlan - Check if VSI is in vlan mode
 * @vsi: the VSI to be searched
 *
 * Returns true if VSI is in vlan mode or false otherwise
 **/
bool i40e_is_vsi_in_vlan(struct i40e_vsi *vsi)
{
	/* If we have a PVID, always operate in VLAN mode */
	if (vsi->info.pvid)
		return true;

	/* We need to operate in VLAN mode whenever we have any filters with
	 * a VLAN other than I40E_VLAN_ALL. We could check the table each
	 * time, incurring search cost repeatedly. However, we can notice two
	 * things:
	 *
	 * 1) the only place where we can gain a VLAN filter is in
	 *    i40e_add_filter.
	 *
	 * 2) the only place where filters are actually removed is in
	 *    i40e_sync_filters_subtask.
	 *
	 * Thus, we can simply use a boolean value, has_vlan_filters which we
	 * will set to true when we add a VLAN filter in i40e_add_filter. Then
	 * we have to perform the full search after deleting filters in
	 * i40e_sync_filters_subtask, but we already have to search
	 * filters here and can perform the check at the same time. This
	 * results in avoiding embedding a loop for VLAN mode inside another
	 * loop over all the filters, and should maintain correctness as noted
	 * above.
	 */
	return vsi->has_vlan_filter;
}

/**
 * i40e_correct_mac_vlan_filters - Correct non-VLAN filters if necessary
 * @vsi: the VSI to configure
 * @tmp_add_list: list of filters ready to be added
 * @tmp_del_list: list of filters ready to be deleted
 * @vlan_filters: the number of active VLAN filters
 *
 * Update VLAN=0 and VLAN=-1 (I40E_VLAN_ANY) filters properly so that they
 * behave as expected. If we have any active VLAN filters remaining or about
 * to be added then we need to update non-VLAN filters to be marked as VLAN=0
 * so that they only match against untagged traffic. If we no longer have any
 * active VLAN filters, we need to make all non-VLAN filters marked as VLAN=-1
 * so that they match against both tagged and untagged traffic. In this way,
 * we ensure that we correctly receive the desired traffic. This ensures that
 * when we have an active VLAN we will receive only untagged traffic and
 * traffic matching active VLANs. If we have no active VLANs then we will
 * operate in non-VLAN mode and receive all traffic, tagged or untagged.
 *
 * Finally, in a similar fashion, this function also corrects filters when
 * there is an active PVID assigned to this VSI.
 *
 * In case of memory allocation failure return -ENOMEM. Otherwise, return 0.
 *
 * This function is only expected to be called from within
 * i40e_sync_vsi_filters.
 *
 * NOTE: This function expects to be called while under the
 * mac_filter_hash_lock
 */
static int i40e_correct_mac_vlan_filters(struct i40e_vsi *vsi,
					 struct hlist_head *tmp_add_list,
					 struct hlist_head *tmp_del_list,
					 int vlan_filters)
{
	s16 pvid = le16_to_cpu(vsi->info.pvid);
	struct i40e_mac_filter *f, *add_head;
	struct i40e_new_mac_filter *new;
	struct hlist_node *h;
	int bkt, new_vlan;

	/* To determine if a particular filter needs to be replaced we
	 * have the three following conditions:
	 *
	 * a) if we have a PVID assigned, then all filters which are
	 *    not marked as VLAN=PVID must be replaced with filters that
	 *    are.
	 * b) otherwise, if we have any active VLANS, all filters
	 *    which are marked as VLAN=-1 must be replaced with
	 *    filters marked as VLAN=0
	 * c) finally, if we do not have any active VLANS, all filters
	 *    which are marked as VLAN=0 must be replaced with filters
	 *    marked as VLAN=-1
	 */

	/* Update the filters about to be added in place */
	hlist_for_each_entry(new, tmp_add_list, hlist) {
		if (pvid && new->f->vlan != pvid)
			new->f->vlan = pvid;
		else if (vlan_filters && new->f->vlan == I40E_VLAN_ANY)
			new->f->vlan = 0;
		else if (!vlan_filters && new->f->vlan == 0)
			new->f->vlan = I40E_VLAN_ANY;
	}

	/* Update the remaining active filters */
	hash_for_each_safe(vsi->mac_filter_hash, bkt, h, f, hlist) {
		/* Combine the checks for whether a filter needs to be changed
		 * and then determine the new VLAN inside the if block, in
		 * order to avoid duplicating code for adding the new filter
		 * then deleting the old filter.
		 */
		if ((pvid && f->vlan != pvid) ||
		    (vlan_filters && f->vlan == I40E_VLAN_ANY) ||
		    (!vlan_filters && f->vlan == 0)) {
			/* Determine the new vlan we will be adding */
			if (pvid)
				new_vlan = pvid;
			else if (vlan_filters)
				new_vlan = 0;
			else
				new_vlan = I40E_VLAN_ANY;

			/* Create the new filter */
			add_head = i40e_add_filter(vsi, f->macaddr, new_vlan);
			if (!add_head)
				return -ENOMEM;

			/* Create a temporary i40e_new_mac_filter */
			new = kzalloc(sizeof(*new), GFP_ATOMIC);
			if (!new)
				return -ENOMEM;

			new->f = add_head;
			new->state = add_head->state;

			/* Add the new filter to the tmp list */
			hlist_add_head(&new->hlist, tmp_add_list);

			/* Put the original filter into the delete list */
			f->state = I40E_FILTER_REMOVE;
			hash_del(&f->hlist);
			hlist_add_head(&f->hlist, tmp_del_list);
		}
	}

	vsi->has_vlan_filter = !!vlan_filters;

	return 0;
}

/**
 * i40e_rm_default_mac_filter - Remove the default MAC filter set by NVM
 * @vsi: the PF Main VSI - inappropriate for any other VSI
 * @macaddr: the MAC address
 *
 * Remove whatever filter the firmware set up so the driver can manage
 * its own filtering intelligently.
 **/
static void i40e_rm_default_mac_filter(struct i40e_vsi *vsi, u8 *macaddr)
{
	struct i40e_aqc_remove_macvlan_element_data element;
	struct i40e_pf *pf = vsi->back;

	/* Only appropriate for the PF main VSI */
	if (vsi->type != I40E_VSI_MAIN)
		return;

	memset(&element, 0, sizeof(element));
	ether_addr_copy(element.mac_addr, macaddr);
	element.vlan_tag = 0;
	/* Ignore error returns, some firmware does it this way... */
	element.flags = I40E_AQC_MACVLAN_DEL_PERFECT_MATCH;
	i40e_aq_remove_macvlan(&pf->hw, vsi->seid, &element, 1, NULL);

	memset(&element, 0, sizeof(element));
	ether_addr_copy(element.mac_addr, macaddr);
	element.vlan_tag = 0;
	/* ...and some firmware does it this way. */
	element.flags = I40E_AQC_MACVLAN_DEL_PERFECT_MATCH |
			I40E_AQC_MACVLAN_DEL_IGNORE_VLAN;
	i40e_aq_remove_macvlan(&pf->hw, vsi->seid, &element, 1, NULL);
}

/**
 * i40e_add_filter - Add a mac/vlan filter to the VSI
 * @vsi: the VSI to be searched
 * @macaddr: the MAC address
 * @vlan: the vlan
 *
 * Returns ptr to the filter object or NULL when no memory available.
 *
 * NOTE: This function is expected to be called with mac_filter_hash_lock
 * being held.
 **/
struct i40e_mac_filter *i40e_add_filter(struct i40e_vsi *vsi,
					const u8 *macaddr, s16 vlan)
{
	struct i40e_mac_filter *f;
	u64 key;

	if (!vsi || !macaddr)
		return NULL;

	f = i40e_find_filter(vsi, macaddr, vlan);
	if (!f) {
		f = kzalloc(sizeof(*f), GFP_ATOMIC);
		if (!f)
			return NULL;

		/* Update the boolean indicating if we need to function in
		 * VLAN mode.
		 */
		if (vlan >= 0)
			vsi->has_vlan_filter = true;

		ether_addr_copy(f->macaddr, macaddr);
		f->vlan = vlan;
		f->state = I40E_FILTER_NEW;
		INIT_HLIST_NODE(&f->hlist);

		key = i40e_addr_to_hkey(macaddr);
		hash_add(vsi->mac_filter_hash, &f->hlist, key);

		vsi->flags |= I40E_VSI_FLAG_FILTER_CHANGED;
		set_bit(__I40E_MACVLAN_SYNC_PENDING, vsi->back->state);
	}

	/* If we're asked to add a filter that has been marked for removal, it
	 * is safe to simply restore it to active state. __i40e_del_filter
	 * will have simply deleted any filters which were previously marked
	 * NEW or FAILED, so if it is currently marked REMOVE it must have
	 * previously been ACTIVE. Since we haven't yet run the sync filters
	 * task, just restore this filter to the ACTIVE state so that the
	 * sync task leaves it in place
	 */
	if (f->state == I40E_FILTER_REMOVE)
		f->state = I40E_FILTER_ACTIVE;

	return f;
}

/**
 * __i40e_del_filter - Remove a specific filter from the VSI
 * @vsi: VSI to remove from
 * @f: the filter to remove from the list
 *
 * This function should be called instead of i40e_del_filter only if you know
 * the exact filter you will remove already, such as via i40e_find_filter or
 * i40e_find_mac.
 *
 * NOTE: This function is expected to be called with mac_filter_hash_lock
 * being held.
 * ANOTHER NOTE: This function MUST be called from within the context of
 * the "safe" variants of any list iterators, e.g. list_for_each_entry_safe()
 * instead of list_for_each_entry().
 **/
void __i40e_del_filter(struct i40e_vsi *vsi, struct i40e_mac_filter *f)
{
	if (!f)
		return;

	/* If the filter was never added to firmware then we can just delete it
	 * directly and we don't want to set the status to remove or else an
	 * admin queue command will unnecessarily fire.
	 */
	if ((f->state == I40E_FILTER_FAILED) ||
	    (f->state == I40E_FILTER_NEW)) {
		hash_del(&f->hlist);
		kfree(f);
	} else {
		f->state = I40E_FILTER_REMOVE;
	}

	vsi->flags |= I40E_VSI_FLAG_FILTER_CHANGED;
	set_bit(__I40E_MACVLAN_SYNC_PENDING, vsi->back->state);
}

/**
 * i40e_del_filter - Remove a MAC/VLAN filter from the VSI
 * @vsi: the VSI to be searched
 * @macaddr: the MAC address
 * @vlan: the VLAN
 *
 * NOTE: This function is expected to be called with mac_filter_hash_lock
 * being held.
 * ANOTHER NOTE: This function MUST be called from within the context of
 * the "safe" variants of any list iterators, e.g. list_for_each_entry_safe()
 * instead of list_for_each_entry().
 **/
void i40e_del_filter(struct i40e_vsi *vsi, const u8 *macaddr, s16 vlan)
{
	struct i40e_mac_filter *f;

	if (!vsi || !macaddr)
		return;

	f = i40e_find_filter(vsi, macaddr, vlan);
	__i40e_del_filter(vsi, f);
}

/**
 * i40e_add_mac_filter - Add a MAC filter for all active VLANs
 * @vsi: the VSI to be searched
 * @macaddr: the mac address to be filtered
 *
 * If we're not in VLAN mode, just add the filter to I40E_VLAN_ANY. Otherwise,
 * go through all the macvlan filters and add a macvlan filter for each
 * unique vlan that already exists. If a PVID has been assigned, instead only
 * add the macaddr to that VLAN.
 *
 * Returns last filter added on success, else NULL
 **/
struct i40e_mac_filter *i40e_add_mac_filter(struct i40e_vsi *vsi,
					    const u8 *macaddr)
{
	struct i40e_mac_filter *f, *add = NULL;
	struct hlist_node *h;
	int bkt;

	if (vsi->info.pvid)
		return i40e_add_filter(vsi, macaddr,
				       le16_to_cpu(vsi->info.pvid));

	if (!i40e_is_vsi_in_vlan(vsi))
		return i40e_add_filter(vsi, macaddr, I40E_VLAN_ANY);

	hash_for_each_safe(vsi->mac_filter_hash, bkt, h, f, hlist) {
		if (f->state == I40E_FILTER_REMOVE)
			continue;
		add = i40e_add_filter(vsi, macaddr, f->vlan);
		if (!add)
			return NULL;
	}

	return add;
}

/**
 * i40e_del_mac_filter - Remove a MAC filter from all VLANs
 * @vsi: the VSI to be searched
 * @macaddr: the mac address to be removed
 *
 * Removes a given MAC address from a VSI regardless of what VLAN it has been
 * associated with.
 *
 * Returns 0 for success, or error
 **/
int i40e_del_mac_filter(struct i40e_vsi *vsi, const u8 *macaddr)
{
	struct i40e_mac_filter *f;
	struct hlist_node *h;
	bool found = false;
	int bkt;

	lockdep_assert_held(&vsi->mac_filter_hash_lock);
	hash_for_each_safe(vsi->mac_filter_hash, bkt, h, f, hlist) {
		if (ether_addr_equal(macaddr, f->macaddr)) {
			__i40e_del_filter(vsi, f);
			found = true;
		}
	}

	if (found)
		return 0;
	else
		return -ENOENT;
}

/**
 * i40e_set_mac - NDO callback to set mac address
 * @netdev: network interface device structure
 * @p: pointer to an address structure
 *
 * Returns 0 on success, negative on failure
 **/
static int i40e_set_mac(struct net_device *netdev, void *p)
{
	struct i40e_netdev_priv *np = netdev_priv(netdev);
	struct i40e_vsi *vsi = np->vsi;
	struct i40e_pf *pf = vsi->back;
	struct i40e_hw *hw = &pf->hw;
	struct sockaddr *addr = p;

	if (!is_valid_ether_addr(addr->sa_data))
		return -EADDRNOTAVAIL;

	if (ether_addr_equal(netdev->dev_addr, addr->sa_data)) {
		netdev_info(netdev, "already using mac address %pM\n",
			    addr->sa_data);
		return 0;
	}

	if (test_bit(__I40E_DOWN, pf->state) ||
	    test_bit(__I40E_RESET_RECOVERY_PENDING, pf->state))
		return -EADDRNOTAVAIL;

	if (ether_addr_equal(hw->mac.addr, addr->sa_data))
		netdev_info(netdev, "returning to hw mac address %pM\n",
			    hw->mac.addr);
	else
		netdev_info(netdev, "set new mac address %pM\n", addr->sa_data);

	/* Copy the address first, so that we avoid a possible race with
	 * .set_rx_mode().
	 * - Remove old address from MAC filter
	 * - Copy new address
	 * - Add new address to MAC filter
	 */
	spin_lock_bh(&vsi->mac_filter_hash_lock);
	i40e_del_mac_filter(vsi, netdev->dev_addr);
	ether_addr_copy(netdev->dev_addr, addr->sa_data);
	i40e_add_mac_filter(vsi, netdev->dev_addr);
	spin_unlock_bh(&vsi->mac_filter_hash_lock);

	if (vsi->type == I40E_VSI_MAIN) {
		i40e_status ret;

		ret = i40e_aq_mac_address_write(hw, I40E_AQC_WRITE_TYPE_LAA_WOL,
						addr->sa_data, NULL);
		if (ret)
			netdev_info(netdev, "Ignoring error from firmware on LAA update, status %s, AQ ret %s\n",
				    i40e_stat_str(hw, ret),
				    i40e_aq_str(hw, hw->aq.asq_last_status));
	}

	/* schedule our worker thread which will take care of
	 * applying the new filter changes
	 */
	i40e_service_event_schedule(pf);
	return 0;
}

/**
 * i40e_config_rss_aq - Prepare for RSS using AQ commands
 * @vsi: vsi structure
 * @seed: RSS hash seed
 **/
static int i40e_config_rss_aq(struct i40e_vsi *vsi, const u8 *seed,
			      u8 *lut, u16 lut_size)
{
	struct i40e_pf *pf = vsi->back;
	struct i40e_hw *hw = &pf->hw;
	int ret = 0;

	if (seed) {
		struct i40e_aqc_get_set_rss_key_data *seed_dw =
			(struct i40e_aqc_get_set_rss_key_data *)seed;
		ret = i40e_aq_set_rss_key(hw, vsi->id, seed_dw);
		if (ret) {
			dev_info(&pf->pdev->dev,
				 "Cannot set RSS key, err %s aq_err %s\n",
				 i40e_stat_str(hw, ret),
				 i40e_aq_str(hw, hw->aq.asq_last_status));
			return ret;
		}
	}
	if (lut) {
		bool pf_lut = vsi->type == I40E_VSI_MAIN ? true : false;

		ret = i40e_aq_set_rss_lut(hw, vsi->id, pf_lut, lut, lut_size);
		if (ret) {
			dev_info(&pf->pdev->dev,
				 "Cannot set RSS lut, err %s aq_err %s\n",
				 i40e_stat_str(hw, ret),
				 i40e_aq_str(hw, hw->aq.asq_last_status));
			return ret;
		}
	}
	return ret;
}

/**
 * i40e_vsi_config_rss - Prepare for VSI(VMDq) RSS if used
 * @vsi: VSI structure
 **/
static int i40e_vsi_config_rss(struct i40e_vsi *vsi)
{
	struct i40e_pf *pf = vsi->back;
	u8 seed[I40E_HKEY_ARRAY_SIZE];
	u8 *lut;
	int ret;

	if (!(pf->hw_features & I40E_HW_RSS_AQ_CAPABLE))
		return 0;
	if (!vsi->rss_size)
		vsi->rss_size = min_t(int, pf->alloc_rss_size,
				      vsi->num_queue_pairs);
	if (!vsi->rss_size)
		return -EINVAL;
	lut = kzalloc(vsi->rss_table_size, GFP_KERNEL);
	if (!lut)
		return -ENOMEM;

	/* Use the user configured hash keys and lookup table if there is one,
	 * otherwise use default
	 */
	if (vsi->rss_lut_user)
		memcpy(lut, vsi->rss_lut_user, vsi->rss_table_size);
	else
		i40e_fill_rss_lut(pf, lut, vsi->rss_table_size, vsi->rss_size);
	if (vsi->rss_hkey_user)
		memcpy(seed, vsi->rss_hkey_user, I40E_HKEY_ARRAY_SIZE);
	else
		netdev_rss_key_fill((void *)seed, I40E_HKEY_ARRAY_SIZE);
	ret = i40e_config_rss_aq(vsi, seed, lut, vsi->rss_table_size);
	kfree(lut);
	return ret;
}

/**
 * i40e_vsi_setup_queue_map_mqprio - Prepares mqprio based tc_config
 * @vsi: the VSI being configured,
 * @ctxt: VSI context structure
 * @enabled_tc: number of traffic classes to enable
 *
 * Prepares VSI tc_config to have queue configurations based on MQPRIO options.
 **/
static int i40e_vsi_setup_queue_map_mqprio(struct i40e_vsi *vsi,
					   struct i40e_vsi_context *ctxt,
					   u8 enabled_tc)
{
	u16 qcount = 0, max_qcount, qmap, sections = 0;
	int i, override_q, pow, num_qps, ret;
	u8 netdev_tc = 0, offset = 0;

	if (vsi->type != I40E_VSI_MAIN)
		return -EINVAL;
	sections = I40E_AQ_VSI_PROP_QUEUE_MAP_VALID;
	sections |= I40E_AQ_VSI_PROP_SCHED_VALID;
	vsi->tc_config.numtc = vsi->mqprio_qopt.qopt.num_tc;
	vsi->tc_config.enabled_tc = enabled_tc ? enabled_tc : 1;
	num_qps = vsi->mqprio_qopt.qopt.count[0];

	/* find the next higher power-of-2 of num queue pairs */
	pow = ilog2(num_qps);
	if (!is_power_of_2(num_qps))
		pow++;
	qmap = (offset << I40E_AQ_VSI_TC_QUE_OFFSET_SHIFT) |
		(pow << I40E_AQ_VSI_TC_QUE_NUMBER_SHIFT);

	/* Setup queue offset/count for all TCs for given VSI */
	max_qcount = vsi->mqprio_qopt.qopt.count[0];
	for (i = 0; i < I40E_MAX_TRAFFIC_CLASS; i++) {
		/* See if the given TC is enabled for the given VSI */
		if (vsi->tc_config.enabled_tc & BIT(i)) {
			offset = vsi->mqprio_qopt.qopt.offset[i];
			qcount = vsi->mqprio_qopt.qopt.count[i];
			if (qcount > max_qcount)
				max_qcount = qcount;
			vsi->tc_config.tc_info[i].qoffset = offset;
			vsi->tc_config.tc_info[i].qcount = qcount;
			vsi->tc_config.tc_info[i].netdev_tc = netdev_tc++;
		} else {
			/* TC is not enabled so set the offset to
			 * default queue and allocate one queue
			 * for the given TC.
			 */
			vsi->tc_config.tc_info[i].qoffset = 0;
			vsi->tc_config.tc_info[i].qcount = 1;
			vsi->tc_config.tc_info[i].netdev_tc = 0;
		}
	}

	/* Set actual Tx/Rx queue pairs */
	vsi->num_queue_pairs = offset + qcount;

	/* Setup queue TC[0].qmap for given VSI context */
	ctxt->info.tc_mapping[0] = cpu_to_le16(qmap);
	ctxt->info.mapping_flags |= cpu_to_le16(I40E_AQ_VSI_QUE_MAP_CONTIG);
	ctxt->info.queue_mapping[0] = cpu_to_le16(vsi->base_queue);
	ctxt->info.valid_sections |= cpu_to_le16(sections);

	/* Reconfigure RSS for main VSI with max queue count */
	vsi->rss_size = max_qcount;
	ret = i40e_vsi_config_rss(vsi);
	if (ret) {
		dev_info(&vsi->back->pdev->dev,
			 "Failed to reconfig rss for num_queues (%u)\n",
			 max_qcount);
		return ret;
	}
	vsi->reconfig_rss = true;
	dev_dbg(&vsi->back->pdev->dev,
		"Reconfigured rss with num_queues (%u)\n", max_qcount);

	/* Find queue count available for channel VSIs and starting offset
	 * for channel VSIs
	 */
	override_q = vsi->mqprio_qopt.qopt.count[0];
	if (override_q && override_q < vsi->num_queue_pairs) {
		vsi->cnt_q_avail = vsi->num_queue_pairs - override_q;
		vsi->next_base_queue = override_q;
	}
	return 0;
}

/**
 * i40e_vsi_setup_queue_map - Setup a VSI queue map based on enabled_tc
 * @vsi: the VSI being setup
 * @ctxt: VSI context structure
 * @enabled_tc: Enabled TCs bitmap
 * @is_add: True if called before Add VSI
 *
 * Setup VSI queue mapping for enabled traffic classes.
 **/
static void i40e_vsi_setup_queue_map(struct i40e_vsi *vsi,
				     struct i40e_vsi_context *ctxt,
				     u8 enabled_tc,
				     bool is_add)
{
	struct i40e_pf *pf = vsi->back;
	u16 sections = 0;
	u8 netdev_tc = 0;
	u16 numtc = 1;
	u16 qcount;
	u8 offset;
	u16 qmap;
	int i;
	u16 num_tc_qps = 0;

	sections = I40E_AQ_VSI_PROP_QUEUE_MAP_VALID;
	offset = 0;

	/* Number of queues per enabled TC */
	num_tc_qps = vsi->alloc_queue_pairs;
	if (enabled_tc && (vsi->back->flags & I40E_FLAG_DCB_ENABLED)) {
		/* Find numtc from enabled TC bitmap */
		for (i = 0, numtc = 0; i < I40E_MAX_TRAFFIC_CLASS; i++) {
			if (enabled_tc & BIT(i)) /* TC is enabled */
				numtc++;
		}
		if (!numtc) {
			dev_warn(&pf->pdev->dev, "DCB is enabled but no TC enabled, forcing TC0\n");
			numtc = 1;
		}
		num_tc_qps = num_tc_qps / numtc;
		num_tc_qps = min_t(int, num_tc_qps,
				   i40e_pf_get_max_q_per_tc(pf));
	}

	vsi->tc_config.numtc = numtc;
	vsi->tc_config.enabled_tc = enabled_tc ? enabled_tc : 1;

	/* Do not allow use more TC queue pairs than MSI-X vectors exist */
	if (pf->flags & I40E_FLAG_MSIX_ENABLED)
		num_tc_qps = min_t(int, num_tc_qps, pf->num_lan_msix);

	/* Setup queue offset/count for all TCs for given VSI */
	for (i = 0; i < I40E_MAX_TRAFFIC_CLASS; i++) {
		/* See if the given TC is enabled for the given VSI */
		if (vsi->tc_config.enabled_tc & BIT(i)) {
			/* TC is enabled */
			int pow, num_qps;

			switch (vsi->type) {
			case I40E_VSI_MAIN:
				if (!(pf->flags & (I40E_FLAG_FD_SB_ENABLED |
				    I40E_FLAG_FD_ATR_ENABLED)) ||
				    vsi->tc_config.enabled_tc != 1) {
					qcount = min_t(int, pf->alloc_rss_size,
						       num_tc_qps);
					break;
				}
				/* fall through */
			case I40E_VSI_FDIR:
			case I40E_VSI_SRIOV:
			case I40E_VSI_VMDQ2:
			default:
				qcount = num_tc_qps;
				WARN_ON(i != 0);
				break;
			}
			vsi->tc_config.tc_info[i].qoffset = offset;
			vsi->tc_config.tc_info[i].qcount = qcount;

			/* find the next higher power-of-2 of num queue pairs */
			num_qps = qcount;
			pow = 0;
			while (num_qps && (BIT_ULL(pow) < qcount)) {
				pow++;
				num_qps >>= 1;
			}

			vsi->tc_config.tc_info[i].netdev_tc = netdev_tc++;
			qmap =
			    (offset << I40E_AQ_VSI_TC_QUE_OFFSET_SHIFT) |
			    (pow << I40E_AQ_VSI_TC_QUE_NUMBER_SHIFT);

			offset += qcount;
		} else {
			/* TC is not enabled so set the offset to
			 * default queue and allocate one queue
			 * for the given TC.
			 */
			vsi->tc_config.tc_info[i].qoffset = 0;
			vsi->tc_config.tc_info[i].qcount = 1;
			vsi->tc_config.tc_info[i].netdev_tc = 0;

			qmap = 0;
		}
		ctxt->info.tc_mapping[i] = cpu_to_le16(qmap);
	}

	/* Set actual Tx/Rx queue pairs */
	vsi->num_queue_pairs = offset;
	if ((vsi->type == I40E_VSI_MAIN) && (numtc == 1)) {
		if (vsi->req_queue_pairs > 0)
			vsi->num_queue_pairs = vsi->req_queue_pairs;
		else if (pf->flags & I40E_FLAG_MSIX_ENABLED)
			vsi->num_queue_pairs = pf->num_lan_msix;
	}

	/* Scheduler section valid can only be set for ADD VSI */
	if (is_add) {
		sections |= I40E_AQ_VSI_PROP_SCHED_VALID;

		ctxt->info.up_enable_bits = enabled_tc;
	}
	if (vsi->type == I40E_VSI_SRIOV) {
		ctxt->info.mapping_flags |=
				     cpu_to_le16(I40E_AQ_VSI_QUE_MAP_NONCONTIG);
		for (i = 0; i < vsi->num_queue_pairs; i++)
			ctxt->info.queue_mapping[i] =
					       cpu_to_le16(vsi->base_queue + i);
	} else {
		ctxt->info.mapping_flags |=
					cpu_to_le16(I40E_AQ_VSI_QUE_MAP_CONTIG);
		ctxt->info.queue_mapping[0] = cpu_to_le16(vsi->base_queue);
	}
	ctxt->info.valid_sections |= cpu_to_le16(sections);
}

/**
 * i40e_addr_sync - Callback for dev_(mc|uc)_sync to add address
 * @netdev: the netdevice
 * @addr: address to add
 *
 * Called by __dev_(mc|uc)_sync when an address needs to be added. We call
 * __dev_(uc|mc)_sync from .set_rx_mode and guarantee to hold the hash lock.
 */
static int i40e_addr_sync(struct net_device *netdev, const u8 *addr)
{
	struct i40e_netdev_priv *np = netdev_priv(netdev);
	struct i40e_vsi *vsi = np->vsi;

	if (i40e_add_mac_filter(vsi, addr))
		return 0;
	else
		return -ENOMEM;
}

/**
 * i40e_addr_unsync - Callback for dev_(mc|uc)_sync to remove address
 * @netdev: the netdevice
 * @addr: address to add
 *
 * Called by __dev_(mc|uc)_sync when an address needs to be removed. We call
 * __dev_(uc|mc)_sync from .set_rx_mode and guarantee to hold the hash lock.
 */
static int i40e_addr_unsync(struct net_device *netdev, const u8 *addr)
{
	struct i40e_netdev_priv *np = netdev_priv(netdev);
	struct i40e_vsi *vsi = np->vsi;

	/* Under some circumstances, we might receive a request to delete
	 * our own device address from our uc list. Because we store the
	 * device address in the VSI's MAC/VLAN filter list, we need to ignore
	 * such requests and not delete our device address from this list.
	 */
	if (ether_addr_equal(addr, netdev->dev_addr))
		return 0;

	i40e_del_mac_filter(vsi, addr);

	return 0;
}

/**
 * i40e_set_rx_mode - NDO callback to set the netdev filters
 * @netdev: network interface device structure
 **/
static void i40e_set_rx_mode(struct net_device *netdev)
{
	struct i40e_netdev_priv *np = netdev_priv(netdev);
	struct i40e_vsi *vsi = np->vsi;

	spin_lock_bh(&vsi->mac_filter_hash_lock);

	__dev_uc_sync(netdev, i40e_addr_sync, i40e_addr_unsync);
	__dev_mc_sync(netdev, i40e_addr_sync, i40e_addr_unsync);

	spin_unlock_bh(&vsi->mac_filter_hash_lock);

	/* check for other flag changes */
	if (vsi->current_netdev_flags != vsi->netdev->flags) {
		vsi->flags |= I40E_VSI_FLAG_FILTER_CHANGED;
		set_bit(__I40E_MACVLAN_SYNC_PENDING, vsi->back->state);
	}
}

/**
 * i40e_undo_del_filter_entries - Undo the changes made to MAC filter entries
 * @vsi: Pointer to VSI struct
 * @from: Pointer to list which contains MAC filter entries - changes to
 *        those entries needs to be undone.
 *
 * MAC filter entries from this list were slated for deletion.
 **/
static void i40e_undo_del_filter_entries(struct i40e_vsi *vsi,
					 struct hlist_head *from)
{
	struct i40e_mac_filter *f;
	struct hlist_node *h;

	hlist_for_each_entry_safe(f, h, from, hlist) {
		u64 key = i40e_addr_to_hkey(f->macaddr);

		/* Move the element back into MAC filter list*/
		hlist_del(&f->hlist);
		hash_add(vsi->mac_filter_hash, &f->hlist, key);
	}
}

/**
 * i40e_undo_add_filter_entries - Undo the changes made to MAC filter entries
 * @vsi: Pointer to vsi struct
 * @from: Pointer to list which contains MAC filter entries - changes to
 *        those entries needs to be undone.
 *
 * MAC filter entries from this list were slated for addition.
 **/
static void i40e_undo_add_filter_entries(struct i40e_vsi *vsi,
					 struct hlist_head *from)
{
	struct i40e_new_mac_filter *new;
	struct hlist_node *h;

	hlist_for_each_entry_safe(new, h, from, hlist) {
		/* We can simply free the wrapper structure */
		hlist_del(&new->hlist);
		kfree(new);
	}
}

/**
 * i40e_next_entry - Get the next non-broadcast filter from a list
 * @next: pointer to filter in list
 *
 * Returns the next non-broadcast filter in the list. Required so that we
 * ignore broadcast filters within the list, since these are not handled via
 * the normal firmware update path.
 */
static
struct i40e_new_mac_filter *i40e_next_filter(struct i40e_new_mac_filter *next)
{
	hlist_for_each_entry_continue(next, hlist) {
		if (!is_broadcast_ether_addr(next->f->macaddr))
			return next;
	}

	return NULL;
}

/**
 * i40e_update_filter_state - Update filter state based on return data
 * from firmware
 * @count: Number of filters added
 * @add_list: return data from fw
 * @add_head: pointer to first filter in current batch
 *
 * MAC filter entries from list were slated to be added to device. Returns
 * number of successful filters. Note that 0 does NOT mean success!
 **/
static int
i40e_update_filter_state(int count,
			 struct i40e_aqc_add_macvlan_element_data *add_list,
			 struct i40e_new_mac_filter *add_head)
{
	int retval = 0;
	int i;

	for (i = 0; i < count; i++) {
		/* Always check status of each filter. We don't need to check
		 * the firmware return status because we pre-set the filter
		 * status to I40E_AQC_MM_ERR_NO_RES when sending the filter
		 * request to the adminq. Thus, if it no longer matches then
		 * we know the filter is active.
		 */
		if (add_list[i].match_method == I40E_AQC_MM_ERR_NO_RES) {
			add_head->state = I40E_FILTER_FAILED;
		} else {
			add_head->state = I40E_FILTER_ACTIVE;
			retval++;
		}

		add_head = i40e_next_filter(add_head);
		if (!add_head)
			break;
	}

	return retval;
}

/**
 * i40e_aqc_del_filters - Request firmware to delete a set of filters
 * @vsi: ptr to the VSI
 * @vsi_name: name to display in messages
 * @list: the list of filters to send to firmware
 * @num_del: the number of filters to delete
 * @retval: Set to -EIO on failure to delete
 *
 * Send a request to firmware via AdminQ to delete a set of filters. Uses
 * *retval instead of a return value so that success does not force ret_val to
 * be set to 0. This ensures that a sequence of calls to this function
 * preserve the previous value of *retval on successful delete.
 */
static
void i40e_aqc_del_filters(struct i40e_vsi *vsi, const char *vsi_name,
			  struct i40e_aqc_remove_macvlan_element_data *list,
			  int num_del, int *retval)
{
	struct i40e_hw *hw = &vsi->back->hw;
	i40e_status aq_ret;
	int aq_err;

	aq_ret = i40e_aq_remove_macvlan(hw, vsi->seid, list, num_del, NULL);
	aq_err = hw->aq.asq_last_status;

	/* Explicitly ignore and do not report when firmware returns ENOENT */
	if (aq_ret && !(aq_err == I40E_AQ_RC_ENOENT)) {
		*retval = -EIO;
		dev_info(&vsi->back->pdev->dev,
			 "ignoring delete macvlan error on %s, err %s, aq_err %s\n",
			 vsi_name, i40e_stat_str(hw, aq_ret),
			 i40e_aq_str(hw, aq_err));
	}
}

/**
 * i40e_aqc_add_filters - Request firmware to add a set of filters
 * @vsi: ptr to the VSI
 * @vsi_name: name to display in messages
 * @list: the list of filters to send to firmware
 * @add_head: Position in the add hlist
 * @num_add: the number of filters to add
 *
 * Send a request to firmware via AdminQ to add a chunk of filters. Will set
 * __I40E_VSI_OVERFLOW_PROMISC bit in vsi->state if the firmware has run out of
 * space for more filters.
 */
static
void i40e_aqc_add_filters(struct i40e_vsi *vsi, const char *vsi_name,
			  struct i40e_aqc_add_macvlan_element_data *list,
			  struct i40e_new_mac_filter *add_head,
			  int num_add)
{
	struct i40e_hw *hw = &vsi->back->hw;
	int aq_err, fcnt;

	i40e_aq_add_macvlan(hw, vsi->seid, list, num_add, NULL);
	aq_err = hw->aq.asq_last_status;
	fcnt = i40e_update_filter_state(num_add, list, add_head);

	if (fcnt != num_add) {
		if (vsi->type == I40E_VSI_MAIN) {
			set_bit(__I40E_VSI_OVERFLOW_PROMISC, vsi->state);
			dev_warn(&vsi->back->pdev->dev,
				 "Error %s adding RX filters on %s, promiscuous mode forced on\n",
				 i40e_aq_str(hw, aq_err), vsi_name);
		} else if (vsi->type == I40E_VSI_SRIOV ||
			   vsi->type == I40E_VSI_VMDQ1 ||
			   vsi->type == I40E_VSI_VMDQ2) {
			dev_warn(&vsi->back->pdev->dev,
				 "Error %s adding RX filters on %s, please set promiscuous on manually for %s\n",
				 i40e_aq_str(hw, aq_err), vsi_name, vsi_name);
		} else {
			dev_warn(&vsi->back->pdev->dev,
				 "Error %s adding RX filters on %s, incorrect VSI type: %i.\n",
				 i40e_aq_str(hw, aq_err), vsi_name, vsi->type);
		}
	}
}

/**
 * i40e_aqc_broadcast_filter - Set promiscuous broadcast flags
 * @vsi: pointer to the VSI
 * @vsi_name: the VSI name
 * @f: filter data
 *
 * This function sets or clears the promiscuous broadcast flags for VLAN
 * filters in order to properly receive broadcast frames. Assumes that only
 * broadcast filters are passed.
 *
 * Returns status indicating success or failure;
 **/
static i40e_status
i40e_aqc_broadcast_filter(struct i40e_vsi *vsi, const char *vsi_name,
			  struct i40e_mac_filter *f)
{
	bool enable = f->state == I40E_FILTER_NEW;
	struct i40e_hw *hw = &vsi->back->hw;
	i40e_status aq_ret;

	if (f->vlan == I40E_VLAN_ANY) {
		aq_ret = i40e_aq_set_vsi_broadcast(hw,
						   vsi->seid,
						   enable,
						   NULL);
	} else {
		aq_ret = i40e_aq_set_vsi_bc_promisc_on_vlan(hw,
							    vsi->seid,
							    enable,
							    f->vlan,
							    NULL);
	}

	if (aq_ret) {
		set_bit(__I40E_VSI_OVERFLOW_PROMISC, vsi->state);
		dev_warn(&vsi->back->pdev->dev,
			 "Error %s, forcing overflow promiscuous on %s\n",
			 i40e_aq_str(hw, hw->aq.asq_last_status),
			 vsi_name);
	}

	return aq_ret;
}

/**
 * i40e_set_promiscuous - set promiscuous mode
 * @pf: board private structure
 * @promisc: promisc on or off
 *
 * There are different ways of setting promiscuous mode on a PF depending on
 * what state/environment we're in.  This identifies and sets it appropriately.
 * Returns 0 on success.
 **/
static int i40e_set_promiscuous(struct i40e_pf *pf, bool promisc)
{
	struct i40e_vsi *vsi = pf->vsi[pf->lan_vsi];
	struct i40e_hw *hw = &pf->hw;
	i40e_status aq_ret;

	if (vsi->type == I40E_VSI_MAIN &&
	    pf->lan_veb != I40E_NO_VEB &&
	    !(pf->flags & I40E_FLAG_MFP_ENABLED)) {
		/* set defport ON for Main VSI instead of true promisc
		 * this way we will get all unicast/multicast and VLAN
		 * promisc behavior but will not get VF or VMDq traffic
		 * replicated on the Main VSI.
		 */
		if (promisc)
			aq_ret = i40e_aq_set_default_vsi(hw,
							 vsi->seid,
							 NULL);
		else
			aq_ret = i40e_aq_clear_default_vsi(hw,
							   vsi->seid,
							   NULL);
		if (aq_ret) {
			dev_info(&pf->pdev->dev,
				 "Set default VSI failed, err %s, aq_err %s\n",
				 i40e_stat_str(hw, aq_ret),
				 i40e_aq_str(hw, hw->aq.asq_last_status));
		}
	} else {
		aq_ret = i40e_aq_set_vsi_unicast_promiscuous(
						  hw,
						  vsi->seid,
						  promisc, NULL,
						  true);
		if (aq_ret) {
			dev_info(&pf->pdev->dev,
				 "set unicast promisc failed, err %s, aq_err %s\n",
				 i40e_stat_str(hw, aq_ret),
				 i40e_aq_str(hw, hw->aq.asq_last_status));
		}
		aq_ret = i40e_aq_set_vsi_multicast_promiscuous(
						  hw,
						  vsi->seid,
						  promisc, NULL);
		if (aq_ret) {
			dev_info(&pf->pdev->dev,
				 "set multicast promisc failed, err %s, aq_err %s\n",
				 i40e_stat_str(hw, aq_ret),
				 i40e_aq_str(hw, hw->aq.asq_last_status));
		}
	}

	if (!aq_ret)
		pf->cur_promisc = promisc;

	return aq_ret;
}

/**
 * i40e_sync_vsi_filters - Update the VSI filter list to the HW
 * @vsi: ptr to the VSI
 *
 * Push any outstanding VSI filter changes through the AdminQ.
 *
 * Returns 0 or error value
 **/
int i40e_sync_vsi_filters(struct i40e_vsi *vsi)
{
	struct hlist_head tmp_add_list, tmp_del_list;
	struct i40e_mac_filter *f;
	struct i40e_new_mac_filter *new, *add_head = NULL;
	struct i40e_hw *hw = &vsi->back->hw;
	bool old_overflow, new_overflow;
	unsigned int failed_filters = 0;
	unsigned int vlan_filters = 0;
	char vsi_name[16] = "PF";
	int filter_list_len = 0;
	i40e_status aq_ret = 0;
	u32 changed_flags = 0;
	struct hlist_node *h;
	struct i40e_pf *pf;
	int num_add = 0;
	int num_del = 0;
	int retval = 0;
	u16 cmd_flags;
	int list_size;
	int bkt;

	/* empty array typed pointers, kcalloc later */
	struct i40e_aqc_add_macvlan_element_data *add_list;
	struct i40e_aqc_remove_macvlan_element_data *del_list;

	while (test_and_set_bit(__I40E_VSI_SYNCING_FILTERS, vsi->state))
		usleep_range(1000, 2000);
	pf = vsi->back;

	old_overflow = test_bit(__I40E_VSI_OVERFLOW_PROMISC, vsi->state);

	if (vsi->netdev) {
		changed_flags = vsi->current_netdev_flags ^ vsi->netdev->flags;
		vsi->current_netdev_flags = vsi->netdev->flags;
	}

	INIT_HLIST_HEAD(&tmp_add_list);
	INIT_HLIST_HEAD(&tmp_del_list);

	if (vsi->type == I40E_VSI_SRIOV)
		snprintf(vsi_name, sizeof(vsi_name) - 1, "VF %d", vsi->vf_id);
	else if (vsi->type != I40E_VSI_MAIN)
		snprintf(vsi_name, sizeof(vsi_name) - 1, "vsi %d", vsi->seid);

	if (vsi->flags & I40E_VSI_FLAG_FILTER_CHANGED) {
		vsi->flags &= ~I40E_VSI_FLAG_FILTER_CHANGED;

		spin_lock_bh(&vsi->mac_filter_hash_lock);
		/* Create a list of filters to delete. */
		hash_for_each_safe(vsi->mac_filter_hash, bkt, h, f, hlist) {
			if (f->state == I40E_FILTER_REMOVE) {
				/* Move the element into temporary del_list */
				hash_del(&f->hlist);
				hlist_add_head(&f->hlist, &tmp_del_list);

				/* Avoid counting removed filters */
				continue;
			}
			if (f->state == I40E_FILTER_NEW) {
				/* Create a temporary i40e_new_mac_filter */
				new = kzalloc(sizeof(*new), GFP_ATOMIC);
				if (!new)
					goto err_no_memory_locked;

				/* Store pointer to the real filter */
				new->f = f;
				new->state = f->state;

				/* Add it to the hash list */
				hlist_add_head(&new->hlist, &tmp_add_list);
			}

			/* Count the number of active (current and new) VLAN
			 * filters we have now. Does not count filters which
			 * are marked for deletion.
			 */
			if (f->vlan > 0)
				vlan_filters++;
		}

		retval = i40e_correct_mac_vlan_filters(vsi,
						       &tmp_add_list,
						       &tmp_del_list,
						       vlan_filters);
		if (retval)
			goto err_no_memory_locked;

		spin_unlock_bh(&vsi->mac_filter_hash_lock);
	}

	/* Now process 'del_list' outside the lock */
	if (!hlist_empty(&tmp_del_list)) {
		filter_list_len = hw->aq.asq_buf_size /
			    sizeof(struct i40e_aqc_remove_macvlan_element_data);
		list_size = filter_list_len *
			    sizeof(struct i40e_aqc_remove_macvlan_element_data);
		del_list = kzalloc(list_size, GFP_ATOMIC);
		if (!del_list)
			goto err_no_memory;

		hlist_for_each_entry_safe(f, h, &tmp_del_list, hlist) {
			cmd_flags = 0;

			/* handle broadcast filters by updating the broadcast
			 * promiscuous flag and release filter list.
			 */
			if (is_broadcast_ether_addr(f->macaddr)) {
				i40e_aqc_broadcast_filter(vsi, vsi_name, f);

				hlist_del(&f->hlist);
				kfree(f);
				continue;
			}

			/* add to delete list */
			ether_addr_copy(del_list[num_del].mac_addr, f->macaddr);
			if (f->vlan == I40E_VLAN_ANY) {
				del_list[num_del].vlan_tag = 0;
				cmd_flags |= I40E_AQC_MACVLAN_DEL_IGNORE_VLAN;
			} else {
				del_list[num_del].vlan_tag =
					cpu_to_le16((u16)(f->vlan));
			}

			cmd_flags |= I40E_AQC_MACVLAN_DEL_PERFECT_MATCH;
			del_list[num_del].flags = cmd_flags;
			num_del++;

			/* flush a full buffer */
			if (num_del == filter_list_len) {
				i40e_aqc_del_filters(vsi, vsi_name, del_list,
						     num_del, &retval);
				memset(del_list, 0, list_size);
				num_del = 0;
			}
			/* Release memory for MAC filter entries which were
			 * synced up with HW.
			 */
			hlist_del(&f->hlist);
			kfree(f);
		}

		if (num_del) {
			i40e_aqc_del_filters(vsi, vsi_name, del_list,
					     num_del, &retval);
		}

		kfree(del_list);
		del_list = NULL;
	}

	if (!hlist_empty(&tmp_add_list)) {
		/* Do all the adds now. */
		filter_list_len = hw->aq.asq_buf_size /
			       sizeof(struct i40e_aqc_add_macvlan_element_data);
		list_size = filter_list_len *
			       sizeof(struct i40e_aqc_add_macvlan_element_data);
		add_list = kzalloc(list_size, GFP_ATOMIC);
		if (!add_list)
			goto err_no_memory;

		num_add = 0;
		hlist_for_each_entry_safe(new, h, &tmp_add_list, hlist) {
			/* handle broadcast filters by updating the broadcast
			 * promiscuous flag instead of adding a MAC filter.
			 */
			if (is_broadcast_ether_addr(new->f->macaddr)) {
				if (i40e_aqc_broadcast_filter(vsi, vsi_name,
							      new->f))
					new->state = I40E_FILTER_FAILED;
				else
					new->state = I40E_FILTER_ACTIVE;
				continue;
			}

			/* add to add array */
			if (num_add == 0)
				add_head = new;
			cmd_flags = 0;
			ether_addr_copy(add_list[num_add].mac_addr,
					new->f->macaddr);
			if (new->f->vlan == I40E_VLAN_ANY) {
				add_list[num_add].vlan_tag = 0;
				cmd_flags |= I40E_AQC_MACVLAN_ADD_IGNORE_VLAN;
			} else {
				add_list[num_add].vlan_tag =
					cpu_to_le16((u16)(new->f->vlan));
			}
			add_list[num_add].queue_number = 0;
			/* set invalid match method for later detection */
			add_list[num_add].match_method = I40E_AQC_MM_ERR_NO_RES;
			cmd_flags |= I40E_AQC_MACVLAN_ADD_PERFECT_MATCH;
			add_list[num_add].flags = cpu_to_le16(cmd_flags);
			num_add++;

			/* flush a full buffer */
			if (num_add == filter_list_len) {
				i40e_aqc_add_filters(vsi, vsi_name, add_list,
						     add_head, num_add);
				memset(add_list, 0, list_size);
				num_add = 0;
			}
		}
		if (num_add) {
			i40e_aqc_add_filters(vsi, vsi_name, add_list, add_head,
					     num_add);
		}
		/* Now move all of the filters from the temp add list back to
		 * the VSI's list.
		 */
		spin_lock_bh(&vsi->mac_filter_hash_lock);
		hlist_for_each_entry_safe(new, h, &tmp_add_list, hlist) {
			/* Only update the state if we're still NEW */
			if (new->f->state == I40E_FILTER_NEW)
				new->f->state = new->state;
			hlist_del(&new->hlist);
			kfree(new);
		}
		spin_unlock_bh(&vsi->mac_filter_hash_lock);
		kfree(add_list);
		add_list = NULL;
	}

	/* Determine the number of active and failed filters. */
	spin_lock_bh(&vsi->mac_filter_hash_lock);
	vsi->active_filters = 0;
	hash_for_each(vsi->mac_filter_hash, bkt, f, hlist) {
		if (f->state == I40E_FILTER_ACTIVE)
			vsi->active_filters++;
		else if (f->state == I40E_FILTER_FAILED)
			failed_filters++;
	}
	spin_unlock_bh(&vsi->mac_filter_hash_lock);

	/* Check if we are able to exit overflow promiscuous mode. We can
	 * safely exit if we didn't just enter, we no longer have any failed
	 * filters, and we have reduced filters below the threshold value.
	 */
	if (old_overflow && !failed_filters &&
	    vsi->active_filters < vsi->promisc_threshold) {
		dev_info(&pf->pdev->dev,
			 "filter logjam cleared on %s, leaving overflow promiscuous mode\n",
			 vsi_name);
		clear_bit(__I40E_VSI_OVERFLOW_PROMISC, vsi->state);
		vsi->promisc_threshold = 0;
	}

	/* if the VF is not trusted do not do promisc */
	if ((vsi->type == I40E_VSI_SRIOV) && !pf->vf[vsi->vf_id].trusted) {
		clear_bit(__I40E_VSI_OVERFLOW_PROMISC, vsi->state);
		goto out;
	}

	new_overflow = test_bit(__I40E_VSI_OVERFLOW_PROMISC, vsi->state);

	/* If we are entering overflow promiscuous, we need to calculate a new
	 * threshold for when we are safe to exit
	 */
	if (!old_overflow && new_overflow)
		vsi->promisc_threshold = (vsi->active_filters * 3) / 4;

	/* check for changes in promiscuous modes */
	if (changed_flags & IFF_ALLMULTI) {
		bool cur_multipromisc;

		cur_multipromisc = !!(vsi->current_netdev_flags & IFF_ALLMULTI);
		aq_ret = i40e_aq_set_vsi_multicast_promiscuous(&vsi->back->hw,
							       vsi->seid,
							       cur_multipromisc,
							       NULL);
		if (aq_ret) {
			retval = i40e_aq_rc_to_posix(aq_ret,
						     hw->aq.asq_last_status);
			dev_info(&pf->pdev->dev,
				 "set multi promisc failed on %s, err %s aq_err %s\n",
				 vsi_name,
				 i40e_stat_str(hw, aq_ret),
				 i40e_aq_str(hw, hw->aq.asq_last_status));
		} else {
			dev_info(&pf->pdev->dev, "%s is %s allmulti mode.\n",
				 vsi->netdev->name,
				 cur_multipromisc ? "entering" : "leaving");
		}
	}

	if ((changed_flags & IFF_PROMISC) || old_overflow != new_overflow) {
		bool cur_promisc;

		cur_promisc = (!!(vsi->current_netdev_flags & IFF_PROMISC) ||
			       new_overflow);
		aq_ret = i40e_set_promiscuous(pf, cur_promisc);
		if (aq_ret) {
			retval = i40e_aq_rc_to_posix(aq_ret,
						     hw->aq.asq_last_status);
			dev_info(&pf->pdev->dev,
				 "Setting promiscuous %s failed on %s, err %s aq_err %s\n",
				 cur_promisc ? "on" : "off",
				 vsi_name,
				 i40e_stat_str(hw, aq_ret),
				 i40e_aq_str(hw, hw->aq.asq_last_status));
		}
	}
out:
	/* if something went wrong then set the changed flag so we try again */
	if (retval)
		vsi->flags |= I40E_VSI_FLAG_FILTER_CHANGED;

	clear_bit(__I40E_VSI_SYNCING_FILTERS, vsi->state);
	return retval;

err_no_memory:
	/* Restore elements on the temporary add and delete lists */
	spin_lock_bh(&vsi->mac_filter_hash_lock);
err_no_memory_locked:
	i40e_undo_del_filter_entries(vsi, &tmp_del_list);
	i40e_undo_add_filter_entries(vsi, &tmp_add_list);
	spin_unlock_bh(&vsi->mac_filter_hash_lock);

	vsi->flags |= I40E_VSI_FLAG_FILTER_CHANGED;
	clear_bit(__I40E_VSI_SYNCING_FILTERS, vsi->state);
	return -ENOMEM;
}

/**
 * i40e_sync_filters_subtask - Sync the VSI filter list with HW
 * @pf: board private structure
 **/
static void i40e_sync_filters_subtask(struct i40e_pf *pf)
{
	int v;

	if (!pf)
		return;
	if (!test_and_clear_bit(__I40E_MACVLAN_SYNC_PENDING, pf->state))
		return;
	if (test_and_set_bit(__I40E_VF_DISABLE, pf->state)) {
		set_bit(__I40E_MACVLAN_SYNC_PENDING, pf->state);
		return;
	}

	for (v = 0; v < pf->num_alloc_vsi; v++) {
		if (pf->vsi[v] &&
		    (pf->vsi[v]->flags & I40E_VSI_FLAG_FILTER_CHANGED)) {
			int ret = i40e_sync_vsi_filters(pf->vsi[v]);

			if (ret) {
				/* come back and try again later */
				set_bit(__I40E_MACVLAN_SYNC_PENDING,
					pf->state);
				break;
			}
		}
	}
	clear_bit(__I40E_VF_DISABLE, pf->state);
}

/**
 * i40e_max_xdp_frame_size - returns the maximum allowed frame size for XDP
 * @vsi: the vsi
 **/
static int i40e_max_xdp_frame_size(struct i40e_vsi *vsi)
{
	if (PAGE_SIZE >= 8192 || (vsi->back->flags & I40E_FLAG_LEGACY_RX))
		return I40E_RXBUFFER_2048;
	else
		return I40E_RXBUFFER_3072;
}

/**
 * i40e_change_mtu - NDO callback to change the Maximum Transfer Unit
 * @netdev: network interface device structure
 * @new_mtu: new value for maximum frame size
 *
 * Returns 0 on success, negative on failure
 **/
static int i40e_change_mtu(struct net_device *netdev, int new_mtu)
{
	struct i40e_netdev_priv *np = netdev_priv(netdev);
	struct i40e_vsi *vsi = np->vsi;
	struct i40e_pf *pf = vsi->back;

	if (i40e_enabled_xdp_vsi(vsi)) {
		int frame_size = new_mtu + ETH_HLEN + ETH_FCS_LEN + VLAN_HLEN;

		if (frame_size > i40e_max_xdp_frame_size(vsi))
			return -EINVAL;
	}

	netdev_info(netdev, "changing MTU from %d to %d\n",
		    netdev->mtu, new_mtu);
	netdev->mtu = new_mtu;
	if (netif_running(netdev))
		i40e_vsi_reinit_locked(vsi);
	set_bit(__I40E_CLIENT_SERVICE_REQUESTED, pf->state);
	set_bit(__I40E_CLIENT_L2_CHANGE, pf->state);
	return 0;
}

/**
 * i40e_ioctl - Access the hwtstamp interface
 * @netdev: network interface device structure
 * @ifr: interface request data
 * @cmd: ioctl command
 **/
int i40e_ioctl(struct net_device *netdev, struct ifreq *ifr, int cmd)
{
	struct i40e_netdev_priv *np = netdev_priv(netdev);
	struct i40e_pf *pf = np->vsi->back;

	switch (cmd) {
	case SIOCGHWTSTAMP:
		return i40e_ptp_get_ts_config(pf, ifr);
	case SIOCSHWTSTAMP:
		return i40e_ptp_set_ts_config(pf, ifr);
	default:
		return -EOPNOTSUPP;
	}
}

/**
 * i40e_vlan_stripping_enable - Turn on vlan stripping for the VSI
 * @vsi: the vsi being adjusted
 **/
void i40e_vlan_stripping_enable(struct i40e_vsi *vsi)
{
	struct i40e_vsi_context ctxt;
	i40e_status ret;

	/* Don't modify stripping options if a port VLAN is active */
	if (vsi->info.pvid)
		return;

	if ((vsi->info.valid_sections &
	     cpu_to_le16(I40E_AQ_VSI_PROP_VLAN_VALID)) &&
	    ((vsi->info.port_vlan_flags & I40E_AQ_VSI_PVLAN_MODE_MASK) == 0))
		return;  /* already enabled */

	vsi->info.valid_sections = cpu_to_le16(I40E_AQ_VSI_PROP_VLAN_VALID);
	vsi->info.port_vlan_flags = I40E_AQ_VSI_PVLAN_MODE_ALL |
				    I40E_AQ_VSI_PVLAN_EMOD_STR_BOTH;

	ctxt.seid = vsi->seid;
	ctxt.info = vsi->info;
	ret = i40e_aq_update_vsi_params(&vsi->back->hw, &ctxt, NULL);
	if (ret) {
		dev_info(&vsi->back->pdev->dev,
			 "update vlan stripping failed, err %s aq_err %s\n",
			 i40e_stat_str(&vsi->back->hw, ret),
			 i40e_aq_str(&vsi->back->hw,
				     vsi->back->hw.aq.asq_last_status));
	}
}

/**
 * i40e_vlan_stripping_disable - Turn off vlan stripping for the VSI
 * @vsi: the vsi being adjusted
 **/
void i40e_vlan_stripping_disable(struct i40e_vsi *vsi)
{
	struct i40e_vsi_context ctxt;
	i40e_status ret;

	/* Don't modify stripping options if a port VLAN is active */
	if (vsi->info.pvid)
		return;

	if ((vsi->info.valid_sections &
	     cpu_to_le16(I40E_AQ_VSI_PROP_VLAN_VALID)) &&
	    ((vsi->info.port_vlan_flags & I40E_AQ_VSI_PVLAN_EMOD_MASK) ==
	     I40E_AQ_VSI_PVLAN_EMOD_MASK))
		return;  /* already disabled */

	vsi->info.valid_sections = cpu_to_le16(I40E_AQ_VSI_PROP_VLAN_VALID);
	vsi->info.port_vlan_flags = I40E_AQ_VSI_PVLAN_MODE_ALL |
				    I40E_AQ_VSI_PVLAN_EMOD_NOTHING;

	ctxt.seid = vsi->seid;
	ctxt.info = vsi->info;
	ret = i40e_aq_update_vsi_params(&vsi->back->hw, &ctxt, NULL);
	if (ret) {
		dev_info(&vsi->back->pdev->dev,
			 "update vlan stripping failed, err %s aq_err %s\n",
			 i40e_stat_str(&vsi->back->hw, ret),
			 i40e_aq_str(&vsi->back->hw,
				     vsi->back->hw.aq.asq_last_status));
	}
}

/**
 * i40e_add_vlan_all_mac - Add a MAC/VLAN filter for each existing MAC address
 * @vsi: the vsi being configured
 * @vid: vlan id to be added (0 = untagged only , -1 = any)
 *
 * This is a helper function for adding a new MAC/VLAN filter with the
 * specified VLAN for each existing MAC address already in the hash table.
 * This function does *not* perform any accounting to update filters based on
 * VLAN mode.
 *
 * NOTE: this function expects to be called while under the
 * mac_filter_hash_lock
 **/
int i40e_add_vlan_all_mac(struct i40e_vsi *vsi, s16 vid)
{
	struct i40e_mac_filter *f, *add_f;
	struct hlist_node *h;
	int bkt;

	hash_for_each_safe(vsi->mac_filter_hash, bkt, h, f, hlist) {
		if (f->state == I40E_FILTER_REMOVE)
			continue;
		add_f = i40e_add_filter(vsi, f->macaddr, vid);
		if (!add_f) {
			dev_info(&vsi->back->pdev->dev,
				 "Could not add vlan filter %d for %pM\n",
				 vid, f->macaddr);
			return -ENOMEM;
		}
	}

	return 0;
}

/**
 * i40e_vsi_add_vlan - Add VSI membership for given VLAN
 * @vsi: the VSI being configured
 * @vid: VLAN id to be added
 **/
int i40e_vsi_add_vlan(struct i40e_vsi *vsi, u16 vid)
{
	int err;

	if (vsi->info.pvid)
		return -EINVAL;

	/* The network stack will attempt to add VID=0, with the intention to
	 * receive priority tagged packets with a VLAN of 0. Our HW receives
	 * these packets by default when configured to receive untagged
	 * packets, so we don't need to add a filter for this case.
	 * Additionally, HW interprets adding a VID=0 filter as meaning to
	 * receive *only* tagged traffic and stops receiving untagged traffic.
	 * Thus, we do not want to actually add a filter for VID=0
	 */
	if (!vid)
		return 0;

	/* Locked once because all functions invoked below iterates list*/
	spin_lock_bh(&vsi->mac_filter_hash_lock);
	err = i40e_add_vlan_all_mac(vsi, vid);
	spin_unlock_bh(&vsi->mac_filter_hash_lock);
	if (err)
		return err;

	/* schedule our worker thread which will take care of
	 * applying the new filter changes
	 */
	i40e_service_event_schedule(vsi->back);
	return 0;
}

/**
 * i40e_rm_vlan_all_mac - Remove MAC/VLAN pair for all MAC with the given VLAN
 * @vsi: the vsi being configured
 * @vid: vlan id to be removed (0 = untagged only , -1 = any)
 *
 * This function should be used to remove all VLAN filters which match the
 * given VID. It does not schedule the service event and does not take the
 * mac_filter_hash_lock so it may be combined with other operations under
 * a single invocation of the mac_filter_hash_lock.
 *
 * NOTE: this function expects to be called while under the
 * mac_filter_hash_lock
 */
void i40e_rm_vlan_all_mac(struct i40e_vsi *vsi, s16 vid)
{
	struct i40e_mac_filter *f;
	struct hlist_node *h;
	int bkt;

	hash_for_each_safe(vsi->mac_filter_hash, bkt, h, f, hlist) {
		if (f->vlan == vid)
			__i40e_del_filter(vsi, f);
	}
}

/**
 * i40e_vsi_kill_vlan - Remove VSI membership for given VLAN
 * @vsi: the VSI being configured
 * @vid: VLAN id to be removed
 **/
void i40e_vsi_kill_vlan(struct i40e_vsi *vsi, u16 vid)
{
	if (!vid || vsi->info.pvid)
		return;

	spin_lock_bh(&vsi->mac_filter_hash_lock);
	i40e_rm_vlan_all_mac(vsi, vid);
	spin_unlock_bh(&vsi->mac_filter_hash_lock);

	/* schedule our worker thread which will take care of
	 * applying the new filter changes
	 */
	i40e_service_event_schedule(vsi->back);
}

/**
 * i40e_vlan_rx_add_vid - Add a vlan id filter to HW offload
 * @netdev: network interface to be adjusted
 * @proto: unused protocol value
 * @vid: vlan id to be added
 *
 * net_device_ops implementation for adding vlan ids
 **/
static int i40e_vlan_rx_add_vid(struct net_device *netdev,
				__always_unused __be16 proto, u16 vid)
{
	struct i40e_netdev_priv *np = netdev_priv(netdev);
	struct i40e_vsi *vsi = np->vsi;
	int ret = 0;

	if (vid >= VLAN_N_VID)
		return -EINVAL;

	ret = i40e_vsi_add_vlan(vsi, vid);
	if (!ret)
		set_bit(vid, vsi->active_vlans);

	return ret;
}

/**
 * i40e_vlan_rx_add_vid_up - Add a vlan id filter to HW offload in UP path
 * @netdev: network interface to be adjusted
 * @proto: unused protocol value
 * @vid: vlan id to be added
 **/
static void i40e_vlan_rx_add_vid_up(struct net_device *netdev,
				    __always_unused __be16 proto, u16 vid)
{
	struct i40e_netdev_priv *np = netdev_priv(netdev);
	struct i40e_vsi *vsi = np->vsi;

	if (vid >= VLAN_N_VID)
		return;
	set_bit(vid, vsi->active_vlans);
}

/**
 * i40e_vlan_rx_kill_vid - Remove a vlan id filter from HW offload
 * @netdev: network interface to be adjusted
 * @proto: unused protocol value
 * @vid: vlan id to be removed
 *
 * net_device_ops implementation for removing vlan ids
 **/
static int i40e_vlan_rx_kill_vid(struct net_device *netdev,
				 __always_unused __be16 proto, u16 vid)
{
	struct i40e_netdev_priv *np = netdev_priv(netdev);
	struct i40e_vsi *vsi = np->vsi;

	/* return code is ignored as there is nothing a user
	 * can do about failure to remove and a log message was
	 * already printed from the other function
	 */
	i40e_vsi_kill_vlan(vsi, vid);

	clear_bit(vid, vsi->active_vlans);

	return 0;
}

/**
 * i40e_restore_vlan - Reinstate vlans when vsi/netdev comes back up
 * @vsi: the vsi being brought back up
 **/
static void i40e_restore_vlan(struct i40e_vsi *vsi)
{
	u16 vid;

	if (!vsi->netdev)
		return;

	if (vsi->netdev->features & NETIF_F_HW_VLAN_CTAG_RX)
		i40e_vlan_stripping_enable(vsi);
	else
		i40e_vlan_stripping_disable(vsi);

	for_each_set_bit(vid, vsi->active_vlans, VLAN_N_VID)
		i40e_vlan_rx_add_vid_up(vsi->netdev, htons(ETH_P_8021Q),
					vid);
}

/**
 * i40e_vsi_add_pvid - Add pvid for the VSI
 * @vsi: the vsi being adjusted
 * @vid: the vlan id to set as a PVID
 **/
int i40e_vsi_add_pvid(struct i40e_vsi *vsi, u16 vid)
{
	struct i40e_vsi_context ctxt;
	i40e_status ret;

	vsi->info.valid_sections = cpu_to_le16(I40E_AQ_VSI_PROP_VLAN_VALID);
	vsi->info.pvid = cpu_to_le16(vid);
	vsi->info.port_vlan_flags = I40E_AQ_VSI_PVLAN_MODE_TAGGED |
				    I40E_AQ_VSI_PVLAN_INSERT_PVID |
				    I40E_AQ_VSI_PVLAN_EMOD_STR;

	ctxt.seid = vsi->seid;
	ctxt.info = vsi->info;
	ret = i40e_aq_update_vsi_params(&vsi->back->hw, &ctxt, NULL);
	if (ret) {
		dev_info(&vsi->back->pdev->dev,
			 "add pvid failed, err %s aq_err %s\n",
			 i40e_stat_str(&vsi->back->hw, ret),
			 i40e_aq_str(&vsi->back->hw,
				     vsi->back->hw.aq.asq_last_status));
		return -ENOENT;
	}

	return 0;
}

/**
 * i40e_vsi_remove_pvid - Remove the pvid from the VSI
 * @vsi: the vsi being adjusted
 *
 * Just use the vlan_rx_register() service to put it back to normal
 **/
void i40e_vsi_remove_pvid(struct i40e_vsi *vsi)
{
	vsi->info.pvid = 0;

	i40e_vlan_stripping_disable(vsi);
}

/**
 * i40e_vsi_setup_tx_resources - Allocate VSI Tx queue resources
 * @vsi: ptr to the VSI
 *
 * If this function returns with an error, then it's possible one or
 * more of the rings is populated (while the rest are not).  It is the
 * callers duty to clean those orphaned rings.
 *
 * Return 0 on success, negative on failure
 **/
static int i40e_vsi_setup_tx_resources(struct i40e_vsi *vsi)
{
	int i, err = 0;

	for (i = 0; i < vsi->num_queue_pairs && !err; i++)
		err = i40e_setup_tx_descriptors(vsi->tx_rings[i]);

	if (!i40e_enabled_xdp_vsi(vsi))
		return err;

	for (i = 0; i < vsi->num_queue_pairs && !err; i++)
		err = i40e_setup_tx_descriptors(vsi->xdp_rings[i]);

	return err;
}

/**
 * i40e_vsi_free_tx_resources - Free Tx resources for VSI queues
 * @vsi: ptr to the VSI
 *
 * Free VSI's transmit software resources
 **/
static void i40e_vsi_free_tx_resources(struct i40e_vsi *vsi)
{
	int i;

	if (vsi->tx_rings) {
		for (i = 0; i < vsi->num_queue_pairs; i++)
			if (vsi->tx_rings[i] && vsi->tx_rings[i]->desc)
				i40e_free_tx_resources(vsi->tx_rings[i]);
	}

	if (vsi->xdp_rings) {
		for (i = 0; i < vsi->num_queue_pairs; i++)
			if (vsi->xdp_rings[i] && vsi->xdp_rings[i]->desc)
				i40e_free_tx_resources(vsi->xdp_rings[i]);
	}
}

/**
 * i40e_vsi_setup_rx_resources - Allocate VSI queues Rx resources
 * @vsi: ptr to the VSI
 *
 * If this function returns with an error, then it's possible one or
 * more of the rings is populated (while the rest are not).  It is the
 * callers duty to clean those orphaned rings.
 *
 * Return 0 on success, negative on failure
 **/
static int i40e_vsi_setup_rx_resources(struct i40e_vsi *vsi)
{
	int i, err = 0;

	for (i = 0; i < vsi->num_queue_pairs && !err; i++)
		err = i40e_setup_rx_descriptors(vsi->rx_rings[i]);
	return err;
}

/**
 * i40e_vsi_free_rx_resources - Free Rx Resources for VSI queues
 * @vsi: ptr to the VSI
 *
 * Free all receive software resources
 **/
static void i40e_vsi_free_rx_resources(struct i40e_vsi *vsi)
{
	int i;

	if (!vsi->rx_rings)
		return;

	for (i = 0; i < vsi->num_queue_pairs; i++)
		if (vsi->rx_rings[i] && vsi->rx_rings[i]->desc)
			i40e_free_rx_resources(vsi->rx_rings[i]);
}

/**
 * i40e_config_xps_tx_ring - Configure XPS for a Tx ring
 * @ring: The Tx ring to configure
 *
 * This enables/disables XPS for a given Tx descriptor ring
 * based on the TCs enabled for the VSI that ring belongs to.
 **/
static void i40e_config_xps_tx_ring(struct i40e_ring *ring)
{
	int cpu;

	if (!ring->q_vector || !ring->netdev || ring->ch)
		return;

	/* We only initialize XPS once, so as not to overwrite user settings */
	if (test_and_set_bit(__I40E_TX_XPS_INIT_DONE, ring->state))
		return;

	cpu = cpumask_local_spread(ring->q_vector->v_idx, -1);
	netif_set_xps_queue(ring->netdev, get_cpu_mask(cpu),
			    ring->queue_index);
}

/**
 * i40e_xsk_umem - Retrieve the AF_XDP ZC if XDP and ZC is enabled
 * @ring: The Tx or Rx ring
 *
 * Returns the UMEM or NULL.
 **/
static struct xdp_umem *i40e_xsk_umem(struct i40e_ring *ring)
{
	bool xdp_on = i40e_enabled_xdp_vsi(ring->vsi);
	int qid = ring->queue_index;

	if (ring_is_xdp(ring))
		qid -= ring->vsi->alloc_queue_pairs;

	if (!xdp_on || !test_bit(qid, ring->vsi->af_xdp_zc_qps))
		return NULL;

	return xdp_get_umem_from_qid(ring->vsi->netdev, qid);
}

/**
 * i40e_configure_tx_ring - Configure a transmit ring context and rest
 * @ring: The Tx ring to configure
 *
 * Configure the Tx descriptor ring in the HMC context.
 **/
static int i40e_configure_tx_ring(struct i40e_ring *ring)
{
	struct i40e_vsi *vsi = ring->vsi;
	u16 pf_q = vsi->base_queue + ring->queue_index;
	struct i40e_hw *hw = &vsi->back->hw;
	struct i40e_hmc_obj_txq tx_ctx;
	i40e_status err = 0;
	u32 qtx_ctl = 0;

	if (ring_is_xdp(ring))
		ring->xsk_umem = i40e_xsk_umem(ring);

	/* some ATR related tx ring init */
	if (vsi->back->flags & I40E_FLAG_FD_ATR_ENABLED) {
		ring->atr_sample_rate = vsi->back->atr_sample_rate;
		ring->atr_count = 0;
	} else {
		ring->atr_sample_rate = 0;
	}

	/* configure XPS */
	i40e_config_xps_tx_ring(ring);

	/* clear the context structure first */
	memset(&tx_ctx, 0, sizeof(tx_ctx));

	tx_ctx.new_context = 1;
	tx_ctx.base = (ring->dma / 128);
	tx_ctx.qlen = ring->count;
	tx_ctx.fd_ena = !!(vsi->back->flags & (I40E_FLAG_FD_SB_ENABLED |
					       I40E_FLAG_FD_ATR_ENABLED));
	tx_ctx.timesync_ena = !!(vsi->back->flags & I40E_FLAG_PTP);
	/* FDIR VSI tx ring can still use RS bit and writebacks */
	if (vsi->type != I40E_VSI_FDIR)
		tx_ctx.head_wb_ena = 1;
	tx_ctx.head_wb_addr = ring->dma +
			      (ring->count * sizeof(struct i40e_tx_desc));

	/* As part of VSI creation/update, FW allocates certain
	 * Tx arbitration queue sets for each TC enabled for
	 * the VSI. The FW returns the handles to these queue
	 * sets as part of the response buffer to Add VSI,
	 * Update VSI, etc. AQ commands. It is expected that
	 * these queue set handles be associated with the Tx
	 * queues by the driver as part of the TX queue context
	 * initialization. This has to be done regardless of
	 * DCB as by default everything is mapped to TC0.
	 */

	if (ring->ch)
		tx_ctx.rdylist =
			le16_to_cpu(ring->ch->info.qs_handle[ring->dcb_tc]);

	else
		tx_ctx.rdylist = le16_to_cpu(vsi->info.qs_handle[ring->dcb_tc]);

	tx_ctx.rdylist_act = 0;

	/* clear the context in the HMC */
	err = i40e_clear_lan_tx_queue_context(hw, pf_q);
	if (err) {
		dev_info(&vsi->back->pdev->dev,
			 "Failed to clear LAN Tx queue context on Tx ring %d (pf_q %d), error: %d\n",
			 ring->queue_index, pf_q, err);
		return -ENOMEM;
	}

	/* set the context in the HMC */
	err = i40e_set_lan_tx_queue_context(hw, pf_q, &tx_ctx);
	if (err) {
		dev_info(&vsi->back->pdev->dev,
			 "Failed to set LAN Tx queue context on Tx ring %d (pf_q %d, error: %d\n",
			 ring->queue_index, pf_q, err);
		return -ENOMEM;
	}

	/* Now associate this queue with this PCI function */
	if (ring->ch) {
		if (ring->ch->type == I40E_VSI_VMDQ2)
			qtx_ctl = I40E_QTX_CTL_VM_QUEUE;
		else
			return -EINVAL;

		qtx_ctl |= (ring->ch->vsi_number <<
			    I40E_QTX_CTL_VFVM_INDX_SHIFT) &
			    I40E_QTX_CTL_VFVM_INDX_MASK;
	} else {
		if (vsi->type == I40E_VSI_VMDQ2) {
			qtx_ctl = I40E_QTX_CTL_VM_QUEUE;
			qtx_ctl |= ((vsi->id) << I40E_QTX_CTL_VFVM_INDX_SHIFT) &
				    I40E_QTX_CTL_VFVM_INDX_MASK;
		} else {
			qtx_ctl = I40E_QTX_CTL_PF_QUEUE;
		}
	}

	qtx_ctl |= ((hw->pf_id << I40E_QTX_CTL_PF_INDX_SHIFT) &
		    I40E_QTX_CTL_PF_INDX_MASK);
	wr32(hw, I40E_QTX_CTL(pf_q), qtx_ctl);
	i40e_flush(hw);

	/* cache tail off for easier writes later */
	ring->tail = hw->hw_addr + I40E_QTX_TAIL(pf_q);

	return 0;
}

/**
 * i40e_configure_rx_ring - Configure a receive ring context
 * @ring: The Rx ring to configure
 *
 * Configure the Rx descriptor ring in the HMC context.
 **/
static int i40e_configure_rx_ring(struct i40e_ring *ring)
{
	struct i40e_vsi *vsi = ring->vsi;
	u32 chain_len = vsi->back->hw.func_caps.rx_buf_chain_len;
	u16 pf_q = vsi->base_queue + ring->queue_index;
	struct i40e_hw *hw = &vsi->back->hw;
	struct i40e_hmc_obj_rxq rx_ctx;
	i40e_status err = 0;
	bool ok;
	int ret;

	bitmap_zero(ring->state, __I40E_RING_STATE_NBITS);

	/* clear the context structure first */
	memset(&rx_ctx, 0, sizeof(rx_ctx));

	if (ring->vsi->type == I40E_VSI_MAIN)
		xdp_rxq_info_unreg_mem_model(&ring->xdp_rxq);

	ring->xsk_umem = i40e_xsk_umem(ring);
	if (ring->xsk_umem) {
		ring->rx_buf_len = ring->xsk_umem->chunk_size_nohr -
				   XDP_PACKET_HEADROOM;
		/* For AF_XDP ZC, we disallow packets to span on
		 * multiple buffers, thus letting us skip that
		 * handling in the fast-path.
		 */
		chain_len = 1;
		ring->zca.free = i40e_zca_free;
		ret = xdp_rxq_info_reg_mem_model(&ring->xdp_rxq,
						 MEM_TYPE_ZERO_COPY,
						 &ring->zca);
		if (ret)
			return ret;
		dev_info(&vsi->back->pdev->dev,
			 "Registered XDP mem model MEM_TYPE_ZERO_COPY on Rx ring %d\n",
			 ring->queue_index);

	} else {
		ring->rx_buf_len = vsi->rx_buf_len;
		if (ring->vsi->type == I40E_VSI_MAIN) {
			ret = xdp_rxq_info_reg_mem_model(&ring->xdp_rxq,
							 MEM_TYPE_PAGE_SHARED,
							 NULL);
			if (ret)
				return ret;
		}
	}

	rx_ctx.dbuff = DIV_ROUND_UP(ring->rx_buf_len,
				    BIT_ULL(I40E_RXQ_CTX_DBUFF_SHIFT));

	rx_ctx.base = (ring->dma / 128);
	rx_ctx.qlen = ring->count;

	/* use 32 byte descriptors */
	rx_ctx.dsize = 1;

	/* descriptor type is always zero
	 * rx_ctx.dtype = 0;
	 */
	rx_ctx.hsplit_0 = 0;

	rx_ctx.rxmax = min_t(u16, vsi->max_frame, chain_len * ring->rx_buf_len);
	if (hw->revision_id == 0)
		rx_ctx.lrxqthresh = 0;
	else
		rx_ctx.lrxqthresh = 1;
	rx_ctx.crcstrip = 1;
	rx_ctx.l2tsel = 1;
	/* this controls whether VLAN is stripped from inner headers */
	rx_ctx.showiv = 0;
	/* set the prefena field to 1 because the manual says to */
	rx_ctx.prefena = 1;

	/* clear the context in the HMC */
	err = i40e_clear_lan_rx_queue_context(hw, pf_q);
	if (err) {
		dev_info(&vsi->back->pdev->dev,
			 "Failed to clear LAN Rx queue context on Rx ring %d (pf_q %d), error: %d\n",
			 ring->queue_index, pf_q, err);
		return -ENOMEM;
	}

	/* set the context in the HMC */
	err = i40e_set_lan_rx_queue_context(hw, pf_q, &rx_ctx);
	if (err) {
		dev_info(&vsi->back->pdev->dev,
			 "Failed to set LAN Rx queue context on Rx ring %d (pf_q %d), error: %d\n",
			 ring->queue_index, pf_q, err);
		return -ENOMEM;
	}

	/* configure Rx buffer alignment */
	if (!vsi->netdev || (vsi->back->flags & I40E_FLAG_LEGACY_RX))
		clear_ring_build_skb_enabled(ring);
	else
		set_ring_build_skb_enabled(ring);

	/* cache tail for quicker writes, and clear the reg before use */
	ring->tail = hw->hw_addr + I40E_QRX_TAIL(pf_q);
	writel(0, ring->tail);

	ok = ring->xsk_umem ?
	     i40e_alloc_rx_buffers_zc(ring, I40E_DESC_UNUSED(ring)) :
	     !i40e_alloc_rx_buffers(ring, I40E_DESC_UNUSED(ring));
	if (!ok) {
		/* Log this in case the user has forgotten to give the kernel
		 * any buffers, even later in the application.
		 */
		dev_info(&vsi->back->pdev->dev,
			 "Failed to allocate some buffers on %sRx ring %d (pf_q %d)\n",
			 ring->xsk_umem ? "UMEM enabled " : "",
			 ring->queue_index, pf_q);
	}

	return 0;
}

/**
 * i40e_vsi_configure_tx - Configure the VSI for Tx
 * @vsi: VSI structure describing this set of rings and resources
 *
 * Configure the Tx VSI for operation.
 **/
static int i40e_vsi_configure_tx(struct i40e_vsi *vsi)
{
	int err = 0;
	u16 i;

	for (i = 0; (i < vsi->num_queue_pairs) && !err; i++)
		err = i40e_configure_tx_ring(vsi->tx_rings[i]);

	if (err || !i40e_enabled_xdp_vsi(vsi))
		return err;

	for (i = 0; (i < vsi->num_queue_pairs) && !err; i++)
		err = i40e_configure_tx_ring(vsi->xdp_rings[i]);

	return err;
}

/**
 * i40e_vsi_configure_rx - Configure the VSI for Rx
 * @vsi: the VSI being configured
 *
 * Configure the Rx VSI for operation.
 **/
static int i40e_vsi_configure_rx(struct i40e_vsi *vsi)
{
	int err = 0;
	u16 i;

	if (!vsi->netdev || (vsi->back->flags & I40E_FLAG_LEGACY_RX)) {
		vsi->max_frame = I40E_MAX_RXBUFFER;
		vsi->rx_buf_len = I40E_RXBUFFER_2048;
#if (PAGE_SIZE < 8192)
	} else if (!I40E_2K_TOO_SMALL_WITH_PADDING &&
		   (vsi->netdev->mtu <= ETH_DATA_LEN)) {
		vsi->max_frame = I40E_RXBUFFER_1536 - NET_IP_ALIGN;
		vsi->rx_buf_len = I40E_RXBUFFER_1536 - NET_IP_ALIGN;
#endif
	} else {
		vsi->max_frame = I40E_MAX_RXBUFFER;
		vsi->rx_buf_len = (PAGE_SIZE < 8192) ? I40E_RXBUFFER_3072 :
						       I40E_RXBUFFER_2048;
	}

	/* set up individual rings */
	for (i = 0; i < vsi->num_queue_pairs && !err; i++)
		err = i40e_configure_rx_ring(vsi->rx_rings[i]);

	return err;
}

/**
 * i40e_vsi_config_dcb_rings - Update rings to reflect DCB TC
 * @vsi: ptr to the VSI
 **/
static void i40e_vsi_config_dcb_rings(struct i40e_vsi *vsi)
{
	struct i40e_ring *tx_ring, *rx_ring;
	u16 qoffset, qcount;
	int i, n;

	if (!(vsi->back->flags & I40E_FLAG_DCB_ENABLED)) {
		/* Reset the TC information */
		for (i = 0; i < vsi->num_queue_pairs; i++) {
			rx_ring = vsi->rx_rings[i];
			tx_ring = vsi->tx_rings[i];
			rx_ring->dcb_tc = 0;
			tx_ring->dcb_tc = 0;
		}
		return;
	}

	for (n = 0; n < I40E_MAX_TRAFFIC_CLASS; n++) {
		if (!(vsi->tc_config.enabled_tc & BIT_ULL(n)))
			continue;

		qoffset = vsi->tc_config.tc_info[n].qoffset;
		qcount = vsi->tc_config.tc_info[n].qcount;
		for (i = qoffset; i < (qoffset + qcount); i++) {
			rx_ring = vsi->rx_rings[i];
			tx_ring = vsi->tx_rings[i];
			rx_ring->dcb_tc = n;
			tx_ring->dcb_tc = n;
		}
	}
}

/**
 * i40e_set_vsi_rx_mode - Call set_rx_mode on a VSI
 * @vsi: ptr to the VSI
 **/
static void i40e_set_vsi_rx_mode(struct i40e_vsi *vsi)
{
	if (vsi->netdev)
		i40e_set_rx_mode(vsi->netdev);
}

/**
 * i40e_fdir_filter_restore - Restore the Sideband Flow Director filters
 * @vsi: Pointer to the targeted VSI
 *
 * This function replays the hlist on the hw where all the SB Flow Director
 * filters were saved.
 **/
static void i40e_fdir_filter_restore(struct i40e_vsi *vsi)
{
	struct i40e_fdir_filter *filter;
	struct i40e_pf *pf = vsi->back;
	struct hlist_node *node;

	if (!(pf->flags & I40E_FLAG_FD_SB_ENABLED))
		return;

	/* Reset FDir counters as we're replaying all existing filters */
	pf->fd_tcp4_filter_cnt = 0;
	pf->fd_udp4_filter_cnt = 0;
	pf->fd_sctp4_filter_cnt = 0;
	pf->fd_ip4_filter_cnt = 0;

	hlist_for_each_entry_safe(filter, node,
				  &pf->fdir_filter_list, fdir_node) {
		i40e_add_del_fdir(vsi, filter, true);
	}
}

/**
 * i40e_vsi_configure - Set up the VSI for action
 * @vsi: the VSI being configured
 **/
static int i40e_vsi_configure(struct i40e_vsi *vsi)
{
	int err;

	i40e_set_vsi_rx_mode(vsi);
	i40e_restore_vlan(vsi);
	i40e_vsi_config_dcb_rings(vsi);
	err = i40e_vsi_configure_tx(vsi);
	if (!err)
		err = i40e_vsi_configure_rx(vsi);

	return err;
}

/**
 * i40e_vsi_configure_msix - MSIX mode Interrupt Config in the HW
 * @vsi: the VSI being configured
 **/
static void i40e_vsi_configure_msix(struct i40e_vsi *vsi)
{
	bool has_xdp = i40e_enabled_xdp_vsi(vsi);
	struct i40e_pf *pf = vsi->back;
	struct i40e_hw *hw = &pf->hw;
	u16 vector;
	int i, q;
	u32 qp;

	/* The interrupt indexing is offset by 1 in the PFINT_ITRn
	 * and PFINT_LNKLSTn registers, e.g.:
	 *   PFINT_ITRn[0..n-1] gets msix-1..msix-n  (qpair interrupts)
	 */
	qp = vsi->base_queue;
	vector = vsi->base_vector;
	for (i = 0; i < vsi->num_q_vectors; i++, vector++) {
		struct i40e_q_vector *q_vector = vsi->q_vectors[i];

		q_vector->rx.next_update = jiffies + 1;
		q_vector->rx.target_itr =
			ITR_TO_REG(vsi->rx_rings[i]->itr_setting);
		wr32(hw, I40E_PFINT_ITRN(I40E_RX_ITR, vector - 1),
		     q_vector->rx.target_itr);
		q_vector->rx.current_itr = q_vector->rx.target_itr;

		q_vector->tx.next_update = jiffies + 1;
		q_vector->tx.target_itr =
			ITR_TO_REG(vsi->tx_rings[i]->itr_setting);
		wr32(hw, I40E_PFINT_ITRN(I40E_TX_ITR, vector - 1),
		     q_vector->tx.target_itr);
		q_vector->tx.current_itr = q_vector->tx.target_itr;

		wr32(hw, I40E_PFINT_RATEN(vector - 1),
		     i40e_intrl_usec_to_reg(vsi->int_rate_limit));

		/* Linked list for the queuepairs assigned to this vector */
		wr32(hw, I40E_PFINT_LNKLSTN(vector - 1), qp);
		for (q = 0; q < q_vector->num_ringpairs; q++) {
			u32 nextqp = has_xdp ? qp + vsi->alloc_queue_pairs : qp;
			u32 val;

			val = I40E_QINT_RQCTL_CAUSE_ENA_MASK |
			      (I40E_RX_ITR << I40E_QINT_RQCTL_ITR_INDX_SHIFT) |
			      (vector << I40E_QINT_RQCTL_MSIX_INDX_SHIFT) |
			      (nextqp << I40E_QINT_RQCTL_NEXTQ_INDX_SHIFT) |
			      (I40E_QUEUE_TYPE_TX <<
			       I40E_QINT_RQCTL_NEXTQ_TYPE_SHIFT);

			wr32(hw, I40E_QINT_RQCTL(qp), val);

			if (has_xdp) {
				val = I40E_QINT_TQCTL_CAUSE_ENA_MASK |
				      (I40E_TX_ITR << I40E_QINT_TQCTL_ITR_INDX_SHIFT) |
				      (vector << I40E_QINT_TQCTL_MSIX_INDX_SHIFT) |
				      (qp << I40E_QINT_TQCTL_NEXTQ_INDX_SHIFT) |
				      (I40E_QUEUE_TYPE_TX <<
				       I40E_QINT_TQCTL_NEXTQ_TYPE_SHIFT);

				wr32(hw, I40E_QINT_TQCTL(nextqp), val);
			}

			val = I40E_QINT_TQCTL_CAUSE_ENA_MASK |
			      (I40E_TX_ITR << I40E_QINT_TQCTL_ITR_INDX_SHIFT) |
			      (vector << I40E_QINT_TQCTL_MSIX_INDX_SHIFT) |
			      ((qp + 1) << I40E_QINT_TQCTL_NEXTQ_INDX_SHIFT) |
			      (I40E_QUEUE_TYPE_RX <<
			       I40E_QINT_TQCTL_NEXTQ_TYPE_SHIFT);

			/* Terminate the linked list */
			if (q == (q_vector->num_ringpairs - 1))
				val |= (I40E_QUEUE_END_OF_LIST <<
					I40E_QINT_TQCTL_NEXTQ_INDX_SHIFT);

			wr32(hw, I40E_QINT_TQCTL(qp), val);
			qp++;
		}
	}

	i40e_flush(hw);
}

/**
 * i40e_enable_misc_int_causes - enable the non-queue interrupts
 * @pf: pointer to private device data structure
 **/
static void i40e_enable_misc_int_causes(struct i40e_pf *pf)
{
	struct i40e_hw *hw = &pf->hw;
	u32 val;

	/* clear things first */
	wr32(hw, I40E_PFINT_ICR0_ENA, 0);  /* disable all */
	rd32(hw, I40E_PFINT_ICR0);         /* read to clear */

	val = I40E_PFINT_ICR0_ENA_ECC_ERR_MASK       |
	      I40E_PFINT_ICR0_ENA_MAL_DETECT_MASK    |
	      I40E_PFINT_ICR0_ENA_GRST_MASK          |
	      I40E_PFINT_ICR0_ENA_PCI_EXCEPTION_MASK |
	      I40E_PFINT_ICR0_ENA_GPIO_MASK          |
	      I40E_PFINT_ICR0_ENA_HMC_ERR_MASK       |
	      I40E_PFINT_ICR0_ENA_VFLR_MASK          |
	      I40E_PFINT_ICR0_ENA_ADMINQ_MASK;

	if (pf->flags & I40E_FLAG_IWARP_ENABLED)
		val |= I40E_PFINT_ICR0_ENA_PE_CRITERR_MASK;

	if (pf->flags & I40E_FLAG_PTP)
		val |= I40E_PFINT_ICR0_ENA_TIMESYNC_MASK;

	wr32(hw, I40E_PFINT_ICR0_ENA, val);

	/* SW_ITR_IDX = 0, but don't change INTENA */
	wr32(hw, I40E_PFINT_DYN_CTL0, I40E_PFINT_DYN_CTL0_SW_ITR_INDX_MASK |
					I40E_PFINT_DYN_CTL0_INTENA_MSK_MASK);

	/* OTHER_ITR_IDX = 0 */
	wr32(hw, I40E_PFINT_STAT_CTL0, 0);
}

/**
 * i40e_configure_msi_and_legacy - Legacy mode interrupt config in the HW
 * @vsi: the VSI being configured
 **/
static void i40e_configure_msi_and_legacy(struct i40e_vsi *vsi)
{
	u32 nextqp = i40e_enabled_xdp_vsi(vsi) ? vsi->alloc_queue_pairs : 0;
	struct i40e_q_vector *q_vector = vsi->q_vectors[0];
	struct i40e_pf *pf = vsi->back;
	struct i40e_hw *hw = &pf->hw;
	u32 val;

	/* set the ITR configuration */
	q_vector->rx.next_update = jiffies + 1;
	q_vector->rx.target_itr = ITR_TO_REG(vsi->rx_rings[0]->itr_setting);
	wr32(hw, I40E_PFINT_ITR0(I40E_RX_ITR), q_vector->rx.target_itr);
	q_vector->rx.current_itr = q_vector->rx.target_itr;
	q_vector->tx.next_update = jiffies + 1;
	q_vector->tx.target_itr = ITR_TO_REG(vsi->tx_rings[0]->itr_setting);
	wr32(hw, I40E_PFINT_ITR0(I40E_TX_ITR), q_vector->tx.target_itr);
	q_vector->tx.current_itr = q_vector->tx.target_itr;

	i40e_enable_misc_int_causes(pf);

	/* FIRSTQ_INDX = 0, FIRSTQ_TYPE = 0 (rx) */
	wr32(hw, I40E_PFINT_LNKLST0, 0);

	/* Associate the queue pair to the vector and enable the queue int */
	val = I40E_QINT_RQCTL_CAUSE_ENA_MASK		       |
	      (I40E_RX_ITR << I40E_QINT_RQCTL_ITR_INDX_SHIFT)  |
	      (nextqp	   << I40E_QINT_RQCTL_NEXTQ_INDX_SHIFT)|
	      (I40E_QUEUE_TYPE_TX << I40E_QINT_TQCTL_NEXTQ_TYPE_SHIFT);

	wr32(hw, I40E_QINT_RQCTL(0), val);

	if (i40e_enabled_xdp_vsi(vsi)) {
		val = I40E_QINT_TQCTL_CAUSE_ENA_MASK		     |
		      (I40E_TX_ITR << I40E_QINT_TQCTL_ITR_INDX_SHIFT)|
		      (I40E_QUEUE_TYPE_TX
		       << I40E_QINT_TQCTL_NEXTQ_TYPE_SHIFT);

		wr32(hw, I40E_QINT_TQCTL(nextqp), val);
	}

	val = I40E_QINT_TQCTL_CAUSE_ENA_MASK		      |
	      (I40E_TX_ITR << I40E_QINT_TQCTL_ITR_INDX_SHIFT) |
	      (I40E_QUEUE_END_OF_LIST << I40E_QINT_TQCTL_NEXTQ_INDX_SHIFT);

	wr32(hw, I40E_QINT_TQCTL(0), val);
	i40e_flush(hw);
}

/**
 * i40e_irq_dynamic_disable_icr0 - Disable default interrupt generation for icr0
 * @pf: board private structure
 **/
void i40e_irq_dynamic_disable_icr0(struct i40e_pf *pf)
{
	struct i40e_hw *hw = &pf->hw;

	wr32(hw, I40E_PFINT_DYN_CTL0,
	     I40E_ITR_NONE << I40E_PFINT_DYN_CTLN_ITR_INDX_SHIFT);
	i40e_flush(hw);
}

/**
 * i40e_irq_dynamic_enable_icr0 - Enable default interrupt generation for icr0
 * @pf: board private structure
 **/
void i40e_irq_dynamic_enable_icr0(struct i40e_pf *pf)
{
	struct i40e_hw *hw = &pf->hw;
	u32 val;

	val = I40E_PFINT_DYN_CTL0_INTENA_MASK   |
	      I40E_PFINT_DYN_CTL0_CLEARPBA_MASK |
	      (I40E_ITR_NONE << I40E_PFINT_DYN_CTL0_ITR_INDX_SHIFT);

	wr32(hw, I40E_PFINT_DYN_CTL0, val);
	i40e_flush(hw);
}

/**
 * i40e_msix_clean_rings - MSIX mode Interrupt Handler
 * @irq: interrupt number
 * @data: pointer to a q_vector
 **/
static irqreturn_t i40e_msix_clean_rings(int irq, void *data)
{
	struct i40e_q_vector *q_vector = data;

	if (!q_vector->tx.ring && !q_vector->rx.ring)
		return IRQ_HANDLED;

	napi_schedule_irqoff(&q_vector->napi);

	return IRQ_HANDLED;
}

/**
 * i40e_irq_affinity_notify - Callback for affinity changes
 * @notify: context as to what irq was changed
 * @mask: the new affinity mask
 *
 * This is a callback function used by the irq_set_affinity_notifier function
 * so that we may register to receive changes to the irq affinity masks.
 **/
static void i40e_irq_affinity_notify(struct irq_affinity_notify *notify,
				     const cpumask_t *mask)
{
	struct i40e_q_vector *q_vector =
		container_of(notify, struct i40e_q_vector, affinity_notify);

	cpumask_copy(&q_vector->affinity_mask, mask);
}

/**
 * i40e_irq_affinity_release - Callback for affinity notifier release
 * @ref: internal core kernel usage
 *
 * This is a callback function used by the irq_set_affinity_notifier function
 * to inform the current notification subscriber that they will no longer
 * receive notifications.
 **/
static void i40e_irq_affinity_release(struct kref *ref) {}

/**
 * i40e_vsi_request_irq_msix - Initialize MSI-X interrupts
 * @vsi: the VSI being configured
 * @basename: name for the vector
 *
 * Allocates MSI-X vectors and requests interrupts from the kernel.
 **/
static int i40e_vsi_request_irq_msix(struct i40e_vsi *vsi, char *basename)
{
	int q_vectors = vsi->num_q_vectors;
	struct i40e_pf *pf = vsi->back;
	int base = vsi->base_vector;
	int rx_int_idx = 0;
	int tx_int_idx = 0;
	int vector, err;
	int irq_num;
	int cpu;

	for (vector = 0; vector < q_vectors; vector++) {
		struct i40e_q_vector *q_vector = vsi->q_vectors[vector];

		irq_num = pf->msix_entries[base + vector].vector;

		if (q_vector->tx.ring && q_vector->rx.ring) {
			snprintf(q_vector->name, sizeof(q_vector->name) - 1,
				 "%s-%s-%d", basename, "TxRx", rx_int_idx++);
			tx_int_idx++;
		} else if (q_vector->rx.ring) {
			snprintf(q_vector->name, sizeof(q_vector->name) - 1,
				 "%s-%s-%d", basename, "rx", rx_int_idx++);
		} else if (q_vector->tx.ring) {
			snprintf(q_vector->name, sizeof(q_vector->name) - 1,
				 "%s-%s-%d", basename, "tx", tx_int_idx++);
		} else {
			/* skip this unused q_vector */
			continue;
		}
		err = request_irq(irq_num,
				  vsi->irq_handler,
				  0,
				  q_vector->name,
				  q_vector);
		if (err) {
			dev_info(&pf->pdev->dev,
				 "MSIX request_irq failed, error: %d\n", err);
			goto free_queue_irqs;
		}

		/* register for affinity change notifications */
		q_vector->affinity_notify.notify = i40e_irq_affinity_notify;
		q_vector->affinity_notify.release = i40e_irq_affinity_release;
		irq_set_affinity_notifier(irq_num, &q_vector->affinity_notify);
		/* Spread affinity hints out across online CPUs.
		 *
		 * get_cpu_mask returns a static constant mask with
		 * a permanent lifetime so it's ok to pass to
		 * irq_set_affinity_hint without making a copy.
		 */
		cpu = cpumask_local_spread(q_vector->v_idx, -1);
		irq_set_affinity_hint(irq_num, get_cpu_mask(cpu));
	}

	vsi->irqs_ready = true;
	return 0;

free_queue_irqs:
	while (vector) {
		vector--;
		irq_num = pf->msix_entries[base + vector].vector;
		irq_set_affinity_notifier(irq_num, NULL);
		irq_set_affinity_hint(irq_num, NULL);
		free_irq(irq_num, &vsi->q_vectors[vector]);
	}
	return err;
}

/**
 * i40e_vsi_disable_irq - Mask off queue interrupt generation on the VSI
 * @vsi: the VSI being un-configured
 **/
static void i40e_vsi_disable_irq(struct i40e_vsi *vsi)
{
	struct i40e_pf *pf = vsi->back;
	struct i40e_hw *hw = &pf->hw;
	int base = vsi->base_vector;
	int i;

	/* disable interrupt causation from each queue */
	for (i = 0; i < vsi->num_queue_pairs; i++) {
		u32 val;

		val = rd32(hw, I40E_QINT_TQCTL(vsi->tx_rings[i]->reg_idx));
		val &= ~I40E_QINT_TQCTL_CAUSE_ENA_MASK;
		wr32(hw, I40E_QINT_TQCTL(vsi->tx_rings[i]->reg_idx), val);

		val = rd32(hw, I40E_QINT_RQCTL(vsi->rx_rings[i]->reg_idx));
		val &= ~I40E_QINT_RQCTL_CAUSE_ENA_MASK;
		wr32(hw, I40E_QINT_RQCTL(vsi->rx_rings[i]->reg_idx), val);

		if (!i40e_enabled_xdp_vsi(vsi))
			continue;
		wr32(hw, I40E_QINT_TQCTL(vsi->xdp_rings[i]->reg_idx), 0);
	}

	/* disable each interrupt */
	if (pf->flags & I40E_FLAG_MSIX_ENABLED) {
		for (i = vsi->base_vector;
		     i < (vsi->num_q_vectors + vsi->base_vector); i++)
			wr32(hw, I40E_PFINT_DYN_CTLN(i - 1), 0);

		i40e_flush(hw);
		for (i = 0; i < vsi->num_q_vectors; i++)
			synchronize_irq(pf->msix_entries[i + base].vector);
	} else {
		/* Legacy and MSI mode - this stops all interrupt handling */
		wr32(hw, I40E_PFINT_ICR0_ENA, 0);
		wr32(hw, I40E_PFINT_DYN_CTL0, 0);
		i40e_flush(hw);
		synchronize_irq(pf->pdev->irq);
	}
}

/**
 * i40e_vsi_enable_irq - Enable IRQ for the given VSI
 * @vsi: the VSI being configured
 **/
static int i40e_vsi_enable_irq(struct i40e_vsi *vsi)
{
	struct i40e_pf *pf = vsi->back;
	int i;

	if (pf->flags & I40E_FLAG_MSIX_ENABLED) {
		for (i = 0; i < vsi->num_q_vectors; i++)
			i40e_irq_dynamic_enable(vsi, i);
	} else {
		i40e_irq_dynamic_enable_icr0(pf);
	}

	i40e_flush(&pf->hw);
	return 0;
}

/**
 * i40e_free_misc_vector - Free the vector that handles non-queue events
 * @pf: board private structure
 **/
static void i40e_free_misc_vector(struct i40e_pf *pf)
{
	/* Disable ICR 0 */
	wr32(&pf->hw, I40E_PFINT_ICR0_ENA, 0);
	i40e_flush(&pf->hw);

	if (pf->flags & I40E_FLAG_MSIX_ENABLED && pf->msix_entries) {
		synchronize_irq(pf->msix_entries[0].vector);
		free_irq(pf->msix_entries[0].vector, pf);
		clear_bit(__I40E_MISC_IRQ_REQUESTED, pf->state);
	}
}

/**
 * i40e_intr - MSI/Legacy and non-queue interrupt handler
 * @irq: interrupt number
 * @data: pointer to a q_vector
 *
 * This is the handler used for all MSI/Legacy interrupts, and deals
 * with both queue and non-queue interrupts.  This is also used in
 * MSIX mode to handle the non-queue interrupts.
 **/
static irqreturn_t i40e_intr(int irq, void *data)
{
	struct i40e_pf *pf = (struct i40e_pf *)data;
	struct i40e_hw *hw = &pf->hw;
	irqreturn_t ret = IRQ_NONE;
	u32 icr0, icr0_remaining;
	u32 val, ena_mask;

	icr0 = rd32(hw, I40E_PFINT_ICR0);
	ena_mask = rd32(hw, I40E_PFINT_ICR0_ENA);

	/* if sharing a legacy IRQ, we might get called w/o an intr pending */
	if ((icr0 & I40E_PFINT_ICR0_INTEVENT_MASK) == 0)
		goto enable_intr;

	/* if interrupt but no bits showing, must be SWINT */
	if (((icr0 & ~I40E_PFINT_ICR0_INTEVENT_MASK) == 0) ||
	    (icr0 & I40E_PFINT_ICR0_SWINT_MASK))
		pf->sw_int_count++;

	if ((pf->flags & I40E_FLAG_IWARP_ENABLED) &&
	    (icr0 & I40E_PFINT_ICR0_ENA_PE_CRITERR_MASK)) {
		ena_mask &= ~I40E_PFINT_ICR0_ENA_PE_CRITERR_MASK;
		dev_dbg(&pf->pdev->dev, "cleared PE_CRITERR\n");
		set_bit(__I40E_CORE_RESET_REQUESTED, pf->state);
	}

	/* only q0 is used in MSI/Legacy mode, and none are used in MSIX */
	if (icr0 & I40E_PFINT_ICR0_QUEUE_0_MASK) {
		struct i40e_vsi *vsi = pf->vsi[pf->lan_vsi];
		struct i40e_q_vector *q_vector = vsi->q_vectors[0];

		/* We do not have a way to disarm Queue causes while leaving
		 * interrupt enabled for all other causes, ideally
		 * interrupt should be disabled while we are in NAPI but
		 * this is not a performance path and napi_schedule()
		 * can deal with rescheduling.
		 */
		if (!test_bit(__I40E_DOWN, pf->state))
			napi_schedule_irqoff(&q_vector->napi);
	}

	if (icr0 & I40E_PFINT_ICR0_ADMINQ_MASK) {
		ena_mask &= ~I40E_PFINT_ICR0_ENA_ADMINQ_MASK;
		set_bit(__I40E_ADMINQ_EVENT_PENDING, pf->state);
		i40e_debug(&pf->hw, I40E_DEBUG_NVM, "AdminQ event\n");
	}

	if (icr0 & I40E_PFINT_ICR0_MAL_DETECT_MASK) {
		ena_mask &= ~I40E_PFINT_ICR0_ENA_MAL_DETECT_MASK;
		set_bit(__I40E_MDD_EVENT_PENDING, pf->state);
	}

	if (icr0 & I40E_PFINT_ICR0_VFLR_MASK) {
		ena_mask &= ~I40E_PFINT_ICR0_ENA_VFLR_MASK;
		set_bit(__I40E_VFLR_EVENT_PENDING, pf->state);
	}

	if (icr0 & I40E_PFINT_ICR0_GRST_MASK) {
		if (!test_bit(__I40E_RESET_RECOVERY_PENDING, pf->state))
			set_bit(__I40E_RESET_INTR_RECEIVED, pf->state);
		ena_mask &= ~I40E_PFINT_ICR0_ENA_GRST_MASK;
		val = rd32(hw, I40E_GLGEN_RSTAT);
		val = (val & I40E_GLGEN_RSTAT_RESET_TYPE_MASK)
		       >> I40E_GLGEN_RSTAT_RESET_TYPE_SHIFT;
		if (val == I40E_RESET_CORER) {
			pf->corer_count++;
		} else if (val == I40E_RESET_GLOBR) {
			pf->globr_count++;
		} else if (val == I40E_RESET_EMPR) {
			pf->empr_count++;
			set_bit(__I40E_EMP_RESET_INTR_RECEIVED, pf->state);
		}
	}

	if (icr0 & I40E_PFINT_ICR0_HMC_ERR_MASK) {
		icr0 &= ~I40E_PFINT_ICR0_HMC_ERR_MASK;
		dev_info(&pf->pdev->dev, "HMC error interrupt\n");
		dev_info(&pf->pdev->dev, "HMC error info 0x%x, HMC error data 0x%x\n",
			 rd32(hw, I40E_PFHMC_ERRORINFO),
			 rd32(hw, I40E_PFHMC_ERRORDATA));
	}

	if (icr0 & I40E_PFINT_ICR0_TIMESYNC_MASK) {
		u32 prttsyn_stat = rd32(hw, I40E_PRTTSYN_STAT_0);

		if (prttsyn_stat & I40E_PRTTSYN_STAT_0_TXTIME_MASK) {
			icr0 &= ~I40E_PFINT_ICR0_ENA_TIMESYNC_MASK;
			i40e_ptp_tx_hwtstamp(pf);
		}
	}

	/* If a critical error is pending we have no choice but to reset the
	 * device.
	 * Report and mask out any remaining unexpected interrupts.
	 */
	icr0_remaining = icr0 & ena_mask;
	if (icr0_remaining) {
		dev_info(&pf->pdev->dev, "unhandled interrupt icr0=0x%08x\n",
			 icr0_remaining);
		if ((icr0_remaining & I40E_PFINT_ICR0_PE_CRITERR_MASK) ||
		    (icr0_remaining & I40E_PFINT_ICR0_PCI_EXCEPTION_MASK) ||
		    (icr0_remaining & I40E_PFINT_ICR0_ECC_ERR_MASK)) {
			dev_info(&pf->pdev->dev, "device will be reset\n");
			set_bit(__I40E_PF_RESET_REQUESTED, pf->state);
			i40e_service_event_schedule(pf);
		}
		ena_mask &= ~icr0_remaining;
	}
	ret = IRQ_HANDLED;

enable_intr:
	/* re-enable interrupt causes */
	wr32(hw, I40E_PFINT_ICR0_ENA, ena_mask);
	if (!test_bit(__I40E_DOWN, pf->state) ||
	    test_bit(__I40E_RECOVERY_MODE, pf->state)) {
		i40e_service_event_schedule(pf);
		i40e_irq_dynamic_enable_icr0(pf);
	}

	return ret;
}

/**
 * i40e_clean_fdir_tx_irq - Reclaim resources after transmit completes
 * @tx_ring:  tx ring to clean
 * @budget:   how many cleans we're allowed
 *
 * Returns true if there's any budget left (e.g. the clean is finished)
 **/
static bool i40e_clean_fdir_tx_irq(struct i40e_ring *tx_ring, int budget)
{
	struct i40e_vsi *vsi = tx_ring->vsi;
	u16 i = tx_ring->next_to_clean;
	struct i40e_tx_buffer *tx_buf;
	struct i40e_tx_desc *tx_desc;

	tx_buf = &tx_ring->tx_bi[i];
	tx_desc = I40E_TX_DESC(tx_ring, i);
	i -= tx_ring->count;

	do {
		struct i40e_tx_desc *eop_desc = tx_buf->next_to_watch;

		/* if next_to_watch is not set then there is no work pending */
		if (!eop_desc)
			break;

		/* prevent any other reads prior to eop_desc */
		smp_rmb();

		/* if the descriptor isn't done, no work yet to do */
		if (!(eop_desc->cmd_type_offset_bsz &
		      cpu_to_le64(I40E_TX_DESC_DTYPE_DESC_DONE)))
			break;

		/* clear next_to_watch to prevent false hangs */
		tx_buf->next_to_watch = NULL;

		tx_desc->buffer_addr = 0;
		tx_desc->cmd_type_offset_bsz = 0;
		/* move past filter desc */
		tx_buf++;
		tx_desc++;
		i++;
		if (unlikely(!i)) {
			i -= tx_ring->count;
			tx_buf = tx_ring->tx_bi;
			tx_desc = I40E_TX_DESC(tx_ring, 0);
		}
		/* unmap skb header data */
		dma_unmap_single(tx_ring->dev,
				 dma_unmap_addr(tx_buf, dma),
				 dma_unmap_len(tx_buf, len),
				 DMA_TO_DEVICE);
		if (tx_buf->tx_flags & I40E_TX_FLAGS_FD_SB)
			kfree(tx_buf->raw_buf);

		tx_buf->raw_buf = NULL;
		tx_buf->tx_flags = 0;
		tx_buf->next_to_watch = NULL;
		dma_unmap_len_set(tx_buf, len, 0);
		tx_desc->buffer_addr = 0;
		tx_desc->cmd_type_offset_bsz = 0;

		/* move us past the eop_desc for start of next FD desc */
		tx_buf++;
		tx_desc++;
		i++;
		if (unlikely(!i)) {
			i -= tx_ring->count;
			tx_buf = tx_ring->tx_bi;
			tx_desc = I40E_TX_DESC(tx_ring, 0);
		}

		/* update budget accounting */
		budget--;
	} while (likely(budget));

	i += tx_ring->count;
	tx_ring->next_to_clean = i;

	if (vsi->back->flags & I40E_FLAG_MSIX_ENABLED)
		i40e_irq_dynamic_enable(vsi, tx_ring->q_vector->v_idx);

	return budget > 0;
}

/**
 * i40e_fdir_clean_ring - Interrupt Handler for FDIR SB ring
 * @irq: interrupt number
 * @data: pointer to a q_vector
 **/
static irqreturn_t i40e_fdir_clean_ring(int irq, void *data)
{
	struct i40e_q_vector *q_vector = data;
	struct i40e_vsi *vsi;

	if (!q_vector->tx.ring)
		return IRQ_HANDLED;

	vsi = q_vector->tx.ring->vsi;
	i40e_clean_fdir_tx_irq(q_vector->tx.ring, vsi->work_limit);

	return IRQ_HANDLED;
}

/**
 * i40e_map_vector_to_qp - Assigns the queue pair to the vector
 * @vsi: the VSI being configured
 * @v_idx: vector index
 * @qp_idx: queue pair index
 **/
static void i40e_map_vector_to_qp(struct i40e_vsi *vsi, int v_idx, int qp_idx)
{
	struct i40e_q_vector *q_vector = vsi->q_vectors[v_idx];
	struct i40e_ring *tx_ring = vsi->tx_rings[qp_idx];
	struct i40e_ring *rx_ring = vsi->rx_rings[qp_idx];

	tx_ring->q_vector = q_vector;
	tx_ring->next = q_vector->tx.ring;
	q_vector->tx.ring = tx_ring;
	q_vector->tx.count++;

	/* Place XDP Tx ring in the same q_vector ring list as regular Tx */
	if (i40e_enabled_xdp_vsi(vsi)) {
		struct i40e_ring *xdp_ring = vsi->xdp_rings[qp_idx];

		xdp_ring->q_vector = q_vector;
		xdp_ring->next = q_vector->tx.ring;
		q_vector->tx.ring = xdp_ring;
		q_vector->tx.count++;
	}

	rx_ring->q_vector = q_vector;
	rx_ring->next = q_vector->rx.ring;
	q_vector->rx.ring = rx_ring;
	q_vector->rx.count++;
}

/**
 * i40e_vsi_map_rings_to_vectors - Maps descriptor rings to vectors
 * @vsi: the VSI being configured
 *
 * This function maps descriptor rings to the queue-specific vectors
 * we were allotted through the MSI-X enabling code.  Ideally, we'd have
 * one vector per queue pair, but on a constrained vector budget, we
 * group the queue pairs as "efficiently" as possible.
 **/
static void i40e_vsi_map_rings_to_vectors(struct i40e_vsi *vsi)
{
	int qp_remaining = vsi->num_queue_pairs;
	int q_vectors = vsi->num_q_vectors;
	int num_ringpairs;
	int v_start = 0;
	int qp_idx = 0;

	/* If we don't have enough vectors for a 1-to-1 mapping, we'll have to
	 * group them so there are multiple queues per vector.
	 * It is also important to go through all the vectors available to be
	 * sure that if we don't use all the vectors, that the remaining vectors
	 * are cleared. This is especially important when decreasing the
	 * number of queues in use.
	 */
	for (; v_start < q_vectors; v_start++) {
		struct i40e_q_vector *q_vector = vsi->q_vectors[v_start];

		num_ringpairs = DIV_ROUND_UP(qp_remaining, q_vectors - v_start);

		q_vector->num_ringpairs = num_ringpairs;
		q_vector->reg_idx = q_vector->v_idx + vsi->base_vector - 1;

		q_vector->rx.count = 0;
		q_vector->tx.count = 0;
		q_vector->rx.ring = NULL;
		q_vector->tx.ring = NULL;

		while (num_ringpairs--) {
			i40e_map_vector_to_qp(vsi, v_start, qp_idx);
			qp_idx++;
			qp_remaining--;
		}
	}
}

/**
 * i40e_vsi_request_irq - Request IRQ from the OS
 * @vsi: the VSI being configured
 * @basename: name for the vector
 **/
static int i40e_vsi_request_irq(struct i40e_vsi *vsi, char *basename)
{
	struct i40e_pf *pf = vsi->back;
	int err;

	if (pf->flags & I40E_FLAG_MSIX_ENABLED)
		err = i40e_vsi_request_irq_msix(vsi, basename);
	else if (pf->flags & I40E_FLAG_MSI_ENABLED)
		err = request_irq(pf->pdev->irq, i40e_intr, 0,
				  pf->int_name, pf);
	else
		err = request_irq(pf->pdev->irq, i40e_intr, IRQF_SHARED,
				  pf->int_name, pf);

	if (err)
		dev_info(&pf->pdev->dev, "request_irq failed, Error %d\n", err);

	return err;
}

#ifdef CONFIG_NET_POLL_CONTROLLER
/**
 * i40e_netpoll - A Polling 'interrupt' handler
 * @netdev: network interface device structure
 *
 * This is used by netconsole to send skbs without having to re-enable
 * interrupts.  It's not called while the normal interrupt routine is executing.
 **/
static void i40e_netpoll(struct net_device *netdev)
{
	struct i40e_netdev_priv *np = netdev_priv(netdev);
	struct i40e_vsi *vsi = np->vsi;
	struct i40e_pf *pf = vsi->back;
	int i;

	/* if interface is down do nothing */
	if (test_bit(__I40E_VSI_DOWN, vsi->state))
		return;

	if (pf->flags & I40E_FLAG_MSIX_ENABLED) {
		for (i = 0; i < vsi->num_q_vectors; i++)
			i40e_msix_clean_rings(0, vsi->q_vectors[i]);
	} else {
		i40e_intr(pf->pdev->irq, netdev);
	}
}
#endif

#define I40E_QTX_ENA_WAIT_COUNT 50

/**
 * i40e_pf_txq_wait - Wait for a PF's Tx queue to be enabled or disabled
 * @pf: the PF being configured
 * @pf_q: the PF queue
 * @enable: enable or disable state of the queue
 *
 * This routine will wait for the given Tx queue of the PF to reach the
 * enabled or disabled state.
 * Returns -ETIMEDOUT in case of failing to reach the requested state after
 * multiple retries; else will return 0 in case of success.
 **/
static int i40e_pf_txq_wait(struct i40e_pf *pf, int pf_q, bool enable)
{
	int i;
	u32 tx_reg;

	for (i = 0; i < I40E_QUEUE_WAIT_RETRY_LIMIT; i++) {
		tx_reg = rd32(&pf->hw, I40E_QTX_ENA(pf_q));
		if (enable == !!(tx_reg & I40E_QTX_ENA_QENA_STAT_MASK))
			break;

		usleep_range(10, 20);
	}
	if (i >= I40E_QUEUE_WAIT_RETRY_LIMIT)
		return -ETIMEDOUT;

	return 0;
}

/**
 * i40e_control_tx_q - Start or stop a particular Tx queue
 * @pf: the PF structure
 * @pf_q: the PF queue to configure
 * @enable: start or stop the queue
 *
 * This function enables or disables a single queue. Note that any delay
 * required after the operation is expected to be handled by the caller of
 * this function.
 **/
static void i40e_control_tx_q(struct i40e_pf *pf, int pf_q, bool enable)
{
	struct i40e_hw *hw = &pf->hw;
	u32 tx_reg;
	int i;

	/* warn the TX unit of coming changes */
	i40e_pre_tx_queue_cfg(&pf->hw, pf_q, enable);
	if (!enable)
		usleep_range(10, 20);

	for (i = 0; i < I40E_QTX_ENA_WAIT_COUNT; i++) {
		tx_reg = rd32(hw, I40E_QTX_ENA(pf_q));
		if (((tx_reg >> I40E_QTX_ENA_QENA_REQ_SHIFT) & 1) ==
		    ((tx_reg >> I40E_QTX_ENA_QENA_STAT_SHIFT) & 1))
			break;
		usleep_range(1000, 2000);
	}

	/* Skip if the queue is already in the requested state */
	if (enable == !!(tx_reg & I40E_QTX_ENA_QENA_STAT_MASK))
		return;

	/* turn on/off the queue */
	if (enable) {
		wr32(hw, I40E_QTX_HEAD(pf_q), 0);
		tx_reg |= I40E_QTX_ENA_QENA_REQ_MASK;
	} else {
		tx_reg &= ~I40E_QTX_ENA_QENA_REQ_MASK;
	}

	wr32(hw, I40E_QTX_ENA(pf_q), tx_reg);
}

/**
 * i40e_control_wait_tx_q - Start/stop Tx queue and wait for completion
 * @seid: VSI SEID
 * @pf: the PF structure
 * @pf_q: the PF queue to configure
 * @is_xdp: true if the queue is used for XDP
 * @enable: start or stop the queue
 **/
int i40e_control_wait_tx_q(int seid, struct i40e_pf *pf, int pf_q,
			   bool is_xdp, bool enable)
{
	int ret;

	i40e_control_tx_q(pf, pf_q, enable);

	/* wait for the change to finish */
	ret = i40e_pf_txq_wait(pf, pf_q, enable);
	if (ret) {
		dev_info(&pf->pdev->dev,
			 "VSI seid %d %sTx ring %d %sable timeout\n",
			 seid, (is_xdp ? "XDP " : ""), pf_q,
			 (enable ? "en" : "dis"));
	}

	return ret;
}

/**
 * i40e_vsi_control_tx - Start or stop a VSI's rings
 * @vsi: the VSI being configured
 * @enable: start or stop the rings
 **/
static int i40e_vsi_control_tx(struct i40e_vsi *vsi, bool enable)
{
	struct i40e_pf *pf = vsi->back;
	int i, pf_q, ret = 0;

	pf_q = vsi->base_queue;
	for (i = 0; i < vsi->num_queue_pairs; i++, pf_q++) {
		ret = i40e_control_wait_tx_q(vsi->seid, pf,
					     pf_q,
					     false /*is xdp*/, enable);
		if (ret)
			break;

		if (!i40e_enabled_xdp_vsi(vsi))
			continue;

		ret = i40e_control_wait_tx_q(vsi->seid, pf,
					     pf_q + vsi->alloc_queue_pairs,
					     true /*is xdp*/, enable);
		if (ret)
			break;
	}
	return ret;
}

/**
 * i40e_pf_rxq_wait - Wait for a PF's Rx queue to be enabled or disabled
 * @pf: the PF being configured
 * @pf_q: the PF queue
 * @enable: enable or disable state of the queue
 *
 * This routine will wait for the given Rx queue of the PF to reach the
 * enabled or disabled state.
 * Returns -ETIMEDOUT in case of failing to reach the requested state after
 * multiple retries; else will return 0 in case of success.
 **/
static int i40e_pf_rxq_wait(struct i40e_pf *pf, int pf_q, bool enable)
{
	int i;
	u32 rx_reg;

	for (i = 0; i < I40E_QUEUE_WAIT_RETRY_LIMIT; i++) {
		rx_reg = rd32(&pf->hw, I40E_QRX_ENA(pf_q));
		if (enable == !!(rx_reg & I40E_QRX_ENA_QENA_STAT_MASK))
			break;

		usleep_range(10, 20);
	}
	if (i >= I40E_QUEUE_WAIT_RETRY_LIMIT)
		return -ETIMEDOUT;

	return 0;
}

/**
 * i40e_control_rx_q - Start or stop a particular Rx queue
 * @pf: the PF structure
 * @pf_q: the PF queue to configure
 * @enable: start or stop the queue
 *
 * This function enables or disables a single queue. Note that
 * any delay required after the operation is expected to be
 * handled by the caller of this function.
 **/
static void i40e_control_rx_q(struct i40e_pf *pf, int pf_q, bool enable)
{
	struct i40e_hw *hw = &pf->hw;
	u32 rx_reg;
	int i;

	for (i = 0; i < I40E_QTX_ENA_WAIT_COUNT; i++) {
		rx_reg = rd32(hw, I40E_QRX_ENA(pf_q));
		if (((rx_reg >> I40E_QRX_ENA_QENA_REQ_SHIFT) & 1) ==
		    ((rx_reg >> I40E_QRX_ENA_QENA_STAT_SHIFT) & 1))
			break;
		usleep_range(1000, 2000);
	}

	/* Skip if the queue is already in the requested state */
	if (enable == !!(rx_reg & I40E_QRX_ENA_QENA_STAT_MASK))
		return;

	/* turn on/off the queue */
	if (enable)
		rx_reg |= I40E_QRX_ENA_QENA_REQ_MASK;
	else
		rx_reg &= ~I40E_QRX_ENA_QENA_REQ_MASK;

	wr32(hw, I40E_QRX_ENA(pf_q), rx_reg);
}

/**
 * i40e_control_wait_rx_q
 * @pf: the PF structure
 * @pf_q: queue being configured
 * @enable: start or stop the rings
 *
 * This function enables or disables a single queue along with waiting
 * for the change to finish. The caller of this function should handle
 * the delays needed in the case of disabling queues.
 **/
int i40e_control_wait_rx_q(struct i40e_pf *pf, int pf_q, bool enable)
{
	int ret = 0;

	i40e_control_rx_q(pf, pf_q, enable);

	/* wait for the change to finish */
	ret = i40e_pf_rxq_wait(pf, pf_q, enable);
	if (ret)
		return ret;

	return ret;
}

/**
 * i40e_vsi_control_rx - Start or stop a VSI's rings
 * @vsi: the VSI being configured
 * @enable: start or stop the rings
 **/
static int i40e_vsi_control_rx(struct i40e_vsi *vsi, bool enable)
{
	struct i40e_pf *pf = vsi->back;
	int i, pf_q, ret = 0;

	pf_q = vsi->base_queue;
	for (i = 0; i < vsi->num_queue_pairs; i++, pf_q++) {
		ret = i40e_control_wait_rx_q(pf, pf_q, enable);
		if (ret) {
			dev_info(&pf->pdev->dev,
				 "VSI seid %d Rx ring %d %sable timeout\n",
				 vsi->seid, pf_q, (enable ? "en" : "dis"));
			break;
		}
	}

	/* Due to HW errata, on Rx disable only, the register can indicate done
	 * before it really is. Needs 50ms to be sure
	 */
	if (!enable)
		mdelay(50);

	return ret;
}

/**
 * i40e_vsi_start_rings - Start a VSI's rings
 * @vsi: the VSI being configured
 **/
int i40e_vsi_start_rings(struct i40e_vsi *vsi)
{
	int ret = 0;

	/* do rx first for enable and last for disable */
	ret = i40e_vsi_control_rx(vsi, true);
	if (ret)
		return ret;
	ret = i40e_vsi_control_tx(vsi, true);

	return ret;
}

/**
 * i40e_vsi_stop_rings - Stop a VSI's rings
 * @vsi: the VSI being configured
 **/
void i40e_vsi_stop_rings(struct i40e_vsi *vsi)
{
	/* When port TX is suspended, don't wait */
	if (test_bit(__I40E_PORT_SUSPENDED, vsi->back->state))
		return i40e_vsi_stop_rings_no_wait(vsi);

	/* do rx first for enable and last for disable
	 * Ignore return value, we need to shutdown whatever we can
	 */
	i40e_vsi_control_tx(vsi, false);
	i40e_vsi_control_rx(vsi, false);
}

/**
 * i40e_vsi_stop_rings_no_wait - Stop a VSI's rings and do not delay
 * @vsi: the VSI being shutdown
 *
 * This function stops all the rings for a VSI but does not delay to verify
 * that rings have been disabled. It is expected that the caller is shutting
 * down multiple VSIs at once and will delay together for all the VSIs after
 * initiating the shutdown. This is particularly useful for shutting down lots
 * of VFs together. Otherwise, a large delay can be incurred while configuring
 * each VSI in serial.
 **/
void i40e_vsi_stop_rings_no_wait(struct i40e_vsi *vsi)
{
	struct i40e_pf *pf = vsi->back;
	int i, pf_q;

	pf_q = vsi->base_queue;
	for (i = 0; i < vsi->num_queue_pairs; i++, pf_q++) {
		i40e_control_tx_q(pf, pf_q, false);
		i40e_control_rx_q(pf, pf_q, false);
	}
}

/**
 * i40e_vsi_free_irq - Free the irq association with the OS
 * @vsi: the VSI being configured
 **/
static void i40e_vsi_free_irq(struct i40e_vsi *vsi)
{
	struct i40e_pf *pf = vsi->back;
	struct i40e_hw *hw = &pf->hw;
	int base = vsi->base_vector;
	u32 val, qp;
	int i;

	if (pf->flags & I40E_FLAG_MSIX_ENABLED) {
		if (!vsi->q_vectors)
			return;

		if (!vsi->irqs_ready)
			return;

		vsi->irqs_ready = false;
		for (i = 0; i < vsi->num_q_vectors; i++) {
			int irq_num;
			u16 vector;

			vector = i + base;
			irq_num = pf->msix_entries[vector].vector;

			/* free only the irqs that were actually requested */
			if (!vsi->q_vectors[i] ||
			    !vsi->q_vectors[i]->num_ringpairs)
				continue;

			/* clear the affinity notifier in the IRQ descriptor */
			irq_set_affinity_notifier(irq_num, NULL);
			/* remove our suggested affinity mask for this IRQ */
			irq_set_affinity_hint(irq_num, NULL);
			synchronize_irq(irq_num);
			free_irq(irq_num, vsi->q_vectors[i]);

			/* Tear down the interrupt queue link list
			 *
			 * We know that they come in pairs and always
			 * the Rx first, then the Tx.  To clear the
			 * link list, stick the EOL value into the
			 * next_q field of the registers.
			 */
			val = rd32(hw, I40E_PFINT_LNKLSTN(vector - 1));
			qp = (val & I40E_PFINT_LNKLSTN_FIRSTQ_INDX_MASK)
				>> I40E_PFINT_LNKLSTN_FIRSTQ_INDX_SHIFT;
			val |= I40E_QUEUE_END_OF_LIST
				<< I40E_PFINT_LNKLSTN_FIRSTQ_INDX_SHIFT;
			wr32(hw, I40E_PFINT_LNKLSTN(vector - 1), val);

			while (qp != I40E_QUEUE_END_OF_LIST) {
				u32 next;

				val = rd32(hw, I40E_QINT_RQCTL(qp));

				val &= ~(I40E_QINT_RQCTL_MSIX_INDX_MASK  |
					 I40E_QINT_RQCTL_MSIX0_INDX_MASK |
					 I40E_QINT_RQCTL_CAUSE_ENA_MASK  |
					 I40E_QINT_RQCTL_INTEVENT_MASK);

				val |= (I40E_QINT_RQCTL_ITR_INDX_MASK |
					 I40E_QINT_RQCTL_NEXTQ_INDX_MASK);

				wr32(hw, I40E_QINT_RQCTL(qp), val);

				val = rd32(hw, I40E_QINT_TQCTL(qp));

				next = (val & I40E_QINT_TQCTL_NEXTQ_INDX_MASK)
					>> I40E_QINT_TQCTL_NEXTQ_INDX_SHIFT;

				val &= ~(I40E_QINT_TQCTL_MSIX_INDX_MASK  |
					 I40E_QINT_TQCTL_MSIX0_INDX_MASK |
					 I40E_QINT_TQCTL_CAUSE_ENA_MASK  |
					 I40E_QINT_TQCTL_INTEVENT_MASK);

				val |= (I40E_QINT_TQCTL_ITR_INDX_MASK |
					 I40E_QINT_TQCTL_NEXTQ_INDX_MASK);

				wr32(hw, I40E_QINT_TQCTL(qp), val);
				qp = next;
			}
		}
	} else {
		free_irq(pf->pdev->irq, pf);

		val = rd32(hw, I40E_PFINT_LNKLST0);
		qp = (val & I40E_PFINT_LNKLSTN_FIRSTQ_INDX_MASK)
			>> I40E_PFINT_LNKLSTN_FIRSTQ_INDX_SHIFT;
		val |= I40E_QUEUE_END_OF_LIST
			<< I40E_PFINT_LNKLST0_FIRSTQ_INDX_SHIFT;
		wr32(hw, I40E_PFINT_LNKLST0, val);

		val = rd32(hw, I40E_QINT_RQCTL(qp));
		val &= ~(I40E_QINT_RQCTL_MSIX_INDX_MASK  |
			 I40E_QINT_RQCTL_MSIX0_INDX_MASK |
			 I40E_QINT_RQCTL_CAUSE_ENA_MASK  |
			 I40E_QINT_RQCTL_INTEVENT_MASK);

		val |= (I40E_QINT_RQCTL_ITR_INDX_MASK |
			I40E_QINT_RQCTL_NEXTQ_INDX_MASK);

		wr32(hw, I40E_QINT_RQCTL(qp), val);

		val = rd32(hw, I40E_QINT_TQCTL(qp));

		val &= ~(I40E_QINT_TQCTL_MSIX_INDX_MASK  |
			 I40E_QINT_TQCTL_MSIX0_INDX_MASK |
			 I40E_QINT_TQCTL_CAUSE_ENA_MASK  |
			 I40E_QINT_TQCTL_INTEVENT_MASK);

		val |= (I40E_QINT_TQCTL_ITR_INDX_MASK |
			I40E_QINT_TQCTL_NEXTQ_INDX_MASK);

		wr32(hw, I40E_QINT_TQCTL(qp), val);
	}
}

/**
 * i40e_free_q_vector - Free memory allocated for specific interrupt vector
 * @vsi: the VSI being configured
 * @v_idx: Index of vector to be freed
 *
 * This function frees the memory allocated to the q_vector.  In addition if
 * NAPI is enabled it will delete any references to the NAPI struct prior
 * to freeing the q_vector.
 **/
static void i40e_free_q_vector(struct i40e_vsi *vsi, int v_idx)
{
	struct i40e_q_vector *q_vector = vsi->q_vectors[v_idx];
	struct i40e_ring *ring;

	if (!q_vector)
		return;

	/* disassociate q_vector from rings */
	i40e_for_each_ring(ring, q_vector->tx)
		ring->q_vector = NULL;

	i40e_for_each_ring(ring, q_vector->rx)
		ring->q_vector = NULL;

	/* only VSI w/ an associated netdev is set up w/ NAPI */
	if (vsi->netdev)
		netif_napi_del(&q_vector->napi);

	vsi->q_vectors[v_idx] = NULL;

	kfree_rcu(q_vector, rcu);
}

/**
 * i40e_vsi_free_q_vectors - Free memory allocated for interrupt vectors
 * @vsi: the VSI being un-configured
 *
 * This frees the memory allocated to the q_vectors and
 * deletes references to the NAPI struct.
 **/
static void i40e_vsi_free_q_vectors(struct i40e_vsi *vsi)
{
	int v_idx;

	for (v_idx = 0; v_idx < vsi->num_q_vectors; v_idx++)
		i40e_free_q_vector(vsi, v_idx);
}

/**
 * i40e_reset_interrupt_capability - Disable interrupt setup in OS
 * @pf: board private structure
 **/
static void i40e_reset_interrupt_capability(struct i40e_pf *pf)
{
	/* If we're in Legacy mode, the interrupt was cleaned in vsi_close */
	if (pf->flags & I40E_FLAG_MSIX_ENABLED) {
		pci_disable_msix(pf->pdev);
		kfree(pf->msix_entries);
		pf->msix_entries = NULL;
		kfree(pf->irq_pile);
		pf->irq_pile = NULL;
	} else if (pf->flags & I40E_FLAG_MSI_ENABLED) {
		pci_disable_msi(pf->pdev);
	}
	pf->flags &= ~(I40E_FLAG_MSIX_ENABLED | I40E_FLAG_MSI_ENABLED);
}

/**
 * i40e_clear_interrupt_scheme - Clear the current interrupt scheme settings
 * @pf: board private structure
 *
 * We go through and clear interrupt specific resources and reset the structure
 * to pre-load conditions
 **/
static void i40e_clear_interrupt_scheme(struct i40e_pf *pf)
{
	int i;

	i40e_free_misc_vector(pf);

	i40e_put_lump(pf->irq_pile, pf->iwarp_base_vector,
		      I40E_IWARP_IRQ_PILE_ID);

	i40e_put_lump(pf->irq_pile, 0, I40E_PILE_VALID_BIT-1);
	for (i = 0; i < pf->num_alloc_vsi; i++)
		if (pf->vsi[i])
			i40e_vsi_free_q_vectors(pf->vsi[i]);
	i40e_reset_interrupt_capability(pf);
}

/**
 * i40e_napi_enable_all - Enable NAPI for all q_vectors in the VSI
 * @vsi: the VSI being configured
 **/
static void i40e_napi_enable_all(struct i40e_vsi *vsi)
{
	int q_idx;

	if (!vsi->netdev)
		return;

	for (q_idx = 0; q_idx < vsi->num_q_vectors; q_idx++) {
		struct i40e_q_vector *q_vector = vsi->q_vectors[q_idx];

		if (q_vector->rx.ring || q_vector->tx.ring)
			napi_enable(&q_vector->napi);
	}
}

/**
 * i40e_napi_disable_all - Disable NAPI for all q_vectors in the VSI
 * @vsi: the VSI being configured
 **/
static void i40e_napi_disable_all(struct i40e_vsi *vsi)
{
	int q_idx;

	if (!vsi->netdev)
		return;

	for (q_idx = 0; q_idx < vsi->num_q_vectors; q_idx++) {
		struct i40e_q_vector *q_vector = vsi->q_vectors[q_idx];

		if (q_vector->rx.ring || q_vector->tx.ring)
			napi_disable(&q_vector->napi);
	}
}

/**
 * i40e_vsi_close - Shut down a VSI
 * @vsi: the vsi to be quelled
 **/
static void i40e_vsi_close(struct i40e_vsi *vsi)
{
	struct i40e_pf *pf = vsi->back;
	if (!test_and_set_bit(__I40E_VSI_DOWN, vsi->state))
		i40e_down(vsi);
	i40e_vsi_free_irq(vsi);
	i40e_vsi_free_tx_resources(vsi);
	i40e_vsi_free_rx_resources(vsi);
	vsi->current_netdev_flags = 0;
	set_bit(__I40E_CLIENT_SERVICE_REQUESTED, pf->state);
	if (test_bit(__I40E_RESET_RECOVERY_PENDING, pf->state))
		set_bit(__I40E_CLIENT_RESET, pf->state);
}

/**
 * i40e_quiesce_vsi - Pause a given VSI
 * @vsi: the VSI being paused
 **/
static void i40e_quiesce_vsi(struct i40e_vsi *vsi)
{
	if (test_bit(__I40E_VSI_DOWN, vsi->state))
		return;

	set_bit(__I40E_VSI_NEEDS_RESTART, vsi->state);
	if (vsi->netdev && netif_running(vsi->netdev))
		vsi->netdev->netdev_ops->ndo_stop(vsi->netdev);
	else
		i40e_vsi_close(vsi);
}

/**
 * i40e_unquiesce_vsi - Resume a given VSI
 * @vsi: the VSI being resumed
 **/
static void i40e_unquiesce_vsi(struct i40e_vsi *vsi)
{
	if (!test_and_clear_bit(__I40E_VSI_NEEDS_RESTART, vsi->state))
		return;

	if (vsi->netdev && netif_running(vsi->netdev))
		vsi->netdev->netdev_ops->ndo_open(vsi->netdev);
	else
		i40e_vsi_open(vsi);   /* this clears the DOWN bit */
}

/**
 * i40e_pf_quiesce_all_vsi - Pause all VSIs on a PF
 * @pf: the PF
 **/
static void i40e_pf_quiesce_all_vsi(struct i40e_pf *pf)
{
	int v;

	for (v = 0; v < pf->num_alloc_vsi; v++) {
		if (pf->vsi[v])
			i40e_quiesce_vsi(pf->vsi[v]);
	}
}

/**
 * i40e_pf_unquiesce_all_vsi - Resume all VSIs on a PF
 * @pf: the PF
 **/
static void i40e_pf_unquiesce_all_vsi(struct i40e_pf *pf)
{
	int v;

	for (v = 0; v < pf->num_alloc_vsi; v++) {
		if (pf->vsi[v])
			i40e_unquiesce_vsi(pf->vsi[v]);
	}
}

/**
 * i40e_vsi_wait_queues_disabled - Wait for VSI's queues to be disabled
 * @vsi: the VSI being configured
 *
 * Wait until all queues on a given VSI have been disabled.
 **/
int i40e_vsi_wait_queues_disabled(struct i40e_vsi *vsi)
{
	struct i40e_pf *pf = vsi->back;
	int i, pf_q, ret;

	pf_q = vsi->base_queue;
	for (i = 0; i < vsi->num_queue_pairs; i++, pf_q++) {
		/* Check and wait for the Tx queue */
		ret = i40e_pf_txq_wait(pf, pf_q, false);
		if (ret) {
			dev_info(&pf->pdev->dev,
				 "VSI seid %d Tx ring %d disable timeout\n",
				 vsi->seid, pf_q);
			return ret;
		}

		if (!i40e_enabled_xdp_vsi(vsi))
			goto wait_rx;

		/* Check and wait for the XDP Tx queue */
		ret = i40e_pf_txq_wait(pf, pf_q + vsi->alloc_queue_pairs,
				       false);
		if (ret) {
			dev_info(&pf->pdev->dev,
				 "VSI seid %d XDP Tx ring %d disable timeout\n",
				 vsi->seid, pf_q);
			return ret;
		}
wait_rx:
		/* Check and wait for the Rx queue */
		ret = i40e_pf_rxq_wait(pf, pf_q, false);
		if (ret) {
			dev_info(&pf->pdev->dev,
				 "VSI seid %d Rx ring %d disable timeout\n",
				 vsi->seid, pf_q);
			return ret;
		}
	}

	return 0;
}

#ifdef CONFIG_I40E_DCB
/**
 * i40e_pf_wait_queues_disabled - Wait for all queues of PF VSIs to be disabled
 * @pf: the PF
 *
 * This function waits for the queues to be in disabled state for all the
 * VSIs that are managed by this PF.
 **/
static int i40e_pf_wait_queues_disabled(struct i40e_pf *pf)
{
	int v, ret = 0;

	for (v = 0; v < pf->hw.func_caps.num_vsis; v++) {
		if (pf->vsi[v]) {
			ret = i40e_vsi_wait_queues_disabled(pf->vsi[v]);
			if (ret)
				break;
		}
	}

	return ret;
}

#endif

/**
 * i40e_get_iscsi_tc_map - Return TC map for iSCSI APP
 * @pf: pointer to PF
 *
 * Get TC map for ISCSI PF type that will include iSCSI TC
 * and LAN TC.
 **/
static u8 i40e_get_iscsi_tc_map(struct i40e_pf *pf)
{
	struct i40e_dcb_app_priority_table app;
	struct i40e_hw *hw = &pf->hw;
	u8 enabled_tc = 1; /* TC0 is always enabled */
	u8 tc, i;
	/* Get the iSCSI APP TLV */
	struct i40e_dcbx_config *dcbcfg = &hw->local_dcbx_config;

	for (i = 0; i < dcbcfg->numapps; i++) {
		app = dcbcfg->app[i];
		if (app.selector == I40E_APP_SEL_TCPIP &&
		    app.protocolid == I40E_APP_PROTOID_ISCSI) {
			tc = dcbcfg->etscfg.prioritytable[app.priority];
			enabled_tc |= BIT(tc);
			break;
		}
	}

	return enabled_tc;
}

/**
 * i40e_dcb_get_num_tc -  Get the number of TCs from DCBx config
 * @dcbcfg: the corresponding DCBx configuration structure
 *
 * Return the number of TCs from given DCBx configuration
 **/
static u8 i40e_dcb_get_num_tc(struct i40e_dcbx_config *dcbcfg)
{
	int i, tc_unused = 0;
	u8 num_tc = 0;
	u8 ret = 0;

	/* Scan the ETS Config Priority Table to find
	 * traffic class enabled for a given priority
	 * and create a bitmask of enabled TCs
	 */
	for (i = 0; i < I40E_MAX_USER_PRIORITY; i++)
		num_tc |= BIT(dcbcfg->etscfg.prioritytable[i]);

	/* Now scan the bitmask to check for
	 * contiguous TCs starting with TC0
	 */
	for (i = 0; i < I40E_MAX_TRAFFIC_CLASS; i++) {
		if (num_tc & BIT(i)) {
			if (!tc_unused) {
				ret++;
			} else {
				pr_err("Non-contiguous TC - Disabling DCB\n");
				return 1;
			}
		} else {
			tc_unused = 1;
		}
	}

	/* There is always at least TC0 */
	if (!ret)
		ret = 1;

	return ret;
}

/**
 * i40e_dcb_get_enabled_tc - Get enabled traffic classes
 * @dcbcfg: the corresponding DCBx configuration structure
 *
 * Query the current DCB configuration and return the number of
 * traffic classes enabled from the given DCBX config
 **/
static u8 i40e_dcb_get_enabled_tc(struct i40e_dcbx_config *dcbcfg)
{
	u8 num_tc = i40e_dcb_get_num_tc(dcbcfg);
	u8 enabled_tc = 1;
	u8 i;

	for (i = 0; i < num_tc; i++)
		enabled_tc |= BIT(i);

	return enabled_tc;
}

/**
 * i40e_mqprio_get_enabled_tc - Get enabled traffic classes
 * @pf: PF being queried
 *
 * Query the current MQPRIO configuration and return the number of
 * traffic classes enabled.
 **/
static u8 i40e_mqprio_get_enabled_tc(struct i40e_pf *pf)
{
	struct i40e_vsi *vsi = pf->vsi[pf->lan_vsi];
	u8 num_tc = vsi->mqprio_qopt.qopt.num_tc;
	u8 enabled_tc = 1, i;

	for (i = 1; i < num_tc; i++)
		enabled_tc |= BIT(i);
	return enabled_tc;
}

/**
 * i40e_pf_get_num_tc - Get enabled traffic classes for PF
 * @pf: PF being queried
 *
 * Return number of traffic classes enabled for the given PF
 **/
static u8 i40e_pf_get_num_tc(struct i40e_pf *pf)
{
	struct i40e_hw *hw = &pf->hw;
	u8 i, enabled_tc = 1;
	u8 num_tc = 0;
	struct i40e_dcbx_config *dcbcfg = &hw->local_dcbx_config;

	if (pf->flags & I40E_FLAG_TC_MQPRIO)
		return pf->vsi[pf->lan_vsi]->mqprio_qopt.qopt.num_tc;

	/* If neither MQPRIO nor DCB is enabled, then always use single TC */
	if (!(pf->flags & I40E_FLAG_DCB_ENABLED))
		return 1;

	/* SFP mode will be enabled for all TCs on port */
	if (!(pf->flags & I40E_FLAG_MFP_ENABLED))
		return i40e_dcb_get_num_tc(dcbcfg);

	/* MFP mode return count of enabled TCs for this PF */
	if (pf->hw.func_caps.iscsi)
		enabled_tc =  i40e_get_iscsi_tc_map(pf);
	else
		return 1; /* Only TC0 */

	for (i = 0; i < I40E_MAX_TRAFFIC_CLASS; i++) {
		if (enabled_tc & BIT(i))
			num_tc++;
	}
	return num_tc;
}

/**
 * i40e_pf_get_pf_tc_map - Get bitmap for enabled traffic classes
 * @pf: PF being queried
 *
 * Return a bitmap for enabled traffic classes for this PF.
 **/
static u8 i40e_pf_get_tc_map(struct i40e_pf *pf)
{
	if (pf->flags & I40E_FLAG_TC_MQPRIO)
		return i40e_mqprio_get_enabled_tc(pf);

	/* If neither MQPRIO nor DCB is enabled for this PF then just return
	 * default TC
	 */
	if (!(pf->flags & I40E_FLAG_DCB_ENABLED))
		return I40E_DEFAULT_TRAFFIC_CLASS;

	/* SFP mode we want PF to be enabled for all TCs */
	if (!(pf->flags & I40E_FLAG_MFP_ENABLED))
		return i40e_dcb_get_enabled_tc(&pf->hw.local_dcbx_config);

	/* MFP enabled and iSCSI PF type */
	if (pf->hw.func_caps.iscsi)
		return i40e_get_iscsi_tc_map(pf);
	else
		return I40E_DEFAULT_TRAFFIC_CLASS;
}

/**
 * i40e_vsi_get_bw_info - Query VSI BW Information
 * @vsi: the VSI being queried
 *
 * Returns 0 on success, negative value on failure
 **/
static int i40e_vsi_get_bw_info(struct i40e_vsi *vsi)
{
	struct i40e_aqc_query_vsi_ets_sla_config_resp bw_ets_config = {0};
	struct i40e_aqc_query_vsi_bw_config_resp bw_config = {0};
	struct i40e_pf *pf = vsi->back;
	struct i40e_hw *hw = &pf->hw;
	i40e_status ret;
	u32 tc_bw_max;
	int i;

	/* Get the VSI level BW configuration */
	ret = i40e_aq_query_vsi_bw_config(hw, vsi->seid, &bw_config, NULL);
	if (ret) {
		dev_info(&pf->pdev->dev,
			 "couldn't get PF vsi bw config, err %s aq_err %s\n",
			 i40e_stat_str(&pf->hw, ret),
			 i40e_aq_str(&pf->hw, pf->hw.aq.asq_last_status));
		return -EINVAL;
	}

	/* Get the VSI level BW configuration per TC */
	ret = i40e_aq_query_vsi_ets_sla_config(hw, vsi->seid, &bw_ets_config,
					       NULL);
	if (ret) {
		dev_info(&pf->pdev->dev,
			 "couldn't get PF vsi ets bw config, err %s aq_err %s\n",
			 i40e_stat_str(&pf->hw, ret),
			 i40e_aq_str(&pf->hw, pf->hw.aq.asq_last_status));
		return -EINVAL;
	}

	if (bw_config.tc_valid_bits != bw_ets_config.tc_valid_bits) {
		dev_info(&pf->pdev->dev,
			 "Enabled TCs mismatch from querying VSI BW info 0x%08x 0x%08x\n",
			 bw_config.tc_valid_bits,
			 bw_ets_config.tc_valid_bits);
		/* Still continuing */
	}

	vsi->bw_limit = le16_to_cpu(bw_config.port_bw_limit);
	vsi->bw_max_quanta = bw_config.max_bw;
	tc_bw_max = le16_to_cpu(bw_ets_config.tc_bw_max[0]) |
		    (le16_to_cpu(bw_ets_config.tc_bw_max[1]) << 16);
	for (i = 0; i < I40E_MAX_TRAFFIC_CLASS; i++) {
		vsi->bw_ets_share_credits[i] = bw_ets_config.share_credits[i];
		vsi->bw_ets_limit_credits[i] =
					le16_to_cpu(bw_ets_config.credits[i]);
		/* 3 bits out of 4 for each TC */
		vsi->bw_ets_max_quanta[i] = (u8)((tc_bw_max >> (i*4)) & 0x7);
	}

	return 0;
}

/**
 * i40e_vsi_configure_bw_alloc - Configure VSI BW allocation per TC
 * @vsi: the VSI being configured
 * @enabled_tc: TC bitmap
 * @bw_share: BW shared credits per TC
 *
 * Returns 0 on success, negative value on failure
 **/
static int i40e_vsi_configure_bw_alloc(struct i40e_vsi *vsi, u8 enabled_tc,
				       u8 *bw_share)
{
	struct i40e_aqc_configure_vsi_tc_bw_data bw_data;
	struct i40e_pf *pf = vsi->back;
	i40e_status ret;
	int i;

	/* There is no need to reset BW when mqprio mode is on.  */
	if (pf->flags & I40E_FLAG_TC_MQPRIO)
		return 0;
	if (!vsi->mqprio_qopt.qopt.hw && !(pf->flags & I40E_FLAG_DCB_ENABLED)) {
		ret = i40e_set_bw_limit(vsi, vsi->seid, 0);
		if (ret)
			dev_info(&pf->pdev->dev,
				 "Failed to reset tx rate for vsi->seid %u\n",
				 vsi->seid);
		return ret;
	}
	bw_data.tc_valid_bits = enabled_tc;
	for (i = 0; i < I40E_MAX_TRAFFIC_CLASS; i++)
		bw_data.tc_bw_credits[i] = bw_share[i];

	ret = i40e_aq_config_vsi_tc_bw(&pf->hw, vsi->seid, &bw_data, NULL);
	if (ret) {
		dev_info(&pf->pdev->dev,
			 "AQ command Config VSI BW allocation per TC failed = %d\n",
			 pf->hw.aq.asq_last_status);
		return -EINVAL;
	}

	for (i = 0; i < I40E_MAX_TRAFFIC_CLASS; i++)
		vsi->info.qs_handle[i] = bw_data.qs_handles[i];

	return 0;
}

/**
 * i40e_vsi_config_netdev_tc - Setup the netdev TC configuration
 * @vsi: the VSI being configured
 * @enabled_tc: TC map to be enabled
 *
 **/
static void i40e_vsi_config_netdev_tc(struct i40e_vsi *vsi, u8 enabled_tc)
{
	struct net_device *netdev = vsi->netdev;
	struct i40e_pf *pf = vsi->back;
	struct i40e_hw *hw = &pf->hw;
	u8 netdev_tc = 0;
	int i;
	struct i40e_dcbx_config *dcbcfg = &hw->local_dcbx_config;

	if (!netdev)
		return;

	if (!enabled_tc) {
		netdev_reset_tc(netdev);
		return;
	}

	/* Set up actual enabled TCs on the VSI */
	if (netdev_set_num_tc(netdev, vsi->tc_config.numtc))
		return;

	/* set per TC queues for the VSI */
	for (i = 0; i < I40E_MAX_TRAFFIC_CLASS; i++) {
		/* Only set TC queues for enabled tcs
		 *
		 * e.g. For a VSI that has TC0 and TC3 enabled the
		 * enabled_tc bitmap would be 0x00001001; the driver
		 * will set the numtc for netdev as 2 that will be
		 * referenced by the netdev layer as TC 0 and 1.
		 */
		if (vsi->tc_config.enabled_tc & BIT(i))
			netdev_set_tc_queue(netdev,
					vsi->tc_config.tc_info[i].netdev_tc,
					vsi->tc_config.tc_info[i].qcount,
					vsi->tc_config.tc_info[i].qoffset);
	}

	if (pf->flags & I40E_FLAG_TC_MQPRIO)
		return;

	/* Assign UP2TC map for the VSI */
	for (i = 0; i < I40E_MAX_USER_PRIORITY; i++) {
		/* Get the actual TC# for the UP */
		u8 ets_tc = dcbcfg->etscfg.prioritytable[i];
		/* Get the mapped netdev TC# for the UP */
		netdev_tc =  vsi->tc_config.tc_info[ets_tc].netdev_tc;
		netdev_set_prio_tc_map(netdev, i, netdev_tc);
	}
}

/**
 * i40e_vsi_update_queue_map - Update our copy of VSi info with new queue map
 * @vsi: the VSI being configured
 * @ctxt: the ctxt buffer returned from AQ VSI update param command
 **/
static void i40e_vsi_update_queue_map(struct i40e_vsi *vsi,
				      struct i40e_vsi_context *ctxt)
{
	/* copy just the sections touched not the entire info
	 * since not all sections are valid as returned by
	 * update vsi params
	 */
	vsi->info.mapping_flags = ctxt->info.mapping_flags;
	memcpy(&vsi->info.queue_mapping,
	       &ctxt->info.queue_mapping, sizeof(vsi->info.queue_mapping));
	memcpy(&vsi->info.tc_mapping, ctxt->info.tc_mapping,
	       sizeof(vsi->info.tc_mapping));
}

/**
 * i40e_vsi_config_tc - Configure VSI Tx Scheduler for given TC map
 * @vsi: VSI to be configured
 * @enabled_tc: TC bitmap
 *
 * This configures a particular VSI for TCs that are mapped to the
 * given TC bitmap. It uses default bandwidth share for TCs across
 * VSIs to configure TC for a particular VSI.
 *
 * NOTE:
 * It is expected that the VSI queues have been quisced before calling
 * this function.
 **/
static int i40e_vsi_config_tc(struct i40e_vsi *vsi, u8 enabled_tc)
{
	u8 bw_share[I40E_MAX_TRAFFIC_CLASS] = {0};
	struct i40e_pf *pf = vsi->back;
	struct i40e_hw *hw = &pf->hw;
	struct i40e_vsi_context ctxt;
	int ret = 0;
	int i;

	/* Check if enabled_tc is same as existing or new TCs */
	if (vsi->tc_config.enabled_tc == enabled_tc &&
	    vsi->mqprio_qopt.mode != TC_MQPRIO_MODE_CHANNEL)
		return ret;

	/* Enable ETS TCs with equal BW Share for now across all VSIs */
	for (i = 0; i < I40E_MAX_TRAFFIC_CLASS; i++) {
		if (enabled_tc & BIT(i))
			bw_share[i] = 1;
	}

	ret = i40e_vsi_configure_bw_alloc(vsi, enabled_tc, bw_share);
	if (ret) {
		struct i40e_aqc_query_vsi_bw_config_resp bw_config = {0};

		dev_info(&pf->pdev->dev,
			 "Failed configuring TC map %d for VSI %d\n",
			 enabled_tc, vsi->seid);
		ret = i40e_aq_query_vsi_bw_config(hw, vsi->seid,
						  &bw_config, NULL);
		if (ret) {
			dev_info(&pf->pdev->dev,
				 "Failed querying vsi bw info, err %s aq_err %s\n",
				 i40e_stat_str(hw, ret),
				 i40e_aq_str(hw, hw->aq.asq_last_status));
			goto out;
		}
		if ((bw_config.tc_valid_bits & enabled_tc) != enabled_tc) {
			u8 valid_tc = bw_config.tc_valid_bits & enabled_tc;

			if (!valid_tc)
				valid_tc = bw_config.tc_valid_bits;
			/* Always enable TC0, no matter what */
			valid_tc |= 1;
			dev_info(&pf->pdev->dev,
				 "Requested tc 0x%x, but FW reports 0x%x as valid. Attempting to use 0x%x.\n",
				 enabled_tc, bw_config.tc_valid_bits, valid_tc);
			enabled_tc = valid_tc;
		}

		ret = i40e_vsi_configure_bw_alloc(vsi, enabled_tc, bw_share);
		if (ret) {
			dev_err(&pf->pdev->dev,
				"Unable to  configure TC map %d for VSI %d\n",
				enabled_tc, vsi->seid);
			goto out;
		}
	}

	/* Update Queue Pairs Mapping for currently enabled UPs */
	ctxt.seid = vsi->seid;
	ctxt.pf_num = vsi->back->hw.pf_id;
	ctxt.vf_num = 0;
	ctxt.uplink_seid = vsi->uplink_seid;
	ctxt.info = vsi->info;
	if (vsi->back->flags & I40E_FLAG_TC_MQPRIO) {
		ret = i40e_vsi_setup_queue_map_mqprio(vsi, &ctxt, enabled_tc);
		if (ret)
			goto out;
	} else {
		i40e_vsi_setup_queue_map(vsi, &ctxt, enabled_tc, false);
	}

	/* On destroying the qdisc, reset vsi->rss_size, as number of enabled
	 * queues changed.
	 */
	if (!vsi->mqprio_qopt.qopt.hw && vsi->reconfig_rss) {
		vsi->rss_size = min_t(int, vsi->back->alloc_rss_size,
				      vsi->num_queue_pairs);
		ret = i40e_vsi_config_rss(vsi);
		if (ret) {
			dev_info(&vsi->back->pdev->dev,
				 "Failed to reconfig rss for num_queues\n");
			return ret;
		}
		vsi->reconfig_rss = false;
	}
	if (vsi->back->flags & I40E_FLAG_IWARP_ENABLED) {
		ctxt.info.valid_sections |=
				cpu_to_le16(I40E_AQ_VSI_PROP_QUEUE_OPT_VALID);
		ctxt.info.queueing_opt_flags |= I40E_AQ_VSI_QUE_OPT_TCP_ENA;
	}

	/* Update the VSI after updating the VSI queue-mapping
	 * information
	 */
	ret = i40e_aq_update_vsi_params(hw, &ctxt, NULL);
	if (ret) {
		dev_info(&pf->pdev->dev,
			 "Update vsi tc config failed, err %s aq_err %s\n",
			 i40e_stat_str(hw, ret),
			 i40e_aq_str(hw, hw->aq.asq_last_status));
		goto out;
	}
	/* update the local VSI info with updated queue map */
	i40e_vsi_update_queue_map(vsi, &ctxt);
	vsi->info.valid_sections = 0;

	/* Update current VSI BW information */
	ret = i40e_vsi_get_bw_info(vsi);
	if (ret) {
		dev_info(&pf->pdev->dev,
			 "Failed updating vsi bw info, err %s aq_err %s\n",
			 i40e_stat_str(hw, ret),
			 i40e_aq_str(hw, hw->aq.asq_last_status));
		goto out;
	}

	/* Update the netdev TC setup */
	i40e_vsi_config_netdev_tc(vsi, enabled_tc);
out:
	return ret;
}

/**
 * i40e_get_link_speed - Returns link speed for the interface
 * @vsi: VSI to be configured
 *
 **/
static int i40e_get_link_speed(struct i40e_vsi *vsi)
{
	struct i40e_pf *pf = vsi->back;

	switch (pf->hw.phy.link_info.link_speed) {
	case I40E_LINK_SPEED_40GB:
		return 40000;
	case I40E_LINK_SPEED_25GB:
		return 25000;
	case I40E_LINK_SPEED_20GB:
		return 20000;
	case I40E_LINK_SPEED_10GB:
		return 10000;
	case I40E_LINK_SPEED_1GB:
		return 1000;
	default:
		return -EINVAL;
	}
}

/**
 * i40e_set_bw_limit - setup BW limit for Tx traffic based on max_tx_rate
 * @vsi: VSI to be configured
 * @seid: seid of the channel/VSI
 * @max_tx_rate: max TX rate to be configured as BW limit
 *
 * Helper function to set BW limit for a given VSI
 **/
int i40e_set_bw_limit(struct i40e_vsi *vsi, u16 seid, u64 max_tx_rate)
{
	struct i40e_pf *pf = vsi->back;
	u64 credits = 0;
	int speed = 0;
	int ret = 0;

	speed = i40e_get_link_speed(vsi);
	if (max_tx_rate > speed) {
		dev_err(&pf->pdev->dev,
			"Invalid max tx rate %llu specified for VSI seid %d.",
			max_tx_rate, seid);
		return -EINVAL;
	}
	if (max_tx_rate && max_tx_rate < 50) {
		dev_warn(&pf->pdev->dev,
			 "Setting max tx rate to minimum usable value of 50Mbps.\n");
		max_tx_rate = 50;
	}

	/* Tx rate credits are in values of 50Mbps, 0 is disabled */
	credits = max_tx_rate;
	do_div(credits, I40E_BW_CREDIT_DIVISOR);
	ret = i40e_aq_config_vsi_bw_limit(&pf->hw, seid, credits,
					  I40E_MAX_BW_INACTIVE_ACCUM, NULL);
	if (ret)
		dev_err(&pf->pdev->dev,
			"Failed set tx rate (%llu Mbps) for vsi->seid %u, err %s aq_err %s\n",
			max_tx_rate, seid, i40e_stat_str(&pf->hw, ret),
			i40e_aq_str(&pf->hw, pf->hw.aq.asq_last_status));
	return ret;
}

/**
 * i40e_remove_queue_channels - Remove queue channels for the TCs
 * @vsi: VSI to be configured
 *
 * Remove queue channels for the TCs
 **/
static void i40e_remove_queue_channels(struct i40e_vsi *vsi)
{
	enum i40e_admin_queue_err last_aq_status;
	struct i40e_cloud_filter *cfilter;
	struct i40e_channel *ch, *ch_tmp;
	struct i40e_pf *pf = vsi->back;
	struct hlist_node *node;
	int ret, i;

	/* Reset rss size that was stored when reconfiguring rss for
	 * channel VSIs with non-power-of-2 queue count.
	 */
	vsi->current_rss_size = 0;

	/* perform cleanup for channels if they exist */
	if (list_empty(&vsi->ch_list))
		return;

	list_for_each_entry_safe(ch, ch_tmp, &vsi->ch_list, list) {
		struct i40e_vsi *p_vsi;

		list_del(&ch->list);
		p_vsi = ch->parent_vsi;
		if (!p_vsi || !ch->initialized) {
			kfree(ch);
			continue;
		}
		/* Reset queue contexts */
		for (i = 0; i < ch->num_queue_pairs; i++) {
			struct i40e_ring *tx_ring, *rx_ring;
			u16 pf_q;

			pf_q = ch->base_queue + i;
			tx_ring = vsi->tx_rings[pf_q];
			tx_ring->ch = NULL;

			rx_ring = vsi->rx_rings[pf_q];
			rx_ring->ch = NULL;
		}

		/* Reset BW configured for this VSI via mqprio */
		ret = i40e_set_bw_limit(vsi, ch->seid, 0);
		if (ret)
			dev_info(&vsi->back->pdev->dev,
				 "Failed to reset tx rate for ch->seid %u\n",
				 ch->seid);

		/* delete cloud filters associated with this channel */
		hlist_for_each_entry_safe(cfilter, node,
					  &pf->cloud_filter_list, cloud_node) {
			if (cfilter->seid != ch->seid)
				continue;

			hash_del(&cfilter->cloud_node);
			if (cfilter->dst_port)
				ret = i40e_add_del_cloud_filter_big_buf(vsi,
									cfilter,
									false);
			else
				ret = i40e_add_del_cloud_filter(vsi, cfilter,
								false);
			last_aq_status = pf->hw.aq.asq_last_status;
			if (ret)
				dev_info(&pf->pdev->dev,
					 "Failed to delete cloud filter, err %s aq_err %s\n",
					 i40e_stat_str(&pf->hw, ret),
					 i40e_aq_str(&pf->hw, last_aq_status));
			kfree(cfilter);
		}

		/* delete VSI from FW */
		ret = i40e_aq_delete_element(&vsi->back->hw, ch->seid,
					     NULL);
		if (ret)
			dev_err(&vsi->back->pdev->dev,
				"unable to remove channel (%d) for parent VSI(%d)\n",
				ch->seid, p_vsi->seid);
		kfree(ch);
	}
	INIT_LIST_HEAD(&vsi->ch_list);
}

/**
 * i40e_is_any_channel - channel exist or not
 * @vsi: ptr to VSI to which channels are associated with
 *
 * Returns true or false if channel(s) exist for associated VSI or not
 **/
static bool i40e_is_any_channel(struct i40e_vsi *vsi)
{
	struct i40e_channel *ch, *ch_tmp;

	list_for_each_entry_safe(ch, ch_tmp, &vsi->ch_list, list) {
		if (ch->initialized)
			return true;
	}

	return false;
}

/**
 * i40e_get_max_queues_for_channel
 * @vsi: ptr to VSI to which channels are associated with
 *
 * Helper function which returns max value among the queue counts set on the
 * channels/TCs created.
 **/
static int i40e_get_max_queues_for_channel(struct i40e_vsi *vsi)
{
	struct i40e_channel *ch, *ch_tmp;
	int max = 0;

	list_for_each_entry_safe(ch, ch_tmp, &vsi->ch_list, list) {
		if (!ch->initialized)
			continue;
		if (ch->num_queue_pairs > max)
			max = ch->num_queue_pairs;
	}

	return max;
}

/**
 * i40e_validate_num_queues - validate num_queues w.r.t channel
 * @pf: ptr to PF device
 * @num_queues: number of queues
 * @vsi: the parent VSI
 * @reconfig_rss: indicates should the RSS be reconfigured or not
 *
 * This function validates number of queues in the context of new channel
 * which is being established and determines if RSS should be reconfigured
 * or not for parent VSI.
 **/
static int i40e_validate_num_queues(struct i40e_pf *pf, int num_queues,
				    struct i40e_vsi *vsi, bool *reconfig_rss)
{
	int max_ch_queues;

	if (!reconfig_rss)
		return -EINVAL;

	*reconfig_rss = false;
	if (vsi->current_rss_size) {
		if (num_queues > vsi->current_rss_size) {
			dev_dbg(&pf->pdev->dev,
				"Error: num_queues (%d) > vsi's current_size(%d)\n",
				num_queues, vsi->current_rss_size);
			return -EINVAL;
		} else if ((num_queues < vsi->current_rss_size) &&
			   (!is_power_of_2(num_queues))) {
			dev_dbg(&pf->pdev->dev,
				"Error: num_queues (%d) < vsi's current_size(%d), but not power of 2\n",
				num_queues, vsi->current_rss_size);
			return -EINVAL;
		}
	}

	if (!is_power_of_2(num_queues)) {
		/* Find the max num_queues configured for channel if channel
		 * exist.
		 * if channel exist, then enforce 'num_queues' to be more than
		 * max ever queues configured for channel.
		 */
		max_ch_queues = i40e_get_max_queues_for_channel(vsi);
		if (num_queues < max_ch_queues) {
			dev_dbg(&pf->pdev->dev,
				"Error: num_queues (%d) < max queues configured for channel(%d)\n",
				num_queues, max_ch_queues);
			return -EINVAL;
		}
		*reconfig_rss = true;
	}

	return 0;
}

/**
 * i40e_vsi_reconfig_rss - reconfig RSS based on specified rss_size
 * @vsi: the VSI being setup
 * @rss_size: size of RSS, accordingly LUT gets reprogrammed
 *
 * This function reconfigures RSS by reprogramming LUTs using 'rss_size'
 **/
static int i40e_vsi_reconfig_rss(struct i40e_vsi *vsi, u16 rss_size)
{
	struct i40e_pf *pf = vsi->back;
	u8 seed[I40E_HKEY_ARRAY_SIZE];
	struct i40e_hw *hw = &pf->hw;
	int local_rss_size;
	u8 *lut;
	int ret;

	if (!vsi->rss_size)
		return -EINVAL;

	if (rss_size > vsi->rss_size)
		return -EINVAL;

	local_rss_size = min_t(int, vsi->rss_size, rss_size);
	lut = kzalloc(vsi->rss_table_size, GFP_KERNEL);
	if (!lut)
		return -ENOMEM;

	/* Ignoring user configured lut if there is one */
	i40e_fill_rss_lut(pf, lut, vsi->rss_table_size, local_rss_size);

	/* Use user configured hash key if there is one, otherwise
	 * use default.
	 */
	if (vsi->rss_hkey_user)
		memcpy(seed, vsi->rss_hkey_user, I40E_HKEY_ARRAY_SIZE);
	else
		netdev_rss_key_fill((void *)seed, I40E_HKEY_ARRAY_SIZE);

	ret = i40e_config_rss(vsi, seed, lut, vsi->rss_table_size);
	if (ret) {
		dev_info(&pf->pdev->dev,
			 "Cannot set RSS lut, err %s aq_err %s\n",
			 i40e_stat_str(hw, ret),
			 i40e_aq_str(hw, hw->aq.asq_last_status));
		kfree(lut);
		return ret;
	}
	kfree(lut);

	/* Do the update w.r.t. storing rss_size */
	if (!vsi->orig_rss_size)
		vsi->orig_rss_size = vsi->rss_size;
	vsi->current_rss_size = local_rss_size;

	return ret;
}

/**
 * i40e_channel_setup_queue_map - Setup a channel queue map
 * @pf: ptr to PF device
 * @vsi: the VSI being setup
 * @ctxt: VSI context structure
 * @ch: ptr to channel structure
 *
 * Setup queue map for a specific channel
 **/
static void i40e_channel_setup_queue_map(struct i40e_pf *pf,
					 struct i40e_vsi_context *ctxt,
					 struct i40e_channel *ch)
{
	u16 qcount, qmap, sections = 0;
	u8 offset = 0;
	int pow;

	sections = I40E_AQ_VSI_PROP_QUEUE_MAP_VALID;
	sections |= I40E_AQ_VSI_PROP_SCHED_VALID;

	qcount = min_t(int, ch->num_queue_pairs, pf->num_lan_msix);
	ch->num_queue_pairs = qcount;

	/* find the next higher power-of-2 of num queue pairs */
	pow = ilog2(qcount);
	if (!is_power_of_2(qcount))
		pow++;

	qmap = (offset << I40E_AQ_VSI_TC_QUE_OFFSET_SHIFT) |
		(pow << I40E_AQ_VSI_TC_QUE_NUMBER_SHIFT);

	/* Setup queue TC[0].qmap for given VSI context */
	ctxt->info.tc_mapping[0] = cpu_to_le16(qmap);

	ctxt->info.up_enable_bits = 0x1; /* TC0 enabled */
	ctxt->info.mapping_flags |= cpu_to_le16(I40E_AQ_VSI_QUE_MAP_CONTIG);
	ctxt->info.queue_mapping[0] = cpu_to_le16(ch->base_queue);
	ctxt->info.valid_sections |= cpu_to_le16(sections);
}

/**
 * i40e_add_channel - add a channel by adding VSI
 * @pf: ptr to PF device
 * @uplink_seid: underlying HW switching element (VEB) ID
 * @ch: ptr to channel structure
 *
 * Add a channel (VSI) using add_vsi and queue_map
 **/
static int i40e_add_channel(struct i40e_pf *pf, u16 uplink_seid,
			    struct i40e_channel *ch)
{
	struct i40e_hw *hw = &pf->hw;
	struct i40e_vsi_context ctxt;
	u8 enabled_tc = 0x1; /* TC0 enabled */
	int ret;

	if (ch->type != I40E_VSI_VMDQ2) {
		dev_info(&pf->pdev->dev,
			 "add new vsi failed, ch->type %d\n", ch->type);
		return -EINVAL;
	}

	memset(&ctxt, 0, sizeof(ctxt));
	ctxt.pf_num = hw->pf_id;
	ctxt.vf_num = 0;
	ctxt.uplink_seid = uplink_seid;
	ctxt.connection_type = I40E_AQ_VSI_CONN_TYPE_NORMAL;
	if (ch->type == I40E_VSI_VMDQ2)
		ctxt.flags = I40E_AQ_VSI_TYPE_VMDQ2;

	if (pf->flags & I40E_FLAG_VEB_MODE_ENABLED) {
		ctxt.info.valid_sections |=
		     cpu_to_le16(I40E_AQ_VSI_PROP_SWITCH_VALID);
		ctxt.info.switch_id =
		   cpu_to_le16(I40E_AQ_VSI_SW_ID_FLAG_ALLOW_LB);
	}

	/* Set queue map for a given VSI context */
	i40e_channel_setup_queue_map(pf, &ctxt, ch);

	/* Now time to create VSI */
	ret = i40e_aq_add_vsi(hw, &ctxt, NULL);
	if (ret) {
		dev_info(&pf->pdev->dev,
			 "add new vsi failed, err %s aq_err %s\n",
			 i40e_stat_str(&pf->hw, ret),
			 i40e_aq_str(&pf->hw,
				     pf->hw.aq.asq_last_status));
		return -ENOENT;
	}

	/* Success, update channel, set enabled_tc only if the channel
	 * is not a macvlan
	 */
	ch->enabled_tc = !i40e_is_channel_macvlan(ch) && enabled_tc;
	ch->seid = ctxt.seid;
	ch->vsi_number = ctxt.vsi_number;
	ch->stat_counter_idx = cpu_to_le16(ctxt.info.stat_counter_idx);

	/* copy just the sections touched not the entire info
	 * since not all sections are valid as returned by
	 * update vsi params
	 */
	ch->info.mapping_flags = ctxt.info.mapping_flags;
	memcpy(&ch->info.queue_mapping,
	       &ctxt.info.queue_mapping, sizeof(ctxt.info.queue_mapping));
	memcpy(&ch->info.tc_mapping, ctxt.info.tc_mapping,
	       sizeof(ctxt.info.tc_mapping));

	return 0;
}

static int i40e_channel_config_bw(struct i40e_vsi *vsi, struct i40e_channel *ch,
				  u8 *bw_share)
{
	struct i40e_aqc_configure_vsi_tc_bw_data bw_data;
	i40e_status ret;
	int i;

	bw_data.tc_valid_bits = ch->enabled_tc;
	for (i = 0; i < I40E_MAX_TRAFFIC_CLASS; i++)
		bw_data.tc_bw_credits[i] = bw_share[i];

	ret = i40e_aq_config_vsi_tc_bw(&vsi->back->hw, ch->seid,
				       &bw_data, NULL);
	if (ret) {
		dev_info(&vsi->back->pdev->dev,
			 "Config VSI BW allocation per TC failed, aq_err: %d for new_vsi->seid %u\n",
			 vsi->back->hw.aq.asq_last_status, ch->seid);
		return -EINVAL;
	}

	for (i = 0; i < I40E_MAX_TRAFFIC_CLASS; i++)
		ch->info.qs_handle[i] = bw_data.qs_handles[i];

	return 0;
}

/**
 * i40e_channel_config_tx_ring - config TX ring associated with new channel
 * @pf: ptr to PF device
 * @vsi: the VSI being setup
 * @ch: ptr to channel structure
 *
 * Configure TX rings associated with channel (VSI) since queues are being
 * from parent VSI.
 **/
static int i40e_channel_config_tx_ring(struct i40e_pf *pf,
				       struct i40e_vsi *vsi,
				       struct i40e_channel *ch)
{
	i40e_status ret;
	int i;
	u8 bw_share[I40E_MAX_TRAFFIC_CLASS] = {0};

	/* Enable ETS TCs with equal BW Share for now across all VSIs */
	for (i = 0; i < I40E_MAX_TRAFFIC_CLASS; i++) {
		if (ch->enabled_tc & BIT(i))
			bw_share[i] = 1;
	}

	/* configure BW for new VSI */
	ret = i40e_channel_config_bw(vsi, ch, bw_share);
	if (ret) {
		dev_info(&vsi->back->pdev->dev,
			 "Failed configuring TC map %d for channel (seid %u)\n",
			 ch->enabled_tc, ch->seid);
		return ret;
	}

	for (i = 0; i < ch->num_queue_pairs; i++) {
		struct i40e_ring *tx_ring, *rx_ring;
		u16 pf_q;

		pf_q = ch->base_queue + i;

		/* Get to TX ring ptr of main VSI, for re-setup TX queue
		 * context
		 */
		tx_ring = vsi->tx_rings[pf_q];
		tx_ring->ch = ch;

		/* Get the RX ring ptr */
		rx_ring = vsi->rx_rings[pf_q];
		rx_ring->ch = ch;
	}

	return 0;
}

/**
 * i40e_setup_hw_channel - setup new channel
 * @pf: ptr to PF device
 * @vsi: the VSI being setup
 * @ch: ptr to channel structure
 * @uplink_seid: underlying HW switching element (VEB) ID
 * @type: type of channel to be created (VMDq2/VF)
 *
 * Setup new channel (VSI) based on specified type (VMDq2/VF)
 * and configures TX rings accordingly
 **/
static inline int i40e_setup_hw_channel(struct i40e_pf *pf,
					struct i40e_vsi *vsi,
					struct i40e_channel *ch,
					u16 uplink_seid, u8 type)
{
	int ret;

	ch->initialized = false;
	ch->base_queue = vsi->next_base_queue;
	ch->type = type;

	/* Proceed with creation of channel (VMDq2) VSI */
	ret = i40e_add_channel(pf, uplink_seid, ch);
	if (ret) {
		dev_info(&pf->pdev->dev,
			 "failed to add_channel using uplink_seid %u\n",
			 uplink_seid);
		return ret;
	}

	/* Mark the successful creation of channel */
	ch->initialized = true;

	/* Reconfigure TX queues using QTX_CTL register */
	ret = i40e_channel_config_tx_ring(pf, vsi, ch);
	if (ret) {
		dev_info(&pf->pdev->dev,
			 "failed to configure TX rings for channel %u\n",
			 ch->seid);
		return ret;
	}

	/* update 'next_base_queue' */
	vsi->next_base_queue = vsi->next_base_queue + ch->num_queue_pairs;
	dev_dbg(&pf->pdev->dev,
		"Added channel: vsi_seid %u, vsi_number %u, stat_counter_idx %u, num_queue_pairs %u, pf->next_base_queue %d\n",
		ch->seid, ch->vsi_number, ch->stat_counter_idx,
		ch->num_queue_pairs,
		vsi->next_base_queue);
	return ret;
}

/**
 * i40e_setup_channel - setup new channel using uplink element
 * @pf: ptr to PF device
 * @type: type of channel to be created (VMDq2/VF)
 * @uplink_seid: underlying HW switching element (VEB) ID
 * @ch: ptr to channel structure
 *
 * Setup new channel (VSI) based on specified type (VMDq2/VF)
 * and uplink switching element (uplink_seid)
 **/
static bool i40e_setup_channel(struct i40e_pf *pf, struct i40e_vsi *vsi,
			       struct i40e_channel *ch)
{
	u8 vsi_type;
	u16 seid;
	int ret;

	if (vsi->type == I40E_VSI_MAIN) {
		vsi_type = I40E_VSI_VMDQ2;
	} else {
		dev_err(&pf->pdev->dev, "unsupported parent vsi type(%d)\n",
			vsi->type);
		return false;
	}

	/* underlying switching element */
	seid = pf->vsi[pf->lan_vsi]->uplink_seid;

	/* create channel (VSI), configure TX rings */
	ret = i40e_setup_hw_channel(pf, vsi, ch, seid, vsi_type);
	if (ret) {
		dev_err(&pf->pdev->dev, "failed to setup hw_channel\n");
		return false;
	}

	return ch->initialized ? true : false;
}

/**
 * i40e_validate_and_set_switch_mode - sets up switch mode correctly
 * @vsi: ptr to VSI which has PF backing
 *
 * Sets up switch mode correctly if it needs to be changed and perform
 * what are allowed modes.
 **/
static int i40e_validate_and_set_switch_mode(struct i40e_vsi *vsi)
{
	u8 mode;
	struct i40e_pf *pf = vsi->back;
	struct i40e_hw *hw = &pf->hw;
	int ret;

	ret = i40e_get_capabilities(pf, i40e_aqc_opc_list_dev_capabilities);
	if (ret)
		return -EINVAL;

	if (hw->dev_caps.switch_mode) {
		/* if switch mode is set, support mode2 (non-tunneled for
		 * cloud filter) for now
		 */
		u32 switch_mode = hw->dev_caps.switch_mode &
				  I40E_SWITCH_MODE_MASK;
		if (switch_mode >= I40E_CLOUD_FILTER_MODE1) {
			if (switch_mode == I40E_CLOUD_FILTER_MODE2)
				return 0;
			dev_err(&pf->pdev->dev,
				"Invalid switch_mode (%d), only non-tunneled mode for cloud filter is supported\n",
				hw->dev_caps.switch_mode);
			return -EINVAL;
		}
	}

	/* Set Bit 7 to be valid */
	mode = I40E_AQ_SET_SWITCH_BIT7_VALID;

	/* Set L4type for TCP support */
	mode |= I40E_AQ_SET_SWITCH_L4_TYPE_TCP;

	/* Set cloud filter mode */
	mode |= I40E_AQ_SET_SWITCH_MODE_NON_TUNNEL;

	/* Prep mode field for set_switch_config */
	ret = i40e_aq_set_switch_config(hw, pf->last_sw_conf_flags,
					pf->last_sw_conf_valid_flags,
					mode, NULL);
	if (ret && hw->aq.asq_last_status != I40E_AQ_RC_ESRCH)
		dev_err(&pf->pdev->dev,
			"couldn't set switch config bits, err %s aq_err %s\n",
			i40e_stat_str(hw, ret),
			i40e_aq_str(hw,
				    hw->aq.asq_last_status));

	return ret;
}

/**
 * i40e_create_queue_channel - function to create channel
 * @vsi: VSI to be configured
 * @ch: ptr to channel (it contains channel specific params)
 *
 * This function creates channel (VSI) using num_queues specified by user,
 * reconfigs RSS if needed.
 **/
int i40e_create_queue_channel(struct i40e_vsi *vsi,
			      struct i40e_channel *ch)
{
	struct i40e_pf *pf = vsi->back;
	bool reconfig_rss;
	int err;

	if (!ch)
		return -EINVAL;

	if (!ch->num_queue_pairs) {
		dev_err(&pf->pdev->dev, "Invalid num_queues requested: %d\n",
			ch->num_queue_pairs);
		return -EINVAL;
	}

	/* validate user requested num_queues for channel */
	err = i40e_validate_num_queues(pf, ch->num_queue_pairs, vsi,
				       &reconfig_rss);
	if (err) {
		dev_info(&pf->pdev->dev, "Failed to validate num_queues (%d)\n",
			 ch->num_queue_pairs);
		return -EINVAL;
	}

	/* By default we are in VEPA mode, if this is the first VF/VMDq
	 * VSI to be added switch to VEB mode.
	 */
	if ((!(pf->flags & I40E_FLAG_VEB_MODE_ENABLED)) ||
	    (!i40e_is_any_channel(vsi))) {
		if (!is_power_of_2(vsi->tc_config.tc_info[0].qcount)) {
			dev_dbg(&pf->pdev->dev,
				"Failed to create channel. Override queues (%u) not power of 2\n",
				vsi->tc_config.tc_info[0].qcount);
			return -EINVAL;
		}

		if (!(pf->flags & I40E_FLAG_VEB_MODE_ENABLED)) {
			pf->flags |= I40E_FLAG_VEB_MODE_ENABLED;

			if (vsi->type == I40E_VSI_MAIN) {
				if (pf->flags & I40E_FLAG_TC_MQPRIO)
					i40e_do_reset(pf, I40E_PF_RESET_FLAG,
						      true);
				else
					i40e_do_reset_safe(pf,
							   I40E_PF_RESET_FLAG);
			}
		}
		/* now onwards for main VSI, number of queues will be value
		 * of TC0's queue count
		 */
	}

	/* By this time, vsi->cnt_q_avail shall be set to non-zero and
	 * it should be more than num_queues
	 */
	if (!vsi->cnt_q_avail || vsi->cnt_q_avail < ch->num_queue_pairs) {
		dev_dbg(&pf->pdev->dev,
			"Error: cnt_q_avail (%u) less than num_queues %d\n",
			vsi->cnt_q_avail, ch->num_queue_pairs);
		return -EINVAL;
	}

	/* reconfig_rss only if vsi type is MAIN_VSI */
	if (reconfig_rss && (vsi->type == I40E_VSI_MAIN)) {
		err = i40e_vsi_reconfig_rss(vsi, ch->num_queue_pairs);
		if (err) {
			dev_info(&pf->pdev->dev,
				 "Error: unable to reconfig rss for num_queues (%u)\n",
				 ch->num_queue_pairs);
			return -EINVAL;
		}
	}

	if (!i40e_setup_channel(pf, vsi, ch)) {
		dev_info(&pf->pdev->dev, "Failed to setup channel\n");
		return -EINVAL;
	}

	dev_info(&pf->pdev->dev,
		 "Setup channel (id:%u) utilizing num_queues %d\n",
		 ch->seid, ch->num_queue_pairs);

	/* configure VSI for BW limit */
	if (ch->max_tx_rate) {
		u64 credits = ch->max_tx_rate;

		if (i40e_set_bw_limit(vsi, ch->seid, ch->max_tx_rate))
			return -EINVAL;

		do_div(credits, I40E_BW_CREDIT_DIVISOR);
		dev_dbg(&pf->pdev->dev,
			"Set tx rate of %llu Mbps (count of 50Mbps %llu) for vsi->seid %u\n",
			ch->max_tx_rate,
			credits,
			ch->seid);
	}

	/* in case of VF, this will be main SRIOV VSI */
	ch->parent_vsi = vsi;

	/* and update main_vsi's count for queue_available to use */
	vsi->cnt_q_avail -= ch->num_queue_pairs;

	return 0;
}

/**
 * i40e_configure_queue_channels - Add queue channel for the given TCs
 * @vsi: VSI to be configured
 *
 * Configures queue channel mapping to the given TCs
 **/
static int i40e_configure_queue_channels(struct i40e_vsi *vsi)
{
	struct i40e_channel *ch;
	u64 max_rate = 0;
	int ret = 0, i;

	/* Create app vsi with the TCs. Main VSI with TC0 is already set up */
	vsi->tc_seid_map[0] = vsi->seid;
	for (i = 1; i < I40E_MAX_TRAFFIC_CLASS; i++) {
		if (vsi->tc_config.enabled_tc & BIT(i)) {
			ch = kzalloc(sizeof(*ch), GFP_KERNEL);
			if (!ch) {
				ret = -ENOMEM;
				goto err_free;
			}

			INIT_LIST_HEAD(&ch->list);
			ch->num_queue_pairs =
				vsi->tc_config.tc_info[i].qcount;
			ch->base_queue =
				vsi->tc_config.tc_info[i].qoffset;

			/* Bandwidth limit through tc interface is in bytes/s,
			 * change to Mbit/s
			 */
			max_rate = vsi->mqprio_qopt.max_rate[i];
			do_div(max_rate, I40E_BW_MBPS_DIVISOR);
			ch->max_tx_rate = max_rate;

			list_add_tail(&ch->list, &vsi->ch_list);

			ret = i40e_create_queue_channel(vsi, ch);
			if (ret) {
				dev_err(&vsi->back->pdev->dev,
					"Failed creating queue channel with TC%d: queues %d\n",
					i, ch->num_queue_pairs);
				goto err_free;
			}
			vsi->tc_seid_map[i] = ch->seid;
		}
	}
	return ret;

err_free:
	i40e_remove_queue_channels(vsi);
	return ret;
}

/**
 * i40e_veb_config_tc - Configure TCs for given VEB
 * @veb: given VEB
 * @enabled_tc: TC bitmap
 *
 * Configures given TC bitmap for VEB (switching) element
 **/
int i40e_veb_config_tc(struct i40e_veb *veb, u8 enabled_tc)
{
	struct i40e_aqc_configure_switching_comp_bw_config_data bw_data = {0};
	struct i40e_pf *pf = veb->pf;
	int ret = 0;
	int i;

	/* No TCs or already enabled TCs just return */
	if (!enabled_tc || veb->enabled_tc == enabled_tc)
		return ret;

	bw_data.tc_valid_bits = enabled_tc;
	/* bw_data.absolute_credits is not set (relative) */

	/* Enable ETS TCs with equal BW Share for now */
	for (i = 0; i < I40E_MAX_TRAFFIC_CLASS; i++) {
		if (enabled_tc & BIT(i))
			bw_data.tc_bw_share_credits[i] = 1;
	}

	ret = i40e_aq_config_switch_comp_bw_config(&pf->hw, veb->seid,
						   &bw_data, NULL);
	if (ret) {
		dev_info(&pf->pdev->dev,
			 "VEB bw config failed, err %s aq_err %s\n",
			 i40e_stat_str(&pf->hw, ret),
			 i40e_aq_str(&pf->hw, pf->hw.aq.asq_last_status));
		goto out;
	}

	/* Update the BW information */
	ret = i40e_veb_get_bw_info(veb);
	if (ret) {
		dev_info(&pf->pdev->dev,
			 "Failed getting veb bw config, err %s aq_err %s\n",
			 i40e_stat_str(&pf->hw, ret),
			 i40e_aq_str(&pf->hw, pf->hw.aq.asq_last_status));
	}

out:
	return ret;
}

#ifdef CONFIG_I40E_DCB
/**
 * i40e_dcb_reconfigure - Reconfigure all VEBs and VSIs
 * @pf: PF struct
 *
 * Reconfigure VEB/VSIs on a given PF; it is assumed that
 * the caller would've quiesce all the VSIs before calling
 * this function
 **/
static void i40e_dcb_reconfigure(struct i40e_pf *pf)
{
	u8 tc_map = 0;
	int ret;
	u8 v;

	/* Enable the TCs available on PF to all VEBs */
	tc_map = i40e_pf_get_tc_map(pf);
	for (v = 0; v < I40E_MAX_VEB; v++) {
		if (!pf->veb[v])
			continue;
		ret = i40e_veb_config_tc(pf->veb[v], tc_map);
		if (ret) {
			dev_info(&pf->pdev->dev,
				 "Failed configuring TC for VEB seid=%d\n",
				 pf->veb[v]->seid);
			/* Will try to configure as many components */
		}
	}

	/* Update each VSI */
	for (v = 0; v < pf->num_alloc_vsi; v++) {
		if (!pf->vsi[v])
			continue;

		/* - Enable all TCs for the LAN VSI
		 * - For all others keep them at TC0 for now
		 */
		if (v == pf->lan_vsi)
			tc_map = i40e_pf_get_tc_map(pf);
		else
			tc_map = I40E_DEFAULT_TRAFFIC_CLASS;

		ret = i40e_vsi_config_tc(pf->vsi[v], tc_map);
		if (ret) {
			dev_info(&pf->pdev->dev,
				 "Failed configuring TC for VSI seid=%d\n",
				 pf->vsi[v]->seid);
			/* Will try to configure as many components */
		} else {
			/* Re-configure VSI vectors based on updated TC map */
			i40e_vsi_map_rings_to_vectors(pf->vsi[v]);
			if (pf->vsi[v]->netdev)
				i40e_dcbnl_set_all(pf->vsi[v]);
		}
	}
}

/**
 * i40e_resume_port_tx - Resume port Tx
 * @pf: PF struct
 *
 * Resume a port's Tx and issue a PF reset in case of failure to
 * resume.
 **/
static int i40e_resume_port_tx(struct i40e_pf *pf)
{
	struct i40e_hw *hw = &pf->hw;
	int ret;

	ret = i40e_aq_resume_port_tx(hw, NULL);
	if (ret) {
		dev_info(&pf->pdev->dev,
			 "Resume Port Tx failed, err %s aq_err %s\n",
			  i40e_stat_str(&pf->hw, ret),
			  i40e_aq_str(&pf->hw, pf->hw.aq.asq_last_status));
		/* Schedule PF reset to recover */
		set_bit(__I40E_PF_RESET_REQUESTED, pf->state);
		i40e_service_event_schedule(pf);
	}

	return ret;
}

/**
 * i40e_init_pf_dcb - Initialize DCB configuration
 * @pf: PF being configured
 *
 * Query the current DCB configuration and cache it
 * in the hardware structure
 **/
static int i40e_init_pf_dcb(struct i40e_pf *pf)
{
	struct i40e_hw *hw = &pf->hw;
	int err = 0;

	/* Do not enable DCB for SW1 and SW2 images even if the FW is capable
	 * Also do not enable DCBx if FW LLDP agent is disabled
	 */
	if ((pf->hw_features & I40E_HW_NO_DCB_SUPPORT) ||
	    (pf->flags & I40E_FLAG_DISABLE_FW_LLDP)) {
		dev_info(&pf->pdev->dev, "DCB is not supported or FW LLDP is disabled\n");
		err = I40E_NOT_SUPPORTED;
		goto out;
	}

	err = i40e_init_dcb(hw, true);
	if (!err) {
		/* Device/Function is not DCBX capable */
		if ((!hw->func_caps.dcb) ||
		    (hw->dcbx_status == I40E_DCBX_STATUS_DISABLED)) {
			dev_info(&pf->pdev->dev,
				 "DCBX offload is not supported or is disabled for this PF.\n");
		} else {
			/* When status is not DISABLED then DCBX in FW */
			pf->dcbx_cap = DCB_CAP_DCBX_LLD_MANAGED |
				       DCB_CAP_DCBX_VER_IEEE;

			pf->flags |= I40E_FLAG_DCB_CAPABLE;
			/* Enable DCB tagging only when more than one TC
			 * or explicitly disable if only one TC
			 */
			if (i40e_dcb_get_num_tc(&hw->local_dcbx_config) > 1)
				pf->flags |= I40E_FLAG_DCB_ENABLED;
			else
				pf->flags &= ~I40E_FLAG_DCB_ENABLED;
			dev_dbg(&pf->pdev->dev,
				"DCBX offload is supported for this PF.\n");
		}
	} else if (pf->hw.aq.asq_last_status == I40E_AQ_RC_EPERM) {
		dev_info(&pf->pdev->dev, "FW LLDP disabled for this PF.\n");
		pf->flags |= I40E_FLAG_DISABLE_FW_LLDP;
	} else {
		dev_info(&pf->pdev->dev,
			 "Query for DCB configuration failed, err %s aq_err %s\n",
			 i40e_stat_str(&pf->hw, err),
			 i40e_aq_str(&pf->hw, pf->hw.aq.asq_last_status));
	}

out:
	return err;
}
#endif /* CONFIG_I40E_DCB */
#define SPEED_SIZE 14
#define FC_SIZE 8
/**
 * i40e_print_link_message - print link up or down
 * @vsi: the VSI for which link needs a message
 * @isup: true of link is up, false otherwise
 */
void i40e_print_link_message(struct i40e_vsi *vsi, bool isup)
{
	enum i40e_aq_link_speed new_speed;
	struct i40e_pf *pf = vsi->back;
	char *speed = "Unknown";
	char *fc = "Unknown";
	char *fec = "";
	char *req_fec = "";
	char *an = "";

	if (isup)
		new_speed = pf->hw.phy.link_info.link_speed;
	else
		new_speed = I40E_LINK_SPEED_UNKNOWN;

	if ((vsi->current_isup == isup) && (vsi->current_speed == new_speed))
		return;
	vsi->current_isup = isup;
	vsi->current_speed = new_speed;
	if (!isup) {
		netdev_info(vsi->netdev, "NIC Link is Down\n");
		return;
	}

	/* Warn user if link speed on NPAR enabled partition is not at
	 * least 10GB
	 */
	if (pf->hw.func_caps.npar_enable &&
	    (pf->hw.phy.link_info.link_speed == I40E_LINK_SPEED_1GB ||
	     pf->hw.phy.link_info.link_speed == I40E_LINK_SPEED_100MB))
		netdev_warn(vsi->netdev,
			    "The partition detected link speed that is less than 10Gbps\n");

	switch (pf->hw.phy.link_info.link_speed) {
	case I40E_LINK_SPEED_40GB:
		speed = "40 G";
		break;
	case I40E_LINK_SPEED_20GB:
		speed = "20 G";
		break;
	case I40E_LINK_SPEED_25GB:
		speed = "25 G";
		break;
	case I40E_LINK_SPEED_10GB:
		speed = "10 G";
		break;
	case I40E_LINK_SPEED_5GB:
		speed = "5 G";
		break;
	case I40E_LINK_SPEED_2_5GB:
		speed = "2.5 G";
		break;
	case I40E_LINK_SPEED_1GB:
		speed = "1000 M";
		break;
	case I40E_LINK_SPEED_100MB:
		speed = "100 M";
		break;
	default:
		break;
	}

	switch (pf->hw.fc.current_mode) {
	case I40E_FC_FULL:
		fc = "RX/TX";
		break;
	case I40E_FC_TX_PAUSE:
		fc = "TX";
		break;
	case I40E_FC_RX_PAUSE:
		fc = "RX";
		break;
	default:
		fc = "None";
		break;
	}

	if (pf->hw.phy.link_info.link_speed == I40E_LINK_SPEED_25GB) {
		req_fec = "None";
		fec = "None";
		an = "False";

		if (pf->hw.phy.link_info.an_info & I40E_AQ_AN_COMPLETED)
			an = "True";

		if (pf->hw.phy.link_info.fec_info &
		    I40E_AQ_CONFIG_FEC_KR_ENA)
			fec = "CL74 FC-FEC/BASE-R";
		else if (pf->hw.phy.link_info.fec_info &
			 I40E_AQ_CONFIG_FEC_RS_ENA)
			fec = "CL108 RS-FEC";

		/* 'CL108 RS-FEC' should be displayed when RS is requested, or
		 * both RS and FC are requested
		 */
		if (vsi->back->hw.phy.link_info.req_fec_info &
		    (I40E_AQ_REQUEST_FEC_KR | I40E_AQ_REQUEST_FEC_RS)) {
			if (vsi->back->hw.phy.link_info.req_fec_info &
			    I40E_AQ_REQUEST_FEC_RS)
				req_fec = "CL108 RS-FEC";
			else
				req_fec = "CL74 FC-FEC/BASE-R";
		}
		netdev_info(vsi->netdev,
			    "NIC Link is Up, %sbps Full Duplex, Requested FEC: %s, Negotiated FEC: %s, Autoneg: %s, Flow Control: %s\n",
			    speed, req_fec, fec, an, fc);
	} else {
		netdev_info(vsi->netdev,
			    "NIC Link is Up, %sbps Full Duplex, Flow Control: %s\n",
			    speed, fc);
	}

}

/**
 * i40e_up_complete - Finish the last steps of bringing up a connection
 * @vsi: the VSI being configured
 **/
static int i40e_up_complete(struct i40e_vsi *vsi)
{
	struct i40e_pf *pf = vsi->back;
	int err;

	if (pf->flags & I40E_FLAG_MSIX_ENABLED)
		i40e_vsi_configure_msix(vsi);
	else
		i40e_configure_msi_and_legacy(vsi);

	/* start rings */
	err = i40e_vsi_start_rings(vsi);
	if (err)
		return err;

	clear_bit(__I40E_VSI_DOWN, vsi->state);
	i40e_napi_enable_all(vsi);
	i40e_vsi_enable_irq(vsi);

	if ((pf->hw.phy.link_info.link_info & I40E_AQ_LINK_UP) &&
	    (vsi->netdev)) {
		i40e_print_link_message(vsi, true);
		netif_tx_start_all_queues(vsi->netdev);
		netif_carrier_on(vsi->netdev);
	}

	/* replay FDIR SB filters */
	if (vsi->type == I40E_VSI_FDIR) {
		/* reset fd counters */
		pf->fd_add_err = 0;
		pf->fd_atr_cnt = 0;
		i40e_fdir_filter_restore(vsi);
	}

	/* On the next run of the service_task, notify any clients of the new
	 * opened netdev
	 */
	set_bit(__I40E_CLIENT_SERVICE_REQUESTED, pf->state);
	i40e_service_event_schedule(pf);

	return 0;
}

/**
 * i40e_vsi_reinit_locked - Reset the VSI
 * @vsi: the VSI being configured
 *
 * Rebuild the ring structs after some configuration
 * has changed, e.g. MTU size.
 **/
static void i40e_vsi_reinit_locked(struct i40e_vsi *vsi)
{
	struct i40e_pf *pf = vsi->back;

	WARN_ON(in_interrupt());
	while (test_and_set_bit(__I40E_CONFIG_BUSY, pf->state))
		usleep_range(1000, 2000);
	i40e_down(vsi);

	i40e_up(vsi);
	clear_bit(__I40E_CONFIG_BUSY, pf->state);
}

/**
 * i40e_up - Bring the connection back up after being down
 * @vsi: the VSI being configured
 **/
int i40e_up(struct i40e_vsi *vsi)
{
	int err;

	err = i40e_vsi_configure(vsi);
	if (!err)
		err = i40e_up_complete(vsi);

	return err;
}

/**
 * i40e_force_link_state - Force the link status
 * @pf: board private structure
 * @is_up: whether the link state should be forced up or down
 **/
static i40e_status i40e_force_link_state(struct i40e_pf *pf, bool is_up)
{
	struct i40e_aq_get_phy_abilities_resp abilities;
	struct i40e_aq_set_phy_config config = {0};
	struct i40e_hw *hw = &pf->hw;
	i40e_status err;
	u64 mask;
	u8 speed;

	/* Card might've been put in an unstable state by other drivers
	 * and applications, which causes incorrect speed values being
	 * set on startup. In order to clear speed registers, we call
	 * get_phy_capabilities twice, once to get initial state of
	 * available speeds, and once to get current PHY config.
	 */
	err = i40e_aq_get_phy_capabilities(hw, false, true, &abilities,
					   NULL);
	if (err) {
		dev_err(&pf->pdev->dev,
			"failed to get phy cap., ret =  %s last_status =  %s\n",
			i40e_stat_str(hw, err),
			i40e_aq_str(hw, hw->aq.asq_last_status));
		return err;
	}
	speed = abilities.link_speed;

	/* Get the current phy config */
	err = i40e_aq_get_phy_capabilities(hw, false, false, &abilities,
					   NULL);
	if (err) {
		dev_err(&pf->pdev->dev,
			"failed to get phy cap., ret =  %s last_status =  %s\n",
			i40e_stat_str(hw, err),
			i40e_aq_str(hw, hw->aq.asq_last_status));
		return err;
	}

	/* If link needs to go up, but was not forced to go down,
	 * and its speed values are OK, no need for a flap
	 */
	if (is_up && abilities.phy_type != 0 && abilities.link_speed != 0)
		return I40E_SUCCESS;

	/* To force link we need to set bits for all supported PHY types,
	 * but there are now more than 32, so we need to split the bitmap
	 * across two fields.
	 */
	mask = I40E_PHY_TYPES_BITMASK;
	config.phy_type = is_up ? cpu_to_le32((u32)(mask & 0xffffffff)) : 0;
	config.phy_type_ext = is_up ? (u8)((mask >> 32) & 0xff) : 0;
	/* Copy the old settings, except of phy_type */
	config.abilities = abilities.abilities;
	if (abilities.link_speed != 0)
		config.link_speed = abilities.link_speed;
	else
		config.link_speed = speed;
	config.eee_capability = abilities.eee_capability;
	config.eeer = abilities.eeer_val;
	config.low_power_ctrl = abilities.d3_lpan;
	config.fec_config = abilities.fec_cfg_curr_mod_ext_info &
			    I40E_AQ_PHY_FEC_CONFIG_MASK;
	err = i40e_aq_set_phy_config(hw, &config, NULL);

	if (err) {
		dev_err(&pf->pdev->dev,
			"set phy config ret =  %s last_status =  %s\n",
			i40e_stat_str(&pf->hw, err),
			i40e_aq_str(&pf->hw, pf->hw.aq.asq_last_status));
		return err;
	}

	/* Update the link info */
	err = i40e_update_link_info(hw);
	if (err) {
		/* Wait a little bit (on 40G cards it sometimes takes a really
		 * long time for link to come back from the atomic reset)
		 * and try once more
		 */
		msleep(1000);
		i40e_update_link_info(hw);
	}

	i40e_aq_set_link_restart_an(hw, true, NULL);

	return I40E_SUCCESS;
}

/**
 * i40e_down - Shutdown the connection processing
 * @vsi: the VSI being stopped
 **/
void i40e_down(struct i40e_vsi *vsi)
{
	int i;

	/* It is assumed that the caller of this function
	 * sets the vsi->state __I40E_VSI_DOWN bit.
	 */
	if (vsi->netdev) {
		netif_carrier_off(vsi->netdev);
		netif_tx_disable(vsi->netdev);
	}
	i40e_vsi_disable_irq(vsi);
	i40e_vsi_stop_rings(vsi);
	if (vsi->type == I40E_VSI_MAIN &&
	    vsi->back->flags & I40E_FLAG_LINK_DOWN_ON_CLOSE_ENABLED)
		i40e_force_link_state(vsi->back, false);
	i40e_napi_disable_all(vsi);

	for (i = 0; i < vsi->num_queue_pairs; i++) {
		i40e_clean_tx_ring(vsi->tx_rings[i]);
		if (i40e_enabled_xdp_vsi(vsi)) {
			/* Make sure that in-progress ndo_xdp_xmit
			 * calls are completed.
			 */
			synchronize_rcu();
			i40e_clean_tx_ring(vsi->xdp_rings[i]);
		}
		i40e_clean_rx_ring(vsi->rx_rings[i]);
	}

}

/**
 * i40e_validate_mqprio_qopt- validate queue mapping info
 * @vsi: the VSI being configured
 * @mqprio_qopt: queue parametrs
 **/
static int i40e_validate_mqprio_qopt(struct i40e_vsi *vsi,
				     struct tc_mqprio_qopt_offload *mqprio_qopt)
{
	u64 sum_max_rate = 0;
	u64 max_rate = 0;
	int i;

	if (mqprio_qopt->qopt.offset[0] != 0 ||
	    mqprio_qopt->qopt.num_tc < 1 ||
	    mqprio_qopt->qopt.num_tc > I40E_MAX_TRAFFIC_CLASS)
		return -EINVAL;
	for (i = 0; ; i++) {
		if (!mqprio_qopt->qopt.count[i])
			return -EINVAL;
		if (mqprio_qopt->min_rate[i]) {
			dev_err(&vsi->back->pdev->dev,
				"Invalid min tx rate (greater than 0) specified\n");
			return -EINVAL;
		}
		max_rate = mqprio_qopt->max_rate[i];
		do_div(max_rate, I40E_BW_MBPS_DIVISOR);
		sum_max_rate += max_rate;

		if (i >= mqprio_qopt->qopt.num_tc - 1)
			break;
		if (mqprio_qopt->qopt.offset[i + 1] !=
		    (mqprio_qopt->qopt.offset[i] + mqprio_qopt->qopt.count[i]))
			return -EINVAL;
	}
	if (vsi->num_queue_pairs <
	    (mqprio_qopt->qopt.offset[i] + mqprio_qopt->qopt.count[i])) {
		return -EINVAL;
	}
	if (sum_max_rate > i40e_get_link_speed(vsi)) {
		dev_err(&vsi->back->pdev->dev,
			"Invalid max tx rate specified\n");
		return -EINVAL;
	}
	return 0;
}

/**
 * i40e_vsi_set_default_tc_config - set default values for tc configuration
 * @vsi: the VSI being configured
 **/
static void i40e_vsi_set_default_tc_config(struct i40e_vsi *vsi)
{
	u16 qcount;
	int i;

	/* Only TC0 is enabled */
	vsi->tc_config.numtc = 1;
	vsi->tc_config.enabled_tc = 1;
	qcount = min_t(int, vsi->alloc_queue_pairs,
		       i40e_pf_get_max_q_per_tc(vsi->back));
	for (i = 0; i < I40E_MAX_TRAFFIC_CLASS; i++) {
		/* For the TC that is not enabled set the offset to to default
		 * queue and allocate one queue for the given TC.
		 */
		vsi->tc_config.tc_info[i].qoffset = 0;
		if (i == 0)
			vsi->tc_config.tc_info[i].qcount = qcount;
		else
			vsi->tc_config.tc_info[i].qcount = 1;
		vsi->tc_config.tc_info[i].netdev_tc = 0;
	}
}

/**
 * i40e_del_macvlan_filter
 * @hw: pointer to the HW structure
 * @seid: seid of the channel VSI
 * @macaddr: the mac address to apply as a filter
 * @aq_err: store the admin Q error
 *
 * This function deletes a mac filter on the channel VSI which serves as the
 * macvlan. Returns 0 on success.
 **/
static i40e_status i40e_del_macvlan_filter(struct i40e_hw *hw, u16 seid,
					   const u8 *macaddr, int *aq_err)
{
<<<<<<< HEAD
	struct tc_mqprio_qopt_offload *mqprio_qopt = type_data;
	struct i40e_netdev_priv *np = netdev_priv(netdev);
	struct i40e_vsi *vsi = np->vsi;
	struct i40e_pf *pf = vsi->back;
	u8 enabled_tc = 0, num_tc, hw;
	bool need_reset = false;
	int old_queue_pairs;
	int ret = -EINVAL;
	u16 mode;
	int i;

	old_queue_pairs = vsi->num_queue_pairs;
	num_tc = mqprio_qopt->qopt.num_tc;
	hw = mqprio_qopt->qopt.hw;
	mode = mqprio_qopt->mode;
	if (!hw) {
		pf->flags &= ~I40E_FLAG_TC_MQPRIO;
		memcpy(&vsi->mqprio_qopt, mqprio_qopt, sizeof(*mqprio_qopt));
		goto config_tc;
=======
	struct i40e_aqc_remove_macvlan_element_data element;
	i40e_status status;

	memset(&element, 0, sizeof(element));
	ether_addr_copy(element.mac_addr, macaddr);
	element.vlan_tag = 0;
	element.flags = I40E_AQC_MACVLAN_DEL_PERFECT_MATCH;
	status = i40e_aq_remove_macvlan(hw, seid, &element, 1, NULL);
	*aq_err = hw->aq.asq_last_status;

	return status;
}

/**
 * i40e_add_macvlan_filter
 * @hw: pointer to the HW structure
 * @seid: seid of the channel VSI
 * @macaddr: the mac address to apply as a filter
 * @aq_err: store the admin Q error
 *
 * This function adds a mac filter on the channel VSI which serves as the
 * macvlan. Returns 0 on success.
 **/
static i40e_status i40e_add_macvlan_filter(struct i40e_hw *hw, u16 seid,
					   const u8 *macaddr, int *aq_err)
{
	struct i40e_aqc_add_macvlan_element_data element;
	i40e_status status;
	u16 cmd_flags = 0;

	ether_addr_copy(element.mac_addr, macaddr);
	element.vlan_tag = 0;
	element.queue_number = 0;
	element.match_method = I40E_AQC_MM_ERR_NO_RES;
	cmd_flags |= I40E_AQC_MACVLAN_ADD_PERFECT_MATCH;
	element.flags = cpu_to_le16(cmd_flags);
	status = i40e_aq_add_macvlan(hw, seid, &element, 1, NULL);
	*aq_err = hw->aq.asq_last_status;

	return status;
}

/**
 * i40e_reset_ch_rings - Reset the queue contexts in a channel
 * @vsi: the VSI we want to access
 * @ch: the channel we want to access
 */
static void i40e_reset_ch_rings(struct i40e_vsi *vsi, struct i40e_channel *ch)
{
	struct i40e_ring *tx_ring, *rx_ring;
	u16 pf_q;
	int i;

	for (i = 0; i < ch->num_queue_pairs; i++) {
		pf_q = ch->base_queue + i;
		tx_ring = vsi->tx_rings[pf_q];
		tx_ring->ch = NULL;
		rx_ring = vsi->rx_rings[pf_q];
		rx_ring->ch = NULL;
>>>>>>> f7688b48
	}
}

/**
 * i40e_free_macvlan_channels
 * @vsi: the VSI we want to access
 *
 * This function frees the Qs of the channel VSI from
 * the stack and also deletes the channel VSIs which
 * serve as macvlans.
 */
static void i40e_free_macvlan_channels(struct i40e_vsi *vsi)
{
	struct i40e_channel *ch, *ch_tmp;
	int ret;

	if (list_empty(&vsi->macvlan_list))
		return;

	list_for_each_entry_safe(ch, ch_tmp, &vsi->macvlan_list, list) {
		struct i40e_vsi *parent_vsi;

		if (i40e_is_channel_macvlan(ch)) {
			i40e_reset_ch_rings(vsi, ch);
			clear_bit(ch->fwd->bit_no, vsi->fwd_bitmask);
			netdev_unbind_sb_channel(vsi->netdev, ch->fwd->netdev);
			netdev_set_sb_channel(ch->fwd->netdev, 0);
			kfree(ch->fwd);
			ch->fwd = NULL;
		}

		list_del(&ch->list);
		parent_vsi = ch->parent_vsi;
		if (!parent_vsi || !ch->initialized) {
			kfree(ch);
			continue;
		}

		/* remove the VSI */
		ret = i40e_aq_delete_element(&vsi->back->hw, ch->seid,
					     NULL);
		if (ret)
			dev_err(&vsi->back->pdev->dev,
				"unable to remove channel (%d) for parent VSI(%d)\n",
				ch->seid, parent_vsi->seid);
		kfree(ch);
	}
	vsi->macvlan_cnt = 0;
}

/**
 * i40e_fwd_ring_up - bring the macvlan device up
 * @vsi: the VSI we want to access
 * @vdev: macvlan netdevice
 * @fwd: the private fwd structure
 */
static int i40e_fwd_ring_up(struct i40e_vsi *vsi, struct net_device *vdev,
			    struct i40e_fwd_adapter *fwd)
{
	int ret = 0, num_tc = 1,  i, aq_err;
	struct i40e_channel *ch, *ch_tmp;
	struct i40e_pf *pf = vsi->back;
	struct i40e_hw *hw = &pf->hw;

	if (list_empty(&vsi->macvlan_list))
		return -EINVAL;

	/* Go through the list and find an available channel */
	list_for_each_entry_safe(ch, ch_tmp, &vsi->macvlan_list, list) {
		if (!i40e_is_channel_macvlan(ch)) {
			ch->fwd = fwd;
			/* record configuration for macvlan interface in vdev */
			for (i = 0; i < num_tc; i++)
				netdev_bind_sb_channel_queue(vsi->netdev, vdev,
							     i,
							     ch->num_queue_pairs,
							     ch->base_queue);
			for (i = 0; i < ch->num_queue_pairs; i++) {
				struct i40e_ring *tx_ring, *rx_ring;
				u16 pf_q;

				pf_q = ch->base_queue + i;

				/* Get to TX ring ptr */
				tx_ring = vsi->tx_rings[pf_q];
				tx_ring->ch = ch;

				/* Get the RX ring ptr */
				rx_ring = vsi->rx_rings[pf_q];
				rx_ring->ch = ch;
			}
			break;
		}
	}

	/* Guarantee all rings are updated before we update the
	 * MAC address filter.
	 */
	wmb();

	/* Add a mac filter */
	ret = i40e_add_macvlan_filter(hw, ch->seid, vdev->dev_addr, &aq_err);
	if (ret) {
		/* if we cannot add the MAC rule then disable the offload */
		macvlan_release_l2fw_offload(vdev);
		for (i = 0; i < ch->num_queue_pairs; i++) {
			struct i40e_ring *rx_ring;
			u16 pf_q;

<<<<<<< HEAD
				do_div(credits, I40E_BW_CREDIT_DIVISOR);
				dev_dbg(&vsi->back->pdev->dev,
					"Set tx rate of %llu Mbps (count of 50Mbps %llu) for vsi->seid %u\n",
					max_tx_rate,
					credits,
					vsi->seid);
			} else {
				need_reset = true;
				goto exit;
			}
		}
		ret = i40e_configure_queue_channels(vsi);
		if (ret) {
			vsi->num_queue_pairs = old_queue_pairs;
			netdev_info(netdev,
				    "Failed configuring queue channels\n");
			need_reset = true;
			goto exit;
=======
			pf_q = ch->base_queue + i;
			rx_ring = vsi->rx_rings[pf_q];
			rx_ring->netdev = NULL;
>>>>>>> f7688b48
		}
		dev_info(&pf->pdev->dev,
			 "Error adding mac filter on macvlan err %s, aq_err %s\n",
			  i40e_stat_str(hw, ret),
			  i40e_aq_str(hw, aq_err));
		netdev_err(vdev, "L2fwd offload disabled to L2 filter error\n");
	}

	return ret;
}

/**
 * i40e_setup_macvlans - create the channels which will be macvlans
 * @vsi: the VSI we want to access
 * @macvlan_cnt: no. of macvlans to be setup
 * @qcnt: no. of Qs per macvlan
 * @vdev: macvlan netdevice
 */
static int i40e_setup_macvlans(struct i40e_vsi *vsi, u16 macvlan_cnt, u16 qcnt,
			       struct net_device *vdev)
{
	struct i40e_pf *pf = vsi->back;
	struct i40e_hw *hw = &pf->hw;
	struct i40e_vsi_context ctxt;
	u16 sections, qmap, num_qps;
	struct i40e_channel *ch;
	int i, pow, ret = 0;
	u8 offset = 0;

	if (vsi->type != I40E_VSI_MAIN || !macvlan_cnt)
		return -EINVAL;

	num_qps = vsi->num_queue_pairs - (macvlan_cnt * qcnt);

	/* find the next higher power-of-2 of num queue pairs */
	pow = fls(roundup_pow_of_two(num_qps) - 1);

	qmap = (offset << I40E_AQ_VSI_TC_QUE_OFFSET_SHIFT) |
		(pow << I40E_AQ_VSI_TC_QUE_NUMBER_SHIFT);

	/* Setup context bits for the main VSI */
	sections = I40E_AQ_VSI_PROP_QUEUE_MAP_VALID;
	sections |= I40E_AQ_VSI_PROP_SCHED_VALID;
	memset(&ctxt, 0, sizeof(ctxt));
	ctxt.seid = vsi->seid;
	ctxt.pf_num = vsi->back->hw.pf_id;
	ctxt.vf_num = 0;
	ctxt.uplink_seid = vsi->uplink_seid;
	ctxt.info = vsi->info;
	ctxt.info.tc_mapping[0] = cpu_to_le16(qmap);
	ctxt.info.mapping_flags |= cpu_to_le16(I40E_AQ_VSI_QUE_MAP_CONTIG);
	ctxt.info.queue_mapping[0] = cpu_to_le16(vsi->base_queue);
	ctxt.info.valid_sections |= cpu_to_le16(sections);

	/* Reconfigure RSS for main VSI with new max queue count */
	vsi->rss_size = max_t(u16, num_qps, qcnt);
	ret = i40e_vsi_config_rss(vsi);
	if (ret) {
		dev_info(&pf->pdev->dev,
			 "Failed to reconfig RSS for num_queues (%u)\n",
			 vsi->rss_size);
		return ret;
	}
	vsi->reconfig_rss = true;
	dev_dbg(&vsi->back->pdev->dev,
		"Reconfigured RSS with num_queues (%u)\n", vsi->rss_size);
	vsi->next_base_queue = num_qps;
	vsi->cnt_q_avail = vsi->num_queue_pairs - num_qps;

	/* Update the VSI after updating the VSI queue-mapping
	 * information
	 */
	ret = i40e_aq_update_vsi_params(hw, &ctxt, NULL);
	if (ret) {
		dev_info(&pf->pdev->dev,
			 "Update vsi tc config failed, err %s aq_err %s\n",
			 i40e_stat_str(hw, ret),
			 i40e_aq_str(hw, hw->aq.asq_last_status));
		return ret;
	}
	/* update the local VSI info with updated queue map */
	i40e_vsi_update_queue_map(vsi, &ctxt);
	vsi->info.valid_sections = 0;

	/* Create channels for macvlans */
	INIT_LIST_HEAD(&vsi->macvlan_list);
	for (i = 0; i < macvlan_cnt; i++) {
		ch = kzalloc(sizeof(*ch), GFP_KERNEL);
		if (!ch) {
			ret = -ENOMEM;
			goto err_free;
		}
		INIT_LIST_HEAD(&ch->list);
		ch->num_queue_pairs = qcnt;
		if (!i40e_setup_channel(pf, vsi, ch)) {
			ret = -EINVAL;
			goto err_free;
		}
		ch->parent_vsi = vsi;
		vsi->cnt_q_avail -= ch->num_queue_pairs;
		vsi->macvlan_cnt++;
		list_add_tail(&ch->list, &vsi->macvlan_list);
	}

	return ret;

err_free:
	dev_info(&pf->pdev->dev, "Failed to setup macvlans\n");
	i40e_free_macvlan_channels(vsi);

	return ret;
}

/**
 * i40e_fwd_add - configure macvlans
 * @netdev: net device to configure
 * @vdev: macvlan netdevice
 **/
static void *i40e_fwd_add(struct net_device *netdev, struct net_device *vdev)
{
	struct i40e_netdev_priv *np = netdev_priv(netdev);
	u16 q_per_macvlan = 0, macvlan_cnt = 0, vectors;
	struct i40e_vsi *vsi = np->vsi;
	struct i40e_pf *pf = vsi->back;
	struct i40e_fwd_adapter *fwd;
	int avail_macvlan, ret;

	if ((pf->flags & I40E_FLAG_DCB_ENABLED)) {
		netdev_info(netdev, "Macvlans are not supported when DCB is enabled\n");
		return ERR_PTR(-EINVAL);
	}
	if ((pf->flags & I40E_FLAG_TC_MQPRIO)) {
		netdev_info(netdev, "Macvlans are not supported when HW TC offload is on\n");
		return ERR_PTR(-EINVAL);
	}
	if (pf->num_lan_msix < I40E_MIN_MACVLAN_VECTORS) {
		netdev_info(netdev, "Not enough vectors available to support macvlans\n");
		return ERR_PTR(-EINVAL);
	}

	/* The macvlan device has to be a single Q device so that the
	 * tc_to_txq field can be reused to pick the tx queue.
	 */
	if (netif_is_multiqueue(vdev))
		return ERR_PTR(-ERANGE);

	if (!vsi->macvlan_cnt) {
		/* reserve bit 0 for the pf device */
		set_bit(0, vsi->fwd_bitmask);

		/* Try to reserve as many queues as possible for macvlans. First
		 * reserve 3/4th of max vectors, then half, then quarter and
		 * calculate Qs per macvlan as you go
		 */
		vectors = pf->num_lan_msix;
		if (vectors <= I40E_MAX_MACVLANS && vectors > 64) {
			/* allocate 4 Qs per macvlan and 32 Qs to the PF*/
			q_per_macvlan = 4;
			macvlan_cnt = (vectors - 32) / 4;
		} else if (vectors <= 64 && vectors > 32) {
			/* allocate 2 Qs per macvlan and 16 Qs to the PF*/
			q_per_macvlan = 2;
			macvlan_cnt = (vectors - 16) / 2;
		} else if (vectors <= 32 && vectors > 16) {
			/* allocate 1 Q per macvlan and 16 Qs to the PF*/
			q_per_macvlan = 1;
			macvlan_cnt = vectors - 16;
		} else if (vectors <= 16 && vectors > 8) {
			/* allocate 1 Q per macvlan and 8 Qs to the PF */
			q_per_macvlan = 1;
			macvlan_cnt = vectors - 8;
		} else {
			/* allocate 1 Q per macvlan and 1 Q to the PF */
			q_per_macvlan = 1;
			macvlan_cnt = vectors - 1;
		}

		if (macvlan_cnt == 0)
			return ERR_PTR(-EBUSY);

		/* Quiesce VSI queues */
		i40e_quiesce_vsi(vsi);

		/* sets up the macvlans but does not "enable" them */
		ret = i40e_setup_macvlans(vsi, macvlan_cnt, q_per_macvlan,
					  vdev);
		if (ret)
			return ERR_PTR(ret);

		/* Unquiesce VSI */
		i40e_unquiesce_vsi(vsi);
	}
	avail_macvlan = find_first_zero_bit(vsi->fwd_bitmask,
					    vsi->macvlan_cnt);
	if (avail_macvlan >= I40E_MAX_MACVLANS)
		return ERR_PTR(-EBUSY);

	/* create the fwd struct */
	fwd = kzalloc(sizeof(*fwd), GFP_KERNEL);
	if (!fwd)
		return ERR_PTR(-ENOMEM);

	set_bit(avail_macvlan, vsi->fwd_bitmask);
	fwd->bit_no = avail_macvlan;
	netdev_set_sb_channel(vdev, avail_macvlan);
	fwd->netdev = vdev;

	if (!netif_running(netdev))
		return fwd;

	/* Set fwd ring up */
	ret = i40e_fwd_ring_up(vsi, vdev, fwd);
	if (ret) {
		/* unbind the queues and drop the subordinate channel config */
		netdev_unbind_sb_channel(netdev, vdev);
		netdev_set_sb_channel(vdev, 0);

		kfree(fwd);
		return ERR_PTR(-EINVAL);
	}

	return fwd;
}

/**
 * i40e_del_all_macvlans - Delete all the mac filters on the channels
 * @vsi: the VSI we want to access
 */
static void i40e_del_all_macvlans(struct i40e_vsi *vsi)
{
	struct i40e_channel *ch, *ch_tmp;
	struct i40e_pf *pf = vsi->back;
	struct i40e_hw *hw = &pf->hw;
	int aq_err, ret = 0;

	if (list_empty(&vsi->macvlan_list))
		return;

	list_for_each_entry_safe(ch, ch_tmp, &vsi->macvlan_list, list) {
		if (i40e_is_channel_macvlan(ch)) {
			ret = i40e_del_macvlan_filter(hw, ch->seid,
						      i40e_channel_mac(ch),
						      &aq_err);
			if (!ret) {
				/* Reset queue contexts */
				i40e_reset_ch_rings(vsi, ch);
				clear_bit(ch->fwd->bit_no, vsi->fwd_bitmask);
				netdev_unbind_sb_channel(vsi->netdev,
							 ch->fwd->netdev);
				netdev_set_sb_channel(ch->fwd->netdev, 0);
				kfree(ch->fwd);
				ch->fwd = NULL;
			}
		}
	}
}

/**
 * i40e_fwd_del - delete macvlan interfaces
 * @netdev: net device to configure
 * @vdev: macvlan netdevice
 */
static void i40e_fwd_del(struct net_device *netdev, void *vdev)
{
	struct i40e_netdev_priv *np = netdev_priv(netdev);
	struct i40e_fwd_adapter *fwd = vdev;
	struct i40e_channel *ch, *ch_tmp;
	struct i40e_vsi *vsi = np->vsi;
	struct i40e_pf *pf = vsi->back;
	struct i40e_hw *hw = &pf->hw;
	int aq_err, ret = 0;

	/* Find the channel associated with the macvlan and del mac filter */
	list_for_each_entry_safe(ch, ch_tmp, &vsi->macvlan_list, list) {
		if (i40e_is_channel_macvlan(ch) &&
		    ether_addr_equal(i40e_channel_mac(ch),
				     fwd->netdev->dev_addr)) {
			ret = i40e_del_macvlan_filter(hw, ch->seid,
						      i40e_channel_mac(ch),
						      &aq_err);
			if (!ret) {
				/* Reset queue contexts */
				i40e_reset_ch_rings(vsi, ch);
				clear_bit(ch->fwd->bit_no, vsi->fwd_bitmask);
				netdev_unbind_sb_channel(netdev, fwd->netdev);
				netdev_set_sb_channel(fwd->netdev, 0);
				kfree(ch->fwd);
				ch->fwd = NULL;
			} else {
				dev_info(&pf->pdev->dev,
					 "Error deleting mac filter on macvlan err %s, aq_err %s\n",
					  i40e_stat_str(hw, ret),
					  i40e_aq_str(hw, aq_err));
			}
			break;
		}
	}
}

/**
 * i40e_setup_tc - configure multiple traffic classes
 * @netdev: net device to configure
 * @type_data: tc offload data
 **/
static int i40e_setup_tc(struct net_device *netdev, void *type_data)
{
	struct tc_mqprio_qopt_offload *mqprio_qopt = type_data;
	struct i40e_netdev_priv *np = netdev_priv(netdev);
	struct i40e_vsi *vsi = np->vsi;
	struct i40e_pf *pf = vsi->back;
	u8 enabled_tc = 0, num_tc, hw;
	bool need_reset = false;
	int old_queue_pairs;
	int ret = -EINVAL;
	u16 mode;
	int i;

	old_queue_pairs = vsi->num_queue_pairs;
	num_tc = mqprio_qopt->qopt.num_tc;
	hw = mqprio_qopt->qopt.hw;
	mode = mqprio_qopt->mode;
	if (!hw) {
		pf->flags &= ~I40E_FLAG_TC_MQPRIO;
		memcpy(&vsi->mqprio_qopt, mqprio_qopt, sizeof(*mqprio_qopt));
		goto config_tc;
	}

	/* Check if MFP enabled */
	if (pf->flags & I40E_FLAG_MFP_ENABLED) {
		netdev_info(netdev,
			    "Configuring TC not supported in MFP mode\n");
		return ret;
	}
	switch (mode) {
	case TC_MQPRIO_MODE_DCB:
		pf->flags &= ~I40E_FLAG_TC_MQPRIO;

		/* Check if DCB enabled to continue */
		if (!(pf->flags & I40E_FLAG_DCB_ENABLED)) {
			netdev_info(netdev,
				    "DCB is not enabled for adapter\n");
			return ret;
		}

		/* Check whether tc count is within enabled limit */
		if (num_tc > i40e_pf_get_num_tc(pf)) {
			netdev_info(netdev,
				    "TC count greater than enabled on link for adapter\n");
			return ret;
		}
		break;
	case TC_MQPRIO_MODE_CHANNEL:
		if (pf->flags & I40E_FLAG_DCB_ENABLED) {
			netdev_info(netdev,
				    "Full offload of TC Mqprio options is not supported when DCB is enabled\n");
			return ret;
		}
		if (!(pf->flags & I40E_FLAG_MSIX_ENABLED))
			return ret;
		ret = i40e_validate_mqprio_qopt(vsi, mqprio_qopt);
		if (ret)
			return ret;
		memcpy(&vsi->mqprio_qopt, mqprio_qopt,
		       sizeof(*mqprio_qopt));
		pf->flags |= I40E_FLAG_TC_MQPRIO;
		pf->flags &= ~I40E_FLAG_DCB_ENABLED;
		break;
	default:
		return -EINVAL;
	}

config_tc:
	/* Generate TC map for number of tc requested */
	for (i = 0; i < num_tc; i++)
		enabled_tc |= BIT(i);

	/* Requesting same TC configuration as already enabled */
	if (enabled_tc == vsi->tc_config.enabled_tc &&
	    mode != TC_MQPRIO_MODE_CHANNEL)
		return 0;

	/* Quiesce VSI queues */
	i40e_quiesce_vsi(vsi);

	if (!hw && !(pf->flags & I40E_FLAG_TC_MQPRIO))
		i40e_remove_queue_channels(vsi);

	/* Configure VSI for enabled TCs */
	ret = i40e_vsi_config_tc(vsi, enabled_tc);
	if (ret) {
		netdev_info(netdev, "Failed configuring TC for VSI seid=%d\n",
			    vsi->seid);
		need_reset = true;
		goto exit;
	} else {
		dev_info(&vsi->back->pdev->dev,
			 "Setup channel (id:%u) utilizing num_queues %d\n",
			 vsi->seid, vsi->tc_config.tc_info[0].qcount);
	}

	if (pf->flags & I40E_FLAG_TC_MQPRIO) {
		if (vsi->mqprio_qopt.max_rate[0]) {
			u64 max_tx_rate = vsi->mqprio_qopt.max_rate[0];

			do_div(max_tx_rate, I40E_BW_MBPS_DIVISOR);
			ret = i40e_set_bw_limit(vsi, vsi->seid, max_tx_rate);
			if (!ret) {
				u64 credits = max_tx_rate;

				do_div(credits, I40E_BW_CREDIT_DIVISOR);
				dev_dbg(&vsi->back->pdev->dev,
					"Set tx rate of %llu Mbps (count of 50Mbps %llu) for vsi->seid %u\n",
					max_tx_rate,
					credits,
					vsi->seid);
			} else {
				need_reset = true;
				goto exit;
			}
		}
		ret = i40e_configure_queue_channels(vsi);
		if (ret) {
			vsi->num_queue_pairs = old_queue_pairs;
			netdev_info(netdev,
				    "Failed configuring queue channels\n");
			need_reset = true;
			goto exit;
		}
	}

exit:
	/* Reset the configuration data to defaults, only TC0 is enabled */
	if (need_reset) {
		i40e_vsi_set_default_tc_config(vsi);
		need_reset = false;
	}

	/* Unquiesce VSI */
	i40e_unquiesce_vsi(vsi);
	return ret;
}

/**
 * i40e_set_cld_element - sets cloud filter element data
 * @filter: cloud filter rule
 * @cld: ptr to cloud filter element data
 *
 * This is helper function to copy data into cloud filter element
 **/
static inline void
i40e_set_cld_element(struct i40e_cloud_filter *filter,
		     struct i40e_aqc_cloud_filters_element_data *cld)
{
	int i, j;
	u32 ipa;

	memset(cld, 0, sizeof(*cld));
	ether_addr_copy(cld->outer_mac, filter->dst_mac);
	ether_addr_copy(cld->inner_mac, filter->src_mac);

	if (filter->n_proto != ETH_P_IP && filter->n_proto != ETH_P_IPV6)
		return;

	if (filter->n_proto == ETH_P_IPV6) {
#define IPV6_MAX_INDEX	(ARRAY_SIZE(filter->dst_ipv6) - 1)
		for (i = 0, j = 0; i < ARRAY_SIZE(filter->dst_ipv6);
		     i++, j += 2) {
			ipa = be32_to_cpu(filter->dst_ipv6[IPV6_MAX_INDEX - i]);
			ipa = cpu_to_le32(ipa);
			memcpy(&cld->ipaddr.raw_v6.data[j], &ipa, sizeof(ipa));
		}
	} else {
		ipa = be32_to_cpu(filter->dst_ipv4);
		memcpy(&cld->ipaddr.v4.data, &ipa, sizeof(ipa));
	}

	cld->inner_vlan = cpu_to_le16(ntohs(filter->vlan_id));

	/* tenant_id is not supported by FW now, once the support is enabled
	 * fill the cld->tenant_id with cpu_to_le32(filter->tenant_id)
	 */
	if (filter->tenant_id)
		return;
}

/**
 * i40e_add_del_cloud_filter - Add/del cloud filter
 * @vsi: pointer to VSI
 * @filter: cloud filter rule
 * @add: if true, add, if false, delete
 *
 * Add or delete a cloud filter for a specific flow spec.
 * Returns 0 if the filter were successfully added.
 **/
int i40e_add_del_cloud_filter(struct i40e_vsi *vsi,
			      struct i40e_cloud_filter *filter, bool add)
{
	struct i40e_aqc_cloud_filters_element_data cld_filter;
	struct i40e_pf *pf = vsi->back;
	int ret;
	static const u16 flag_table[128] = {
		[I40E_CLOUD_FILTER_FLAGS_OMAC]  =
			I40E_AQC_ADD_CLOUD_FILTER_OMAC,
		[I40E_CLOUD_FILTER_FLAGS_IMAC]  =
			I40E_AQC_ADD_CLOUD_FILTER_IMAC,
		[I40E_CLOUD_FILTER_FLAGS_IMAC_IVLAN]  =
			I40E_AQC_ADD_CLOUD_FILTER_IMAC_IVLAN,
		[I40E_CLOUD_FILTER_FLAGS_IMAC_TEN_ID] =
			I40E_AQC_ADD_CLOUD_FILTER_IMAC_TEN_ID,
		[I40E_CLOUD_FILTER_FLAGS_OMAC_TEN_ID_IMAC] =
			I40E_AQC_ADD_CLOUD_FILTER_OMAC_TEN_ID_IMAC,
		[I40E_CLOUD_FILTER_FLAGS_IMAC_IVLAN_TEN_ID] =
			I40E_AQC_ADD_CLOUD_FILTER_IMAC_IVLAN_TEN_ID,
		[I40E_CLOUD_FILTER_FLAGS_IIP] =
			I40E_AQC_ADD_CLOUD_FILTER_IIP,
	};

	if (filter->flags >= ARRAY_SIZE(flag_table))
		return I40E_ERR_CONFIG;

	/* copy element needed to add cloud filter from filter */
	i40e_set_cld_element(filter, &cld_filter);

	if (filter->tunnel_type != I40E_CLOUD_TNL_TYPE_NONE)
		cld_filter.flags = cpu_to_le16(filter->tunnel_type <<
					     I40E_AQC_ADD_CLOUD_TNL_TYPE_SHIFT);

	if (filter->n_proto == ETH_P_IPV6)
		cld_filter.flags |= cpu_to_le16(flag_table[filter->flags] |
						I40E_AQC_ADD_CLOUD_FLAGS_IPV6);
	else
		cld_filter.flags |= cpu_to_le16(flag_table[filter->flags] |
						I40E_AQC_ADD_CLOUD_FLAGS_IPV4);

	if (add)
		ret = i40e_aq_add_cloud_filters(&pf->hw, filter->seid,
						&cld_filter, 1);
	else
		ret = i40e_aq_rem_cloud_filters(&pf->hw, filter->seid,
						&cld_filter, 1);
	if (ret)
		dev_dbg(&pf->pdev->dev,
			"Failed to %s cloud filter using l4 port %u, err %d aq_err %d\n",
			add ? "add" : "delete", filter->dst_port, ret,
			pf->hw.aq.asq_last_status);
	else
		dev_info(&pf->pdev->dev,
			 "%s cloud filter for VSI: %d\n",
			 add ? "Added" : "Deleted", filter->seid);
	return ret;
}

/**
 * i40e_add_del_cloud_filter_big_buf - Add/del cloud filter using big_buf
 * @vsi: pointer to VSI
 * @filter: cloud filter rule
 * @add: if true, add, if false, delete
 *
 * Add or delete a cloud filter for a specific flow spec using big buffer.
 * Returns 0 if the filter were successfully added.
 **/
int i40e_add_del_cloud_filter_big_buf(struct i40e_vsi *vsi,
				      struct i40e_cloud_filter *filter,
				      bool add)
{
	struct i40e_aqc_cloud_filters_element_bb cld_filter;
	struct i40e_pf *pf = vsi->back;
	int ret;

	/* Both (src/dst) valid mac_addr are not supported */
	if ((is_valid_ether_addr(filter->dst_mac) &&
	     is_valid_ether_addr(filter->src_mac)) ||
	    (is_multicast_ether_addr(filter->dst_mac) &&
	     is_multicast_ether_addr(filter->src_mac)))
		return -EOPNOTSUPP;

	/* Big buffer cloud filter needs 'L4 port' to be non-zero. Also, UDP
	 * ports are not supported via big buffer now.
	 */
	if (!filter->dst_port || filter->ip_proto == IPPROTO_UDP)
		return -EOPNOTSUPP;

	/* adding filter using src_port/src_ip is not supported at this stage */
	if (filter->src_port || filter->src_ipv4 ||
	    !ipv6_addr_any(&filter->ip.v6.src_ip6))
		return -EOPNOTSUPP;

	/* copy element needed to add cloud filter from filter */
	i40e_set_cld_element(filter, &cld_filter.element);

	if (is_valid_ether_addr(filter->dst_mac) ||
	    is_valid_ether_addr(filter->src_mac) ||
	    is_multicast_ether_addr(filter->dst_mac) ||
	    is_multicast_ether_addr(filter->src_mac)) {
		/* MAC + IP : unsupported mode */
		if (filter->dst_ipv4)
			return -EOPNOTSUPP;

		/* since we validated that L4 port must be valid before
		 * we get here, start with respective "flags" value
		 * and update if vlan is present or not
		 */
		cld_filter.element.flags =
			cpu_to_le16(I40E_AQC_ADD_CLOUD_FILTER_MAC_PORT);

		if (filter->vlan_id) {
			cld_filter.element.flags =
			cpu_to_le16(I40E_AQC_ADD_CLOUD_FILTER_MAC_VLAN_PORT);
		}

	} else if (filter->dst_ipv4 ||
		   !ipv6_addr_any(&filter->ip.v6.dst_ip6)) {
		cld_filter.element.flags =
				cpu_to_le16(I40E_AQC_ADD_CLOUD_FILTER_IP_PORT);
		if (filter->n_proto == ETH_P_IPV6)
			cld_filter.element.flags |=
				cpu_to_le16(I40E_AQC_ADD_CLOUD_FLAGS_IPV6);
		else
			cld_filter.element.flags |=
				cpu_to_le16(I40E_AQC_ADD_CLOUD_FLAGS_IPV4);
	} else {
		dev_err(&pf->pdev->dev,
			"either mac or ip has to be valid for cloud filter\n");
		return -EINVAL;
	}

	/* Now copy L4 port in Byte 6..7 in general fields */
	cld_filter.general_fields[I40E_AQC_ADD_CLOUD_FV_FLU_0X16_WORD0] =
						be16_to_cpu(filter->dst_port);

	if (add) {
		/* Validate current device switch mode, change if necessary */
		ret = i40e_validate_and_set_switch_mode(vsi);
		if (ret) {
			dev_err(&pf->pdev->dev,
				"failed to set switch mode, ret %d\n",
				ret);
			return ret;
		}

		ret = i40e_aq_add_cloud_filters_bb(&pf->hw, filter->seid,
						   &cld_filter, 1);
	} else {
		ret = i40e_aq_rem_cloud_filters_bb(&pf->hw, filter->seid,
						   &cld_filter, 1);
	}

	if (ret)
		dev_dbg(&pf->pdev->dev,
			"Failed to %s cloud filter(big buffer) err %d aq_err %d\n",
			add ? "add" : "delete", ret, pf->hw.aq.asq_last_status);
	else
		dev_info(&pf->pdev->dev,
			 "%s cloud filter for VSI: %d, L4 port: %d\n",
			 add ? "add" : "delete", filter->seid,
			 ntohs(filter->dst_port));
	return ret;
}

/**
 * i40e_parse_cls_flower - Parse tc flower filters provided by kernel
 * @vsi: Pointer to VSI
 * @cls_flower: Pointer to struct flow_cls_offload
 * @filter: Pointer to cloud filter structure
 *
 **/
static int i40e_parse_cls_flower(struct i40e_vsi *vsi,
				 struct flow_cls_offload *f,
				 struct i40e_cloud_filter *filter)
{
	struct flow_rule *rule = flow_cls_offload_flow_rule(f);
	struct flow_dissector *dissector = rule->match.dissector;
	u16 n_proto_mask = 0, n_proto_key = 0, addr_type = 0;
	struct i40e_pf *pf = vsi->back;
	u8 field_flags = 0;

	if (dissector->used_keys &
	    ~(BIT(FLOW_DISSECTOR_KEY_CONTROL) |
	      BIT(FLOW_DISSECTOR_KEY_BASIC) |
	      BIT(FLOW_DISSECTOR_KEY_ETH_ADDRS) |
	      BIT(FLOW_DISSECTOR_KEY_VLAN) |
	      BIT(FLOW_DISSECTOR_KEY_IPV4_ADDRS) |
	      BIT(FLOW_DISSECTOR_KEY_IPV6_ADDRS) |
	      BIT(FLOW_DISSECTOR_KEY_PORTS) |
	      BIT(FLOW_DISSECTOR_KEY_ENC_KEYID))) {
		dev_err(&pf->pdev->dev, "Unsupported key used: 0x%x\n",
			dissector->used_keys);
		return -EOPNOTSUPP;
	}

	if (flow_rule_match_key(rule, FLOW_DISSECTOR_KEY_ENC_KEYID)) {
		struct flow_match_enc_keyid match;

		flow_rule_match_enc_keyid(rule, &match);
		if (match.mask->keyid != 0)
			field_flags |= I40E_CLOUD_FIELD_TEN_ID;

		filter->tenant_id = be32_to_cpu(match.key->keyid);
	}

	if (flow_rule_match_key(rule, FLOW_DISSECTOR_KEY_BASIC)) {
		struct flow_match_basic match;

		flow_rule_match_basic(rule, &match);
		n_proto_key = ntohs(match.key->n_proto);
		n_proto_mask = ntohs(match.mask->n_proto);

		if (n_proto_key == ETH_P_ALL) {
			n_proto_key = 0;
			n_proto_mask = 0;
		}
		filter->n_proto = n_proto_key & n_proto_mask;
		filter->ip_proto = match.key->ip_proto;
	}

	if (flow_rule_match_key(rule, FLOW_DISSECTOR_KEY_ETH_ADDRS)) {
		struct flow_match_eth_addrs match;

		flow_rule_match_eth_addrs(rule, &match);

		/* use is_broadcast and is_zero to check for all 0xf or 0 */
		if (!is_zero_ether_addr(match.mask->dst)) {
			if (is_broadcast_ether_addr(match.mask->dst)) {
				field_flags |= I40E_CLOUD_FIELD_OMAC;
			} else {
				dev_err(&pf->pdev->dev, "Bad ether dest mask %pM\n",
					match.mask->dst);
				return I40E_ERR_CONFIG;
			}
		}

		if (!is_zero_ether_addr(match.mask->src)) {
			if (is_broadcast_ether_addr(match.mask->src)) {
				field_flags |= I40E_CLOUD_FIELD_IMAC;
			} else {
				dev_err(&pf->pdev->dev, "Bad ether src mask %pM\n",
					match.mask->src);
				return I40E_ERR_CONFIG;
			}
		}
		ether_addr_copy(filter->dst_mac, match.key->dst);
		ether_addr_copy(filter->src_mac, match.key->src);
	}

	if (flow_rule_match_key(rule, FLOW_DISSECTOR_KEY_VLAN)) {
		struct flow_match_vlan match;

		flow_rule_match_vlan(rule, &match);
		if (match.mask->vlan_id) {
			if (match.mask->vlan_id == VLAN_VID_MASK) {
				field_flags |= I40E_CLOUD_FIELD_IVLAN;

			} else {
				dev_err(&pf->pdev->dev, "Bad vlan mask 0x%04x\n",
					match.mask->vlan_id);
				return I40E_ERR_CONFIG;
			}
		}

		filter->vlan_id = cpu_to_be16(match.key->vlan_id);
	}

	if (flow_rule_match_key(rule, FLOW_DISSECTOR_KEY_CONTROL)) {
		struct flow_match_control match;

		flow_rule_match_control(rule, &match);
		addr_type = match.key->addr_type;
	}

	if (addr_type == FLOW_DISSECTOR_KEY_IPV4_ADDRS) {
		struct flow_match_ipv4_addrs match;

		flow_rule_match_ipv4_addrs(rule, &match);
		if (match.mask->dst) {
			if (match.mask->dst == cpu_to_be32(0xffffffff)) {
				field_flags |= I40E_CLOUD_FIELD_IIP;
			} else {
				dev_err(&pf->pdev->dev, "Bad ip dst mask %pI4b\n",
					&match.mask->dst);
				return I40E_ERR_CONFIG;
			}
		}

		if (match.mask->src) {
			if (match.mask->src == cpu_to_be32(0xffffffff)) {
				field_flags |= I40E_CLOUD_FIELD_IIP;
			} else {
				dev_err(&pf->pdev->dev, "Bad ip src mask %pI4b\n",
					&match.mask->src);
				return I40E_ERR_CONFIG;
			}
		}

		if (field_flags & I40E_CLOUD_FIELD_TEN_ID) {
			dev_err(&pf->pdev->dev, "Tenant id not allowed for ip filter\n");
			return I40E_ERR_CONFIG;
		}
		filter->dst_ipv4 = match.key->dst;
		filter->src_ipv4 = match.key->src;
	}

	if (addr_type == FLOW_DISSECTOR_KEY_IPV6_ADDRS) {
		struct flow_match_ipv6_addrs match;

		flow_rule_match_ipv6_addrs(rule, &match);

		/* src and dest IPV6 address should not be LOOPBACK
		 * (0:0:0:0:0:0:0:1), which can be represented as ::1
		 */
		if (ipv6_addr_loopback(&match.key->dst) ||
		    ipv6_addr_loopback(&match.key->src)) {
			dev_err(&pf->pdev->dev,
				"Bad ipv6, addr is LOOPBACK\n");
			return I40E_ERR_CONFIG;
		}
		if (!ipv6_addr_any(&match.mask->dst) ||
		    !ipv6_addr_any(&match.mask->src))
			field_flags |= I40E_CLOUD_FIELD_IIP;

		memcpy(&filter->src_ipv6, &match.key->src.s6_addr32,
		       sizeof(filter->src_ipv6));
		memcpy(&filter->dst_ipv6, &match.key->dst.s6_addr32,
		       sizeof(filter->dst_ipv6));
	}

	if (flow_rule_match_key(rule, FLOW_DISSECTOR_KEY_PORTS)) {
		struct flow_match_ports match;

		flow_rule_match_ports(rule, &match);
		if (match.mask->src) {
			if (match.mask->src == cpu_to_be16(0xffff)) {
				field_flags |= I40E_CLOUD_FIELD_IIP;
			} else {
				dev_err(&pf->pdev->dev, "Bad src port mask 0x%04x\n",
					be16_to_cpu(match.mask->src));
				return I40E_ERR_CONFIG;
			}
		}

		if (match.mask->dst) {
			if (match.mask->dst == cpu_to_be16(0xffff)) {
				field_flags |= I40E_CLOUD_FIELD_IIP;
			} else {
				dev_err(&pf->pdev->dev, "Bad dst port mask 0x%04x\n",
					be16_to_cpu(match.mask->dst));
				return I40E_ERR_CONFIG;
			}
		}

		filter->dst_port = match.key->dst;
		filter->src_port = match.key->src;

		switch (filter->ip_proto) {
		case IPPROTO_TCP:
		case IPPROTO_UDP:
			break;
		default:
			dev_err(&pf->pdev->dev,
				"Only UDP and TCP transport are supported\n");
			return -EINVAL;
		}
	}
	filter->flags = field_flags;
	return 0;
}

/**
 * i40e_handle_tclass: Forward to a traffic class on the device
 * @vsi: Pointer to VSI
 * @tc: traffic class index on the device
 * @filter: Pointer to cloud filter structure
 *
 **/
static int i40e_handle_tclass(struct i40e_vsi *vsi, u32 tc,
			      struct i40e_cloud_filter *filter)
{
	struct i40e_channel *ch, *ch_tmp;

	/* direct to a traffic class on the same device */
	if (tc == 0) {
		filter->seid = vsi->seid;
		return 0;
	} else if (vsi->tc_config.enabled_tc & BIT(tc)) {
		if (!filter->dst_port) {
			dev_err(&vsi->back->pdev->dev,
				"Specify destination port to direct to traffic class that is not default\n");
			return -EINVAL;
		}
		if (list_empty(&vsi->ch_list))
			return -EINVAL;
		list_for_each_entry_safe(ch, ch_tmp, &vsi->ch_list,
					 list) {
			if (ch->seid == vsi->tc_seid_map[tc])
				filter->seid = ch->seid;
		}
		return 0;
	}
	dev_err(&vsi->back->pdev->dev, "TC is not enabled\n");
	return -EINVAL;
}

/**
 * i40e_configure_clsflower - Configure tc flower filters
 * @vsi: Pointer to VSI
 * @cls_flower: Pointer to struct flow_cls_offload
 *
 **/
static int i40e_configure_clsflower(struct i40e_vsi *vsi,
				    struct flow_cls_offload *cls_flower)
{
	int tc = tc_classid_to_hwtc(vsi->netdev, cls_flower->classid);
	struct i40e_cloud_filter *filter = NULL;
	struct i40e_pf *pf = vsi->back;
	int err = 0;

	if (tc < 0) {
		dev_err(&vsi->back->pdev->dev, "Invalid traffic class\n");
		return -EOPNOTSUPP;
	}

	if (test_bit(__I40E_RESET_RECOVERY_PENDING, pf->state) ||
	    test_bit(__I40E_RESET_INTR_RECEIVED, pf->state))
		return -EBUSY;

	if (pf->fdir_pf_active_filters ||
	    (!hlist_empty(&pf->fdir_filter_list))) {
		dev_err(&vsi->back->pdev->dev,
			"Flow Director Sideband filters exists, turn ntuple off to configure cloud filters\n");
		return -EINVAL;
	}

	if (vsi->back->flags & I40E_FLAG_FD_SB_ENABLED) {
		dev_err(&vsi->back->pdev->dev,
			"Disable Flow Director Sideband, configuring Cloud filters via tc-flower\n");
		vsi->back->flags &= ~I40E_FLAG_FD_SB_ENABLED;
		vsi->back->flags |= I40E_FLAG_FD_SB_TO_CLOUD_FILTER;
	}

	filter = kzalloc(sizeof(*filter), GFP_KERNEL);
	if (!filter)
		return -ENOMEM;

	filter->cookie = cls_flower->cookie;

	err = i40e_parse_cls_flower(vsi, cls_flower, filter);
	if (err < 0)
		goto err;

	err = i40e_handle_tclass(vsi, tc, filter);
	if (err < 0)
		goto err;

	/* Add cloud filter */
	if (filter->dst_port)
		err = i40e_add_del_cloud_filter_big_buf(vsi, filter, true);
	else
		err = i40e_add_del_cloud_filter(vsi, filter, true);

	if (err) {
		dev_err(&pf->pdev->dev,
			"Failed to add cloud filter, err %s\n",
			i40e_stat_str(&pf->hw, err));
		goto err;
	}

	/* add filter to the ordered list */
	INIT_HLIST_NODE(&filter->cloud_node);

	hlist_add_head(&filter->cloud_node, &pf->cloud_filter_list);

	pf->num_cloud_filters++;

	return err;
err:
	kfree(filter);
	return err;
}

/**
 * i40e_find_cloud_filter - Find the could filter in the list
 * @vsi: Pointer to VSI
 * @cookie: filter specific cookie
 *
 **/
static struct i40e_cloud_filter *i40e_find_cloud_filter(struct i40e_vsi *vsi,
							unsigned long *cookie)
{
	struct i40e_cloud_filter *filter = NULL;
	struct hlist_node *node2;

	hlist_for_each_entry_safe(filter, node2,
				  &vsi->back->cloud_filter_list, cloud_node)
		if (!memcmp(cookie, &filter->cookie, sizeof(filter->cookie)))
			return filter;
	return NULL;
}

/**
 * i40e_delete_clsflower - Remove tc flower filters
 * @vsi: Pointer to VSI
 * @cls_flower: Pointer to struct flow_cls_offload
 *
 **/
static int i40e_delete_clsflower(struct i40e_vsi *vsi,
				 struct flow_cls_offload *cls_flower)
{
	struct i40e_cloud_filter *filter = NULL;
	struct i40e_pf *pf = vsi->back;
	int err = 0;

	filter = i40e_find_cloud_filter(vsi, &cls_flower->cookie);

	if (!filter)
		return -EINVAL;

	hash_del(&filter->cloud_node);

	if (filter->dst_port)
		err = i40e_add_del_cloud_filter_big_buf(vsi, filter, false);
	else
		err = i40e_add_del_cloud_filter(vsi, filter, false);

	kfree(filter);
	if (err) {
		dev_err(&pf->pdev->dev,
			"Failed to delete cloud filter, err %s\n",
			i40e_stat_str(&pf->hw, err));
		return i40e_aq_rc_to_posix(err, pf->hw.aq.asq_last_status);
	}

	pf->num_cloud_filters--;
	if (!pf->num_cloud_filters)
		if ((pf->flags & I40E_FLAG_FD_SB_TO_CLOUD_FILTER) &&
		    !(pf->flags & I40E_FLAG_FD_SB_INACTIVE)) {
			pf->flags |= I40E_FLAG_FD_SB_ENABLED;
			pf->flags &= ~I40E_FLAG_FD_SB_TO_CLOUD_FILTER;
			pf->flags &= ~I40E_FLAG_FD_SB_INACTIVE;
		}
	return 0;
}

/**
 * i40e_setup_tc_cls_flower - flower classifier offloads
 * @netdev: net device to configure
 * @type_data: offload data
 **/
static int i40e_setup_tc_cls_flower(struct i40e_netdev_priv *np,
				    struct flow_cls_offload *cls_flower)
{
	struct i40e_vsi *vsi = np->vsi;

	switch (cls_flower->command) {
	case FLOW_CLS_REPLACE:
		return i40e_configure_clsflower(vsi, cls_flower);
	case FLOW_CLS_DESTROY:
		return i40e_delete_clsflower(vsi, cls_flower);
	case FLOW_CLS_STATS:
		return -EOPNOTSUPP;
	default:
		return -EOPNOTSUPP;
	}
}

static int i40e_setup_tc_block_cb(enum tc_setup_type type, void *type_data,
				  void *cb_priv)
{
	struct i40e_netdev_priv *np = cb_priv;

	if (!tc_cls_can_offload_and_chain0(np->vsi->netdev, type_data))
		return -EOPNOTSUPP;

	switch (type) {
	case TC_SETUP_CLSFLOWER:
		return i40e_setup_tc_cls_flower(np, type_data);

	default:
		return -EOPNOTSUPP;
	}
}

static LIST_HEAD(i40e_block_cb_list);

static int __i40e_setup_tc(struct net_device *netdev, enum tc_setup_type type,
			   void *type_data)
{
	struct i40e_netdev_priv *np = netdev_priv(netdev);

	switch (type) {
	case TC_SETUP_QDISC_MQPRIO:
		return i40e_setup_tc(netdev, type_data);
	case TC_SETUP_BLOCK:
		return flow_block_cb_setup_simple(type_data,
						  &i40e_block_cb_list,
						  i40e_setup_tc_block_cb,
						  np, np, true);
	default:
		return -EOPNOTSUPP;
	}
}

/**
 * i40e_open - Called when a network interface is made active
 * @netdev: network interface device structure
 *
 * The open entry point is called when a network interface is made
 * active by the system (IFF_UP).  At this point all resources needed
 * for transmit and receive operations are allocated, the interrupt
 * handler is registered with the OS, the netdev watchdog subtask is
 * enabled, and the stack is notified that the interface is ready.
 *
 * Returns 0 on success, negative value on failure
 **/
int i40e_open(struct net_device *netdev)
{
	struct i40e_netdev_priv *np = netdev_priv(netdev);
	struct i40e_vsi *vsi = np->vsi;
	struct i40e_pf *pf = vsi->back;
	int err;

	/* disallow open during test or if eeprom is broken */
	if (test_bit(__I40E_TESTING, pf->state) ||
	    test_bit(__I40E_BAD_EEPROM, pf->state))
		return -EBUSY;

	netif_carrier_off(netdev);

	if (i40e_force_link_state(pf, true))
		return -EAGAIN;

	err = i40e_vsi_open(vsi);
	if (err)
		return err;

	/* configure global TSO hardware offload settings */
	wr32(&pf->hw, I40E_GLLAN_TSOMSK_F, be32_to_cpu(TCP_FLAG_PSH |
						       TCP_FLAG_FIN) >> 16);
	wr32(&pf->hw, I40E_GLLAN_TSOMSK_M, be32_to_cpu(TCP_FLAG_PSH |
						       TCP_FLAG_FIN |
						       TCP_FLAG_CWR) >> 16);
	wr32(&pf->hw, I40E_GLLAN_TSOMSK_L, be32_to_cpu(TCP_FLAG_CWR) >> 16);

	udp_tunnel_get_rx_info(netdev);

	return 0;
}

/**
 * i40e_vsi_open -
 * @vsi: the VSI to open
 *
 * Finish initialization of the VSI.
 *
 * Returns 0 on success, negative value on failure
 *
 * Note: expects to be called while under rtnl_lock()
 **/
int i40e_vsi_open(struct i40e_vsi *vsi)
{
	struct i40e_pf *pf = vsi->back;
	char int_name[I40E_INT_NAME_STR_LEN];
	int err;

	/* allocate descriptors */
	err = i40e_vsi_setup_tx_resources(vsi);
	if (err)
		goto err_setup_tx;
	err = i40e_vsi_setup_rx_resources(vsi);
	if (err)
		goto err_setup_rx;

	err = i40e_vsi_configure(vsi);
	if (err)
		goto err_setup_rx;

	if (vsi->netdev) {
		snprintf(int_name, sizeof(int_name) - 1, "%s-%s",
			 dev_driver_string(&pf->pdev->dev), vsi->netdev->name);
		err = i40e_vsi_request_irq(vsi, int_name);
		if (err)
			goto err_setup_rx;

		/* Notify the stack of the actual queue counts. */
		err = netif_set_real_num_tx_queues(vsi->netdev,
						   vsi->num_queue_pairs);
		if (err)
			goto err_set_queues;

		err = netif_set_real_num_rx_queues(vsi->netdev,
						   vsi->num_queue_pairs);
		if (err)
			goto err_set_queues;

	} else if (vsi->type == I40E_VSI_FDIR) {
		snprintf(int_name, sizeof(int_name) - 1, "%s-%s:fdir",
			 dev_driver_string(&pf->pdev->dev),
			 dev_name(&pf->pdev->dev));
		err = i40e_vsi_request_irq(vsi, int_name);

	} else {
		err = -EINVAL;
		goto err_setup_rx;
	}

	err = i40e_up_complete(vsi);
	if (err)
		goto err_up_complete;

	return 0;

err_up_complete:
	i40e_down(vsi);
err_set_queues:
	i40e_vsi_free_irq(vsi);
err_setup_rx:
	i40e_vsi_free_rx_resources(vsi);
err_setup_tx:
	i40e_vsi_free_tx_resources(vsi);
	if (vsi == pf->vsi[pf->lan_vsi])
		i40e_do_reset(pf, I40E_PF_RESET_FLAG, true);

	return err;
}

/**
 * i40e_fdir_filter_exit - Cleans up the Flow Director accounting
 * @pf: Pointer to PF
 *
 * This function destroys the hlist where all the Flow Director
 * filters were saved.
 **/
static void i40e_fdir_filter_exit(struct i40e_pf *pf)
{
	struct i40e_fdir_filter *filter;
	struct i40e_flex_pit *pit_entry, *tmp;
	struct hlist_node *node2;

	hlist_for_each_entry_safe(filter, node2,
				  &pf->fdir_filter_list, fdir_node) {
		hlist_del(&filter->fdir_node);
		kfree(filter);
	}

	list_for_each_entry_safe(pit_entry, tmp, &pf->l3_flex_pit_list, list) {
		list_del(&pit_entry->list);
		kfree(pit_entry);
	}
	INIT_LIST_HEAD(&pf->l3_flex_pit_list);

	list_for_each_entry_safe(pit_entry, tmp, &pf->l4_flex_pit_list, list) {
		list_del(&pit_entry->list);
		kfree(pit_entry);
	}
	INIT_LIST_HEAD(&pf->l4_flex_pit_list);

	pf->fdir_pf_active_filters = 0;
	pf->fd_tcp4_filter_cnt = 0;
	pf->fd_udp4_filter_cnt = 0;
	pf->fd_sctp4_filter_cnt = 0;
	pf->fd_ip4_filter_cnt = 0;

	/* Reprogram the default input set for TCP/IPv4 */
	i40e_write_fd_input_set(pf, I40E_FILTER_PCTYPE_NONF_IPV4_TCP,
				I40E_L3_SRC_MASK | I40E_L3_DST_MASK |
				I40E_L4_SRC_MASK | I40E_L4_DST_MASK);

	/* Reprogram the default input set for UDP/IPv4 */
	i40e_write_fd_input_set(pf, I40E_FILTER_PCTYPE_NONF_IPV4_UDP,
				I40E_L3_SRC_MASK | I40E_L3_DST_MASK |
				I40E_L4_SRC_MASK | I40E_L4_DST_MASK);

	/* Reprogram the default input set for SCTP/IPv4 */
	i40e_write_fd_input_set(pf, I40E_FILTER_PCTYPE_NONF_IPV4_SCTP,
				I40E_L3_SRC_MASK | I40E_L3_DST_MASK |
				I40E_L4_SRC_MASK | I40E_L4_DST_MASK);

	/* Reprogram the default input set for Other/IPv4 */
	i40e_write_fd_input_set(pf, I40E_FILTER_PCTYPE_NONF_IPV4_OTHER,
				I40E_L3_SRC_MASK | I40E_L3_DST_MASK);

	i40e_write_fd_input_set(pf, I40E_FILTER_PCTYPE_FRAG_IPV4,
				I40E_L3_SRC_MASK | I40E_L3_DST_MASK);
}

/**
 * i40e_cloud_filter_exit - Cleans up the cloud filters
 * @pf: Pointer to PF
 *
 * This function destroys the hlist where all the cloud filters
 * were saved.
 **/
static void i40e_cloud_filter_exit(struct i40e_pf *pf)
{
	struct i40e_cloud_filter *cfilter;
	struct hlist_node *node;

	hlist_for_each_entry_safe(cfilter, node,
				  &pf->cloud_filter_list, cloud_node) {
		hlist_del(&cfilter->cloud_node);
		kfree(cfilter);
	}
	pf->num_cloud_filters = 0;

	if ((pf->flags & I40E_FLAG_FD_SB_TO_CLOUD_FILTER) &&
	    !(pf->flags & I40E_FLAG_FD_SB_INACTIVE)) {
		pf->flags |= I40E_FLAG_FD_SB_ENABLED;
		pf->flags &= ~I40E_FLAG_FD_SB_TO_CLOUD_FILTER;
		pf->flags &= ~I40E_FLAG_FD_SB_INACTIVE;
	}
}

/**
 * i40e_close - Disables a network interface
 * @netdev: network interface device structure
 *
 * The close entry point is called when an interface is de-activated
 * by the OS.  The hardware is still under the driver's control, but
 * this netdev interface is disabled.
 *
 * Returns 0, this is not allowed to fail
 **/
int i40e_close(struct net_device *netdev)
{
	struct i40e_netdev_priv *np = netdev_priv(netdev);
	struct i40e_vsi *vsi = np->vsi;

	i40e_vsi_close(vsi);

	return 0;
}

/**
 * i40e_do_reset - Start a PF or Core Reset sequence
 * @pf: board private structure
 * @reset_flags: which reset is requested
 * @lock_acquired: indicates whether or not the lock has been acquired
 * before this function was called.
 *
 * The essential difference in resets is that the PF Reset
 * doesn't clear the packet buffers, doesn't reset the PE
 * firmware, and doesn't bother the other PFs on the chip.
 **/
void i40e_do_reset(struct i40e_pf *pf, u32 reset_flags, bool lock_acquired)
{
	u32 val;

	WARN_ON(in_interrupt());


	/* do the biggest reset indicated */
	if (reset_flags & BIT_ULL(__I40E_GLOBAL_RESET_REQUESTED)) {

		/* Request a Global Reset
		 *
		 * This will start the chip's countdown to the actual full
		 * chip reset event, and a warning interrupt to be sent
		 * to all PFs, including the requestor.  Our handler
		 * for the warning interrupt will deal with the shutdown
		 * and recovery of the switch setup.
		 */
		dev_dbg(&pf->pdev->dev, "GlobalR requested\n");
		val = rd32(&pf->hw, I40E_GLGEN_RTRIG);
		val |= I40E_GLGEN_RTRIG_GLOBR_MASK;
		wr32(&pf->hw, I40E_GLGEN_RTRIG, val);

	} else if (reset_flags & BIT_ULL(__I40E_CORE_RESET_REQUESTED)) {

		/* Request a Core Reset
		 *
		 * Same as Global Reset, except does *not* include the MAC/PHY
		 */
		dev_dbg(&pf->pdev->dev, "CoreR requested\n");
		val = rd32(&pf->hw, I40E_GLGEN_RTRIG);
		val |= I40E_GLGEN_RTRIG_CORER_MASK;
		wr32(&pf->hw, I40E_GLGEN_RTRIG, val);
		i40e_flush(&pf->hw);

	} else if (reset_flags & I40E_PF_RESET_FLAG) {

		/* Request a PF Reset
		 *
		 * Resets only the PF-specific registers
		 *
		 * This goes directly to the tear-down and rebuild of
		 * the switch, since we need to do all the recovery as
		 * for the Core Reset.
		 */
		dev_dbg(&pf->pdev->dev, "PFR requested\n");
		i40e_handle_reset_warning(pf, lock_acquired);

		dev_info(&pf->pdev->dev,
			 pf->flags & I40E_FLAG_DISABLE_FW_LLDP ?
			 "FW LLDP is disabled\n" :
			 "FW LLDP is enabled\n");

	} else if (reset_flags & BIT_ULL(__I40E_REINIT_REQUESTED)) {
		int v;

		/* Find the VSI(s) that requested a re-init */
		dev_info(&pf->pdev->dev,
			 "VSI reinit requested\n");
		for (v = 0; v < pf->num_alloc_vsi; v++) {
			struct i40e_vsi *vsi = pf->vsi[v];

			if (vsi != NULL &&
			    test_and_clear_bit(__I40E_VSI_REINIT_REQUESTED,
					       vsi->state))
				i40e_vsi_reinit_locked(pf->vsi[v]);
		}
	} else if (reset_flags & BIT_ULL(__I40E_DOWN_REQUESTED)) {
		int v;

		/* Find the VSI(s) that needs to be brought down */
		dev_info(&pf->pdev->dev, "VSI down requested\n");
		for (v = 0; v < pf->num_alloc_vsi; v++) {
			struct i40e_vsi *vsi = pf->vsi[v];

			if (vsi != NULL &&
			    test_and_clear_bit(__I40E_VSI_DOWN_REQUESTED,
					       vsi->state)) {
				set_bit(__I40E_VSI_DOWN, vsi->state);
				i40e_down(vsi);
			}
		}
	} else {
		dev_info(&pf->pdev->dev,
			 "bad reset request 0x%08x\n", reset_flags);
	}
}

#ifdef CONFIG_I40E_DCB
/**
 * i40e_dcb_need_reconfig - Check if DCB needs reconfig
 * @pf: board private structure
 * @old_cfg: current DCB config
 * @new_cfg: new DCB config
 **/
bool i40e_dcb_need_reconfig(struct i40e_pf *pf,
			    struct i40e_dcbx_config *old_cfg,
			    struct i40e_dcbx_config *new_cfg)
{
	bool need_reconfig = false;

	/* Check if ETS configuration has changed */
	if (memcmp(&new_cfg->etscfg,
		   &old_cfg->etscfg,
		   sizeof(new_cfg->etscfg))) {
		/* If Priority Table has changed reconfig is needed */
		if (memcmp(&new_cfg->etscfg.prioritytable,
			   &old_cfg->etscfg.prioritytable,
			   sizeof(new_cfg->etscfg.prioritytable))) {
			need_reconfig = true;
			dev_dbg(&pf->pdev->dev, "ETS UP2TC changed.\n");
		}

		if (memcmp(&new_cfg->etscfg.tcbwtable,
			   &old_cfg->etscfg.tcbwtable,
			   sizeof(new_cfg->etscfg.tcbwtable)))
			dev_dbg(&pf->pdev->dev, "ETS TC BW Table changed.\n");

		if (memcmp(&new_cfg->etscfg.tsatable,
			   &old_cfg->etscfg.tsatable,
			   sizeof(new_cfg->etscfg.tsatable)))
			dev_dbg(&pf->pdev->dev, "ETS TSA Table changed.\n");
	}

	/* Check if PFC configuration has changed */
	if (memcmp(&new_cfg->pfc,
		   &old_cfg->pfc,
		   sizeof(new_cfg->pfc))) {
		need_reconfig = true;
		dev_dbg(&pf->pdev->dev, "PFC config change detected.\n");
	}

	/* Check if APP Table has changed */
	if (memcmp(&new_cfg->app,
		   &old_cfg->app,
		   sizeof(new_cfg->app))) {
		need_reconfig = true;
		dev_dbg(&pf->pdev->dev, "APP Table change detected.\n");
	}

	dev_dbg(&pf->pdev->dev, "dcb need_reconfig=%d\n", need_reconfig);
	return need_reconfig;
}

/**
 * i40e_handle_lldp_event - Handle LLDP Change MIB event
 * @pf: board private structure
 * @e: event info posted on ARQ
 **/
static int i40e_handle_lldp_event(struct i40e_pf *pf,
				  struct i40e_arq_event_info *e)
{
	struct i40e_aqc_lldp_get_mib *mib =
		(struct i40e_aqc_lldp_get_mib *)&e->desc.params.raw;
	struct i40e_hw *hw = &pf->hw;
	struct i40e_dcbx_config tmp_dcbx_cfg;
	bool need_reconfig = false;
	int ret = 0;
	u8 type;

	/* Not DCB capable or capability disabled */
	if (!(pf->flags & I40E_FLAG_DCB_CAPABLE))
		return ret;

	/* Ignore if event is not for Nearest Bridge */
	type = ((mib->type >> I40E_AQ_LLDP_BRIDGE_TYPE_SHIFT)
		& I40E_AQ_LLDP_BRIDGE_TYPE_MASK);
	dev_dbg(&pf->pdev->dev, "LLDP event mib bridge type 0x%x\n", type);
	if (type != I40E_AQ_LLDP_BRIDGE_TYPE_NEAREST_BRIDGE)
		return ret;

	/* Check MIB Type and return if event for Remote MIB update */
	type = mib->type & I40E_AQ_LLDP_MIB_TYPE_MASK;
	dev_dbg(&pf->pdev->dev,
		"LLDP event mib type %s\n", type ? "remote" : "local");
	if (type == I40E_AQ_LLDP_MIB_REMOTE) {
		/* Update the remote cached instance and return */
		ret = i40e_aq_get_dcb_config(hw, I40E_AQ_LLDP_MIB_REMOTE,
				I40E_AQ_LLDP_BRIDGE_TYPE_NEAREST_BRIDGE,
				&hw->remote_dcbx_config);
		goto exit;
	}

	/* Store the old configuration */
	tmp_dcbx_cfg = hw->local_dcbx_config;

	/* Reset the old DCBx configuration data */
	memset(&hw->local_dcbx_config, 0, sizeof(hw->local_dcbx_config));
	/* Get updated DCBX data from firmware */
	ret = i40e_get_dcb_config(&pf->hw);
	if (ret) {
		dev_info(&pf->pdev->dev,
			 "Failed querying DCB configuration data from firmware, err %s aq_err %s\n",
			 i40e_stat_str(&pf->hw, ret),
			 i40e_aq_str(&pf->hw, pf->hw.aq.asq_last_status));
		goto exit;
	}

	/* No change detected in DCBX configs */
	if (!memcmp(&tmp_dcbx_cfg, &hw->local_dcbx_config,
		    sizeof(tmp_dcbx_cfg))) {
		dev_dbg(&pf->pdev->dev, "No change detected in DCBX configuration.\n");
		goto exit;
	}

	need_reconfig = i40e_dcb_need_reconfig(pf, &tmp_dcbx_cfg,
					       &hw->local_dcbx_config);

	i40e_dcbnl_flush_apps(pf, &tmp_dcbx_cfg, &hw->local_dcbx_config);

	if (!need_reconfig)
		goto exit;

	/* Enable DCB tagging only when more than one TC */
	if (i40e_dcb_get_num_tc(&hw->local_dcbx_config) > 1)
		pf->flags |= I40E_FLAG_DCB_ENABLED;
	else
		pf->flags &= ~I40E_FLAG_DCB_ENABLED;

	set_bit(__I40E_PORT_SUSPENDED, pf->state);
	/* Reconfiguration needed quiesce all VSIs */
	i40e_pf_quiesce_all_vsi(pf);

	/* Changes in configuration update VEB/VSI */
	i40e_dcb_reconfigure(pf);

	ret = i40e_resume_port_tx(pf);

	clear_bit(__I40E_PORT_SUSPENDED, pf->state);
	/* In case of error no point in resuming VSIs */
	if (ret)
		goto exit;

	/* Wait for the PF's queues to be disabled */
	ret = i40e_pf_wait_queues_disabled(pf);
	if (ret) {
		/* Schedule PF reset to recover */
		set_bit(__I40E_PF_RESET_REQUESTED, pf->state);
		i40e_service_event_schedule(pf);
	} else {
		i40e_pf_unquiesce_all_vsi(pf);
		set_bit(__I40E_CLIENT_SERVICE_REQUESTED, pf->state);
		set_bit(__I40E_CLIENT_L2_CHANGE, pf->state);
	}

exit:
	return ret;
}
#endif /* CONFIG_I40E_DCB */

/**
 * i40e_do_reset_safe - Protected reset path for userland calls.
 * @pf: board private structure
 * @reset_flags: which reset is requested
 *
 **/
void i40e_do_reset_safe(struct i40e_pf *pf, u32 reset_flags)
{
	rtnl_lock();
	i40e_do_reset(pf, reset_flags, true);
	rtnl_unlock();
}

/**
 * i40e_handle_lan_overflow_event - Handler for LAN queue overflow event
 * @pf: board private structure
 * @e: event info posted on ARQ
 *
 * Handler for LAN Queue Overflow Event generated by the firmware for PF
 * and VF queues
 **/
static void i40e_handle_lan_overflow_event(struct i40e_pf *pf,
					   struct i40e_arq_event_info *e)
{
	struct i40e_aqc_lan_overflow *data =
		(struct i40e_aqc_lan_overflow *)&e->desc.params.raw;
	u32 queue = le32_to_cpu(data->prtdcb_rupto);
	u32 qtx_ctl = le32_to_cpu(data->otx_ctl);
	struct i40e_hw *hw = &pf->hw;
	struct i40e_vf *vf;
	u16 vf_id;

	dev_dbg(&pf->pdev->dev, "overflow Rx Queue Number = %d QTX_CTL=0x%08x\n",
		queue, qtx_ctl);

	/* Queue belongs to VF, find the VF and issue VF reset */
	if (((qtx_ctl & I40E_QTX_CTL_PFVF_Q_MASK)
	    >> I40E_QTX_CTL_PFVF_Q_SHIFT) == I40E_QTX_CTL_VF_QUEUE) {
		vf_id = (u16)((qtx_ctl & I40E_QTX_CTL_VFVM_INDX_MASK)
			 >> I40E_QTX_CTL_VFVM_INDX_SHIFT);
		vf_id -= hw->func_caps.vf_base_id;
		vf = &pf->vf[vf_id];
		i40e_vc_notify_vf_reset(vf);
		/* Allow VF to process pending reset notification */
		msleep(20);
		i40e_reset_vf(vf, false);
	}
}

/**
 * i40e_get_cur_guaranteed_fd_count - Get the consumed guaranteed FD filters
 * @pf: board private structure
 **/
u32 i40e_get_cur_guaranteed_fd_count(struct i40e_pf *pf)
{
	u32 val, fcnt_prog;

	val = rd32(&pf->hw, I40E_PFQF_FDSTAT);
	fcnt_prog = (val & I40E_PFQF_FDSTAT_GUARANT_CNT_MASK);
	return fcnt_prog;
}

/**
 * i40e_get_current_fd_count - Get total FD filters programmed for this PF
 * @pf: board private structure
 **/
u32 i40e_get_current_fd_count(struct i40e_pf *pf)
{
	u32 val, fcnt_prog;

	val = rd32(&pf->hw, I40E_PFQF_FDSTAT);
	fcnt_prog = (val & I40E_PFQF_FDSTAT_GUARANT_CNT_MASK) +
		    ((val & I40E_PFQF_FDSTAT_BEST_CNT_MASK) >>
		      I40E_PFQF_FDSTAT_BEST_CNT_SHIFT);
	return fcnt_prog;
}

/**
 * i40e_get_global_fd_count - Get total FD filters programmed on device
 * @pf: board private structure
 **/
u32 i40e_get_global_fd_count(struct i40e_pf *pf)
{
	u32 val, fcnt_prog;

	val = rd32(&pf->hw, I40E_GLQF_FDCNT_0);
	fcnt_prog = (val & I40E_GLQF_FDCNT_0_GUARANT_CNT_MASK) +
		    ((val & I40E_GLQF_FDCNT_0_BESTCNT_MASK) >>
		     I40E_GLQF_FDCNT_0_BESTCNT_SHIFT);
	return fcnt_prog;
}

/**
 * i40e_reenable_fdir_sb - Restore FDir SB capability
 * @pf: board private structure
 **/
static void i40e_reenable_fdir_sb(struct i40e_pf *pf)
{
	if (test_and_clear_bit(__I40E_FD_SB_AUTO_DISABLED, pf->state))
		if ((pf->flags & I40E_FLAG_FD_SB_ENABLED) &&
		    (I40E_DEBUG_FD & pf->hw.debug_mask))
			dev_info(&pf->pdev->dev, "FD Sideband/ntuple is being enabled since we have space in the table now\n");
}

/**
 * i40e_reenable_fdir_atr - Restore FDir ATR capability
 * @pf: board private structure
 **/
static void i40e_reenable_fdir_atr(struct i40e_pf *pf)
{
	if (test_and_clear_bit(__I40E_FD_ATR_AUTO_DISABLED, pf->state)) {
		/* ATR uses the same filtering logic as SB rules. It only
		 * functions properly if the input set mask is at the default
		 * settings. It is safe to restore the default input set
		 * because there are no active TCPv4 filter rules.
		 */
		i40e_write_fd_input_set(pf, I40E_FILTER_PCTYPE_NONF_IPV4_TCP,
					I40E_L3_SRC_MASK | I40E_L3_DST_MASK |
					I40E_L4_SRC_MASK | I40E_L4_DST_MASK);

		if ((pf->flags & I40E_FLAG_FD_ATR_ENABLED) &&
		    (I40E_DEBUG_FD & pf->hw.debug_mask))
			dev_info(&pf->pdev->dev, "ATR is being enabled since we have space in the table and there are no conflicting ntuple rules\n");
	}
}

/**
 * i40e_delete_invalid_filter - Delete an invalid FDIR filter
 * @pf: board private structure
 * @filter: FDir filter to remove
 */
static void i40e_delete_invalid_filter(struct i40e_pf *pf,
				       struct i40e_fdir_filter *filter)
{
	/* Update counters */
	pf->fdir_pf_active_filters--;
	pf->fd_inv = 0;

	switch (filter->flow_type) {
	case TCP_V4_FLOW:
		pf->fd_tcp4_filter_cnt--;
		break;
	case UDP_V4_FLOW:
		pf->fd_udp4_filter_cnt--;
		break;
	case SCTP_V4_FLOW:
		pf->fd_sctp4_filter_cnt--;
		break;
	case IP_USER_FLOW:
		switch (filter->ip4_proto) {
		case IPPROTO_TCP:
			pf->fd_tcp4_filter_cnt--;
			break;
		case IPPROTO_UDP:
			pf->fd_udp4_filter_cnt--;
			break;
		case IPPROTO_SCTP:
			pf->fd_sctp4_filter_cnt--;
			break;
		case IPPROTO_IP:
			pf->fd_ip4_filter_cnt--;
			break;
		}
		break;
	}

	/* Remove the filter from the list and free memory */
	hlist_del(&filter->fdir_node);
	kfree(filter);
}

/**
 * i40e_fdir_check_and_reenable - Function to reenabe FD ATR or SB if disabled
 * @pf: board private structure
 **/
void i40e_fdir_check_and_reenable(struct i40e_pf *pf)
{
	struct i40e_fdir_filter *filter;
	u32 fcnt_prog, fcnt_avail;
	struct hlist_node *node;

	if (test_bit(__I40E_FD_FLUSH_REQUESTED, pf->state))
		return;

	/* Check if we have enough room to re-enable FDir SB capability. */
	fcnt_prog = i40e_get_global_fd_count(pf);
	fcnt_avail = pf->fdir_pf_filter_count;
	if ((fcnt_prog < (fcnt_avail - I40E_FDIR_BUFFER_HEAD_ROOM)) ||
	    (pf->fd_add_err == 0) ||
	    (i40e_get_current_atr_cnt(pf) < pf->fd_atr_cnt))
		i40e_reenable_fdir_sb(pf);

	/* We should wait for even more space before re-enabling ATR.
	 * Additionally, we cannot enable ATR as long as we still have TCP SB
	 * rules active.
	 */
	if ((fcnt_prog < (fcnt_avail - I40E_FDIR_BUFFER_HEAD_ROOM_FOR_ATR)) &&
	    (pf->fd_tcp4_filter_cnt == 0))
		i40e_reenable_fdir_atr(pf);

	/* if hw had a problem adding a filter, delete it */
	if (pf->fd_inv > 0) {
		hlist_for_each_entry_safe(filter, node,
					  &pf->fdir_filter_list, fdir_node)
			if (filter->fd_id == pf->fd_inv)
				i40e_delete_invalid_filter(pf, filter);
	}
}

#define I40E_MIN_FD_FLUSH_INTERVAL 10
#define I40E_MIN_FD_FLUSH_SB_ATR_UNSTABLE 30
/**
 * i40e_fdir_flush_and_replay - Function to flush all FD filters and replay SB
 * @pf: board private structure
 **/
static void i40e_fdir_flush_and_replay(struct i40e_pf *pf)
{
	unsigned long min_flush_time;
	int flush_wait_retry = 50;
	bool disable_atr = false;
	int fd_room;
	int reg;

	if (!time_after(jiffies, pf->fd_flush_timestamp +
				 (I40E_MIN_FD_FLUSH_INTERVAL * HZ)))
		return;

	/* If the flush is happening too quick and we have mostly SB rules we
	 * should not re-enable ATR for some time.
	 */
	min_flush_time = pf->fd_flush_timestamp +
			 (I40E_MIN_FD_FLUSH_SB_ATR_UNSTABLE * HZ);
	fd_room = pf->fdir_pf_filter_count - pf->fdir_pf_active_filters;

	if (!(time_after(jiffies, min_flush_time)) &&
	    (fd_room < I40E_FDIR_BUFFER_HEAD_ROOM_FOR_ATR)) {
		if (I40E_DEBUG_FD & pf->hw.debug_mask)
			dev_info(&pf->pdev->dev, "ATR disabled, not enough FD filter space.\n");
		disable_atr = true;
	}

	pf->fd_flush_timestamp = jiffies;
	set_bit(__I40E_FD_ATR_AUTO_DISABLED, pf->state);
	/* flush all filters */
	wr32(&pf->hw, I40E_PFQF_CTL_1,
	     I40E_PFQF_CTL_1_CLEARFDTABLE_MASK);
	i40e_flush(&pf->hw);
	pf->fd_flush_cnt++;
	pf->fd_add_err = 0;
	do {
		/* Check FD flush status every 5-6msec */
		usleep_range(5000, 6000);
		reg = rd32(&pf->hw, I40E_PFQF_CTL_1);
		if (!(reg & I40E_PFQF_CTL_1_CLEARFDTABLE_MASK))
			break;
	} while (flush_wait_retry--);
	if (reg & I40E_PFQF_CTL_1_CLEARFDTABLE_MASK) {
		dev_warn(&pf->pdev->dev, "FD table did not flush, needs more time\n");
	} else {
		/* replay sideband filters */
		i40e_fdir_filter_restore(pf->vsi[pf->lan_vsi]);
		if (!disable_atr && !pf->fd_tcp4_filter_cnt)
			clear_bit(__I40E_FD_ATR_AUTO_DISABLED, pf->state);
		clear_bit(__I40E_FD_FLUSH_REQUESTED, pf->state);
		if (I40E_DEBUG_FD & pf->hw.debug_mask)
			dev_info(&pf->pdev->dev, "FD Filter table flushed and FD-SB replayed.\n");
	}
}

/**
 * i40e_get_current_atr_count - Get the count of total FD ATR filters programmed
 * @pf: board private structure
 **/
u32 i40e_get_current_atr_cnt(struct i40e_pf *pf)
{
	return i40e_get_current_fd_count(pf) - pf->fdir_pf_active_filters;
}

/* We can see up to 256 filter programming desc in transit if the filters are
 * being applied really fast; before we see the first
 * filter miss error on Rx queue 0. Accumulating enough error messages before
 * reacting will make sure we don't cause flush too often.
 */
#define I40E_MAX_FD_PROGRAM_ERROR 256

/**
 * i40e_fdir_reinit_subtask - Worker thread to reinit FDIR filter table
 * @pf: board private structure
 **/
static void i40e_fdir_reinit_subtask(struct i40e_pf *pf)
{

	/* if interface is down do nothing */
	if (test_bit(__I40E_DOWN, pf->state))
		return;

	if (test_bit(__I40E_FD_FLUSH_REQUESTED, pf->state))
		i40e_fdir_flush_and_replay(pf);

	i40e_fdir_check_and_reenable(pf);

}

/**
 * i40e_vsi_link_event - notify VSI of a link event
 * @vsi: vsi to be notified
 * @link_up: link up or down
 **/
static void i40e_vsi_link_event(struct i40e_vsi *vsi, bool link_up)
{
	if (!vsi || test_bit(__I40E_VSI_DOWN, vsi->state))
		return;

	switch (vsi->type) {
	case I40E_VSI_MAIN:
		if (!vsi->netdev || !vsi->netdev_registered)
			break;

		if (link_up) {
			netif_carrier_on(vsi->netdev);
			netif_tx_wake_all_queues(vsi->netdev);
		} else {
			netif_carrier_off(vsi->netdev);
			netif_tx_stop_all_queues(vsi->netdev);
		}
		break;

	case I40E_VSI_SRIOV:
	case I40E_VSI_VMDQ2:
	case I40E_VSI_CTRL:
	case I40E_VSI_IWARP:
	case I40E_VSI_MIRROR:
	default:
		/* there is no notification for other VSIs */
		break;
	}
}

/**
 * i40e_veb_link_event - notify elements on the veb of a link event
 * @veb: veb to be notified
 * @link_up: link up or down
 **/
static void i40e_veb_link_event(struct i40e_veb *veb, bool link_up)
{
	struct i40e_pf *pf;
	int i;

	if (!veb || !veb->pf)
		return;
	pf = veb->pf;

	/* depth first... */
	for (i = 0; i < I40E_MAX_VEB; i++)
		if (pf->veb[i] && (pf->veb[i]->uplink_seid == veb->seid))
			i40e_veb_link_event(pf->veb[i], link_up);

	/* ... now the local VSIs */
	for (i = 0; i < pf->num_alloc_vsi; i++)
		if (pf->vsi[i] && (pf->vsi[i]->uplink_seid == veb->seid))
			i40e_vsi_link_event(pf->vsi[i], link_up);
}

/**
 * i40e_link_event - Update netif_carrier status
 * @pf: board private structure
 **/
static void i40e_link_event(struct i40e_pf *pf)
{
	struct i40e_vsi *vsi = pf->vsi[pf->lan_vsi];
	u8 new_link_speed, old_link_speed;
	i40e_status status;
	bool new_link, old_link;

	/* set this to force the get_link_status call to refresh state */
	pf->hw.phy.get_link_info = true;
	old_link = (pf->hw.phy.link_info_old.link_info & I40E_AQ_LINK_UP);
	status = i40e_get_link_status(&pf->hw, &new_link);

	/* On success, disable temp link polling */
	if (status == I40E_SUCCESS) {
		clear_bit(__I40E_TEMP_LINK_POLLING, pf->state);
	} else {
		/* Enable link polling temporarily until i40e_get_link_status
		 * returns I40E_SUCCESS
		 */
		set_bit(__I40E_TEMP_LINK_POLLING, pf->state);
		dev_dbg(&pf->pdev->dev, "couldn't get link state, status: %d\n",
			status);
		return;
	}

	old_link_speed = pf->hw.phy.link_info_old.link_speed;
	new_link_speed = pf->hw.phy.link_info.link_speed;

	if (new_link == old_link &&
	    new_link_speed == old_link_speed &&
	    (test_bit(__I40E_VSI_DOWN, vsi->state) ||
	     new_link == netif_carrier_ok(vsi->netdev)))
		return;

	i40e_print_link_message(vsi, new_link);

	/* Notify the base of the switch tree connected to
	 * the link.  Floating VEBs are not notified.
	 */
	if (pf->lan_veb < I40E_MAX_VEB && pf->veb[pf->lan_veb])
		i40e_veb_link_event(pf->veb[pf->lan_veb], new_link);
	else
		i40e_vsi_link_event(vsi, new_link);

	if (pf->vf)
		i40e_vc_notify_link_state(pf);

	if (pf->flags & I40E_FLAG_PTP)
		i40e_ptp_set_increment(pf);
}

/**
 * i40e_watchdog_subtask - periodic checks not using event driven response
 * @pf: board private structure
 **/
static void i40e_watchdog_subtask(struct i40e_pf *pf)
{
	int i;

	/* if interface is down do nothing */
	if (test_bit(__I40E_DOWN, pf->state) ||
	    test_bit(__I40E_CONFIG_BUSY, pf->state))
		return;

	/* make sure we don't do these things too often */
	if (time_before(jiffies, (pf->service_timer_previous +
				  pf->service_timer_period)))
		return;
	pf->service_timer_previous = jiffies;

	if ((pf->flags & I40E_FLAG_LINK_POLLING_ENABLED) ||
	    test_bit(__I40E_TEMP_LINK_POLLING, pf->state))
		i40e_link_event(pf);

	/* Update the stats for active netdevs so the network stack
	 * can look at updated numbers whenever it cares to
	 */
	for (i = 0; i < pf->num_alloc_vsi; i++)
		if (pf->vsi[i] && pf->vsi[i]->netdev)
			i40e_update_stats(pf->vsi[i]);

	if (pf->flags & I40E_FLAG_VEB_STATS_ENABLED) {
		/* Update the stats for the active switching components */
		for (i = 0; i < I40E_MAX_VEB; i++)
			if (pf->veb[i])
				i40e_update_veb_stats(pf->veb[i]);
	}

	i40e_ptp_rx_hang(pf);
	i40e_ptp_tx_hang(pf);
}

/**
 * i40e_reset_subtask - Set up for resetting the device and driver
 * @pf: board private structure
 **/
static void i40e_reset_subtask(struct i40e_pf *pf)
{
	u32 reset_flags = 0;

	if (test_bit(__I40E_REINIT_REQUESTED, pf->state)) {
		reset_flags |= BIT(__I40E_REINIT_REQUESTED);
		clear_bit(__I40E_REINIT_REQUESTED, pf->state);
	}
	if (test_bit(__I40E_PF_RESET_REQUESTED, pf->state)) {
		reset_flags |= BIT(__I40E_PF_RESET_REQUESTED);
		clear_bit(__I40E_PF_RESET_REQUESTED, pf->state);
	}
	if (test_bit(__I40E_CORE_RESET_REQUESTED, pf->state)) {
		reset_flags |= BIT(__I40E_CORE_RESET_REQUESTED);
		clear_bit(__I40E_CORE_RESET_REQUESTED, pf->state);
	}
	if (test_bit(__I40E_GLOBAL_RESET_REQUESTED, pf->state)) {
		reset_flags |= BIT(__I40E_GLOBAL_RESET_REQUESTED);
		clear_bit(__I40E_GLOBAL_RESET_REQUESTED, pf->state);
	}
	if (test_bit(__I40E_DOWN_REQUESTED, pf->state)) {
		reset_flags |= BIT(__I40E_DOWN_REQUESTED);
		clear_bit(__I40E_DOWN_REQUESTED, pf->state);
	}

	/* If there's a recovery already waiting, it takes
	 * precedence before starting a new reset sequence.
	 */
	if (test_bit(__I40E_RESET_INTR_RECEIVED, pf->state)) {
		i40e_prep_for_reset(pf, false);
		i40e_reset(pf);
		i40e_rebuild(pf, false, false);
	}

	/* If we're already down or resetting, just bail */
	if (reset_flags &&
	    !test_bit(__I40E_DOWN, pf->state) &&
	    !test_bit(__I40E_CONFIG_BUSY, pf->state)) {
		i40e_do_reset(pf, reset_flags, false);
	}
}

/**
 * i40e_handle_link_event - Handle link event
 * @pf: board private structure
 * @e: event info posted on ARQ
 **/
static void i40e_handle_link_event(struct i40e_pf *pf,
				   struct i40e_arq_event_info *e)
{
	struct i40e_aqc_get_link_status *status =
		(struct i40e_aqc_get_link_status *)&e->desc.params.raw;

	/* Do a new status request to re-enable LSE reporting
	 * and load new status information into the hw struct
	 * This completely ignores any state information
	 * in the ARQ event info, instead choosing to always
	 * issue the AQ update link status command.
	 */
	i40e_link_event(pf);

	/* Check if module meets thermal requirements */
	if (status->phy_type == I40E_PHY_TYPE_NOT_SUPPORTED_HIGH_TEMP) {
		dev_err(&pf->pdev->dev,
			"Rx/Tx is disabled on this device because the module does not meet thermal requirements.\n");
		dev_err(&pf->pdev->dev,
			"Refer to the Intel(R) Ethernet Adapters and Devices User Guide for a list of supported modules.\n");
	} else {
		/* check for unqualified module, if link is down, suppress
		 * the message if link was forced to be down.
		 */
		if ((status->link_info & I40E_AQ_MEDIA_AVAILABLE) &&
		    (!(status->an_info & I40E_AQ_QUALIFIED_MODULE)) &&
		    (!(status->link_info & I40E_AQ_LINK_UP)) &&
		    (!(pf->flags & I40E_FLAG_LINK_DOWN_ON_CLOSE_ENABLED))) {
			dev_err(&pf->pdev->dev,
				"Rx/Tx is disabled on this device because an unsupported SFP module type was detected.\n");
			dev_err(&pf->pdev->dev,
				"Refer to the Intel(R) Ethernet Adapters and Devices User Guide for a list of supported modules.\n");
		}
	}
}

/**
 * i40e_clean_adminq_subtask - Clean the AdminQ rings
 * @pf: board private structure
 **/
static void i40e_clean_adminq_subtask(struct i40e_pf *pf)
{
	struct i40e_arq_event_info event;
	struct i40e_hw *hw = &pf->hw;
	u16 pending, i = 0;
	i40e_status ret;
	u16 opcode;
	u32 oldval;
	u32 val;

	/* Do not run clean AQ when PF reset fails */
	if (test_bit(__I40E_RESET_FAILED, pf->state))
		return;

	/* check for error indications */
	val = rd32(&pf->hw, pf->hw.aq.arq.len);
	oldval = val;
	if (val & I40E_PF_ARQLEN_ARQVFE_MASK) {
		if (hw->debug_mask & I40E_DEBUG_AQ)
			dev_info(&pf->pdev->dev, "ARQ VF Error detected\n");
		val &= ~I40E_PF_ARQLEN_ARQVFE_MASK;
	}
	if (val & I40E_PF_ARQLEN_ARQOVFL_MASK) {
		if (hw->debug_mask & I40E_DEBUG_AQ)
			dev_info(&pf->pdev->dev, "ARQ Overflow Error detected\n");
		val &= ~I40E_PF_ARQLEN_ARQOVFL_MASK;
		pf->arq_overflows++;
	}
	if (val & I40E_PF_ARQLEN_ARQCRIT_MASK) {
		if (hw->debug_mask & I40E_DEBUG_AQ)
			dev_info(&pf->pdev->dev, "ARQ Critical Error detected\n");
		val &= ~I40E_PF_ARQLEN_ARQCRIT_MASK;
	}
	if (oldval != val)
		wr32(&pf->hw, pf->hw.aq.arq.len, val);

	val = rd32(&pf->hw, pf->hw.aq.asq.len);
	oldval = val;
	if (val & I40E_PF_ATQLEN_ATQVFE_MASK) {
		if (pf->hw.debug_mask & I40E_DEBUG_AQ)
			dev_info(&pf->pdev->dev, "ASQ VF Error detected\n");
		val &= ~I40E_PF_ATQLEN_ATQVFE_MASK;
	}
	if (val & I40E_PF_ATQLEN_ATQOVFL_MASK) {
		if (pf->hw.debug_mask & I40E_DEBUG_AQ)
			dev_info(&pf->pdev->dev, "ASQ Overflow Error detected\n");
		val &= ~I40E_PF_ATQLEN_ATQOVFL_MASK;
	}
	if (val & I40E_PF_ATQLEN_ATQCRIT_MASK) {
		if (pf->hw.debug_mask & I40E_DEBUG_AQ)
			dev_info(&pf->pdev->dev, "ASQ Critical Error detected\n");
		val &= ~I40E_PF_ATQLEN_ATQCRIT_MASK;
	}
	if (oldval != val)
		wr32(&pf->hw, pf->hw.aq.asq.len, val);

	event.buf_len = I40E_MAX_AQ_BUF_SIZE;
	event.msg_buf = kzalloc(event.buf_len, GFP_KERNEL);
	if (!event.msg_buf)
		return;

	do {
		ret = i40e_clean_arq_element(hw, &event, &pending);
		if (ret == I40E_ERR_ADMIN_QUEUE_NO_WORK)
			break;
		else if (ret) {
			dev_info(&pf->pdev->dev, "ARQ event error %d\n", ret);
			break;
		}

		opcode = le16_to_cpu(event.desc.opcode);
		switch (opcode) {

		case i40e_aqc_opc_get_link_status:
			i40e_handle_link_event(pf, &event);
			break;
		case i40e_aqc_opc_send_msg_to_pf:
			ret = i40e_vc_process_vf_msg(pf,
					le16_to_cpu(event.desc.retval),
					le32_to_cpu(event.desc.cookie_high),
					le32_to_cpu(event.desc.cookie_low),
					event.msg_buf,
					event.msg_len);
			break;
		case i40e_aqc_opc_lldp_update_mib:
			dev_dbg(&pf->pdev->dev, "ARQ: Update LLDP MIB event received\n");
#ifdef CONFIG_I40E_DCB
			rtnl_lock();
			ret = i40e_handle_lldp_event(pf, &event);
			rtnl_unlock();
#endif /* CONFIG_I40E_DCB */
			break;
		case i40e_aqc_opc_event_lan_overflow:
			dev_dbg(&pf->pdev->dev, "ARQ LAN queue overflow event received\n");
			i40e_handle_lan_overflow_event(pf, &event);
			break;
		case i40e_aqc_opc_send_msg_to_peer:
			dev_info(&pf->pdev->dev, "ARQ: Msg from other pf\n");
			break;
		case i40e_aqc_opc_nvm_erase:
		case i40e_aqc_opc_nvm_update:
		case i40e_aqc_opc_oem_post_update:
			i40e_debug(&pf->hw, I40E_DEBUG_NVM,
				   "ARQ NVM operation 0x%04x completed\n",
				   opcode);
			break;
		default:
			dev_info(&pf->pdev->dev,
				 "ARQ: Unknown event 0x%04x ignored\n",
				 opcode);
			break;
		}
	} while (i++ < pf->adminq_work_limit);

	if (i < pf->adminq_work_limit)
		clear_bit(__I40E_ADMINQ_EVENT_PENDING, pf->state);

	/* re-enable Admin queue interrupt cause */
	val = rd32(hw, I40E_PFINT_ICR0_ENA);
	val |=  I40E_PFINT_ICR0_ENA_ADMINQ_MASK;
	wr32(hw, I40E_PFINT_ICR0_ENA, val);
	i40e_flush(hw);

	kfree(event.msg_buf);
}

/**
 * i40e_verify_eeprom - make sure eeprom is good to use
 * @pf: board private structure
 **/
static void i40e_verify_eeprom(struct i40e_pf *pf)
{
	int err;

	err = i40e_diag_eeprom_test(&pf->hw);
	if (err) {
		/* retry in case of garbage read */
		err = i40e_diag_eeprom_test(&pf->hw);
		if (err) {
			dev_info(&pf->pdev->dev, "eeprom check failed (%d), Tx/Rx traffic disabled\n",
				 err);
			set_bit(__I40E_BAD_EEPROM, pf->state);
		}
	}

	if (!err && test_bit(__I40E_BAD_EEPROM, pf->state)) {
		dev_info(&pf->pdev->dev, "eeprom check passed, Tx/Rx traffic enabled\n");
		clear_bit(__I40E_BAD_EEPROM, pf->state);
	}
}

/**
 * i40e_enable_pf_switch_lb
 * @pf: pointer to the PF structure
 *
 * enable switch loop back or die - no point in a return value
 **/
static void i40e_enable_pf_switch_lb(struct i40e_pf *pf)
{
	struct i40e_vsi *vsi = pf->vsi[pf->lan_vsi];
	struct i40e_vsi_context ctxt;
	int ret;

	ctxt.seid = pf->main_vsi_seid;
	ctxt.pf_num = pf->hw.pf_id;
	ctxt.vf_num = 0;
	ret = i40e_aq_get_vsi_params(&pf->hw, &ctxt, NULL);
	if (ret) {
		dev_info(&pf->pdev->dev,
			 "couldn't get PF vsi config, err %s aq_err %s\n",
			 i40e_stat_str(&pf->hw, ret),
			 i40e_aq_str(&pf->hw, pf->hw.aq.asq_last_status));
		return;
	}
	ctxt.flags = I40E_AQ_VSI_TYPE_PF;
	ctxt.info.valid_sections = cpu_to_le16(I40E_AQ_VSI_PROP_SWITCH_VALID);
	ctxt.info.switch_id |= cpu_to_le16(I40E_AQ_VSI_SW_ID_FLAG_ALLOW_LB);

	ret = i40e_aq_update_vsi_params(&vsi->back->hw, &ctxt, NULL);
	if (ret) {
		dev_info(&pf->pdev->dev,
			 "update vsi switch failed, err %s aq_err %s\n",
			 i40e_stat_str(&pf->hw, ret),
			 i40e_aq_str(&pf->hw, pf->hw.aq.asq_last_status));
	}
}

/**
 * i40e_disable_pf_switch_lb
 * @pf: pointer to the PF structure
 *
 * disable switch loop back or die - no point in a return value
 **/
static void i40e_disable_pf_switch_lb(struct i40e_pf *pf)
{
	struct i40e_vsi *vsi = pf->vsi[pf->lan_vsi];
	struct i40e_vsi_context ctxt;
	int ret;

	ctxt.seid = pf->main_vsi_seid;
	ctxt.pf_num = pf->hw.pf_id;
	ctxt.vf_num = 0;
	ret = i40e_aq_get_vsi_params(&pf->hw, &ctxt, NULL);
	if (ret) {
		dev_info(&pf->pdev->dev,
			 "couldn't get PF vsi config, err %s aq_err %s\n",
			 i40e_stat_str(&pf->hw, ret),
			 i40e_aq_str(&pf->hw, pf->hw.aq.asq_last_status));
		return;
	}
	ctxt.flags = I40E_AQ_VSI_TYPE_PF;
	ctxt.info.valid_sections = cpu_to_le16(I40E_AQ_VSI_PROP_SWITCH_VALID);
	ctxt.info.switch_id &= ~cpu_to_le16(I40E_AQ_VSI_SW_ID_FLAG_ALLOW_LB);

	ret = i40e_aq_update_vsi_params(&vsi->back->hw, &ctxt, NULL);
	if (ret) {
		dev_info(&pf->pdev->dev,
			 "update vsi switch failed, err %s aq_err %s\n",
			 i40e_stat_str(&pf->hw, ret),
			 i40e_aq_str(&pf->hw, pf->hw.aq.asq_last_status));
	}
}

/**
 * i40e_config_bridge_mode - Configure the HW bridge mode
 * @veb: pointer to the bridge instance
 *
 * Configure the loop back mode for the LAN VSI that is downlink to the
 * specified HW bridge instance. It is expected this function is called
 * when a new HW bridge is instantiated.
 **/
static void i40e_config_bridge_mode(struct i40e_veb *veb)
{
	struct i40e_pf *pf = veb->pf;

	if (pf->hw.debug_mask & I40E_DEBUG_LAN)
		dev_info(&pf->pdev->dev, "enabling bridge mode: %s\n",
			 veb->bridge_mode == BRIDGE_MODE_VEPA ? "VEPA" : "VEB");
	if (veb->bridge_mode & BRIDGE_MODE_VEPA)
		i40e_disable_pf_switch_lb(pf);
	else
		i40e_enable_pf_switch_lb(pf);
}

/**
 * i40e_reconstitute_veb - rebuild the VEB and anything connected to it
 * @veb: pointer to the VEB instance
 *
 * This is a recursive function that first builds the attached VSIs then
 * recurses in to build the next layer of VEB.  We track the connections
 * through our own index numbers because the seid's from the HW could
 * change across the reset.
 **/
static int i40e_reconstitute_veb(struct i40e_veb *veb)
{
	struct i40e_vsi *ctl_vsi = NULL;
	struct i40e_pf *pf = veb->pf;
	int v, veb_idx;
	int ret;

	/* build VSI that owns this VEB, temporarily attached to base VEB */
	for (v = 0; v < pf->num_alloc_vsi && !ctl_vsi; v++) {
		if (pf->vsi[v] &&
		    pf->vsi[v]->veb_idx == veb->idx &&
		    pf->vsi[v]->flags & I40E_VSI_FLAG_VEB_OWNER) {
			ctl_vsi = pf->vsi[v];
			break;
		}
	}
	if (!ctl_vsi) {
		dev_info(&pf->pdev->dev,
			 "missing owner VSI for veb_idx %d\n", veb->idx);
		ret = -ENOENT;
		goto end_reconstitute;
	}
	if (ctl_vsi != pf->vsi[pf->lan_vsi])
		ctl_vsi->uplink_seid = pf->vsi[pf->lan_vsi]->uplink_seid;
	ret = i40e_add_vsi(ctl_vsi);
	if (ret) {
		dev_info(&pf->pdev->dev,
			 "rebuild of veb_idx %d owner VSI failed: %d\n",
			 veb->idx, ret);
		goto end_reconstitute;
	}
	i40e_vsi_reset_stats(ctl_vsi);

	/* create the VEB in the switch and move the VSI onto the VEB */
	ret = i40e_add_veb(veb, ctl_vsi);
	if (ret)
		goto end_reconstitute;

	if (pf->flags & I40E_FLAG_VEB_MODE_ENABLED)
		veb->bridge_mode = BRIDGE_MODE_VEB;
	else
		veb->bridge_mode = BRIDGE_MODE_VEPA;
	i40e_config_bridge_mode(veb);

	/* create the remaining VSIs attached to this VEB */
	for (v = 0; v < pf->num_alloc_vsi; v++) {
		if (!pf->vsi[v] || pf->vsi[v] == ctl_vsi)
			continue;

		if (pf->vsi[v]->veb_idx == veb->idx) {
			struct i40e_vsi *vsi = pf->vsi[v];

			vsi->uplink_seid = veb->seid;
			ret = i40e_add_vsi(vsi);
			if (ret) {
				dev_info(&pf->pdev->dev,
					 "rebuild of vsi_idx %d failed: %d\n",
					 v, ret);
				goto end_reconstitute;
			}
			i40e_vsi_reset_stats(vsi);
		}
	}

	/* create any VEBs attached to this VEB - RECURSION */
	for (veb_idx = 0; veb_idx < I40E_MAX_VEB; veb_idx++) {
		if (pf->veb[veb_idx] && pf->veb[veb_idx]->veb_idx == veb->idx) {
			pf->veb[veb_idx]->uplink_seid = veb->seid;
			ret = i40e_reconstitute_veb(pf->veb[veb_idx]);
			if (ret)
				break;
		}
	}

end_reconstitute:
	return ret;
}

/**
 * i40e_get_capabilities - get info about the HW
 * @pf: the PF struct
 **/
static int i40e_get_capabilities(struct i40e_pf *pf,
				 enum i40e_admin_queue_opc list_type)
{
	struct i40e_aqc_list_capabilities_element_resp *cap_buf;
	u16 data_size;
	int buf_len;
	int err;

	buf_len = 40 * sizeof(struct i40e_aqc_list_capabilities_element_resp);
	do {
		cap_buf = kzalloc(buf_len, GFP_KERNEL);
		if (!cap_buf)
			return -ENOMEM;

		/* this loads the data into the hw struct for us */
		err = i40e_aq_discover_capabilities(&pf->hw, cap_buf, buf_len,
						    &data_size, list_type,
						    NULL);
		/* data loaded, buffer no longer needed */
		kfree(cap_buf);

		if (pf->hw.aq.asq_last_status == I40E_AQ_RC_ENOMEM) {
			/* retry with a larger buffer */
			buf_len = data_size;
		} else if (pf->hw.aq.asq_last_status != I40E_AQ_RC_OK) {
			dev_info(&pf->pdev->dev,
				 "capability discovery failed, err %s aq_err %s\n",
				 i40e_stat_str(&pf->hw, err),
				 i40e_aq_str(&pf->hw,
					     pf->hw.aq.asq_last_status));
			return -ENODEV;
		}
	} while (err);

	if (pf->hw.debug_mask & I40E_DEBUG_USER) {
		if (list_type == i40e_aqc_opc_list_func_capabilities) {
			dev_info(&pf->pdev->dev,
				 "pf=%d, num_vfs=%d, msix_pf=%d, msix_vf=%d, fd_g=%d, fd_b=%d, pf_max_q=%d num_vsi=%d\n",
				 pf->hw.pf_id, pf->hw.func_caps.num_vfs,
				 pf->hw.func_caps.num_msix_vectors,
				 pf->hw.func_caps.num_msix_vectors_vf,
				 pf->hw.func_caps.fd_filters_guaranteed,
				 pf->hw.func_caps.fd_filters_best_effort,
				 pf->hw.func_caps.num_tx_qp,
				 pf->hw.func_caps.num_vsis);
		} else if (list_type == i40e_aqc_opc_list_dev_capabilities) {
			dev_info(&pf->pdev->dev,
				 "switch_mode=0x%04x, function_valid=0x%08x\n",
				 pf->hw.dev_caps.switch_mode,
				 pf->hw.dev_caps.valid_functions);
			dev_info(&pf->pdev->dev,
				 "SR-IOV=%d, num_vfs for all function=%u\n",
				 pf->hw.dev_caps.sr_iov_1_1,
				 pf->hw.dev_caps.num_vfs);
			dev_info(&pf->pdev->dev,
				 "num_vsis=%u, num_rx:%u, num_tx=%u\n",
				 pf->hw.dev_caps.num_vsis,
				 pf->hw.dev_caps.num_rx_qp,
				 pf->hw.dev_caps.num_tx_qp);
		}
	}
	if (list_type == i40e_aqc_opc_list_func_capabilities) {
#define DEF_NUM_VSI (1 + (pf->hw.func_caps.fcoe ? 1 : 0) \
		       + pf->hw.func_caps.num_vfs)
		if (pf->hw.revision_id == 0 &&
		    pf->hw.func_caps.num_vsis < DEF_NUM_VSI) {
			dev_info(&pf->pdev->dev,
				 "got num_vsis %d, setting num_vsis to %d\n",
				 pf->hw.func_caps.num_vsis, DEF_NUM_VSI);
			pf->hw.func_caps.num_vsis = DEF_NUM_VSI;
		}
	}
	return 0;
}

static int i40e_vsi_clear(struct i40e_vsi *vsi);

/**
 * i40e_fdir_sb_setup - initialize the Flow Director resources for Sideband
 * @pf: board private structure
 **/
static void i40e_fdir_sb_setup(struct i40e_pf *pf)
{
	struct i40e_vsi *vsi;

	/* quick workaround for an NVM issue that leaves a critical register
	 * uninitialized
	 */
	if (!rd32(&pf->hw, I40E_GLQF_HKEY(0))) {
		static const u32 hkey[] = {
			0xe640d33f, 0xcdfe98ab, 0x73fa7161, 0x0d7a7d36,
			0xeacb7d61, 0xaa4f05b6, 0x9c5c89ed, 0xfc425ddb,
			0xa4654832, 0xfc7461d4, 0x8f827619, 0xf5c63c21,
			0x95b3a76d};
		int i;

		for (i = 0; i <= I40E_GLQF_HKEY_MAX_INDEX; i++)
			wr32(&pf->hw, I40E_GLQF_HKEY(i), hkey[i]);
	}

	if (!(pf->flags & I40E_FLAG_FD_SB_ENABLED))
		return;

	/* find existing VSI and see if it needs configuring */
	vsi = i40e_find_vsi_by_type(pf, I40E_VSI_FDIR);

	/* create a new VSI if none exists */
	if (!vsi) {
		vsi = i40e_vsi_setup(pf, I40E_VSI_FDIR,
				     pf->vsi[pf->lan_vsi]->seid, 0);
		if (!vsi) {
			dev_info(&pf->pdev->dev, "Couldn't create FDir VSI\n");
			pf->flags &= ~I40E_FLAG_FD_SB_ENABLED;
			pf->flags |= I40E_FLAG_FD_SB_INACTIVE;
			return;
		}
	}

	i40e_vsi_setup_irqhandler(vsi, i40e_fdir_clean_ring);
}

/**
 * i40e_fdir_teardown - release the Flow Director resources
 * @pf: board private structure
 **/
static void i40e_fdir_teardown(struct i40e_pf *pf)
{
	struct i40e_vsi *vsi;

	i40e_fdir_filter_exit(pf);
	vsi = i40e_find_vsi_by_type(pf, I40E_VSI_FDIR);
	if (vsi)
		i40e_vsi_release(vsi);
}

/**
 * i40e_rebuild_cloud_filters - Rebuilds cloud filters for VSIs
 * @vsi: PF main vsi
 * @seid: seid of main or channel VSIs
 *
 * Rebuilds cloud filters associated with main VSI and channel VSIs if they
 * existed before reset
 **/
static int i40e_rebuild_cloud_filters(struct i40e_vsi *vsi, u16 seid)
{
	struct i40e_cloud_filter *cfilter;
	struct i40e_pf *pf = vsi->back;
	struct hlist_node *node;
	i40e_status ret;

	/* Add cloud filters back if they exist */
	hlist_for_each_entry_safe(cfilter, node, &pf->cloud_filter_list,
				  cloud_node) {
		if (cfilter->seid != seid)
			continue;

		if (cfilter->dst_port)
			ret = i40e_add_del_cloud_filter_big_buf(vsi, cfilter,
								true);
		else
			ret = i40e_add_del_cloud_filter(vsi, cfilter, true);

		if (ret) {
			dev_dbg(&pf->pdev->dev,
				"Failed to rebuild cloud filter, err %s aq_err %s\n",
				i40e_stat_str(&pf->hw, ret),
				i40e_aq_str(&pf->hw,
					    pf->hw.aq.asq_last_status));
			return ret;
		}
	}
	return 0;
}

/**
 * i40e_rebuild_channels - Rebuilds channel VSIs if they existed before reset
 * @vsi: PF main vsi
 *
 * Rebuilds channel VSIs if they existed before reset
 **/
static int i40e_rebuild_channels(struct i40e_vsi *vsi)
{
	struct i40e_channel *ch, *ch_tmp;
	i40e_status ret;

	if (list_empty(&vsi->ch_list))
		return 0;

	list_for_each_entry_safe(ch, ch_tmp, &vsi->ch_list, list) {
		if (!ch->initialized)
			break;
		/* Proceed with creation of channel (VMDq2) VSI */
		ret = i40e_add_channel(vsi->back, vsi->uplink_seid, ch);
		if (ret) {
			dev_info(&vsi->back->pdev->dev,
				 "failed to rebuild channels using uplink_seid %u\n",
				 vsi->uplink_seid);
			return ret;
		}
		/* Reconfigure TX queues using QTX_CTL register */
		ret = i40e_channel_config_tx_ring(vsi->back, vsi, ch);
		if (ret) {
			dev_info(&vsi->back->pdev->dev,
				 "failed to configure TX rings for channel %u\n",
				 ch->seid);
			return ret;
		}
		/* update 'next_base_queue' */
		vsi->next_base_queue = vsi->next_base_queue +
							ch->num_queue_pairs;
		if (ch->max_tx_rate) {
			u64 credits = ch->max_tx_rate;

			if (i40e_set_bw_limit(vsi, ch->seid,
					      ch->max_tx_rate))
				return -EINVAL;

			do_div(credits, I40E_BW_CREDIT_DIVISOR);
			dev_dbg(&vsi->back->pdev->dev,
				"Set tx rate of %llu Mbps (count of 50Mbps %llu) for vsi->seid %u\n",
				ch->max_tx_rate,
				credits,
				ch->seid);
		}
		ret = i40e_rebuild_cloud_filters(vsi, ch->seid);
		if (ret) {
			dev_dbg(&vsi->back->pdev->dev,
				"Failed to rebuild cloud filters for channel VSI %u\n",
				ch->seid);
			return ret;
		}
	}
	return 0;
}

/**
 * i40e_prep_for_reset - prep for the core to reset
 * @pf: board private structure
 * @lock_acquired: indicates whether or not the lock has been acquired
 * before this function was called.
 *
 * Close up the VFs and other things in prep for PF Reset.
  **/
static void i40e_prep_for_reset(struct i40e_pf *pf, bool lock_acquired)
{
	struct i40e_hw *hw = &pf->hw;
	i40e_status ret = 0;
	u32 v;

	clear_bit(__I40E_RESET_INTR_RECEIVED, pf->state);
	if (test_and_set_bit(__I40E_RESET_RECOVERY_PENDING, pf->state))
		return;
	if (i40e_check_asq_alive(&pf->hw))
		i40e_vc_notify_reset(pf);

	dev_dbg(&pf->pdev->dev, "Tearing down internal switch for reset\n");

	/* quiesce the VSIs and their queues that are not already DOWN */
	/* pf_quiesce_all_vsi modifies netdev structures -rtnl_lock needed */
	if (!lock_acquired)
		rtnl_lock();
	i40e_pf_quiesce_all_vsi(pf);
	if (!lock_acquired)
		rtnl_unlock();

	for (v = 0; v < pf->num_alloc_vsi; v++) {
		if (pf->vsi[v])
			pf->vsi[v]->seid = 0;
	}

	i40e_shutdown_adminq(&pf->hw);

	/* call shutdown HMC */
	if (hw->hmc.hmc_obj) {
		ret = i40e_shutdown_lan_hmc(hw);
		if (ret)
			dev_warn(&pf->pdev->dev,
				 "shutdown_lan_hmc failed: %d\n", ret);
	}

	/* Save the current PTP time so that we can restore the time after the
	 * reset completes.
	 */
	i40e_ptp_save_hw_time(pf);
}

/**
 * i40e_send_version - update firmware with driver version
 * @pf: PF struct
 */
static void i40e_send_version(struct i40e_pf *pf)
{
	struct i40e_driver_version dv;

	dv.major_version = DRV_VERSION_MAJOR;
	dv.minor_version = DRV_VERSION_MINOR;
	dv.build_version = DRV_VERSION_BUILD;
	dv.subbuild_version = 0;
	strlcpy(dv.driver_string, DRV_VERSION, sizeof(dv.driver_string));
	i40e_aq_send_driver_version(&pf->hw, &dv, NULL);
}

/**
 * i40e_get_oem_version - get OEM specific version information
 * @hw: pointer to the hardware structure
 **/
static void i40e_get_oem_version(struct i40e_hw *hw)
{
	u16 block_offset = 0xffff;
	u16 block_length = 0;
	u16 capabilities = 0;
	u16 gen_snap = 0;
	u16 release = 0;

#define I40E_SR_NVM_OEM_VERSION_PTR		0x1B
#define I40E_NVM_OEM_LENGTH_OFFSET		0x00
#define I40E_NVM_OEM_CAPABILITIES_OFFSET	0x01
#define I40E_NVM_OEM_GEN_OFFSET			0x02
#define I40E_NVM_OEM_RELEASE_OFFSET		0x03
#define I40E_NVM_OEM_CAPABILITIES_MASK		0x000F
#define I40E_NVM_OEM_LENGTH			3

	/* Check if pointer to OEM version block is valid. */
	i40e_read_nvm_word(hw, I40E_SR_NVM_OEM_VERSION_PTR, &block_offset);
	if (block_offset == 0xffff)
		return;

	/* Check if OEM version block has correct length. */
	i40e_read_nvm_word(hw, block_offset + I40E_NVM_OEM_LENGTH_OFFSET,
			   &block_length);
	if (block_length < I40E_NVM_OEM_LENGTH)
		return;

	/* Check if OEM version format is as expected. */
	i40e_read_nvm_word(hw, block_offset + I40E_NVM_OEM_CAPABILITIES_OFFSET,
			   &capabilities);
	if ((capabilities & I40E_NVM_OEM_CAPABILITIES_MASK) != 0)
		return;

	i40e_read_nvm_word(hw, block_offset + I40E_NVM_OEM_GEN_OFFSET,
			   &gen_snap);
	i40e_read_nvm_word(hw, block_offset + I40E_NVM_OEM_RELEASE_OFFSET,
			   &release);
	hw->nvm.oem_ver = (gen_snap << I40E_OEM_SNAP_SHIFT) | release;
	hw->nvm.eetrack = I40E_OEM_EETRACK_ID;
}

/**
 * i40e_reset - wait for core reset to finish reset, reset pf if corer not seen
 * @pf: board private structure
 **/
static int i40e_reset(struct i40e_pf *pf)
{
	struct i40e_hw *hw = &pf->hw;
	i40e_status ret;

	ret = i40e_pf_reset(hw);
	if (ret) {
		dev_info(&pf->pdev->dev, "PF reset failed, %d\n", ret);
		set_bit(__I40E_RESET_FAILED, pf->state);
		clear_bit(__I40E_RESET_RECOVERY_PENDING, pf->state);
	} else {
		pf->pfr_count++;
	}
	return ret;
}

/**
 * i40e_rebuild - rebuild using a saved config
 * @pf: board private structure
 * @reinit: if the Main VSI needs to re-initialized.
 * @lock_acquired: indicates whether or not the lock has been acquired
 * before this function was called.
 **/
static void i40e_rebuild(struct i40e_pf *pf, bool reinit, bool lock_acquired)
{
	int old_recovery_mode_bit = test_bit(__I40E_RECOVERY_MODE, pf->state);
	struct i40e_vsi *vsi = pf->vsi[pf->lan_vsi];
	struct i40e_hw *hw = &pf->hw;
	u8 set_fc_aq_fail = 0;
	i40e_status ret;
	u32 val;
	int v;

	if (test_bit(__I40E_EMP_RESET_INTR_RECEIVED, pf->state) &&
	    i40e_check_recovery_mode(pf)) {
		i40e_set_ethtool_ops(pf->vsi[pf->lan_vsi]->netdev);
	}

	if (test_bit(__I40E_DOWN, pf->state) &&
	    !test_bit(__I40E_RECOVERY_MODE, pf->state) &&
	    !old_recovery_mode_bit)
		goto clear_recovery;
	dev_dbg(&pf->pdev->dev, "Rebuilding internal switch\n");

	/* rebuild the basics for the AdminQ, HMC, and initial HW switch */
	ret = i40e_init_adminq(&pf->hw);
	if (ret) {
		dev_info(&pf->pdev->dev, "Rebuild AdminQ failed, err %s aq_err %s\n",
			 i40e_stat_str(&pf->hw, ret),
			 i40e_aq_str(&pf->hw, pf->hw.aq.asq_last_status));
		goto clear_recovery;
	}
	i40e_get_oem_version(&pf->hw);

	if (test_bit(__I40E_EMP_RESET_INTR_RECEIVED, pf->state) &&
	    ((hw->aq.fw_maj_ver == 4 && hw->aq.fw_min_ver <= 33) ||
	     hw->aq.fw_maj_ver < 4) && hw->mac.type == I40E_MAC_XL710) {
		/* The following delay is necessary for 4.33 firmware and older
		 * to recover after EMP reset. 200 ms should suffice but we
		 * put here 300 ms to be sure that FW is ready to operate
		 * after reset.
		 */
		mdelay(300);
	}

	/* re-verify the eeprom if we just had an EMP reset */
	if (test_and_clear_bit(__I40E_EMP_RESET_INTR_RECEIVED, pf->state))
		i40e_verify_eeprom(pf);

	/* if we are going out of or into recovery mode we have to act
	 * accordingly with regard to resources initialization
	 * and deinitialization
	 */
	if (test_bit(__I40E_RECOVERY_MODE, pf->state) ||
	    old_recovery_mode_bit) {
		if (i40e_get_capabilities(pf,
					  i40e_aqc_opc_list_func_capabilities))
			goto end_unlock;

		if (test_bit(__I40E_RECOVERY_MODE, pf->state)) {
			/* we're staying in recovery mode so we'll reinitialize
			 * misc vector here
			 */
			if (i40e_setup_misc_vector_for_recovery_mode(pf))
				goto end_unlock;
		} else {
			if (!lock_acquired)
				rtnl_lock();
			/* we're going out of recovery mode so we'll free
			 * the IRQ allocated specifically for recovery mode
			 * and restore the interrupt scheme
			 */
			free_irq(pf->pdev->irq, pf);
			i40e_clear_interrupt_scheme(pf);
			if (i40e_restore_interrupt_scheme(pf))
				goto end_unlock;
		}

		/* tell the firmware that we're starting */
		i40e_send_version(pf);

		/* bail out in case recovery mode was detected, as there is
		 * no need for further configuration.
		 */
		goto end_unlock;
	}

	i40e_clear_pxe_mode(hw);
	ret = i40e_get_capabilities(pf, i40e_aqc_opc_list_func_capabilities);
	if (ret)
		goto end_core_reset;

	ret = i40e_init_lan_hmc(hw, hw->func_caps.num_tx_qp,
				hw->func_caps.num_rx_qp, 0, 0);
	if (ret) {
		dev_info(&pf->pdev->dev, "init_lan_hmc failed: %d\n", ret);
		goto end_core_reset;
	}
	ret = i40e_configure_lan_hmc(hw, I40E_HMC_MODEL_DIRECT_ONLY);
	if (ret) {
		dev_info(&pf->pdev->dev, "configure_lan_hmc failed: %d\n", ret);
		goto end_core_reset;
	}

	/* Enable FW to write a default DCB config on link-up */
	i40e_aq_set_dcb_parameters(hw, true, NULL);

#ifdef CONFIG_I40E_DCB
	ret = i40e_init_pf_dcb(pf);
	if (ret) {
		dev_info(&pf->pdev->dev, "DCB init failed %d, disabled\n", ret);
		pf->flags &= ~I40E_FLAG_DCB_CAPABLE;
		/* Continue without DCB enabled */
	}
#endif /* CONFIG_I40E_DCB */
	/* do basic switch setup */
	if (!lock_acquired)
		rtnl_lock();
	ret = i40e_setup_pf_switch(pf, reinit);
	if (ret)
		goto end_unlock;

	/* The driver only wants link up/down and module qualification
	 * reports from firmware.  Note the negative logic.
	 */
	ret = i40e_aq_set_phy_int_mask(&pf->hw,
				       ~(I40E_AQ_EVENT_LINK_UPDOWN |
					 I40E_AQ_EVENT_MEDIA_NA |
					 I40E_AQ_EVENT_MODULE_QUAL_FAIL), NULL);
	if (ret)
		dev_info(&pf->pdev->dev, "set phy mask fail, err %s aq_err %s\n",
			 i40e_stat_str(&pf->hw, ret),
			 i40e_aq_str(&pf->hw, pf->hw.aq.asq_last_status));

	/* make sure our flow control settings are restored */
	ret = i40e_set_fc(&pf->hw, &set_fc_aq_fail, true);
	if (ret)
		dev_dbg(&pf->pdev->dev, "setting flow control: ret = %s last_status = %s\n",
			i40e_stat_str(&pf->hw, ret),
			i40e_aq_str(&pf->hw, pf->hw.aq.asq_last_status));

	/* Rebuild the VSIs and VEBs that existed before reset.
	 * They are still in our local switch element arrays, so only
	 * need to rebuild the switch model in the HW.
	 *
	 * If there were VEBs but the reconstitution failed, we'll try
	 * try to recover minimal use by getting the basic PF VSI working.
	 */
	if (vsi->uplink_seid != pf->mac_seid) {
		dev_dbg(&pf->pdev->dev, "attempting to rebuild switch\n");
		/* find the one VEB connected to the MAC, and find orphans */
		for (v = 0; v < I40E_MAX_VEB; v++) {
			if (!pf->veb[v])
				continue;

			if (pf->veb[v]->uplink_seid == pf->mac_seid ||
			    pf->veb[v]->uplink_seid == 0) {
				ret = i40e_reconstitute_veb(pf->veb[v]);

				if (!ret)
					continue;

				/* If Main VEB failed, we're in deep doodoo,
				 * so give up rebuilding the switch and set up
				 * for minimal rebuild of PF VSI.
				 * If orphan failed, we'll report the error
				 * but try to keep going.
				 */
				if (pf->veb[v]->uplink_seid == pf->mac_seid) {
					dev_info(&pf->pdev->dev,
						 "rebuild of switch failed: %d, will try to set up simple PF connection\n",
						 ret);
					vsi->uplink_seid = pf->mac_seid;
					break;
				} else if (pf->veb[v]->uplink_seid == 0) {
					dev_info(&pf->pdev->dev,
						 "rebuild of orphan VEB failed: %d\n",
						 ret);
				}
			}
		}
	}

	if (vsi->uplink_seid == pf->mac_seid) {
		dev_dbg(&pf->pdev->dev, "attempting to rebuild PF VSI\n");
		/* no VEB, so rebuild only the Main VSI */
		ret = i40e_add_vsi(vsi);
		if (ret) {
			dev_info(&pf->pdev->dev,
				 "rebuild of Main VSI failed: %d\n", ret);
			goto end_unlock;
		}
	}

	if (vsi->mqprio_qopt.max_rate[0]) {
		u64 max_tx_rate = vsi->mqprio_qopt.max_rate[0];
		u64 credits = 0;

		do_div(max_tx_rate, I40E_BW_MBPS_DIVISOR);
		ret = i40e_set_bw_limit(vsi, vsi->seid, max_tx_rate);
		if (ret)
			goto end_unlock;

		credits = max_tx_rate;
		do_div(credits, I40E_BW_CREDIT_DIVISOR);
		dev_dbg(&vsi->back->pdev->dev,
			"Set tx rate of %llu Mbps (count of 50Mbps %llu) for vsi->seid %u\n",
			max_tx_rate,
			credits,
			vsi->seid);
	}

	ret = i40e_rebuild_cloud_filters(vsi, vsi->seid);
	if (ret)
		goto end_unlock;

	/* PF Main VSI is rebuild by now, go ahead and rebuild channel VSIs
	 * for this main VSI if they exist
	 */
	ret = i40e_rebuild_channels(vsi);
	if (ret)
		goto end_unlock;

	/* Reconfigure hardware for allowing smaller MSS in the case
	 * of TSO, so that we avoid the MDD being fired and causing
	 * a reset in the case of small MSS+TSO.
	 */
#define I40E_REG_MSS          0x000E64DC
#define I40E_REG_MSS_MIN_MASK 0x3FF0000
#define I40E_64BYTE_MSS       0x400000
	val = rd32(hw, I40E_REG_MSS);
	if ((val & I40E_REG_MSS_MIN_MASK) > I40E_64BYTE_MSS) {
		val &= ~I40E_REG_MSS_MIN_MASK;
		val |= I40E_64BYTE_MSS;
		wr32(hw, I40E_REG_MSS, val);
	}

	if (pf->hw_features & I40E_HW_RESTART_AUTONEG) {
		msleep(75);
		ret = i40e_aq_set_link_restart_an(&pf->hw, true, NULL);
		if (ret)
			dev_info(&pf->pdev->dev, "link restart failed, err %s aq_err %s\n",
				 i40e_stat_str(&pf->hw, ret),
				 i40e_aq_str(&pf->hw,
					     pf->hw.aq.asq_last_status));
	}
	/* reinit the misc interrupt */
	if (pf->flags & I40E_FLAG_MSIX_ENABLED)
		ret = i40e_setup_misc_vector(pf);

	/* Add a filter to drop all Flow control frames from any VSI from being
	 * transmitted. By doing so we stop a malicious VF from sending out
	 * PAUSE or PFC frames and potentially controlling traffic for other
	 * PF/VF VSIs.
	 * The FW can still send Flow control frames if enabled.
	 */
	i40e_add_filter_to_drop_tx_flow_control_frames(&pf->hw,
						       pf->main_vsi_seid);

	/* restart the VSIs that were rebuilt and running before the reset */
	i40e_pf_unquiesce_all_vsi(pf);

	/* Release the RTNL lock before we start resetting VFs */
	if (!lock_acquired)
		rtnl_unlock();

	/* Restore promiscuous settings */
	ret = i40e_set_promiscuous(pf, pf->cur_promisc);
	if (ret)
		dev_warn(&pf->pdev->dev,
			 "Failed to restore promiscuous setting: %s, err %s aq_err %s\n",
			 pf->cur_promisc ? "on" : "off",
			 i40e_stat_str(&pf->hw, ret),
			 i40e_aq_str(&pf->hw, pf->hw.aq.asq_last_status));

	i40e_reset_all_vfs(pf, true);

	/* tell the firmware that we're starting */
	i40e_send_version(pf);

	/* We've already released the lock, so don't do it again */
	goto end_core_reset;

end_unlock:
	if (!lock_acquired)
		rtnl_unlock();
end_core_reset:
	clear_bit(__I40E_RESET_FAILED, pf->state);
clear_recovery:
	clear_bit(__I40E_RESET_RECOVERY_PENDING, pf->state);
	clear_bit(__I40E_TIMEOUT_RECOVERY_PENDING, pf->state);
}

/**
 * i40e_reset_and_rebuild - reset and rebuild using a saved config
 * @pf: board private structure
 * @reinit: if the Main VSI needs to re-initialized.
 * @lock_acquired: indicates whether or not the lock has been acquired
 * before this function was called.
 **/
static void i40e_reset_and_rebuild(struct i40e_pf *pf, bool reinit,
				   bool lock_acquired)
{
	int ret;
	/* Now we wait for GRST to settle out.
	 * We don't have to delete the VEBs or VSIs from the hw switch
	 * because the reset will make them disappear.
	 */
	ret = i40e_reset(pf);
	if (!ret)
		i40e_rebuild(pf, reinit, lock_acquired);
}

/**
 * i40e_handle_reset_warning - prep for the PF to reset, reset and rebuild
 * @pf: board private structure
 *
 * Close up the VFs and other things in prep for a Core Reset,
 * then get ready to rebuild the world.
 * @lock_acquired: indicates whether or not the lock has been acquired
 * before this function was called.
 **/
static void i40e_handle_reset_warning(struct i40e_pf *pf, bool lock_acquired)
{
	i40e_prep_for_reset(pf, lock_acquired);
	i40e_reset_and_rebuild(pf, false, lock_acquired);
}

/**
 * i40e_handle_mdd_event
 * @pf: pointer to the PF structure
 *
 * Called from the MDD irq handler to identify possibly malicious vfs
 **/
static void i40e_handle_mdd_event(struct i40e_pf *pf)
{
	struct i40e_hw *hw = &pf->hw;
	bool mdd_detected = false;
	struct i40e_vf *vf;
	u32 reg;
	int i;

	if (!test_bit(__I40E_MDD_EVENT_PENDING, pf->state))
		return;

	/* find what triggered the MDD event */
	reg = rd32(hw, I40E_GL_MDET_TX);
	if (reg & I40E_GL_MDET_TX_VALID_MASK) {
		u8 pf_num = (reg & I40E_GL_MDET_TX_PF_NUM_MASK) >>
				I40E_GL_MDET_TX_PF_NUM_SHIFT;
		u16 vf_num = (reg & I40E_GL_MDET_TX_VF_NUM_MASK) >>
				I40E_GL_MDET_TX_VF_NUM_SHIFT;
		u8 event = (reg & I40E_GL_MDET_TX_EVENT_MASK) >>
				I40E_GL_MDET_TX_EVENT_SHIFT;
		u16 queue = ((reg & I40E_GL_MDET_TX_QUEUE_MASK) >>
				I40E_GL_MDET_TX_QUEUE_SHIFT) -
				pf->hw.func_caps.base_queue;
		if (netif_msg_tx_err(pf))
			dev_info(&pf->pdev->dev, "Malicious Driver Detection event 0x%02x on TX queue %d PF number 0x%02x VF number 0x%02x\n",
				 event, queue, pf_num, vf_num);
		wr32(hw, I40E_GL_MDET_TX, 0xffffffff);
		mdd_detected = true;
	}
	reg = rd32(hw, I40E_GL_MDET_RX);
	if (reg & I40E_GL_MDET_RX_VALID_MASK) {
		u8 func = (reg & I40E_GL_MDET_RX_FUNCTION_MASK) >>
				I40E_GL_MDET_RX_FUNCTION_SHIFT;
		u8 event = (reg & I40E_GL_MDET_RX_EVENT_MASK) >>
				I40E_GL_MDET_RX_EVENT_SHIFT;
		u16 queue = ((reg & I40E_GL_MDET_RX_QUEUE_MASK) >>
				I40E_GL_MDET_RX_QUEUE_SHIFT) -
				pf->hw.func_caps.base_queue;
		if (netif_msg_rx_err(pf))
			dev_info(&pf->pdev->dev, "Malicious Driver Detection event 0x%02x on RX queue %d of function 0x%02x\n",
				 event, queue, func);
		wr32(hw, I40E_GL_MDET_RX, 0xffffffff);
		mdd_detected = true;
	}

	if (mdd_detected) {
		reg = rd32(hw, I40E_PF_MDET_TX);
		if (reg & I40E_PF_MDET_TX_VALID_MASK) {
			wr32(hw, I40E_PF_MDET_TX, 0xFFFF);
			dev_dbg(&pf->pdev->dev, "TX driver issue detected on PF\n");
		}
		reg = rd32(hw, I40E_PF_MDET_RX);
		if (reg & I40E_PF_MDET_RX_VALID_MASK) {
			wr32(hw, I40E_PF_MDET_RX, 0xFFFF);
			dev_dbg(&pf->pdev->dev, "RX driver issue detected on PF\n");
		}
	}

	/* see if one of the VFs needs its hand slapped */
	for (i = 0; i < pf->num_alloc_vfs && mdd_detected; i++) {
		vf = &(pf->vf[i]);
		reg = rd32(hw, I40E_VP_MDET_TX(i));
		if (reg & I40E_VP_MDET_TX_VALID_MASK) {
			wr32(hw, I40E_VP_MDET_TX(i), 0xFFFF);
			vf->num_mdd_events++;
			dev_info(&pf->pdev->dev, "TX driver issue detected on VF %d\n",
				 i);
			dev_info(&pf->pdev->dev,
				 "Use PF Control I/F to re-enable the VF\n");
			set_bit(I40E_VF_STATE_DISABLED, &vf->vf_states);
		}

		reg = rd32(hw, I40E_VP_MDET_RX(i));
		if (reg & I40E_VP_MDET_RX_VALID_MASK) {
			wr32(hw, I40E_VP_MDET_RX(i), 0xFFFF);
			vf->num_mdd_events++;
			dev_info(&pf->pdev->dev, "RX driver issue detected on VF %d\n",
				 i);
			dev_info(&pf->pdev->dev,
				 "Use PF Control I/F to re-enable the VF\n");
			set_bit(I40E_VF_STATE_DISABLED, &vf->vf_states);
		}
	}

	/* re-enable mdd interrupt cause */
	clear_bit(__I40E_MDD_EVENT_PENDING, pf->state);
	reg = rd32(hw, I40E_PFINT_ICR0_ENA);
	reg |=  I40E_PFINT_ICR0_ENA_MAL_DETECT_MASK;
	wr32(hw, I40E_PFINT_ICR0_ENA, reg);
	i40e_flush(hw);
}

static const char *i40e_tunnel_name(u8 type)
{
	switch (type) {
	case UDP_TUNNEL_TYPE_VXLAN:
		return "vxlan";
	case UDP_TUNNEL_TYPE_GENEVE:
		return "geneve";
	default:
		return "unknown";
	}
}

/**
 * i40e_sync_udp_filters - Trigger a sync event for existing UDP filters
 * @pf: board private structure
 **/
static void i40e_sync_udp_filters(struct i40e_pf *pf)
{
	int i;

	/* loop through and set pending bit for all active UDP filters */
	for (i = 0; i < I40E_MAX_PF_UDP_OFFLOAD_PORTS; i++) {
		if (pf->udp_ports[i].port)
			pf->pending_udp_bitmap |= BIT_ULL(i);
	}

	set_bit(__I40E_UDP_FILTER_SYNC_PENDING, pf->state);
}

/**
 * i40e_sync_udp_filters_subtask - Sync the VSI filter list with HW
 * @pf: board private structure
 **/
static void i40e_sync_udp_filters_subtask(struct i40e_pf *pf)
{
	struct i40e_hw *hw = &pf->hw;
	u8 filter_index, type;
	u16 port;
	int i;

	if (!test_and_clear_bit(__I40E_UDP_FILTER_SYNC_PENDING, pf->state))
		return;

	/* acquire RTNL to maintain state of flags and port requests */
	rtnl_lock();

	for (i = 0; i < I40E_MAX_PF_UDP_OFFLOAD_PORTS; i++) {
		if (pf->pending_udp_bitmap & BIT_ULL(i)) {
			struct i40e_udp_port_config *udp_port;
			i40e_status ret = 0;

			udp_port = &pf->udp_ports[i];
			pf->pending_udp_bitmap &= ~BIT_ULL(i);

			port = READ_ONCE(udp_port->port);
			type = READ_ONCE(udp_port->type);
			filter_index = READ_ONCE(udp_port->filter_index);

			/* release RTNL while we wait on AQ command */
			rtnl_unlock();

			if (port)
				ret = i40e_aq_add_udp_tunnel(hw, port,
							     type,
							     &filter_index,
							     NULL);
			else if (filter_index != I40E_UDP_PORT_INDEX_UNUSED)
				ret = i40e_aq_del_udp_tunnel(hw, filter_index,
							     NULL);

			/* reacquire RTNL so we can update filter_index */
			rtnl_lock();

			if (ret) {
				dev_info(&pf->pdev->dev,
					 "%s %s port %d, index %d failed, err %s aq_err %s\n",
					 i40e_tunnel_name(type),
					 port ? "add" : "delete",
					 port,
					 filter_index,
					 i40e_stat_str(&pf->hw, ret),
					 i40e_aq_str(&pf->hw,
						     pf->hw.aq.asq_last_status));
				if (port) {
					/* failed to add, just reset port,
					 * drop pending bit for any deletion
					 */
					udp_port->port = 0;
					pf->pending_udp_bitmap &= ~BIT_ULL(i);
				}
			} else if (port) {
				/* record filter index on success */
				udp_port->filter_index = filter_index;
			}
		}
	}

	rtnl_unlock();
}

/**
 * i40e_service_task - Run the driver's async subtasks
 * @work: pointer to work_struct containing our data
 **/
static void i40e_service_task(struct work_struct *work)
{
	struct i40e_pf *pf = container_of(work,
					  struct i40e_pf,
					  service_task);
	unsigned long start_time = jiffies;

	/* don't bother with service tasks if a reset is in progress */
	if (test_bit(__I40E_RESET_RECOVERY_PENDING, pf->state) ||
	    test_bit(__I40E_SUSPENDED, pf->state))
		return;

	if (test_and_set_bit(__I40E_SERVICE_SCHED, pf->state))
		return;

	if (!test_bit(__I40E_RECOVERY_MODE, pf->state)) {
		i40e_detect_recover_hung(pf->vsi[pf->lan_vsi]);
		i40e_sync_filters_subtask(pf);
		i40e_reset_subtask(pf);
		i40e_handle_mdd_event(pf);
		i40e_vc_process_vflr_event(pf);
		i40e_watchdog_subtask(pf);
		i40e_fdir_reinit_subtask(pf);
		if (test_and_clear_bit(__I40E_CLIENT_RESET, pf->state)) {
			/* Client subtask will reopen next time through. */
			i40e_notify_client_of_netdev_close(pf->vsi[pf->lan_vsi],
							   true);
		} else {
			i40e_client_subtask(pf);
			if (test_and_clear_bit(__I40E_CLIENT_L2_CHANGE,
					       pf->state))
				i40e_notify_client_of_l2_param_changes(
								pf->vsi[pf->lan_vsi]);
		}
		i40e_sync_filters_subtask(pf);
		i40e_sync_udp_filters_subtask(pf);
	} else {
		i40e_reset_subtask(pf);
	}

	i40e_clean_adminq_subtask(pf);

	/* flush memory to make sure state is correct before next watchdog */
	smp_mb__before_atomic();
	clear_bit(__I40E_SERVICE_SCHED, pf->state);

	/* If the tasks have taken longer than one timer cycle or there
	 * is more work to be done, reschedule the service task now
	 * rather than wait for the timer to tick again.
	 */
	if (time_after(jiffies, (start_time + pf->service_timer_period)) ||
	    test_bit(__I40E_ADMINQ_EVENT_PENDING, pf->state)		 ||
	    test_bit(__I40E_MDD_EVENT_PENDING, pf->state)		 ||
	    test_bit(__I40E_VFLR_EVENT_PENDING, pf->state))
		i40e_service_event_schedule(pf);
}

/**
 * i40e_service_timer - timer callback
 * @data: pointer to PF struct
 **/
static void i40e_service_timer(struct timer_list *t)
{
	struct i40e_pf *pf = from_timer(pf, t, service_timer);

	mod_timer(&pf->service_timer,
		  round_jiffies(jiffies + pf->service_timer_period));
	i40e_service_event_schedule(pf);
}

/**
 * i40e_set_num_rings_in_vsi - Determine number of rings in the VSI
 * @vsi: the VSI being configured
 **/
static int i40e_set_num_rings_in_vsi(struct i40e_vsi *vsi)
{
	struct i40e_pf *pf = vsi->back;

	switch (vsi->type) {
	case I40E_VSI_MAIN:
		vsi->alloc_queue_pairs = pf->num_lan_qps;
		if (!vsi->num_tx_desc)
			vsi->num_tx_desc = ALIGN(I40E_DEFAULT_NUM_DESCRIPTORS,
						 I40E_REQ_DESCRIPTOR_MULTIPLE);
		if (!vsi->num_rx_desc)
			vsi->num_rx_desc = ALIGN(I40E_DEFAULT_NUM_DESCRIPTORS,
						 I40E_REQ_DESCRIPTOR_MULTIPLE);
		if (pf->flags & I40E_FLAG_MSIX_ENABLED)
			vsi->num_q_vectors = pf->num_lan_msix;
		else
			vsi->num_q_vectors = 1;

		break;

	case I40E_VSI_FDIR:
		vsi->alloc_queue_pairs = 1;
		vsi->num_tx_desc = ALIGN(I40E_FDIR_RING_COUNT,
					 I40E_REQ_DESCRIPTOR_MULTIPLE);
		vsi->num_rx_desc = ALIGN(I40E_FDIR_RING_COUNT,
					 I40E_REQ_DESCRIPTOR_MULTIPLE);
		vsi->num_q_vectors = pf->num_fdsb_msix;
		break;

	case I40E_VSI_VMDQ2:
		vsi->alloc_queue_pairs = pf->num_vmdq_qps;
		if (!vsi->num_tx_desc)
			vsi->num_tx_desc = ALIGN(I40E_DEFAULT_NUM_DESCRIPTORS,
						 I40E_REQ_DESCRIPTOR_MULTIPLE);
		if (!vsi->num_rx_desc)
			vsi->num_rx_desc = ALIGN(I40E_DEFAULT_NUM_DESCRIPTORS,
						 I40E_REQ_DESCRIPTOR_MULTIPLE);
		vsi->num_q_vectors = pf->num_vmdq_msix;
		break;

	case I40E_VSI_SRIOV:
		vsi->alloc_queue_pairs = pf->num_vf_qps;
		if (!vsi->num_tx_desc)
			vsi->num_tx_desc = ALIGN(I40E_DEFAULT_NUM_DESCRIPTORS,
						 I40E_REQ_DESCRIPTOR_MULTIPLE);
		if (!vsi->num_rx_desc)
			vsi->num_rx_desc = ALIGN(I40E_DEFAULT_NUM_DESCRIPTORS,
						 I40E_REQ_DESCRIPTOR_MULTIPLE);
		break;

	default:
		WARN_ON(1);
		return -ENODATA;
	}

	return 0;
}

/**
 * i40e_vsi_alloc_arrays - Allocate queue and vector pointer arrays for the vsi
 * @vsi: VSI pointer
 * @alloc_qvectors: a bool to specify if q_vectors need to be allocated.
 *
 * On error: returns error code (negative)
 * On success: returns 0
 **/
static int i40e_vsi_alloc_arrays(struct i40e_vsi *vsi, bool alloc_qvectors)
{
	struct i40e_ring **next_rings;
	int size;
	int ret = 0;

	/* allocate memory for both Tx, XDP Tx and Rx ring pointers */
	size = sizeof(struct i40e_ring *) * vsi->alloc_queue_pairs *
	       (i40e_enabled_xdp_vsi(vsi) ? 3 : 2);
	vsi->tx_rings = kzalloc(size, GFP_KERNEL);
	if (!vsi->tx_rings)
		return -ENOMEM;
	next_rings = vsi->tx_rings + vsi->alloc_queue_pairs;
	if (i40e_enabled_xdp_vsi(vsi)) {
		vsi->xdp_rings = next_rings;
		next_rings += vsi->alloc_queue_pairs;
	}
	vsi->rx_rings = next_rings;

	if (alloc_qvectors) {
		/* allocate memory for q_vector pointers */
		size = sizeof(struct i40e_q_vector *) * vsi->num_q_vectors;
		vsi->q_vectors = kzalloc(size, GFP_KERNEL);
		if (!vsi->q_vectors) {
			ret = -ENOMEM;
			goto err_vectors;
		}
	}
	return ret;

err_vectors:
	kfree(vsi->tx_rings);
	return ret;
}

/**
 * i40e_vsi_mem_alloc - Allocates the next available struct vsi in the PF
 * @pf: board private structure
 * @type: type of VSI
 *
 * On error: returns error code (negative)
 * On success: returns vsi index in PF (positive)
 **/
static int i40e_vsi_mem_alloc(struct i40e_pf *pf, enum i40e_vsi_type type)
{
	int ret = -ENODEV;
	struct i40e_vsi *vsi;
	int vsi_idx;
	int i;

	/* Need to protect the allocation of the VSIs at the PF level */
	mutex_lock(&pf->switch_mutex);

	/* VSI list may be fragmented if VSI creation/destruction has
	 * been happening.  We can afford to do a quick scan to look
	 * for any free VSIs in the list.
	 *
	 * find next empty vsi slot, looping back around if necessary
	 */
	i = pf->next_vsi;
	while (i < pf->num_alloc_vsi && pf->vsi[i])
		i++;
	if (i >= pf->num_alloc_vsi) {
		i = 0;
		while (i < pf->next_vsi && pf->vsi[i])
			i++;
	}

	if (i < pf->num_alloc_vsi && !pf->vsi[i]) {
		vsi_idx = i;             /* Found one! */
	} else {
		ret = -ENODEV;
		goto unlock_pf;  /* out of VSI slots! */
	}
	pf->next_vsi = ++i;

	vsi = kzalloc(sizeof(*vsi), GFP_KERNEL);
	if (!vsi) {
		ret = -ENOMEM;
		goto unlock_pf;
	}
	vsi->type = type;
	vsi->back = pf;
	set_bit(__I40E_VSI_DOWN, vsi->state);
	vsi->flags = 0;
	vsi->idx = vsi_idx;
	vsi->int_rate_limit = 0;
	vsi->rss_table_size = (vsi->type == I40E_VSI_MAIN) ?
				pf->rss_table_size : 64;
	vsi->netdev_registered = false;
	vsi->work_limit = I40E_DEFAULT_IRQ_WORK;
	hash_init(vsi->mac_filter_hash);
	vsi->irqs_ready = false;

	if (type == I40E_VSI_MAIN) {
		vsi->af_xdp_zc_qps = bitmap_zalloc(pf->num_lan_qps, GFP_KERNEL);
		if (!vsi->af_xdp_zc_qps)
			goto err_rings;
	}

	ret = i40e_set_num_rings_in_vsi(vsi);
	if (ret)
		goto err_rings;

	ret = i40e_vsi_alloc_arrays(vsi, true);
	if (ret)
		goto err_rings;

	/* Setup default MSIX irq handler for VSI */
	i40e_vsi_setup_irqhandler(vsi, i40e_msix_clean_rings);

	/* Initialize VSI lock */
	spin_lock_init(&vsi->mac_filter_hash_lock);
	pf->vsi[vsi_idx] = vsi;
	ret = vsi_idx;
	goto unlock_pf;

err_rings:
	bitmap_free(vsi->af_xdp_zc_qps);
	pf->next_vsi = i - 1;
	kfree(vsi);
unlock_pf:
	mutex_unlock(&pf->switch_mutex);
	return ret;
}

/**
 * i40e_vsi_free_arrays - Free queue and vector pointer arrays for the VSI
 * @vsi: VSI pointer
 * @free_qvectors: a bool to specify if q_vectors need to be freed.
 *
 * On error: returns error code (negative)
 * On success: returns 0
 **/
static void i40e_vsi_free_arrays(struct i40e_vsi *vsi, bool free_qvectors)
{
	/* free the ring and vector containers */
	if (free_qvectors) {
		kfree(vsi->q_vectors);
		vsi->q_vectors = NULL;
	}
	kfree(vsi->tx_rings);
	vsi->tx_rings = NULL;
	vsi->rx_rings = NULL;
	vsi->xdp_rings = NULL;
}

/**
 * i40e_clear_rss_config_user - clear the user configured RSS hash keys
 * and lookup table
 * @vsi: Pointer to VSI structure
 */
static void i40e_clear_rss_config_user(struct i40e_vsi *vsi)
{
	if (!vsi)
		return;

	kfree(vsi->rss_hkey_user);
	vsi->rss_hkey_user = NULL;

	kfree(vsi->rss_lut_user);
	vsi->rss_lut_user = NULL;
}

/**
 * i40e_vsi_clear - Deallocate the VSI provided
 * @vsi: the VSI being un-configured
 **/
static int i40e_vsi_clear(struct i40e_vsi *vsi)
{
	struct i40e_pf *pf;

	if (!vsi)
		return 0;

	if (!vsi->back)
		goto free_vsi;
	pf = vsi->back;

	mutex_lock(&pf->switch_mutex);
	if (!pf->vsi[vsi->idx]) {
		dev_err(&pf->pdev->dev, "pf->vsi[%d] is NULL, just free vsi[%d](type %d)\n",
			vsi->idx, vsi->idx, vsi->type);
		goto unlock_vsi;
	}

	if (pf->vsi[vsi->idx] != vsi) {
		dev_err(&pf->pdev->dev,
			"pf->vsi[%d](type %d) != vsi[%d](type %d): no free!\n",
			pf->vsi[vsi->idx]->idx,
			pf->vsi[vsi->idx]->type,
			vsi->idx, vsi->type);
		goto unlock_vsi;
	}

	/* updates the PF for this cleared vsi */
	i40e_put_lump(pf->qp_pile, vsi->base_queue, vsi->idx);
	i40e_put_lump(pf->irq_pile, vsi->base_vector, vsi->idx);

	bitmap_free(vsi->af_xdp_zc_qps);
	i40e_vsi_free_arrays(vsi, true);
	i40e_clear_rss_config_user(vsi);

	pf->vsi[vsi->idx] = NULL;
	if (vsi->idx < pf->next_vsi)
		pf->next_vsi = vsi->idx;

unlock_vsi:
	mutex_unlock(&pf->switch_mutex);
free_vsi:
	kfree(vsi);

	return 0;
}

/**
 * i40e_vsi_clear_rings - Deallocates the Rx and Tx rings for the provided VSI
 * @vsi: the VSI being cleaned
 **/
static void i40e_vsi_clear_rings(struct i40e_vsi *vsi)
{
	int i;

	if (vsi->tx_rings && vsi->tx_rings[0]) {
		for (i = 0; i < vsi->alloc_queue_pairs; i++) {
			kfree_rcu(vsi->tx_rings[i], rcu);
			vsi->tx_rings[i] = NULL;
			vsi->rx_rings[i] = NULL;
			if (vsi->xdp_rings)
				vsi->xdp_rings[i] = NULL;
		}
	}
}

/**
 * i40e_alloc_rings - Allocates the Rx and Tx rings for the provided VSI
 * @vsi: the VSI being configured
 **/
static int i40e_alloc_rings(struct i40e_vsi *vsi)
{
	int i, qpv = i40e_enabled_xdp_vsi(vsi) ? 3 : 2;
	struct i40e_pf *pf = vsi->back;
	struct i40e_ring *ring;

	/* Set basic values in the rings to be used later during open() */
	for (i = 0; i < vsi->alloc_queue_pairs; i++) {
		/* allocate space for both Tx and Rx in one shot */
		ring = kcalloc(qpv, sizeof(struct i40e_ring), GFP_KERNEL);
		if (!ring)
			goto err_out;

		ring->queue_index = i;
		ring->reg_idx = vsi->base_queue + i;
		ring->ring_active = false;
		ring->vsi = vsi;
		ring->netdev = vsi->netdev;
		ring->dev = &pf->pdev->dev;
		ring->count = vsi->num_tx_desc;
		ring->size = 0;
		ring->dcb_tc = 0;
		if (vsi->back->hw_features & I40E_HW_WB_ON_ITR_CAPABLE)
			ring->flags = I40E_TXR_FLAGS_WB_ON_ITR;
		ring->itr_setting = pf->tx_itr_default;
		vsi->tx_rings[i] = ring++;

		if (!i40e_enabled_xdp_vsi(vsi))
			goto setup_rx;

		ring->queue_index = vsi->alloc_queue_pairs + i;
		ring->reg_idx = vsi->base_queue + ring->queue_index;
		ring->ring_active = false;
		ring->vsi = vsi;
		ring->netdev = NULL;
		ring->dev = &pf->pdev->dev;
		ring->count = vsi->num_tx_desc;
		ring->size = 0;
		ring->dcb_tc = 0;
		if (vsi->back->hw_features & I40E_HW_WB_ON_ITR_CAPABLE)
			ring->flags = I40E_TXR_FLAGS_WB_ON_ITR;
		set_ring_xdp(ring);
		ring->itr_setting = pf->tx_itr_default;
		vsi->xdp_rings[i] = ring++;

setup_rx:
		ring->queue_index = i;
		ring->reg_idx = vsi->base_queue + i;
		ring->ring_active = false;
		ring->vsi = vsi;
		ring->netdev = vsi->netdev;
		ring->dev = &pf->pdev->dev;
		ring->count = vsi->num_rx_desc;
		ring->size = 0;
		ring->dcb_tc = 0;
		ring->itr_setting = pf->rx_itr_default;
		vsi->rx_rings[i] = ring;
	}

	return 0;

err_out:
	i40e_vsi_clear_rings(vsi);
	return -ENOMEM;
}

/**
 * i40e_reserve_msix_vectors - Reserve MSI-X vectors in the kernel
 * @pf: board private structure
 * @vectors: the number of MSI-X vectors to request
 *
 * Returns the number of vectors reserved, or error
 **/
static int i40e_reserve_msix_vectors(struct i40e_pf *pf, int vectors)
{
	vectors = pci_enable_msix_range(pf->pdev, pf->msix_entries,
					I40E_MIN_MSIX, vectors);
	if (vectors < 0) {
		dev_info(&pf->pdev->dev,
			 "MSI-X vector reservation failed: %d\n", vectors);
		vectors = 0;
	}

	return vectors;
}

/**
 * i40e_init_msix - Setup the MSIX capability
 * @pf: board private structure
 *
 * Work with the OS to set up the MSIX vectors needed.
 *
 * Returns the number of vectors reserved or negative on failure
 **/
static int i40e_init_msix(struct i40e_pf *pf)
{
	struct i40e_hw *hw = &pf->hw;
	int cpus, extra_vectors;
	int vectors_left;
	int v_budget, i;
	int v_actual;
	int iwarp_requested = 0;

	if (!(pf->flags & I40E_FLAG_MSIX_ENABLED))
		return -ENODEV;

	/* The number of vectors we'll request will be comprised of:
	 *   - Add 1 for "other" cause for Admin Queue events, etc.
	 *   - The number of LAN queue pairs
	 *	- Queues being used for RSS.
	 *		We don't need as many as max_rss_size vectors.
	 *		use rss_size instead in the calculation since that
	 *		is governed by number of cpus in the system.
	 *	- assumes symmetric Tx/Rx pairing
	 *   - The number of VMDq pairs
	 *   - The CPU count within the NUMA node if iWARP is enabled
	 * Once we count this up, try the request.
	 *
	 * If we can't get what we want, we'll simplify to nearly nothing
	 * and try again.  If that still fails, we punt.
	 */
	vectors_left = hw->func_caps.num_msix_vectors;
	v_budget = 0;

	/* reserve one vector for miscellaneous handler */
	if (vectors_left) {
		v_budget++;
		vectors_left--;
	}

	/* reserve some vectors for the main PF traffic queues. Initially we
	 * only reserve at most 50% of the available vectors, in the case that
	 * the number of online CPUs is large. This ensures that we can enable
	 * extra features as well. Once we've enabled the other features, we
	 * will use any remaining vectors to reach as close as we can to the
	 * number of online CPUs.
	 */
	cpus = num_online_cpus();
	pf->num_lan_msix = min_t(int, cpus, vectors_left / 2);
	vectors_left -= pf->num_lan_msix;

	/* reserve one vector for sideband flow director */
	if (pf->flags & I40E_FLAG_FD_SB_ENABLED) {
		if (vectors_left) {
			pf->num_fdsb_msix = 1;
			v_budget++;
			vectors_left--;
		} else {
			pf->num_fdsb_msix = 0;
		}
	}

	/* can we reserve enough for iWARP? */
	if (pf->flags & I40E_FLAG_IWARP_ENABLED) {
		iwarp_requested = pf->num_iwarp_msix;

		if (!vectors_left)
			pf->num_iwarp_msix = 0;
		else if (vectors_left < pf->num_iwarp_msix)
			pf->num_iwarp_msix = 1;
		v_budget += pf->num_iwarp_msix;
		vectors_left -= pf->num_iwarp_msix;
	}

	/* any vectors left over go for VMDq support */
	if (pf->flags & I40E_FLAG_VMDQ_ENABLED) {
		if (!vectors_left) {
			pf->num_vmdq_msix = 0;
			pf->num_vmdq_qps = 0;
		} else {
			int vmdq_vecs_wanted =
				pf->num_vmdq_vsis * pf->num_vmdq_qps;
			int vmdq_vecs =
				min_t(int, vectors_left, vmdq_vecs_wanted);

			/* if we're short on vectors for what's desired, we limit
			 * the queues per vmdq.  If this is still more than are
			 * available, the user will need to change the number of
			 * queues/vectors used by the PF later with the ethtool
			 * channels command
			 */
			if (vectors_left < vmdq_vecs_wanted) {
				pf->num_vmdq_qps = 1;
				vmdq_vecs_wanted = pf->num_vmdq_vsis;
				vmdq_vecs = min_t(int,
						  vectors_left,
						  vmdq_vecs_wanted);
			}
			pf->num_vmdq_msix = pf->num_vmdq_qps;

			v_budget += vmdq_vecs;
			vectors_left -= vmdq_vecs;
		}
	}

	/* On systems with a large number of SMP cores, we previously limited
	 * the number of vectors for num_lan_msix to be at most 50% of the
	 * available vectors, to allow for other features. Now, we add back
	 * the remaining vectors. However, we ensure that the total
	 * num_lan_msix will not exceed num_online_cpus(). To do this, we
	 * calculate the number of vectors we can add without going over the
	 * cap of CPUs. For systems with a small number of CPUs this will be
	 * zero.
	 */
	extra_vectors = min_t(int, cpus - pf->num_lan_msix, vectors_left);
	pf->num_lan_msix += extra_vectors;
	vectors_left -= extra_vectors;

	WARN(vectors_left < 0,
	     "Calculation of remaining vectors underflowed. This is an accounting bug when determining total MSI-X vectors.\n");

	v_budget += pf->num_lan_msix;
	pf->msix_entries = kcalloc(v_budget, sizeof(struct msix_entry),
				   GFP_KERNEL);
	if (!pf->msix_entries)
		return -ENOMEM;

	for (i = 0; i < v_budget; i++)
		pf->msix_entries[i].entry = i;
	v_actual = i40e_reserve_msix_vectors(pf, v_budget);

	if (v_actual < I40E_MIN_MSIX) {
		pf->flags &= ~I40E_FLAG_MSIX_ENABLED;
		kfree(pf->msix_entries);
		pf->msix_entries = NULL;
		pci_disable_msix(pf->pdev);
		return -ENODEV;

	} else if (v_actual == I40E_MIN_MSIX) {
		/* Adjust for minimal MSIX use */
		pf->num_vmdq_vsis = 0;
		pf->num_vmdq_qps = 0;
		pf->num_lan_qps = 1;
		pf->num_lan_msix = 1;

	} else if (v_actual != v_budget) {
		/* If we have limited resources, we will start with no vectors
		 * for the special features and then allocate vectors to some
		 * of these features based on the policy and at the end disable
		 * the features that did not get any vectors.
		 */
		int vec;

		dev_info(&pf->pdev->dev,
			 "MSI-X vector limit reached with %d, wanted %d, attempting to redistribute vectors\n",
			 v_actual, v_budget);
		/* reserve the misc vector */
		vec = v_actual - 1;

		/* Scale vector usage down */
		pf->num_vmdq_msix = 1;    /* force VMDqs to only one vector */
		pf->num_vmdq_vsis = 1;
		pf->num_vmdq_qps = 1;

		/* partition out the remaining vectors */
		switch (vec) {
		case 2:
			pf->num_lan_msix = 1;
			break;
		case 3:
			if (pf->flags & I40E_FLAG_IWARP_ENABLED) {
				pf->num_lan_msix = 1;
				pf->num_iwarp_msix = 1;
			} else {
				pf->num_lan_msix = 2;
			}
			break;
		default:
			if (pf->flags & I40E_FLAG_IWARP_ENABLED) {
				pf->num_iwarp_msix = min_t(int, (vec / 3),
						 iwarp_requested);
				pf->num_vmdq_vsis = min_t(int, (vec / 3),
						  I40E_DEFAULT_NUM_VMDQ_VSI);
			} else {
				pf->num_vmdq_vsis = min_t(int, (vec / 2),
						  I40E_DEFAULT_NUM_VMDQ_VSI);
			}
			if (pf->flags & I40E_FLAG_FD_SB_ENABLED) {
				pf->num_fdsb_msix = 1;
				vec--;
			}
			pf->num_lan_msix = min_t(int,
			       (vec - (pf->num_iwarp_msix + pf->num_vmdq_vsis)),
							      pf->num_lan_msix);
			pf->num_lan_qps = pf->num_lan_msix;
			break;
		}
	}

	if ((pf->flags & I40E_FLAG_FD_SB_ENABLED) &&
	    (pf->num_fdsb_msix == 0)) {
		dev_info(&pf->pdev->dev, "Sideband Flowdir disabled, not enough MSI-X vectors\n");
		pf->flags &= ~I40E_FLAG_FD_SB_ENABLED;
		pf->flags |= I40E_FLAG_FD_SB_INACTIVE;
	}
	if ((pf->flags & I40E_FLAG_VMDQ_ENABLED) &&
	    (pf->num_vmdq_msix == 0)) {
		dev_info(&pf->pdev->dev, "VMDq disabled, not enough MSI-X vectors\n");
		pf->flags &= ~I40E_FLAG_VMDQ_ENABLED;
	}

	if ((pf->flags & I40E_FLAG_IWARP_ENABLED) &&
	    (pf->num_iwarp_msix == 0)) {
		dev_info(&pf->pdev->dev, "IWARP disabled, not enough MSI-X vectors\n");
		pf->flags &= ~I40E_FLAG_IWARP_ENABLED;
	}
	i40e_debug(&pf->hw, I40E_DEBUG_INIT,
		   "MSI-X vector distribution: PF %d, VMDq %d, FDSB %d, iWARP %d\n",
		   pf->num_lan_msix,
		   pf->num_vmdq_msix * pf->num_vmdq_vsis,
		   pf->num_fdsb_msix,
		   pf->num_iwarp_msix);

	return v_actual;
}

/**
 * i40e_vsi_alloc_q_vector - Allocate memory for a single interrupt vector
 * @vsi: the VSI being configured
 * @v_idx: index of the vector in the vsi struct
 * @cpu: cpu to be used on affinity_mask
 *
 * We allocate one q_vector.  If allocation fails we return -ENOMEM.
 **/
static int i40e_vsi_alloc_q_vector(struct i40e_vsi *vsi, int v_idx, int cpu)
{
	struct i40e_q_vector *q_vector;

	/* allocate q_vector */
	q_vector = kzalloc(sizeof(struct i40e_q_vector), GFP_KERNEL);
	if (!q_vector)
		return -ENOMEM;

	q_vector->vsi = vsi;
	q_vector->v_idx = v_idx;
	cpumask_copy(&q_vector->affinity_mask, cpu_possible_mask);

	if (vsi->netdev)
		netif_napi_add(vsi->netdev, &q_vector->napi,
			       i40e_napi_poll, NAPI_POLL_WEIGHT);

	/* tie q_vector and vsi together */
	vsi->q_vectors[v_idx] = q_vector;

	return 0;
}

/**
 * i40e_vsi_alloc_q_vectors - Allocate memory for interrupt vectors
 * @vsi: the VSI being configured
 *
 * We allocate one q_vector per queue interrupt.  If allocation fails we
 * return -ENOMEM.
 **/
static int i40e_vsi_alloc_q_vectors(struct i40e_vsi *vsi)
{
	struct i40e_pf *pf = vsi->back;
	int err, v_idx, num_q_vectors, current_cpu;

	/* if not MSIX, give the one vector only to the LAN VSI */
	if (pf->flags & I40E_FLAG_MSIX_ENABLED)
		num_q_vectors = vsi->num_q_vectors;
	else if (vsi == pf->vsi[pf->lan_vsi])
		num_q_vectors = 1;
	else
		return -EINVAL;

	current_cpu = cpumask_first(cpu_online_mask);

	for (v_idx = 0; v_idx < num_q_vectors; v_idx++) {
		err = i40e_vsi_alloc_q_vector(vsi, v_idx, current_cpu);
		if (err)
			goto err_out;
		current_cpu = cpumask_next(current_cpu, cpu_online_mask);
		if (unlikely(current_cpu >= nr_cpu_ids))
			current_cpu = cpumask_first(cpu_online_mask);
	}

	return 0;

err_out:
	while (v_idx--)
		i40e_free_q_vector(vsi, v_idx);

	return err;
}

/**
 * i40e_init_interrupt_scheme - Determine proper interrupt scheme
 * @pf: board private structure to initialize
 **/
static int i40e_init_interrupt_scheme(struct i40e_pf *pf)
{
	int vectors = 0;
	ssize_t size;

	if (pf->flags & I40E_FLAG_MSIX_ENABLED) {
		vectors = i40e_init_msix(pf);
		if (vectors < 0) {
			pf->flags &= ~(I40E_FLAG_MSIX_ENABLED	|
				       I40E_FLAG_IWARP_ENABLED	|
				       I40E_FLAG_RSS_ENABLED	|
				       I40E_FLAG_DCB_CAPABLE	|
				       I40E_FLAG_DCB_ENABLED	|
				       I40E_FLAG_SRIOV_ENABLED	|
				       I40E_FLAG_FD_SB_ENABLED	|
				       I40E_FLAG_FD_ATR_ENABLED	|
				       I40E_FLAG_VMDQ_ENABLED);
			pf->flags |= I40E_FLAG_FD_SB_INACTIVE;

			/* rework the queue expectations without MSIX */
			i40e_determine_queue_usage(pf);
		}
	}

	if (!(pf->flags & I40E_FLAG_MSIX_ENABLED) &&
	    (pf->flags & I40E_FLAG_MSI_ENABLED)) {
		dev_info(&pf->pdev->dev, "MSI-X not available, trying MSI\n");
		vectors = pci_enable_msi(pf->pdev);
		if (vectors < 0) {
			dev_info(&pf->pdev->dev, "MSI init failed - %d\n",
				 vectors);
			pf->flags &= ~I40E_FLAG_MSI_ENABLED;
		}
		vectors = 1;  /* one MSI or Legacy vector */
	}

	if (!(pf->flags & (I40E_FLAG_MSIX_ENABLED | I40E_FLAG_MSI_ENABLED)))
		dev_info(&pf->pdev->dev, "MSI-X and MSI not available, falling back to Legacy IRQ\n");

	/* set up vector assignment tracking */
	size = sizeof(struct i40e_lump_tracking) + (sizeof(u16) * vectors);
	pf->irq_pile = kzalloc(size, GFP_KERNEL);
	if (!pf->irq_pile)
		return -ENOMEM;

	pf->irq_pile->num_entries = vectors;
	pf->irq_pile->search_hint = 0;

	/* track first vector for misc interrupts, ignore return */
	(void)i40e_get_lump(pf, pf->irq_pile, 1, I40E_PILE_VALID_BIT - 1);

	return 0;
}

/**
 * i40e_restore_interrupt_scheme - Restore the interrupt scheme
 * @pf: private board data structure
 *
 * Restore the interrupt scheme that was cleared when we suspended the
 * device. This should be called during resume to re-allocate the q_vectors
 * and reacquire IRQs.
 */
static int i40e_restore_interrupt_scheme(struct i40e_pf *pf)
{
	int err, i;

	/* We cleared the MSI and MSI-X flags when disabling the old interrupt
	 * scheme. We need to re-enabled them here in order to attempt to
	 * re-acquire the MSI or MSI-X vectors
	 */
	pf->flags |= (I40E_FLAG_MSIX_ENABLED | I40E_FLAG_MSI_ENABLED);

	err = i40e_init_interrupt_scheme(pf);
	if (err)
		return err;

	/* Now that we've re-acquired IRQs, we need to remap the vectors and
	 * rings together again.
	 */
	for (i = 0; i < pf->num_alloc_vsi; i++) {
		if (pf->vsi[i]) {
			err = i40e_vsi_alloc_q_vectors(pf->vsi[i]);
			if (err)
				goto err_unwind;
			i40e_vsi_map_rings_to_vectors(pf->vsi[i]);
		}
	}

	err = i40e_setup_misc_vector(pf);
	if (err)
		goto err_unwind;

	if (pf->flags & I40E_FLAG_IWARP_ENABLED)
		i40e_client_update_msix_info(pf);

	return 0;

err_unwind:
	while (i--) {
		if (pf->vsi[i])
			i40e_vsi_free_q_vectors(pf->vsi[i]);
	}

	return err;
}

/**
 * i40e_setup_misc_vector_for_recovery_mode - Setup the misc vector to handle
 * non queue events in recovery mode
 * @pf: board private structure
 *
 * This sets up the handler for MSIX 0 or MSI/legacy, which is used to manage
 * the non-queue interrupts, e.g. AdminQ and errors in recovery mode.
 * This is handled differently than in recovery mode since no Tx/Rx resources
 * are being allocated.
 **/
static int i40e_setup_misc_vector_for_recovery_mode(struct i40e_pf *pf)
{
	int err;

	if (pf->flags & I40E_FLAG_MSIX_ENABLED) {
		err = i40e_setup_misc_vector(pf);

		if (err) {
			dev_info(&pf->pdev->dev,
				 "MSI-X misc vector request failed, error %d\n",
				 err);
			return err;
		}
	} else {
		u32 flags = pf->flags & I40E_FLAG_MSI_ENABLED ? 0 : IRQF_SHARED;

		err = request_irq(pf->pdev->irq, i40e_intr, flags,
				  pf->int_name, pf);

		if (err) {
			dev_info(&pf->pdev->dev,
				 "MSI/legacy misc vector request failed, error %d\n",
				 err);
			return err;
		}
		i40e_enable_misc_int_causes(pf);
		i40e_irq_dynamic_enable_icr0(pf);
	}

	return 0;
}

/**
 * i40e_setup_misc_vector - Setup the misc vector to handle non queue events
 * @pf: board private structure
 *
 * This sets up the handler for MSIX 0, which is used to manage the
 * non-queue interrupts, e.g. AdminQ and errors.  This is not used
 * when in MSI or Legacy interrupt mode.
 **/
static int i40e_setup_misc_vector(struct i40e_pf *pf)
{
	struct i40e_hw *hw = &pf->hw;
	int err = 0;

	/* Only request the IRQ once, the first time through. */
	if (!test_and_set_bit(__I40E_MISC_IRQ_REQUESTED, pf->state)) {
		err = request_irq(pf->msix_entries[0].vector,
				  i40e_intr, 0, pf->int_name, pf);
		if (err) {
			clear_bit(__I40E_MISC_IRQ_REQUESTED, pf->state);
			dev_info(&pf->pdev->dev,
				 "request_irq for %s failed: %d\n",
				 pf->int_name, err);
			return -EFAULT;
		}
	}

	i40e_enable_misc_int_causes(pf);

	/* associate no queues to the misc vector */
	wr32(hw, I40E_PFINT_LNKLST0, I40E_QUEUE_END_OF_LIST);
	wr32(hw, I40E_PFINT_ITR0(I40E_RX_ITR), I40E_ITR_8K);

	i40e_flush(hw);

	i40e_irq_dynamic_enable_icr0(pf);

	return err;
}

/**
 * i40e_get_rss_aq - Get RSS keys and lut by using AQ commands
 * @vsi: Pointer to vsi structure
 * @seed: Buffter to store the hash keys
 * @lut: Buffer to store the lookup table entries
 * @lut_size: Size of buffer to store the lookup table entries
 *
 * Return 0 on success, negative on failure
 */
static int i40e_get_rss_aq(struct i40e_vsi *vsi, const u8 *seed,
			   u8 *lut, u16 lut_size)
{
	struct i40e_pf *pf = vsi->back;
	struct i40e_hw *hw = &pf->hw;
	int ret = 0;

	if (seed) {
		ret = i40e_aq_get_rss_key(hw, vsi->id,
			(struct i40e_aqc_get_set_rss_key_data *)seed);
		if (ret) {
			dev_info(&pf->pdev->dev,
				 "Cannot get RSS key, err %s aq_err %s\n",
				 i40e_stat_str(&pf->hw, ret),
				 i40e_aq_str(&pf->hw,
					     pf->hw.aq.asq_last_status));
			return ret;
		}
	}

	if (lut) {
		bool pf_lut = vsi->type == I40E_VSI_MAIN ? true : false;

		ret = i40e_aq_get_rss_lut(hw, vsi->id, pf_lut, lut, lut_size);
		if (ret) {
			dev_info(&pf->pdev->dev,
				 "Cannot get RSS lut, err %s aq_err %s\n",
				 i40e_stat_str(&pf->hw, ret),
				 i40e_aq_str(&pf->hw,
					     pf->hw.aq.asq_last_status));
			return ret;
		}
	}

	return ret;
}

/**
 * i40e_config_rss_reg - Configure RSS keys and lut by writing registers
 * @vsi: Pointer to vsi structure
 * @seed: RSS hash seed
 * @lut: Lookup table
 * @lut_size: Lookup table size
 *
 * Returns 0 on success, negative on failure
 **/
static int i40e_config_rss_reg(struct i40e_vsi *vsi, const u8 *seed,
			       const u8 *lut, u16 lut_size)
{
	struct i40e_pf *pf = vsi->back;
	struct i40e_hw *hw = &pf->hw;
	u16 vf_id = vsi->vf_id;
	u8 i;

	/* Fill out hash function seed */
	if (seed) {
		u32 *seed_dw = (u32 *)seed;

		if (vsi->type == I40E_VSI_MAIN) {
			for (i = 0; i <= I40E_PFQF_HKEY_MAX_INDEX; i++)
				wr32(hw, I40E_PFQF_HKEY(i), seed_dw[i]);
		} else if (vsi->type == I40E_VSI_SRIOV) {
			for (i = 0; i <= I40E_VFQF_HKEY1_MAX_INDEX; i++)
				wr32(hw, I40E_VFQF_HKEY1(i, vf_id), seed_dw[i]);
		} else {
			dev_err(&pf->pdev->dev, "Cannot set RSS seed - invalid VSI type\n");
		}
	}

	if (lut) {
		u32 *lut_dw = (u32 *)lut;

		if (vsi->type == I40E_VSI_MAIN) {
			if (lut_size != I40E_HLUT_ARRAY_SIZE)
				return -EINVAL;
			for (i = 0; i <= I40E_PFQF_HLUT_MAX_INDEX; i++)
				wr32(hw, I40E_PFQF_HLUT(i), lut_dw[i]);
		} else if (vsi->type == I40E_VSI_SRIOV) {
			if (lut_size != I40E_VF_HLUT_ARRAY_SIZE)
				return -EINVAL;
			for (i = 0; i <= I40E_VFQF_HLUT_MAX_INDEX; i++)
				wr32(hw, I40E_VFQF_HLUT1(i, vf_id), lut_dw[i]);
		} else {
			dev_err(&pf->pdev->dev, "Cannot set RSS LUT - invalid VSI type\n");
		}
	}
	i40e_flush(hw);

	return 0;
}

/**
 * i40e_get_rss_reg - Get the RSS keys and lut by reading registers
 * @vsi: Pointer to VSI structure
 * @seed: Buffer to store the keys
 * @lut: Buffer to store the lookup table entries
 * @lut_size: Size of buffer to store the lookup table entries
 *
 * Returns 0 on success, negative on failure
 */
static int i40e_get_rss_reg(struct i40e_vsi *vsi, u8 *seed,
			    u8 *lut, u16 lut_size)
{
	struct i40e_pf *pf = vsi->back;
	struct i40e_hw *hw = &pf->hw;
	u16 i;

	if (seed) {
		u32 *seed_dw = (u32 *)seed;

		for (i = 0; i <= I40E_PFQF_HKEY_MAX_INDEX; i++)
			seed_dw[i] = i40e_read_rx_ctl(hw, I40E_PFQF_HKEY(i));
	}
	if (lut) {
		u32 *lut_dw = (u32 *)lut;

		if (lut_size != I40E_HLUT_ARRAY_SIZE)
			return -EINVAL;
		for (i = 0; i <= I40E_PFQF_HLUT_MAX_INDEX; i++)
			lut_dw[i] = rd32(hw, I40E_PFQF_HLUT(i));
	}

	return 0;
}

/**
 * i40e_config_rss - Configure RSS keys and lut
 * @vsi: Pointer to VSI structure
 * @seed: RSS hash seed
 * @lut: Lookup table
 * @lut_size: Lookup table size
 *
 * Returns 0 on success, negative on failure
 */
int i40e_config_rss(struct i40e_vsi *vsi, u8 *seed, u8 *lut, u16 lut_size)
{
	struct i40e_pf *pf = vsi->back;

	if (pf->hw_features & I40E_HW_RSS_AQ_CAPABLE)
		return i40e_config_rss_aq(vsi, seed, lut, lut_size);
	else
		return i40e_config_rss_reg(vsi, seed, lut, lut_size);
}

/**
 * i40e_get_rss - Get RSS keys and lut
 * @vsi: Pointer to VSI structure
 * @seed: Buffer to store the keys
 * @lut: Buffer to store the lookup table entries
 * @lut_size: Size of buffer to store the lookup table entries
 *
 * Returns 0 on success, negative on failure
 */
int i40e_get_rss(struct i40e_vsi *vsi, u8 *seed, u8 *lut, u16 lut_size)
{
	struct i40e_pf *pf = vsi->back;

	if (pf->hw_features & I40E_HW_RSS_AQ_CAPABLE)
		return i40e_get_rss_aq(vsi, seed, lut, lut_size);
	else
		return i40e_get_rss_reg(vsi, seed, lut, lut_size);
}

/**
 * i40e_fill_rss_lut - Fill the RSS lookup table with default values
 * @pf: Pointer to board private structure
 * @lut: Lookup table
 * @rss_table_size: Lookup table size
 * @rss_size: Range of queue number for hashing
 */
void i40e_fill_rss_lut(struct i40e_pf *pf, u8 *lut,
		       u16 rss_table_size, u16 rss_size)
{
	u16 i;

	for (i = 0; i < rss_table_size; i++)
		lut[i] = i % rss_size;
}

/**
 * i40e_pf_config_rss - Prepare for RSS if used
 * @pf: board private structure
 **/
static int i40e_pf_config_rss(struct i40e_pf *pf)
{
	struct i40e_vsi *vsi = pf->vsi[pf->lan_vsi];
	u8 seed[I40E_HKEY_ARRAY_SIZE];
	u8 *lut;
	struct i40e_hw *hw = &pf->hw;
	u32 reg_val;
	u64 hena;
	int ret;

	/* By default we enable TCP/UDP with IPv4/IPv6 ptypes */
	hena = (u64)i40e_read_rx_ctl(hw, I40E_PFQF_HENA(0)) |
		((u64)i40e_read_rx_ctl(hw, I40E_PFQF_HENA(1)) << 32);
	hena |= i40e_pf_get_default_rss_hena(pf);

	i40e_write_rx_ctl(hw, I40E_PFQF_HENA(0), (u32)hena);
	i40e_write_rx_ctl(hw, I40E_PFQF_HENA(1), (u32)(hena >> 32));

	/* Determine the RSS table size based on the hardware capabilities */
	reg_val = i40e_read_rx_ctl(hw, I40E_PFQF_CTL_0);
	reg_val = (pf->rss_table_size == 512) ?
			(reg_val | I40E_PFQF_CTL_0_HASHLUTSIZE_512) :
			(reg_val & ~I40E_PFQF_CTL_0_HASHLUTSIZE_512);
	i40e_write_rx_ctl(hw, I40E_PFQF_CTL_0, reg_val);

	/* Determine the RSS size of the VSI */
	if (!vsi->rss_size) {
		u16 qcount;
		/* If the firmware does something weird during VSI init, we
		 * could end up with zero TCs. Check for that to avoid
		 * divide-by-zero. It probably won't pass traffic, but it also
		 * won't panic.
		 */
		qcount = vsi->num_queue_pairs /
			 (vsi->tc_config.numtc ? vsi->tc_config.numtc : 1);
		vsi->rss_size = min_t(int, pf->alloc_rss_size, qcount);
	}
	if (!vsi->rss_size)
		return -EINVAL;

	lut = kzalloc(vsi->rss_table_size, GFP_KERNEL);
	if (!lut)
		return -ENOMEM;

	/* Use user configured lut if there is one, otherwise use default */
	if (vsi->rss_lut_user)
		memcpy(lut, vsi->rss_lut_user, vsi->rss_table_size);
	else
		i40e_fill_rss_lut(pf, lut, vsi->rss_table_size, vsi->rss_size);

	/* Use user configured hash key if there is one, otherwise
	 * use default.
	 */
	if (vsi->rss_hkey_user)
		memcpy(seed, vsi->rss_hkey_user, I40E_HKEY_ARRAY_SIZE);
	else
		netdev_rss_key_fill((void *)seed, I40E_HKEY_ARRAY_SIZE);
	ret = i40e_config_rss(vsi, seed, lut, vsi->rss_table_size);
	kfree(lut);

	return ret;
}

/**
 * i40e_reconfig_rss_queues - change number of queues for rss and rebuild
 * @pf: board private structure
 * @queue_count: the requested queue count for rss.
 *
 * returns 0 if rss is not enabled, if enabled returns the final rss queue
 * count which may be different from the requested queue count.
 * Note: expects to be called while under rtnl_lock()
 **/
int i40e_reconfig_rss_queues(struct i40e_pf *pf, int queue_count)
{
	struct i40e_vsi *vsi = pf->vsi[pf->lan_vsi];
	int new_rss_size;

	if (!(pf->flags & I40E_FLAG_RSS_ENABLED))
		return 0;

	queue_count = min_t(int, queue_count, num_online_cpus());
	new_rss_size = min_t(int, queue_count, pf->rss_size_max);

	if (queue_count != vsi->num_queue_pairs) {
		u16 qcount;

		vsi->req_queue_pairs = queue_count;
		i40e_prep_for_reset(pf, true);

		pf->alloc_rss_size = new_rss_size;

		i40e_reset_and_rebuild(pf, true, true);

		/* Discard the user configured hash keys and lut, if less
		 * queues are enabled.
		 */
		if (queue_count < vsi->rss_size) {
			i40e_clear_rss_config_user(vsi);
			dev_dbg(&pf->pdev->dev,
				"discard user configured hash keys and lut\n");
		}

		/* Reset vsi->rss_size, as number of enabled queues changed */
		qcount = vsi->num_queue_pairs / vsi->tc_config.numtc;
		vsi->rss_size = min_t(int, pf->alloc_rss_size, qcount);

		i40e_pf_config_rss(pf);
	}
	dev_info(&pf->pdev->dev, "User requested queue count/HW max RSS count:  %d/%d\n",
		 vsi->req_queue_pairs, pf->rss_size_max);
	return pf->alloc_rss_size;
}

/**
 * i40e_get_partition_bw_setting - Retrieve BW settings for this PF partition
 * @pf: board private structure
 **/
i40e_status i40e_get_partition_bw_setting(struct i40e_pf *pf)
{
	i40e_status status;
	bool min_valid, max_valid;
	u32 max_bw, min_bw;

	status = i40e_read_bw_from_alt_ram(&pf->hw, &max_bw, &min_bw,
					   &min_valid, &max_valid);

	if (!status) {
		if (min_valid)
			pf->min_bw = min_bw;
		if (max_valid)
			pf->max_bw = max_bw;
	}

	return status;
}

/**
 * i40e_set_partition_bw_setting - Set BW settings for this PF partition
 * @pf: board private structure
 **/
i40e_status i40e_set_partition_bw_setting(struct i40e_pf *pf)
{
	struct i40e_aqc_configure_partition_bw_data bw_data;
	i40e_status status;

	/* Set the valid bit for this PF */
	bw_data.pf_valid_bits = cpu_to_le16(BIT(pf->hw.pf_id));
	bw_data.max_bw[pf->hw.pf_id] = pf->max_bw & I40E_ALT_BW_VALUE_MASK;
	bw_data.min_bw[pf->hw.pf_id] = pf->min_bw & I40E_ALT_BW_VALUE_MASK;

	/* Set the new bandwidths */
	status = i40e_aq_configure_partition_bw(&pf->hw, &bw_data, NULL);

	return status;
}

/**
 * i40e_commit_partition_bw_setting - Commit BW settings for this PF partition
 * @pf: board private structure
 **/
i40e_status i40e_commit_partition_bw_setting(struct i40e_pf *pf)
{
	/* Commit temporary BW setting to permanent NVM image */
	enum i40e_admin_queue_err last_aq_status;
	i40e_status ret;
	u16 nvm_word;

	if (pf->hw.partition_id != 1) {
		dev_info(&pf->pdev->dev,
			 "Commit BW only works on partition 1! This is partition %d",
			 pf->hw.partition_id);
		ret = I40E_NOT_SUPPORTED;
		goto bw_commit_out;
	}

	/* Acquire NVM for read access */
	ret = i40e_acquire_nvm(&pf->hw, I40E_RESOURCE_READ);
	last_aq_status = pf->hw.aq.asq_last_status;
	if (ret) {
		dev_info(&pf->pdev->dev,
			 "Cannot acquire NVM for read access, err %s aq_err %s\n",
			 i40e_stat_str(&pf->hw, ret),
			 i40e_aq_str(&pf->hw, last_aq_status));
		goto bw_commit_out;
	}

	/* Read word 0x10 of NVM - SW compatibility word 1 */
	ret = i40e_aq_read_nvm(&pf->hw,
			       I40E_SR_NVM_CONTROL_WORD,
			       0x10, sizeof(nvm_word), &nvm_word,
			       false, NULL);
	/* Save off last admin queue command status before releasing
	 * the NVM
	 */
	last_aq_status = pf->hw.aq.asq_last_status;
	i40e_release_nvm(&pf->hw);
	if (ret) {
		dev_info(&pf->pdev->dev, "NVM read error, err %s aq_err %s\n",
			 i40e_stat_str(&pf->hw, ret),
			 i40e_aq_str(&pf->hw, last_aq_status));
		goto bw_commit_out;
	}

	/* Wait a bit for NVM release to complete */
	msleep(50);

	/* Acquire NVM for write access */
	ret = i40e_acquire_nvm(&pf->hw, I40E_RESOURCE_WRITE);
	last_aq_status = pf->hw.aq.asq_last_status;
	if (ret) {
		dev_info(&pf->pdev->dev,
			 "Cannot acquire NVM for write access, err %s aq_err %s\n",
			 i40e_stat_str(&pf->hw, ret),
			 i40e_aq_str(&pf->hw, last_aq_status));
		goto bw_commit_out;
	}
	/* Write it back out unchanged to initiate update NVM,
	 * which will force a write of the shadow (alt) RAM to
	 * the NVM - thus storing the bandwidth values permanently.
	 */
	ret = i40e_aq_update_nvm(&pf->hw,
				 I40E_SR_NVM_CONTROL_WORD,
				 0x10, sizeof(nvm_word),
				 &nvm_word, true, 0, NULL);
	/* Save off last admin queue command status before releasing
	 * the NVM
	 */
	last_aq_status = pf->hw.aq.asq_last_status;
	i40e_release_nvm(&pf->hw);
	if (ret)
		dev_info(&pf->pdev->dev,
			 "BW settings NOT SAVED, err %s aq_err %s\n",
			 i40e_stat_str(&pf->hw, ret),
			 i40e_aq_str(&pf->hw, last_aq_status));
bw_commit_out:

	return ret;
}

/**
 * i40e_sw_init - Initialize general software structures (struct i40e_pf)
 * @pf: board private structure to initialize
 *
 * i40e_sw_init initializes the Adapter private data structure.
 * Fields are initialized based on PCI device information and
 * OS network device settings (MTU size).
 **/
static int i40e_sw_init(struct i40e_pf *pf)
{
	int err = 0;
	int size;

	/* Set default capability flags */
	pf->flags = I40E_FLAG_RX_CSUM_ENABLED |
		    I40E_FLAG_MSI_ENABLED     |
		    I40E_FLAG_MSIX_ENABLED;

	/* Set default ITR */
	pf->rx_itr_default = I40E_ITR_RX_DEF;
	pf->tx_itr_default = I40E_ITR_TX_DEF;

	/* Depending on PF configurations, it is possible that the RSS
	 * maximum might end up larger than the available queues
	 */
	pf->rss_size_max = BIT(pf->hw.func_caps.rss_table_entry_width);
	pf->alloc_rss_size = 1;
	pf->rss_table_size = pf->hw.func_caps.rss_table_size;
	pf->rss_size_max = min_t(int, pf->rss_size_max,
				 pf->hw.func_caps.num_tx_qp);
	if (pf->hw.func_caps.rss) {
		pf->flags |= I40E_FLAG_RSS_ENABLED;
		pf->alloc_rss_size = min_t(int, pf->rss_size_max,
					   num_online_cpus());
	}

	/* MFP mode enabled */
	if (pf->hw.func_caps.npar_enable || pf->hw.func_caps.flex10_enable) {
		pf->flags |= I40E_FLAG_MFP_ENABLED;
		dev_info(&pf->pdev->dev, "MFP mode Enabled\n");
		if (i40e_get_partition_bw_setting(pf)) {
			dev_warn(&pf->pdev->dev,
				 "Could not get partition bw settings\n");
		} else {
			dev_info(&pf->pdev->dev,
				 "Partition BW Min = %8.8x, Max = %8.8x\n",
				 pf->min_bw, pf->max_bw);

			/* nudge the Tx scheduler */
			i40e_set_partition_bw_setting(pf);
		}
	}

	if ((pf->hw.func_caps.fd_filters_guaranteed > 0) ||
	    (pf->hw.func_caps.fd_filters_best_effort > 0)) {
		pf->flags |= I40E_FLAG_FD_ATR_ENABLED;
		pf->atr_sample_rate = I40E_DEFAULT_ATR_SAMPLE_RATE;
		if (pf->flags & I40E_FLAG_MFP_ENABLED &&
		    pf->hw.num_partitions > 1)
			dev_info(&pf->pdev->dev,
				 "Flow Director Sideband mode Disabled in MFP mode\n");
		else
			pf->flags |= I40E_FLAG_FD_SB_ENABLED;
		pf->fdir_pf_filter_count =
				 pf->hw.func_caps.fd_filters_guaranteed;
		pf->hw.fdir_shared_filter_count =
				 pf->hw.func_caps.fd_filters_best_effort;
	}

	if (pf->hw.mac.type == I40E_MAC_X722) {
		pf->hw_features |= (I40E_HW_RSS_AQ_CAPABLE |
				    I40E_HW_128_QP_RSS_CAPABLE |
				    I40E_HW_ATR_EVICT_CAPABLE |
				    I40E_HW_WB_ON_ITR_CAPABLE |
				    I40E_HW_MULTIPLE_TCP_UDP_RSS_PCTYPE |
				    I40E_HW_NO_PCI_LINK_CHECK |
				    I40E_HW_USE_SET_LLDP_MIB |
				    I40E_HW_GENEVE_OFFLOAD_CAPABLE |
				    I40E_HW_PTP_L4_CAPABLE |
				    I40E_HW_WOL_MC_MAGIC_PKT_WAKE |
				    I40E_HW_OUTER_UDP_CSUM_CAPABLE);

#define I40E_FDEVICT_PCTYPE_DEFAULT 0xc03
		if (rd32(&pf->hw, I40E_GLQF_FDEVICTENA(1)) !=
		    I40E_FDEVICT_PCTYPE_DEFAULT) {
			dev_warn(&pf->pdev->dev,
				 "FD EVICT PCTYPES are not right, disable FD HW EVICT\n");
			pf->hw_features &= ~I40E_HW_ATR_EVICT_CAPABLE;
		}
	} else if ((pf->hw.aq.api_maj_ver > 1) ||
		   ((pf->hw.aq.api_maj_ver == 1) &&
		    (pf->hw.aq.api_min_ver > 4))) {
		/* Supported in FW API version higher than 1.4 */
		pf->hw_features |= I40E_HW_GENEVE_OFFLOAD_CAPABLE;
	}

	/* Enable HW ATR eviction if possible */
	if (pf->hw_features & I40E_HW_ATR_EVICT_CAPABLE)
		pf->flags |= I40E_FLAG_HW_ATR_EVICT_ENABLED;

	if ((pf->hw.mac.type == I40E_MAC_XL710) &&
	    (((pf->hw.aq.fw_maj_ver == 4) && (pf->hw.aq.fw_min_ver < 33)) ||
	    (pf->hw.aq.fw_maj_ver < 4))) {
		pf->hw_features |= I40E_HW_RESTART_AUTONEG;
		/* No DCB support  for FW < v4.33 */
		pf->hw_features |= I40E_HW_NO_DCB_SUPPORT;
	}

	/* Disable FW LLDP if FW < v4.3 */
	if ((pf->hw.mac.type == I40E_MAC_XL710) &&
	    (((pf->hw.aq.fw_maj_ver == 4) && (pf->hw.aq.fw_min_ver < 3)) ||
	    (pf->hw.aq.fw_maj_ver < 4)))
		pf->hw_features |= I40E_HW_STOP_FW_LLDP;

	/* Use the FW Set LLDP MIB API if FW > v4.40 */
	if ((pf->hw.mac.type == I40E_MAC_XL710) &&
	    (((pf->hw.aq.fw_maj_ver == 4) && (pf->hw.aq.fw_min_ver >= 40)) ||
	    (pf->hw.aq.fw_maj_ver >= 5)))
		pf->hw_features |= I40E_HW_USE_SET_LLDP_MIB;

	/* Enable PTP L4 if FW > v6.0 */
	if (pf->hw.mac.type == I40E_MAC_XL710 &&
	    pf->hw.aq.fw_maj_ver >= 6)
		pf->hw_features |= I40E_HW_PTP_L4_CAPABLE;

	if (pf->hw.func_caps.vmdq && num_online_cpus() != 1) {
		pf->num_vmdq_vsis = I40E_DEFAULT_NUM_VMDQ_VSI;
		pf->flags |= I40E_FLAG_VMDQ_ENABLED;
		pf->num_vmdq_qps = i40e_default_queues_per_vmdq(pf);
	}

	if (pf->hw.func_caps.iwarp && num_online_cpus() != 1) {
		pf->flags |= I40E_FLAG_IWARP_ENABLED;
		/* IWARP needs one extra vector for CQP just like MISC.*/
		pf->num_iwarp_msix = (int)num_online_cpus() + 1;
	}
	/* Stopping FW LLDP engine is supported on XL710 and X722
	 * starting from FW versions determined in i40e_init_adminq.
	 * Stopping the FW LLDP engine is not supported on XL710
	 * if NPAR is functioning so unset this hw flag in this case.
	 */
	if (pf->hw.mac.type == I40E_MAC_XL710 &&
	    pf->hw.func_caps.npar_enable &&
	    (pf->hw.flags & I40E_HW_FLAG_FW_LLDP_STOPPABLE))
		pf->hw.flags &= ~I40E_HW_FLAG_FW_LLDP_STOPPABLE;

#ifdef CONFIG_PCI_IOV
	if (pf->hw.func_caps.num_vfs && pf->hw.partition_id == 1) {
		pf->num_vf_qps = I40E_DEFAULT_QUEUES_PER_VF;
		pf->flags |= I40E_FLAG_SRIOV_ENABLED;
		pf->num_req_vfs = min_t(int,
					pf->hw.func_caps.num_vfs,
					I40E_MAX_VF_COUNT);
	}
#endif /* CONFIG_PCI_IOV */
	pf->eeprom_version = 0xDEAD;
	pf->lan_veb = I40E_NO_VEB;
	pf->lan_vsi = I40E_NO_VSI;

	/* By default FW has this off for performance reasons */
	pf->flags &= ~I40E_FLAG_VEB_STATS_ENABLED;

	/* set up queue assignment tracking */
	size = sizeof(struct i40e_lump_tracking)
		+ (sizeof(u16) * pf->hw.func_caps.num_tx_qp);
	pf->qp_pile = kzalloc(size, GFP_KERNEL);
	if (!pf->qp_pile) {
		err = -ENOMEM;
		goto sw_init_done;
	}
	pf->qp_pile->num_entries = pf->hw.func_caps.num_tx_qp;
	pf->qp_pile->search_hint = 0;

	pf->tx_timeout_recovery_level = 1;

	mutex_init(&pf->switch_mutex);

sw_init_done:
	return err;
}

/**
 * i40e_set_ntuple - set the ntuple feature flag and take action
 * @pf: board private structure to initialize
 * @features: the feature set that the stack is suggesting
 *
 * returns a bool to indicate if reset needs to happen
 **/
bool i40e_set_ntuple(struct i40e_pf *pf, netdev_features_t features)
{
	bool need_reset = false;

	/* Check if Flow Director n-tuple support was enabled or disabled.  If
	 * the state changed, we need to reset.
	 */
	if (features & NETIF_F_NTUPLE) {
		/* Enable filters and mark for reset */
		if (!(pf->flags & I40E_FLAG_FD_SB_ENABLED))
			need_reset = true;
		/* enable FD_SB only if there is MSI-X vector and no cloud
		 * filters exist
		 */
		if (pf->num_fdsb_msix > 0 && !pf->num_cloud_filters) {
			pf->flags |= I40E_FLAG_FD_SB_ENABLED;
			pf->flags &= ~I40E_FLAG_FD_SB_INACTIVE;
		}
	} else {
		/* turn off filters, mark for reset and clear SW filter list */
		if (pf->flags & I40E_FLAG_FD_SB_ENABLED) {
			need_reset = true;
			i40e_fdir_filter_exit(pf);
		}
		pf->flags &= ~I40E_FLAG_FD_SB_ENABLED;
		clear_bit(__I40E_FD_SB_AUTO_DISABLED, pf->state);
		pf->flags |= I40E_FLAG_FD_SB_INACTIVE;

		/* reset fd counters */
		pf->fd_add_err = 0;
		pf->fd_atr_cnt = 0;
		/* if ATR was auto disabled it can be re-enabled. */
		if (test_and_clear_bit(__I40E_FD_ATR_AUTO_DISABLED, pf->state))
			if ((pf->flags & I40E_FLAG_FD_ATR_ENABLED) &&
			    (I40E_DEBUG_FD & pf->hw.debug_mask))
				dev_info(&pf->pdev->dev, "ATR re-enabled.\n");
	}
	return need_reset;
}

/**
 * i40e_clear_rss_lut - clear the rx hash lookup table
 * @vsi: the VSI being configured
 **/
static void i40e_clear_rss_lut(struct i40e_vsi *vsi)
{
	struct i40e_pf *pf = vsi->back;
	struct i40e_hw *hw = &pf->hw;
	u16 vf_id = vsi->vf_id;
	u8 i;

	if (vsi->type == I40E_VSI_MAIN) {
		for (i = 0; i <= I40E_PFQF_HLUT_MAX_INDEX; i++)
			wr32(hw, I40E_PFQF_HLUT(i), 0);
	} else if (vsi->type == I40E_VSI_SRIOV) {
		for (i = 0; i <= I40E_VFQF_HLUT_MAX_INDEX; i++)
			i40e_write_rx_ctl(hw, I40E_VFQF_HLUT1(i, vf_id), 0);
	} else {
		dev_err(&pf->pdev->dev, "Cannot set RSS LUT - invalid VSI type\n");
	}
}

/**
 * i40e_set_features - set the netdev feature flags
 * @netdev: ptr to the netdev being adjusted
 * @features: the feature set that the stack is suggesting
 * Note: expects to be called while under rtnl_lock()
 **/
static int i40e_set_features(struct net_device *netdev,
			     netdev_features_t features)
{
	struct i40e_netdev_priv *np = netdev_priv(netdev);
	struct i40e_vsi *vsi = np->vsi;
	struct i40e_pf *pf = vsi->back;
	bool need_reset;

	if (features & NETIF_F_RXHASH && !(netdev->features & NETIF_F_RXHASH))
		i40e_pf_config_rss(pf);
	else if (!(features & NETIF_F_RXHASH) &&
		 netdev->features & NETIF_F_RXHASH)
		i40e_clear_rss_lut(vsi);

	if (features & NETIF_F_HW_VLAN_CTAG_RX)
		i40e_vlan_stripping_enable(vsi);
	else
		i40e_vlan_stripping_disable(vsi);

	if (!(features & NETIF_F_HW_TC) && pf->num_cloud_filters) {
		dev_err(&pf->pdev->dev,
			"Offloaded tc filters active, can't turn hw_tc_offload off");
		return -EINVAL;
	}

	if (!(features & NETIF_F_HW_L2FW_DOFFLOAD) && vsi->macvlan_cnt)
		i40e_del_all_macvlans(vsi);

	need_reset = i40e_set_ntuple(pf, features);

	if (need_reset)
		i40e_do_reset(pf, I40E_PF_RESET_FLAG, true);

	return 0;
}

/**
 * i40e_get_udp_port_idx - Lookup a possibly offloaded for Rx UDP port
 * @pf: board private structure
 * @port: The UDP port to look up
 *
 * Returns the index number or I40E_MAX_PF_UDP_OFFLOAD_PORTS if port not found
 **/
static u8 i40e_get_udp_port_idx(struct i40e_pf *pf, u16 port)
{
	u8 i;

	for (i = 0; i < I40E_MAX_PF_UDP_OFFLOAD_PORTS; i++) {
		/* Do not report ports with pending deletions as
		 * being available.
		 */
		if (!port && (pf->pending_udp_bitmap & BIT_ULL(i)))
			continue;
		if (pf->udp_ports[i].port == port)
			return i;
	}

	return i;
}

/**
 * i40e_udp_tunnel_add - Get notifications about UDP tunnel ports that come up
 * @netdev: This physical port's netdev
 * @ti: Tunnel endpoint information
 **/
static void i40e_udp_tunnel_add(struct net_device *netdev,
				struct udp_tunnel_info *ti)
{
	struct i40e_netdev_priv *np = netdev_priv(netdev);
	struct i40e_vsi *vsi = np->vsi;
	struct i40e_pf *pf = vsi->back;
	u16 port = ntohs(ti->port);
	u8 next_idx;
	u8 idx;

	idx = i40e_get_udp_port_idx(pf, port);

	/* Check if port already exists */
	if (idx < I40E_MAX_PF_UDP_OFFLOAD_PORTS) {
		netdev_info(netdev, "port %d already offloaded\n", port);
		return;
	}

	/* Now check if there is space to add the new port */
	next_idx = i40e_get_udp_port_idx(pf, 0);

	if (next_idx == I40E_MAX_PF_UDP_OFFLOAD_PORTS) {
		netdev_info(netdev, "maximum number of offloaded UDP ports reached, not adding port %d\n",
			    port);
		return;
	}

	switch (ti->type) {
	case UDP_TUNNEL_TYPE_VXLAN:
		pf->udp_ports[next_idx].type = I40E_AQC_TUNNEL_TYPE_VXLAN;
		break;
	case UDP_TUNNEL_TYPE_GENEVE:
		if (!(pf->hw_features & I40E_HW_GENEVE_OFFLOAD_CAPABLE))
			return;
		pf->udp_ports[next_idx].type = I40E_AQC_TUNNEL_TYPE_NGE;
		break;
	default:
		return;
	}

	/* New port: add it and mark its index in the bitmap */
	pf->udp_ports[next_idx].port = port;
	pf->udp_ports[next_idx].filter_index = I40E_UDP_PORT_INDEX_UNUSED;
	pf->pending_udp_bitmap |= BIT_ULL(next_idx);
	set_bit(__I40E_UDP_FILTER_SYNC_PENDING, pf->state);
}

/**
 * i40e_udp_tunnel_del - Get notifications about UDP tunnel ports that go away
 * @netdev: This physical port's netdev
 * @ti: Tunnel endpoint information
 **/
static void i40e_udp_tunnel_del(struct net_device *netdev,
				struct udp_tunnel_info *ti)
{
	struct i40e_netdev_priv *np = netdev_priv(netdev);
	struct i40e_vsi *vsi = np->vsi;
	struct i40e_pf *pf = vsi->back;
	u16 port = ntohs(ti->port);
	u8 idx;

	idx = i40e_get_udp_port_idx(pf, port);

	/* Check if port already exists */
	if (idx >= I40E_MAX_PF_UDP_OFFLOAD_PORTS)
		goto not_found;

	switch (ti->type) {
	case UDP_TUNNEL_TYPE_VXLAN:
		if (pf->udp_ports[idx].type != I40E_AQC_TUNNEL_TYPE_VXLAN)
			goto not_found;
		break;
	case UDP_TUNNEL_TYPE_GENEVE:
		if (pf->udp_ports[idx].type != I40E_AQC_TUNNEL_TYPE_NGE)
			goto not_found;
		break;
	default:
		goto not_found;
	}

	/* if port exists, set it to 0 (mark for deletion)
	 * and make it pending
	 */
	pf->udp_ports[idx].port = 0;

	/* Toggle pending bit instead of setting it. This way if we are
	 * deleting a port that has yet to be added we just clear the pending
	 * bit and don't have to worry about it.
	 */
	pf->pending_udp_bitmap ^= BIT_ULL(idx);
	set_bit(__I40E_UDP_FILTER_SYNC_PENDING, pf->state);

	return;
not_found:
	netdev_warn(netdev, "UDP port %d was not found, not deleting\n",
		    port);
}

static int i40e_get_phys_port_id(struct net_device *netdev,
				 struct netdev_phys_item_id *ppid)
{
	struct i40e_netdev_priv *np = netdev_priv(netdev);
	struct i40e_pf *pf = np->vsi->back;
	struct i40e_hw *hw = &pf->hw;

	if (!(pf->hw_features & I40E_HW_PORT_ID_VALID))
		return -EOPNOTSUPP;

	ppid->id_len = min_t(int, sizeof(hw->mac.port_addr), sizeof(ppid->id));
	memcpy(ppid->id, hw->mac.port_addr, ppid->id_len);

	return 0;
}

/**
 * i40e_ndo_fdb_add - add an entry to the hardware database
 * @ndm: the input from the stack
 * @tb: pointer to array of nladdr (unused)
 * @dev: the net device pointer
 * @addr: the MAC address entry being added
 * @vid: VLAN ID
 * @flags: instructions from stack about fdb operation
 */
static int i40e_ndo_fdb_add(struct ndmsg *ndm, struct nlattr *tb[],
			    struct net_device *dev,
			    const unsigned char *addr, u16 vid,
			    u16 flags,
			    struct netlink_ext_ack *extack)
{
	struct i40e_netdev_priv *np = netdev_priv(dev);
	struct i40e_pf *pf = np->vsi->back;
	int err = 0;

	if (!(pf->flags & I40E_FLAG_SRIOV_ENABLED))
		return -EOPNOTSUPP;

	if (vid) {
		pr_info("%s: vlans aren't supported yet for dev_uc|mc_add()\n", dev->name);
		return -EINVAL;
	}

	/* Hardware does not support aging addresses so if a
	 * ndm_state is given only allow permanent addresses
	 */
	if (ndm->ndm_state && !(ndm->ndm_state & NUD_PERMANENT)) {
		netdev_info(dev, "FDB only supports static addresses\n");
		return -EINVAL;
	}

	if (is_unicast_ether_addr(addr) || is_link_local_ether_addr(addr))
		err = dev_uc_add_excl(dev, addr);
	else if (is_multicast_ether_addr(addr))
		err = dev_mc_add_excl(dev, addr);
	else
		err = -EINVAL;

	/* Only return duplicate errors if NLM_F_EXCL is set */
	if (err == -EEXIST && !(flags & NLM_F_EXCL))
		err = 0;

	return err;
}

/**
 * i40e_ndo_bridge_setlink - Set the hardware bridge mode
 * @dev: the netdev being configured
 * @nlh: RTNL message
 * @flags: bridge flags
 * @extack: netlink extended ack
 *
 * Inserts a new hardware bridge if not already created and
 * enables the bridging mode requested (VEB or VEPA). If the
 * hardware bridge has already been inserted and the request
 * is to change the mode then that requires a PF reset to
 * allow rebuild of the components with required hardware
 * bridge mode enabled.
 *
 * Note: expects to be called while under rtnl_lock()
 **/
static int i40e_ndo_bridge_setlink(struct net_device *dev,
				   struct nlmsghdr *nlh,
				   u16 flags,
				   struct netlink_ext_ack *extack)
{
	struct i40e_netdev_priv *np = netdev_priv(dev);
	struct i40e_vsi *vsi = np->vsi;
	struct i40e_pf *pf = vsi->back;
	struct i40e_veb *veb = NULL;
	struct nlattr *attr, *br_spec;
	int i, rem;

	/* Only for PF VSI for now */
	if (vsi->seid != pf->vsi[pf->lan_vsi]->seid)
		return -EOPNOTSUPP;

	/* Find the HW bridge for PF VSI */
	for (i = 0; i < I40E_MAX_VEB && !veb; i++) {
		if (pf->veb[i] && pf->veb[i]->seid == vsi->uplink_seid)
			veb = pf->veb[i];
	}

	br_spec = nlmsg_find_attr(nlh, sizeof(struct ifinfomsg), IFLA_AF_SPEC);

	nla_for_each_nested(attr, br_spec, rem) {
		__u16 mode;

		if (nla_type(attr) != IFLA_BRIDGE_MODE)
			continue;

		mode = nla_get_u16(attr);
		if ((mode != BRIDGE_MODE_VEPA) &&
		    (mode != BRIDGE_MODE_VEB))
			return -EINVAL;

		/* Insert a new HW bridge */
		if (!veb) {
			veb = i40e_veb_setup(pf, 0, vsi->uplink_seid, vsi->seid,
					     vsi->tc_config.enabled_tc);
			if (veb) {
				veb->bridge_mode = mode;
				i40e_config_bridge_mode(veb);
			} else {
				/* No Bridge HW offload available */
				return -ENOENT;
			}
			break;
		} else if (mode != veb->bridge_mode) {
			/* Existing HW bridge but different mode needs reset */
			veb->bridge_mode = mode;
			/* TODO: If no VFs or VMDq VSIs, disallow VEB mode */
			if (mode == BRIDGE_MODE_VEB)
				pf->flags |= I40E_FLAG_VEB_MODE_ENABLED;
			else
				pf->flags &= ~I40E_FLAG_VEB_MODE_ENABLED;
			i40e_do_reset(pf, I40E_PF_RESET_FLAG, true);
			break;
		}
	}

	return 0;
}

/**
 * i40e_ndo_bridge_getlink - Get the hardware bridge mode
 * @skb: skb buff
 * @pid: process id
 * @seq: RTNL message seq #
 * @dev: the netdev being configured
 * @filter_mask: unused
 * @nlflags: netlink flags passed in
 *
 * Return the mode in which the hardware bridge is operating in
 * i.e VEB or VEPA.
 **/
static int i40e_ndo_bridge_getlink(struct sk_buff *skb, u32 pid, u32 seq,
				   struct net_device *dev,
				   u32 __always_unused filter_mask,
				   int nlflags)
{
	struct i40e_netdev_priv *np = netdev_priv(dev);
	struct i40e_vsi *vsi = np->vsi;
	struct i40e_pf *pf = vsi->back;
	struct i40e_veb *veb = NULL;
	int i;

	/* Only for PF VSI for now */
	if (vsi->seid != pf->vsi[pf->lan_vsi]->seid)
		return -EOPNOTSUPP;

	/* Find the HW bridge for the PF VSI */
	for (i = 0; i < I40E_MAX_VEB && !veb; i++) {
		if (pf->veb[i] && pf->veb[i]->seid == vsi->uplink_seid)
			veb = pf->veb[i];
	}

	if (!veb)
		return 0;

	return ndo_dflt_bridge_getlink(skb, pid, seq, dev, veb->bridge_mode,
				       0, 0, nlflags, filter_mask, NULL);
}

/**
 * i40e_features_check - Validate encapsulated packet conforms to limits
 * @skb: skb buff
 * @dev: This physical port's netdev
 * @features: Offload features that the stack believes apply
 **/
static netdev_features_t i40e_features_check(struct sk_buff *skb,
					     struct net_device *dev,
					     netdev_features_t features)
{
	size_t len;

	/* No point in doing any of this if neither checksum nor GSO are
	 * being requested for this frame.  We can rule out both by just
	 * checking for CHECKSUM_PARTIAL
	 */
	if (skb->ip_summed != CHECKSUM_PARTIAL)
		return features;

	/* We cannot support GSO if the MSS is going to be less than
	 * 64 bytes.  If it is then we need to drop support for GSO.
	 */
	if (skb_is_gso(skb) && (skb_shinfo(skb)->gso_size < 64))
		features &= ~NETIF_F_GSO_MASK;

	/* MACLEN can support at most 63 words */
	len = skb_network_header(skb) - skb->data;
	if (len & ~(63 * 2))
		goto out_err;

	/* IPLEN and EIPLEN can support at most 127 dwords */
	len = skb_transport_header(skb) - skb_network_header(skb);
	if (len & ~(127 * 4))
		goto out_err;

	if (skb->encapsulation) {
		/* L4TUNLEN can support 127 words */
		len = skb_inner_network_header(skb) - skb_transport_header(skb);
		if (len & ~(127 * 2))
			goto out_err;

		/* IPLEN can support at most 127 dwords */
		len = skb_inner_transport_header(skb) -
		      skb_inner_network_header(skb);
		if (len & ~(127 * 4))
			goto out_err;
	}

	/* No need to validate L4LEN as TCP is the only protocol with a
	 * a flexible value and we support all possible values supported
	 * by TCP, which is at most 15 dwords
	 */

	return features;
out_err:
	return features & ~(NETIF_F_CSUM_MASK | NETIF_F_GSO_MASK);
}

/**
 * i40e_xdp_setup - add/remove an XDP program
 * @vsi: VSI to changed
 * @prog: XDP program
 **/
static int i40e_xdp_setup(struct i40e_vsi *vsi,
			  struct bpf_prog *prog)
{
	int frame_size = vsi->netdev->mtu + ETH_HLEN + ETH_FCS_LEN + VLAN_HLEN;
	struct i40e_pf *pf = vsi->back;
	struct bpf_prog *old_prog;
	bool need_reset;
	int i;

	/* Don't allow frames that span over multiple buffers */
	if (frame_size > vsi->rx_buf_len)
		return -EINVAL;

	if (!i40e_enabled_xdp_vsi(vsi) && !prog)
		return 0;

	/* When turning XDP on->off/off->on we reset and rebuild the rings. */
	need_reset = (i40e_enabled_xdp_vsi(vsi) != !!prog);

	if (need_reset)
		i40e_prep_for_reset(pf, true);

	old_prog = xchg(&vsi->xdp_prog, prog);

	if (need_reset)
		i40e_reset_and_rebuild(pf, true, true);

	for (i = 0; i < vsi->num_queue_pairs; i++)
		WRITE_ONCE(vsi->rx_rings[i]->xdp_prog, vsi->xdp_prog);

	if (old_prog)
		bpf_prog_put(old_prog);

	/* Kick start the NAPI context if there is an AF_XDP socket open
	 * on that queue id. This so that receiving will start.
	 */
	if (need_reset && prog)
		for (i = 0; i < vsi->num_queue_pairs; i++)
			if (vsi->xdp_rings[i]->xsk_umem)
				(void)i40e_xsk_wakeup(vsi->netdev, i,
						      XDP_WAKEUP_RX);

	return 0;
}

/**
 * i40e_enter_busy_conf - Enters busy config state
 * @vsi: vsi
 *
 * Returns 0 on success, <0 for failure.
 **/
static int i40e_enter_busy_conf(struct i40e_vsi *vsi)
{
	struct i40e_pf *pf = vsi->back;
	int timeout = 50;

	while (test_and_set_bit(__I40E_CONFIG_BUSY, pf->state)) {
		timeout--;
		if (!timeout)
			return -EBUSY;
		usleep_range(1000, 2000);
	}

	return 0;
}

/**
 * i40e_exit_busy_conf - Exits busy config state
 * @vsi: vsi
 **/
static void i40e_exit_busy_conf(struct i40e_vsi *vsi)
{
	struct i40e_pf *pf = vsi->back;

	clear_bit(__I40E_CONFIG_BUSY, pf->state);
}

/**
 * i40e_queue_pair_reset_stats - Resets all statistics for a queue pair
 * @vsi: vsi
 * @queue_pair: queue pair
 **/
static void i40e_queue_pair_reset_stats(struct i40e_vsi *vsi, int queue_pair)
{
	memset(&vsi->rx_rings[queue_pair]->rx_stats, 0,
	       sizeof(vsi->rx_rings[queue_pair]->rx_stats));
	memset(&vsi->tx_rings[queue_pair]->stats, 0,
	       sizeof(vsi->tx_rings[queue_pair]->stats));
	if (i40e_enabled_xdp_vsi(vsi)) {
		memset(&vsi->xdp_rings[queue_pair]->stats, 0,
		       sizeof(vsi->xdp_rings[queue_pair]->stats));
	}
}

/**
 * i40e_queue_pair_clean_rings - Cleans all the rings of a queue pair
 * @vsi: vsi
 * @queue_pair: queue pair
 **/
static void i40e_queue_pair_clean_rings(struct i40e_vsi *vsi, int queue_pair)
{
	i40e_clean_tx_ring(vsi->tx_rings[queue_pair]);
	if (i40e_enabled_xdp_vsi(vsi)) {
		/* Make sure that in-progress ndo_xdp_xmit calls are
		 * completed.
		 */
		synchronize_rcu();
		i40e_clean_tx_ring(vsi->xdp_rings[queue_pair]);
	}
	i40e_clean_rx_ring(vsi->rx_rings[queue_pair]);
}

/**
 * i40e_queue_pair_toggle_napi - Enables/disables NAPI for a queue pair
 * @vsi: vsi
 * @queue_pair: queue pair
 * @enable: true for enable, false for disable
 **/
static void i40e_queue_pair_toggle_napi(struct i40e_vsi *vsi, int queue_pair,
					bool enable)
{
	struct i40e_ring *rxr = vsi->rx_rings[queue_pair];
	struct i40e_q_vector *q_vector = rxr->q_vector;

	if (!vsi->netdev)
		return;

	/* All rings in a qp belong to the same qvector. */
	if (q_vector->rx.ring || q_vector->tx.ring) {
		if (enable)
			napi_enable(&q_vector->napi);
		else
			napi_disable(&q_vector->napi);
	}
}

/**
 * i40e_queue_pair_toggle_rings - Enables/disables all rings for a queue pair
 * @vsi: vsi
 * @queue_pair: queue pair
 * @enable: true for enable, false for disable
 *
 * Returns 0 on success, <0 on failure.
 **/
static int i40e_queue_pair_toggle_rings(struct i40e_vsi *vsi, int queue_pair,
					bool enable)
{
	struct i40e_pf *pf = vsi->back;
	int pf_q, ret = 0;

	pf_q = vsi->base_queue + queue_pair;
	ret = i40e_control_wait_tx_q(vsi->seid, pf, pf_q,
				     false /*is xdp*/, enable);
	if (ret) {
		dev_info(&pf->pdev->dev,
			 "VSI seid %d Tx ring %d %sable timeout\n",
			 vsi->seid, pf_q, (enable ? "en" : "dis"));
		return ret;
	}

	i40e_control_rx_q(pf, pf_q, enable);
	ret = i40e_pf_rxq_wait(pf, pf_q, enable);
	if (ret) {
		dev_info(&pf->pdev->dev,
			 "VSI seid %d Rx ring %d %sable timeout\n",
			 vsi->seid, pf_q, (enable ? "en" : "dis"));
		return ret;
	}

	/* Due to HW errata, on Rx disable only, the register can
	 * indicate done before it really is. Needs 50ms to be sure
	 */
	if (!enable)
		mdelay(50);

	if (!i40e_enabled_xdp_vsi(vsi))
		return ret;

	ret = i40e_control_wait_tx_q(vsi->seid, pf,
				     pf_q + vsi->alloc_queue_pairs,
				     true /*is xdp*/, enable);
	if (ret) {
		dev_info(&pf->pdev->dev,
			 "VSI seid %d XDP Tx ring %d %sable timeout\n",
			 vsi->seid, pf_q, (enable ? "en" : "dis"));
	}

	return ret;
}

/**
 * i40e_queue_pair_enable_irq - Enables interrupts for a queue pair
 * @vsi: vsi
 * @queue_pair: queue_pair
 **/
static void i40e_queue_pair_enable_irq(struct i40e_vsi *vsi, int queue_pair)
{
	struct i40e_ring *rxr = vsi->rx_rings[queue_pair];
	struct i40e_pf *pf = vsi->back;
	struct i40e_hw *hw = &pf->hw;

	/* All rings in a qp belong to the same qvector. */
	if (pf->flags & I40E_FLAG_MSIX_ENABLED)
		i40e_irq_dynamic_enable(vsi, rxr->q_vector->v_idx);
	else
		i40e_irq_dynamic_enable_icr0(pf);

	i40e_flush(hw);
}

/**
 * i40e_queue_pair_disable_irq - Disables interrupts for a queue pair
 * @vsi: vsi
 * @queue_pair: queue_pair
 **/
static void i40e_queue_pair_disable_irq(struct i40e_vsi *vsi, int queue_pair)
{
	struct i40e_ring *rxr = vsi->rx_rings[queue_pair];
	struct i40e_pf *pf = vsi->back;
	struct i40e_hw *hw = &pf->hw;

	/* For simplicity, instead of removing the qp interrupt causes
	 * from the interrupt linked list, we simply disable the interrupt, and
	 * leave the list intact.
	 *
	 * All rings in a qp belong to the same qvector.
	 */
	if (pf->flags & I40E_FLAG_MSIX_ENABLED) {
		u32 intpf = vsi->base_vector + rxr->q_vector->v_idx;

		wr32(hw, I40E_PFINT_DYN_CTLN(intpf - 1), 0);
		i40e_flush(hw);
		synchronize_irq(pf->msix_entries[intpf].vector);
	} else {
		/* Legacy and MSI mode - this stops all interrupt handling */
		wr32(hw, I40E_PFINT_ICR0_ENA, 0);
		wr32(hw, I40E_PFINT_DYN_CTL0, 0);
		i40e_flush(hw);
		synchronize_irq(pf->pdev->irq);
	}
}

/**
 * i40e_queue_pair_disable - Disables a queue pair
 * @vsi: vsi
 * @queue_pair: queue pair
 *
 * Returns 0 on success, <0 on failure.
 **/
int i40e_queue_pair_disable(struct i40e_vsi *vsi, int queue_pair)
{
	int err;

	err = i40e_enter_busy_conf(vsi);
	if (err)
		return err;

	i40e_queue_pair_disable_irq(vsi, queue_pair);
	err = i40e_queue_pair_toggle_rings(vsi, queue_pair, false /* off */);
	i40e_queue_pair_toggle_napi(vsi, queue_pair, false /* off */);
	i40e_queue_pair_clean_rings(vsi, queue_pair);
	i40e_queue_pair_reset_stats(vsi, queue_pair);

	return err;
}

/**
 * i40e_queue_pair_enable - Enables a queue pair
 * @vsi: vsi
 * @queue_pair: queue pair
 *
 * Returns 0 on success, <0 on failure.
 **/
int i40e_queue_pair_enable(struct i40e_vsi *vsi, int queue_pair)
{
	int err;

	err = i40e_configure_tx_ring(vsi->tx_rings[queue_pair]);
	if (err)
		return err;

	if (i40e_enabled_xdp_vsi(vsi)) {
		err = i40e_configure_tx_ring(vsi->xdp_rings[queue_pair]);
		if (err)
			return err;
	}

	err = i40e_configure_rx_ring(vsi->rx_rings[queue_pair]);
	if (err)
		return err;

	err = i40e_queue_pair_toggle_rings(vsi, queue_pair, true /* on */);
	i40e_queue_pair_toggle_napi(vsi, queue_pair, true /* on */);
	i40e_queue_pair_enable_irq(vsi, queue_pair);

	i40e_exit_busy_conf(vsi);

	return err;
}

/**
 * i40e_xdp - implements ndo_bpf for i40e
 * @dev: netdevice
 * @xdp: XDP command
 **/
static int i40e_xdp(struct net_device *dev,
		    struct netdev_bpf *xdp)
{
	struct i40e_netdev_priv *np = netdev_priv(dev);
	struct i40e_vsi *vsi = np->vsi;

	if (vsi->type != I40E_VSI_MAIN)
		return -EINVAL;

	switch (xdp->command) {
	case XDP_SETUP_PROG:
		return i40e_xdp_setup(vsi, xdp->prog);
	case XDP_QUERY_PROG:
		xdp->prog_id = vsi->xdp_prog ? vsi->xdp_prog->aux->id : 0;
		return 0;
	case XDP_SETUP_XSK_UMEM:
		return i40e_xsk_umem_setup(vsi, xdp->xsk.umem,
					   xdp->xsk.queue_id);
	default:
		return -EINVAL;
	}
}

static const struct net_device_ops i40e_netdev_ops = {
	.ndo_open		= i40e_open,
	.ndo_stop		= i40e_close,
	.ndo_start_xmit		= i40e_lan_xmit_frame,
	.ndo_get_stats64	= i40e_get_netdev_stats_struct,
	.ndo_set_rx_mode	= i40e_set_rx_mode,
	.ndo_validate_addr	= eth_validate_addr,
	.ndo_set_mac_address	= i40e_set_mac,
	.ndo_change_mtu		= i40e_change_mtu,
	.ndo_do_ioctl		= i40e_ioctl,
	.ndo_tx_timeout		= i40e_tx_timeout,
	.ndo_vlan_rx_add_vid	= i40e_vlan_rx_add_vid,
	.ndo_vlan_rx_kill_vid	= i40e_vlan_rx_kill_vid,
#ifdef CONFIG_NET_POLL_CONTROLLER
	.ndo_poll_controller	= i40e_netpoll,
#endif
	.ndo_setup_tc		= __i40e_setup_tc,
	.ndo_set_features	= i40e_set_features,
	.ndo_set_vf_mac		= i40e_ndo_set_vf_mac,
	.ndo_set_vf_vlan	= i40e_ndo_set_vf_port_vlan,
	.ndo_set_vf_rate	= i40e_ndo_set_vf_bw,
	.ndo_get_vf_config	= i40e_ndo_get_vf_config,
	.ndo_set_vf_link_state	= i40e_ndo_set_vf_link_state,
	.ndo_set_vf_spoofchk	= i40e_ndo_set_vf_spoofchk,
	.ndo_set_vf_trust	= i40e_ndo_set_vf_trust,
	.ndo_udp_tunnel_add	= i40e_udp_tunnel_add,
	.ndo_udp_tunnel_del	= i40e_udp_tunnel_del,
	.ndo_get_phys_port_id	= i40e_get_phys_port_id,
	.ndo_fdb_add		= i40e_ndo_fdb_add,
	.ndo_features_check	= i40e_features_check,
	.ndo_bridge_getlink	= i40e_ndo_bridge_getlink,
	.ndo_bridge_setlink	= i40e_ndo_bridge_setlink,
	.ndo_bpf		= i40e_xdp,
	.ndo_xdp_xmit		= i40e_xdp_xmit,
	.ndo_xsk_wakeup	        = i40e_xsk_wakeup,
	.ndo_dfwd_add_station	= i40e_fwd_add,
	.ndo_dfwd_del_station	= i40e_fwd_del,
};

/**
 * i40e_config_netdev - Setup the netdev flags
 * @vsi: the VSI being configured
 *
 * Returns 0 on success, negative value on failure
 **/
static int i40e_config_netdev(struct i40e_vsi *vsi)
{
	struct i40e_pf *pf = vsi->back;
	struct i40e_hw *hw = &pf->hw;
	struct i40e_netdev_priv *np;
	struct net_device *netdev;
	u8 broadcast[ETH_ALEN];
	u8 mac_addr[ETH_ALEN];
	int etherdev_size;
	netdev_features_t hw_enc_features;
	netdev_features_t hw_features;

	etherdev_size = sizeof(struct i40e_netdev_priv);
	netdev = alloc_etherdev_mq(etherdev_size, vsi->alloc_queue_pairs);
	if (!netdev)
		return -ENOMEM;

	vsi->netdev = netdev;
	np = netdev_priv(netdev);
	np->vsi = vsi;

	hw_enc_features = NETIF_F_SG			|
			  NETIF_F_IP_CSUM		|
			  NETIF_F_IPV6_CSUM		|
			  NETIF_F_HIGHDMA		|
			  NETIF_F_SOFT_FEATURES		|
			  NETIF_F_TSO			|
			  NETIF_F_TSO_ECN		|
			  NETIF_F_TSO6			|
			  NETIF_F_GSO_GRE		|
			  NETIF_F_GSO_GRE_CSUM		|
			  NETIF_F_GSO_PARTIAL		|
			  NETIF_F_GSO_IPXIP4		|
			  NETIF_F_GSO_IPXIP6		|
			  NETIF_F_GSO_UDP_TUNNEL	|
			  NETIF_F_GSO_UDP_TUNNEL_CSUM	|
			  NETIF_F_SCTP_CRC		|
			  NETIF_F_RXHASH		|
			  NETIF_F_RXCSUM		|
			  0;

	if (!(pf->hw_features & I40E_HW_OUTER_UDP_CSUM_CAPABLE))
		netdev->gso_partial_features |= NETIF_F_GSO_UDP_TUNNEL_CSUM;

	netdev->gso_partial_features |= NETIF_F_GSO_GRE_CSUM;

	netdev->hw_enc_features |= hw_enc_features;

	/* record features VLANs can make use of */
	netdev->vlan_features |= hw_enc_features | NETIF_F_TSO_MANGLEID;

	/* enable macvlan offloads */
	netdev->hw_features |= NETIF_F_HW_L2FW_DOFFLOAD;

	hw_features = hw_enc_features		|
		      NETIF_F_HW_VLAN_CTAG_TX	|
		      NETIF_F_HW_VLAN_CTAG_RX;

	if (!(pf->flags & I40E_FLAG_MFP_ENABLED))
		hw_features |= NETIF_F_NTUPLE | NETIF_F_HW_TC;

	netdev->hw_features |= hw_features;

	netdev->features |= hw_features | NETIF_F_HW_VLAN_CTAG_FILTER;
	netdev->hw_enc_features |= NETIF_F_TSO_MANGLEID;

	if (vsi->type == I40E_VSI_MAIN) {
		SET_NETDEV_DEV(netdev, &pf->pdev->dev);
		ether_addr_copy(mac_addr, hw->mac.perm_addr);
		/* The following steps are necessary for two reasons. First,
		 * some older NVM configurations load a default MAC-VLAN
		 * filter that will accept any tagged packet, and we want to
		 * replace this with a normal filter. Additionally, it is
		 * possible our MAC address was provided by the platform using
		 * Open Firmware or similar.
		 *
		 * Thus, we need to remove the default filter and install one
		 * specific to the MAC address.
		 */
		i40e_rm_default_mac_filter(vsi, mac_addr);
		spin_lock_bh(&vsi->mac_filter_hash_lock);
		i40e_add_mac_filter(vsi, mac_addr);
		spin_unlock_bh(&vsi->mac_filter_hash_lock);
	} else {
		/* Relate the VSI_VMDQ name to the VSI_MAIN name. Note that we
		 * are still limited by IFNAMSIZ, but we're adding 'v%d\0' to
		 * the end, which is 4 bytes long, so force truncation of the
		 * original name by IFNAMSIZ - 4
		 */
		snprintf(netdev->name, IFNAMSIZ, "%.*sv%%d",
			 IFNAMSIZ - 4,
			 pf->vsi[pf->lan_vsi]->netdev->name);
		eth_random_addr(mac_addr);

		spin_lock_bh(&vsi->mac_filter_hash_lock);
		i40e_add_mac_filter(vsi, mac_addr);
		spin_unlock_bh(&vsi->mac_filter_hash_lock);
	}

	/* Add the broadcast filter so that we initially will receive
	 * broadcast packets. Note that when a new VLAN is first added the
	 * driver will convert all filters marked I40E_VLAN_ANY into VLAN
	 * specific filters as part of transitioning into "vlan" operation.
	 * When more VLANs are added, the driver will copy each existing MAC
	 * filter and add it for the new VLAN.
	 *
	 * Broadcast filters are handled specially by
	 * i40e_sync_filters_subtask, as the driver must to set the broadcast
	 * promiscuous bit instead of adding this directly as a MAC/VLAN
	 * filter. The subtask will update the correct broadcast promiscuous
	 * bits as VLANs become active or inactive.
	 */
	eth_broadcast_addr(broadcast);
	spin_lock_bh(&vsi->mac_filter_hash_lock);
	i40e_add_mac_filter(vsi, broadcast);
	spin_unlock_bh(&vsi->mac_filter_hash_lock);

	ether_addr_copy(netdev->dev_addr, mac_addr);
	ether_addr_copy(netdev->perm_addr, mac_addr);

	/* i40iw_net_event() reads 16 bytes from neigh->primary_key */
	netdev->neigh_priv_len = sizeof(u32) * 4;

	netdev->priv_flags |= IFF_UNICAST_FLT;
	netdev->priv_flags |= IFF_SUPP_NOFCS;
	/* Setup netdev TC information */
	i40e_vsi_config_netdev_tc(vsi, vsi->tc_config.enabled_tc);

	netdev->netdev_ops = &i40e_netdev_ops;
	netdev->watchdog_timeo = 5 * HZ;
	i40e_set_ethtool_ops(netdev);

	/* MTU range: 68 - 9706 */
	netdev->min_mtu = ETH_MIN_MTU;
	netdev->max_mtu = I40E_MAX_RXBUFFER - I40E_PACKET_HDR_PAD;

	return 0;
}

/**
 * i40e_vsi_delete - Delete a VSI from the switch
 * @vsi: the VSI being removed
 *
 * Returns 0 on success, negative value on failure
 **/
static void i40e_vsi_delete(struct i40e_vsi *vsi)
{
	/* remove default VSI is not allowed */
	if (vsi == vsi->back->vsi[vsi->back->lan_vsi])
		return;

	i40e_aq_delete_element(&vsi->back->hw, vsi->seid, NULL);
}

/**
 * i40e_is_vsi_uplink_mode_veb - Check if the VSI's uplink bridge mode is VEB
 * @vsi: the VSI being queried
 *
 * Returns 1 if HW bridge mode is VEB and return 0 in case of VEPA mode
 **/
int i40e_is_vsi_uplink_mode_veb(struct i40e_vsi *vsi)
{
	struct i40e_veb *veb;
	struct i40e_pf *pf = vsi->back;

	/* Uplink is not a bridge so default to VEB */
	if (vsi->veb_idx >= I40E_MAX_VEB)
		return 1;

	veb = pf->veb[vsi->veb_idx];
	if (!veb) {
		dev_info(&pf->pdev->dev,
			 "There is no veb associated with the bridge\n");
		return -ENOENT;
	}

	/* Uplink is a bridge in VEPA mode */
	if (veb->bridge_mode & BRIDGE_MODE_VEPA) {
		return 0;
	} else {
		/* Uplink is a bridge in VEB mode */
		return 1;
	}

	/* VEPA is now default bridge, so return 0 */
	return 0;
}

/**
 * i40e_add_vsi - Add a VSI to the switch
 * @vsi: the VSI being configured
 *
 * This initializes a VSI context depending on the VSI type to be added and
 * passes it down to the add_vsi aq command.
 **/
static int i40e_add_vsi(struct i40e_vsi *vsi)
{
	int ret = -ENODEV;
	struct i40e_pf *pf = vsi->back;
	struct i40e_hw *hw = &pf->hw;
	struct i40e_vsi_context ctxt;
	struct i40e_mac_filter *f;
	struct hlist_node *h;
	int bkt;

	u8 enabled_tc = 0x1; /* TC0 enabled */
	int f_count = 0;

	memset(&ctxt, 0, sizeof(ctxt));
	switch (vsi->type) {
	case I40E_VSI_MAIN:
		/* The PF's main VSI is already setup as part of the
		 * device initialization, so we'll not bother with
		 * the add_vsi call, but we will retrieve the current
		 * VSI context.
		 */
		ctxt.seid = pf->main_vsi_seid;
		ctxt.pf_num = pf->hw.pf_id;
		ctxt.vf_num = 0;
		ret = i40e_aq_get_vsi_params(&pf->hw, &ctxt, NULL);
		ctxt.flags = I40E_AQ_VSI_TYPE_PF;
		if (ret) {
			dev_info(&pf->pdev->dev,
				 "couldn't get PF vsi config, err %s aq_err %s\n",
				 i40e_stat_str(&pf->hw, ret),
				 i40e_aq_str(&pf->hw,
					     pf->hw.aq.asq_last_status));
			return -ENOENT;
		}
		vsi->info = ctxt.info;
		vsi->info.valid_sections = 0;

		vsi->seid = ctxt.seid;
		vsi->id = ctxt.vsi_number;

		enabled_tc = i40e_pf_get_tc_map(pf);

		/* Source pruning is enabled by default, so the flag is
		 * negative logic - if it's set, we need to fiddle with
		 * the VSI to disable source pruning.
		 */
		if (pf->flags & I40E_FLAG_SOURCE_PRUNING_DISABLED) {
			memset(&ctxt, 0, sizeof(ctxt));
			ctxt.seid = pf->main_vsi_seid;
			ctxt.pf_num = pf->hw.pf_id;
			ctxt.vf_num = 0;
			ctxt.info.valid_sections |=
				     cpu_to_le16(I40E_AQ_VSI_PROP_SWITCH_VALID);
			ctxt.info.switch_id =
				   cpu_to_le16(I40E_AQ_VSI_SW_ID_FLAG_LOCAL_LB);
			ret = i40e_aq_update_vsi_params(hw, &ctxt, NULL);
			if (ret) {
				dev_info(&pf->pdev->dev,
					 "update vsi failed, err %s aq_err %s\n",
					 i40e_stat_str(&pf->hw, ret),
					 i40e_aq_str(&pf->hw,
						     pf->hw.aq.asq_last_status));
				ret = -ENOENT;
				goto err;
			}
		}

		/* MFP mode setup queue map and update VSI */
		if ((pf->flags & I40E_FLAG_MFP_ENABLED) &&
		    !(pf->hw.func_caps.iscsi)) { /* NIC type PF */
			memset(&ctxt, 0, sizeof(ctxt));
			ctxt.seid = pf->main_vsi_seid;
			ctxt.pf_num = pf->hw.pf_id;
			ctxt.vf_num = 0;
			i40e_vsi_setup_queue_map(vsi, &ctxt, enabled_tc, false);
			ret = i40e_aq_update_vsi_params(hw, &ctxt, NULL);
			if (ret) {
				dev_info(&pf->pdev->dev,
					 "update vsi failed, err %s aq_err %s\n",
					 i40e_stat_str(&pf->hw, ret),
					 i40e_aq_str(&pf->hw,
						    pf->hw.aq.asq_last_status));
				ret = -ENOENT;
				goto err;
			}
			/* update the local VSI info queue map */
			i40e_vsi_update_queue_map(vsi, &ctxt);
			vsi->info.valid_sections = 0;
		} else {
			/* Default/Main VSI is only enabled for TC0
			 * reconfigure it to enable all TCs that are
			 * available on the port in SFP mode.
			 * For MFP case the iSCSI PF would use this
			 * flow to enable LAN+iSCSI TC.
			 */
			ret = i40e_vsi_config_tc(vsi, enabled_tc);
			if (ret) {
				/* Single TC condition is not fatal,
				 * message and continue
				 */
				dev_info(&pf->pdev->dev,
					 "failed to configure TCs for main VSI tc_map 0x%08x, err %s aq_err %s\n",
					 enabled_tc,
					 i40e_stat_str(&pf->hw, ret),
					 i40e_aq_str(&pf->hw,
						    pf->hw.aq.asq_last_status));
			}
		}
		break;

	case I40E_VSI_FDIR:
		ctxt.pf_num = hw->pf_id;
		ctxt.vf_num = 0;
		ctxt.uplink_seid = vsi->uplink_seid;
		ctxt.connection_type = I40E_AQ_VSI_CONN_TYPE_NORMAL;
		ctxt.flags = I40E_AQ_VSI_TYPE_PF;
		if ((pf->flags & I40E_FLAG_VEB_MODE_ENABLED) &&
		    (i40e_is_vsi_uplink_mode_veb(vsi))) {
			ctxt.info.valid_sections |=
			     cpu_to_le16(I40E_AQ_VSI_PROP_SWITCH_VALID);
			ctxt.info.switch_id =
			   cpu_to_le16(I40E_AQ_VSI_SW_ID_FLAG_ALLOW_LB);
		}
		i40e_vsi_setup_queue_map(vsi, &ctxt, enabled_tc, true);
		break;

	case I40E_VSI_VMDQ2:
		ctxt.pf_num = hw->pf_id;
		ctxt.vf_num = 0;
		ctxt.uplink_seid = vsi->uplink_seid;
		ctxt.connection_type = I40E_AQ_VSI_CONN_TYPE_NORMAL;
		ctxt.flags = I40E_AQ_VSI_TYPE_VMDQ2;

		/* This VSI is connected to VEB so the switch_id
		 * should be set to zero by default.
		 */
		if (i40e_is_vsi_uplink_mode_veb(vsi)) {
			ctxt.info.valid_sections |=
				cpu_to_le16(I40E_AQ_VSI_PROP_SWITCH_VALID);
			ctxt.info.switch_id =
				cpu_to_le16(I40E_AQ_VSI_SW_ID_FLAG_ALLOW_LB);
		}

		/* Setup the VSI tx/rx queue map for TC0 only for now */
		i40e_vsi_setup_queue_map(vsi, &ctxt, enabled_tc, true);
		break;

	case I40E_VSI_SRIOV:
		ctxt.pf_num = hw->pf_id;
		ctxt.vf_num = vsi->vf_id + hw->func_caps.vf_base_id;
		ctxt.uplink_seid = vsi->uplink_seid;
		ctxt.connection_type = I40E_AQ_VSI_CONN_TYPE_NORMAL;
		ctxt.flags = I40E_AQ_VSI_TYPE_VF;

		/* This VSI is connected to VEB so the switch_id
		 * should be set to zero by default.
		 */
		if (i40e_is_vsi_uplink_mode_veb(vsi)) {
			ctxt.info.valid_sections |=
				cpu_to_le16(I40E_AQ_VSI_PROP_SWITCH_VALID);
			ctxt.info.switch_id =
				cpu_to_le16(I40E_AQ_VSI_SW_ID_FLAG_ALLOW_LB);
		}

		if (vsi->back->flags & I40E_FLAG_IWARP_ENABLED) {
			ctxt.info.valid_sections |=
				cpu_to_le16(I40E_AQ_VSI_PROP_QUEUE_OPT_VALID);
			ctxt.info.queueing_opt_flags |=
				(I40E_AQ_VSI_QUE_OPT_TCP_ENA |
				 I40E_AQ_VSI_QUE_OPT_RSS_LUT_VSI);
		}

		ctxt.info.valid_sections |= cpu_to_le16(I40E_AQ_VSI_PROP_VLAN_VALID);
		ctxt.info.port_vlan_flags |= I40E_AQ_VSI_PVLAN_MODE_ALL;
		if (pf->vf[vsi->vf_id].spoofchk) {
			ctxt.info.valid_sections |=
				cpu_to_le16(I40E_AQ_VSI_PROP_SECURITY_VALID);
			ctxt.info.sec_flags |=
				(I40E_AQ_VSI_SEC_FLAG_ENABLE_VLAN_CHK |
				 I40E_AQ_VSI_SEC_FLAG_ENABLE_MAC_CHK);
		}
		/* Setup the VSI tx/rx queue map for TC0 only for now */
		i40e_vsi_setup_queue_map(vsi, &ctxt, enabled_tc, true);
		break;

	case I40E_VSI_IWARP:
		/* send down message to iWARP */
		break;

	default:
		return -ENODEV;
	}

	if (vsi->type != I40E_VSI_MAIN) {
		ret = i40e_aq_add_vsi(hw, &ctxt, NULL);
		if (ret) {
			dev_info(&vsi->back->pdev->dev,
				 "add vsi failed, err %s aq_err %s\n",
				 i40e_stat_str(&pf->hw, ret),
				 i40e_aq_str(&pf->hw,
					     pf->hw.aq.asq_last_status));
			ret = -ENOENT;
			goto err;
		}
		vsi->info = ctxt.info;
		vsi->info.valid_sections = 0;
		vsi->seid = ctxt.seid;
		vsi->id = ctxt.vsi_number;
	}

	vsi->active_filters = 0;
	clear_bit(__I40E_VSI_OVERFLOW_PROMISC, vsi->state);
	spin_lock_bh(&vsi->mac_filter_hash_lock);
	/* If macvlan filters already exist, force them to get loaded */
	hash_for_each_safe(vsi->mac_filter_hash, bkt, h, f, hlist) {
		f->state = I40E_FILTER_NEW;
		f_count++;
	}
	spin_unlock_bh(&vsi->mac_filter_hash_lock);

	if (f_count) {
		vsi->flags |= I40E_VSI_FLAG_FILTER_CHANGED;
		set_bit(__I40E_MACVLAN_SYNC_PENDING, pf->state);
	}

	/* Update VSI BW information */
	ret = i40e_vsi_get_bw_info(vsi);
	if (ret) {
		dev_info(&pf->pdev->dev,
			 "couldn't get vsi bw info, err %s aq_err %s\n",
			 i40e_stat_str(&pf->hw, ret),
			 i40e_aq_str(&pf->hw, pf->hw.aq.asq_last_status));
		/* VSI is already added so not tearing that up */
		ret = 0;
	}

err:
	return ret;
}

/**
 * i40e_vsi_release - Delete a VSI and free its resources
 * @vsi: the VSI being removed
 *
 * Returns 0 on success or < 0 on error
 **/
int i40e_vsi_release(struct i40e_vsi *vsi)
{
	struct i40e_mac_filter *f;
	struct hlist_node *h;
	struct i40e_veb *veb = NULL;
	struct i40e_pf *pf;
	u16 uplink_seid;
	int i, n, bkt;

	pf = vsi->back;

	/* release of a VEB-owner or last VSI is not allowed */
	if (vsi->flags & I40E_VSI_FLAG_VEB_OWNER) {
		dev_info(&pf->pdev->dev, "VSI %d has existing VEB %d\n",
			 vsi->seid, vsi->uplink_seid);
		return -ENODEV;
	}
	if (vsi == pf->vsi[pf->lan_vsi] &&
	    !test_bit(__I40E_DOWN, pf->state)) {
		dev_info(&pf->pdev->dev, "Can't remove PF VSI\n");
		return -ENODEV;
	}

	uplink_seid = vsi->uplink_seid;
	if (vsi->type != I40E_VSI_SRIOV) {
		if (vsi->netdev_registered) {
			vsi->netdev_registered = false;
			if (vsi->netdev) {
				/* results in a call to i40e_close() */
				unregister_netdev(vsi->netdev);
			}
		} else {
			i40e_vsi_close(vsi);
		}
		i40e_vsi_disable_irq(vsi);
	}

	spin_lock_bh(&vsi->mac_filter_hash_lock);

	/* clear the sync flag on all filters */
	if (vsi->netdev) {
		__dev_uc_unsync(vsi->netdev, NULL);
		__dev_mc_unsync(vsi->netdev, NULL);
	}

	/* make sure any remaining filters are marked for deletion */
	hash_for_each_safe(vsi->mac_filter_hash, bkt, h, f, hlist)
		__i40e_del_filter(vsi, f);

	spin_unlock_bh(&vsi->mac_filter_hash_lock);

	i40e_sync_vsi_filters(vsi);

	i40e_vsi_delete(vsi);
	i40e_vsi_free_q_vectors(vsi);
	if (vsi->netdev) {
		free_netdev(vsi->netdev);
		vsi->netdev = NULL;
	}
	i40e_vsi_clear_rings(vsi);
	i40e_vsi_clear(vsi);

	/* If this was the last thing on the VEB, except for the
	 * controlling VSI, remove the VEB, which puts the controlling
	 * VSI onto the next level down in the switch.
	 *
	 * Well, okay, there's one more exception here: don't remove
	 * the orphan VEBs yet.  We'll wait for an explicit remove request
	 * from up the network stack.
	 */
	for (n = 0, i = 0; i < pf->num_alloc_vsi; i++) {
		if (pf->vsi[i] &&
		    pf->vsi[i]->uplink_seid == uplink_seid &&
		    (pf->vsi[i]->flags & I40E_VSI_FLAG_VEB_OWNER) == 0) {
			n++;      /* count the VSIs */
		}
	}
	for (i = 0; i < I40E_MAX_VEB; i++) {
		if (!pf->veb[i])
			continue;
		if (pf->veb[i]->uplink_seid == uplink_seid)
			n++;     /* count the VEBs */
		if (pf->veb[i]->seid == uplink_seid)
			veb = pf->veb[i];
	}
	if (n == 0 && veb && veb->uplink_seid != 0)
		i40e_veb_release(veb);

	return 0;
}

/**
 * i40e_vsi_setup_vectors - Set up the q_vectors for the given VSI
 * @vsi: ptr to the VSI
 *
 * This should only be called after i40e_vsi_mem_alloc() which allocates the
 * corresponding SW VSI structure and initializes num_queue_pairs for the
 * newly allocated VSI.
 *
 * Returns 0 on success or negative on failure
 **/
static int i40e_vsi_setup_vectors(struct i40e_vsi *vsi)
{
	int ret = -ENOENT;
	struct i40e_pf *pf = vsi->back;

	if (vsi->q_vectors[0]) {
		dev_info(&pf->pdev->dev, "VSI %d has existing q_vectors\n",
			 vsi->seid);
		return -EEXIST;
	}

	if (vsi->base_vector) {
		dev_info(&pf->pdev->dev, "VSI %d has non-zero base vector %d\n",
			 vsi->seid, vsi->base_vector);
		return -EEXIST;
	}

	ret = i40e_vsi_alloc_q_vectors(vsi);
	if (ret) {
		dev_info(&pf->pdev->dev,
			 "failed to allocate %d q_vector for VSI %d, ret=%d\n",
			 vsi->num_q_vectors, vsi->seid, ret);
		vsi->num_q_vectors = 0;
		goto vector_setup_out;
	}

	/* In Legacy mode, we do not have to get any other vector since we
	 * piggyback on the misc/ICR0 for queue interrupts.
	*/
	if (!(pf->flags & I40E_FLAG_MSIX_ENABLED))
		return ret;
	if (vsi->num_q_vectors)
		vsi->base_vector = i40e_get_lump(pf, pf->irq_pile,
						 vsi->num_q_vectors, vsi->idx);
	if (vsi->base_vector < 0) {
		dev_info(&pf->pdev->dev,
			 "failed to get tracking for %d vectors for VSI %d, err=%d\n",
			 vsi->num_q_vectors, vsi->seid, vsi->base_vector);
		i40e_vsi_free_q_vectors(vsi);
		ret = -ENOENT;
		goto vector_setup_out;
	}

vector_setup_out:
	return ret;
}

/**
 * i40e_vsi_reinit_setup - return and reallocate resources for a VSI
 * @vsi: pointer to the vsi.
 *
 * This re-allocates a vsi's queue resources.
 *
 * Returns pointer to the successfully allocated and configured VSI sw struct
 * on success, otherwise returns NULL on failure.
 **/
static struct i40e_vsi *i40e_vsi_reinit_setup(struct i40e_vsi *vsi)
{
	u16 alloc_queue_pairs;
	struct i40e_pf *pf;
	u8 enabled_tc;
	int ret;

	if (!vsi)
		return NULL;

	pf = vsi->back;

	i40e_put_lump(pf->qp_pile, vsi->base_queue, vsi->idx);
	i40e_vsi_clear_rings(vsi);

	i40e_vsi_free_arrays(vsi, false);
	i40e_set_num_rings_in_vsi(vsi);
	ret = i40e_vsi_alloc_arrays(vsi, false);
	if (ret)
		goto err_vsi;

	alloc_queue_pairs = vsi->alloc_queue_pairs *
			    (i40e_enabled_xdp_vsi(vsi) ? 2 : 1);

	ret = i40e_get_lump(pf, pf->qp_pile, alloc_queue_pairs, vsi->idx);
	if (ret < 0) {
		dev_info(&pf->pdev->dev,
			 "failed to get tracking for %d queues for VSI %d err %d\n",
			 alloc_queue_pairs, vsi->seid, ret);
		goto err_vsi;
	}
	vsi->base_queue = ret;

	/* Update the FW view of the VSI. Force a reset of TC and queue
	 * layout configurations.
	 */
	enabled_tc = pf->vsi[pf->lan_vsi]->tc_config.enabled_tc;
	pf->vsi[pf->lan_vsi]->tc_config.enabled_tc = 0;
	pf->vsi[pf->lan_vsi]->seid = pf->main_vsi_seid;
	i40e_vsi_config_tc(pf->vsi[pf->lan_vsi], enabled_tc);
	if (vsi->type == I40E_VSI_MAIN)
		i40e_rm_default_mac_filter(vsi, pf->hw.mac.perm_addr);

	/* assign it some queues */
	ret = i40e_alloc_rings(vsi);
	if (ret)
		goto err_rings;

	/* map all of the rings to the q_vectors */
	i40e_vsi_map_rings_to_vectors(vsi);
	return vsi;

err_rings:
	i40e_vsi_free_q_vectors(vsi);
	if (vsi->netdev_registered) {
		vsi->netdev_registered = false;
		unregister_netdev(vsi->netdev);
		free_netdev(vsi->netdev);
		vsi->netdev = NULL;
	}
	i40e_aq_delete_element(&pf->hw, vsi->seid, NULL);
err_vsi:
	i40e_vsi_clear(vsi);
	return NULL;
}

/**
 * i40e_vsi_setup - Set up a VSI by a given type
 * @pf: board private structure
 * @type: VSI type
 * @uplink_seid: the switch element to link to
 * @param1: usage depends upon VSI type. For VF types, indicates VF id
 *
 * This allocates the sw VSI structure and its queue resources, then add a VSI
 * to the identified VEB.
 *
 * Returns pointer to the successfully allocated and configure VSI sw struct on
 * success, otherwise returns NULL on failure.
 **/
struct i40e_vsi *i40e_vsi_setup(struct i40e_pf *pf, u8 type,
				u16 uplink_seid, u32 param1)
{
	struct i40e_vsi *vsi = NULL;
	struct i40e_veb *veb = NULL;
	u16 alloc_queue_pairs;
	int ret, i;
	int v_idx;

	/* The requested uplink_seid must be either
	 *     - the PF's port seid
	 *              no VEB is needed because this is the PF
	 *              or this is a Flow Director special case VSI
	 *     - seid of an existing VEB
	 *     - seid of a VSI that owns an existing VEB
	 *     - seid of a VSI that doesn't own a VEB
	 *              a new VEB is created and the VSI becomes the owner
	 *     - seid of the PF VSI, which is what creates the first VEB
	 *              this is a special case of the previous
	 *
	 * Find which uplink_seid we were given and create a new VEB if needed
	 */
	for (i = 0; i < I40E_MAX_VEB; i++) {
		if (pf->veb[i] && pf->veb[i]->seid == uplink_seid) {
			veb = pf->veb[i];
			break;
		}
	}

	if (!veb && uplink_seid != pf->mac_seid) {

		for (i = 0; i < pf->num_alloc_vsi; i++) {
			if (pf->vsi[i] && pf->vsi[i]->seid == uplink_seid) {
				vsi = pf->vsi[i];
				break;
			}
		}
		if (!vsi) {
			dev_info(&pf->pdev->dev, "no such uplink_seid %d\n",
				 uplink_seid);
			return NULL;
		}

		if (vsi->uplink_seid == pf->mac_seid)
			veb = i40e_veb_setup(pf, 0, pf->mac_seid, vsi->seid,
					     vsi->tc_config.enabled_tc);
		else if ((vsi->flags & I40E_VSI_FLAG_VEB_OWNER) == 0)
			veb = i40e_veb_setup(pf, 0, vsi->uplink_seid, vsi->seid,
					     vsi->tc_config.enabled_tc);
		if (veb) {
			if (vsi->seid != pf->vsi[pf->lan_vsi]->seid) {
				dev_info(&vsi->back->pdev->dev,
					 "New VSI creation error, uplink seid of LAN VSI expected.\n");
				return NULL;
			}
			/* We come up by default in VEPA mode if SRIOV is not
			 * already enabled, in which case we can't force VEPA
			 * mode.
			 */
			if (!(pf->flags & I40E_FLAG_VEB_MODE_ENABLED)) {
				veb->bridge_mode = BRIDGE_MODE_VEPA;
				pf->flags &= ~I40E_FLAG_VEB_MODE_ENABLED;
			}
			i40e_config_bridge_mode(veb);
		}
		for (i = 0; i < I40E_MAX_VEB && !veb; i++) {
			if (pf->veb[i] && pf->veb[i]->seid == vsi->uplink_seid)
				veb = pf->veb[i];
		}
		if (!veb) {
			dev_info(&pf->pdev->dev, "couldn't add VEB\n");
			return NULL;
		}

		vsi->flags |= I40E_VSI_FLAG_VEB_OWNER;
		uplink_seid = veb->seid;
	}

	/* get vsi sw struct */
	v_idx = i40e_vsi_mem_alloc(pf, type);
	if (v_idx < 0)
		goto err_alloc;
	vsi = pf->vsi[v_idx];
	if (!vsi)
		goto err_alloc;
	vsi->type = type;
	vsi->veb_idx = (veb ? veb->idx : I40E_NO_VEB);

	if (type == I40E_VSI_MAIN)
		pf->lan_vsi = v_idx;
	else if (type == I40E_VSI_SRIOV)
		vsi->vf_id = param1;
	/* assign it some queues */
	alloc_queue_pairs = vsi->alloc_queue_pairs *
			    (i40e_enabled_xdp_vsi(vsi) ? 2 : 1);

	ret = i40e_get_lump(pf, pf->qp_pile, alloc_queue_pairs, vsi->idx);
	if (ret < 0) {
		dev_info(&pf->pdev->dev,
			 "failed to get tracking for %d queues for VSI %d err=%d\n",
			 alloc_queue_pairs, vsi->seid, ret);
		goto err_vsi;
	}
	vsi->base_queue = ret;

	/* get a VSI from the hardware */
	vsi->uplink_seid = uplink_seid;
	ret = i40e_add_vsi(vsi);
	if (ret)
		goto err_vsi;

	switch (vsi->type) {
	/* setup the netdev if needed */
	case I40E_VSI_MAIN:
	case I40E_VSI_VMDQ2:
		ret = i40e_config_netdev(vsi);
		if (ret)
			goto err_netdev;
		ret = register_netdev(vsi->netdev);
		if (ret)
			goto err_netdev;
		vsi->netdev_registered = true;
		netif_carrier_off(vsi->netdev);
#ifdef CONFIG_I40E_DCB
		/* Setup DCB netlink interface */
		i40e_dcbnl_setup(vsi);
#endif /* CONFIG_I40E_DCB */
		/* fall through */

	case I40E_VSI_FDIR:
		/* set up vectors and rings if needed */
		ret = i40e_vsi_setup_vectors(vsi);
		if (ret)
			goto err_msix;

		ret = i40e_alloc_rings(vsi);
		if (ret)
			goto err_rings;

		/* map all of the rings to the q_vectors */
		i40e_vsi_map_rings_to_vectors(vsi);

		i40e_vsi_reset_stats(vsi);
		break;

	default:
		/* no netdev or rings for the other VSI types */
		break;
	}

	if ((pf->hw_features & I40E_HW_RSS_AQ_CAPABLE) &&
	    (vsi->type == I40E_VSI_VMDQ2)) {
		ret = i40e_vsi_config_rss(vsi);
	}
	return vsi;

err_rings:
	i40e_vsi_free_q_vectors(vsi);
err_msix:
	if (vsi->netdev_registered) {
		vsi->netdev_registered = false;
		unregister_netdev(vsi->netdev);
		free_netdev(vsi->netdev);
		vsi->netdev = NULL;
	}
err_netdev:
	i40e_aq_delete_element(&pf->hw, vsi->seid, NULL);
err_vsi:
	i40e_vsi_clear(vsi);
err_alloc:
	return NULL;
}

/**
 * i40e_veb_get_bw_info - Query VEB BW information
 * @veb: the veb to query
 *
 * Query the Tx scheduler BW configuration data for given VEB
 **/
static int i40e_veb_get_bw_info(struct i40e_veb *veb)
{
	struct i40e_aqc_query_switching_comp_ets_config_resp ets_data;
	struct i40e_aqc_query_switching_comp_bw_config_resp bw_data;
	struct i40e_pf *pf = veb->pf;
	struct i40e_hw *hw = &pf->hw;
	u32 tc_bw_max;
	int ret = 0;
	int i;

	ret = i40e_aq_query_switch_comp_bw_config(hw, veb->seid,
						  &bw_data, NULL);
	if (ret) {
		dev_info(&pf->pdev->dev,
			 "query veb bw config failed, err %s aq_err %s\n",
			 i40e_stat_str(&pf->hw, ret),
			 i40e_aq_str(&pf->hw, hw->aq.asq_last_status));
		goto out;
	}

	ret = i40e_aq_query_switch_comp_ets_config(hw, veb->seid,
						   &ets_data, NULL);
	if (ret) {
		dev_info(&pf->pdev->dev,
			 "query veb bw ets config failed, err %s aq_err %s\n",
			 i40e_stat_str(&pf->hw, ret),
			 i40e_aq_str(&pf->hw, hw->aq.asq_last_status));
		goto out;
	}

	veb->bw_limit = le16_to_cpu(ets_data.port_bw_limit);
	veb->bw_max_quanta = ets_data.tc_bw_max;
	veb->is_abs_credits = bw_data.absolute_credits_enable;
	veb->enabled_tc = ets_data.tc_valid_bits;
	tc_bw_max = le16_to_cpu(bw_data.tc_bw_max[0]) |
		    (le16_to_cpu(bw_data.tc_bw_max[1]) << 16);
	for (i = 0; i < I40E_MAX_TRAFFIC_CLASS; i++) {
		veb->bw_tc_share_credits[i] = bw_data.tc_bw_share_credits[i];
		veb->bw_tc_limit_credits[i] =
					le16_to_cpu(bw_data.tc_bw_limits[i]);
		veb->bw_tc_max_quanta[i] = ((tc_bw_max >> (i*4)) & 0x7);
	}

out:
	return ret;
}

/**
 * i40e_veb_mem_alloc - Allocates the next available struct veb in the PF
 * @pf: board private structure
 *
 * On error: returns error code (negative)
 * On success: returns vsi index in PF (positive)
 **/
static int i40e_veb_mem_alloc(struct i40e_pf *pf)
{
	int ret = -ENOENT;
	struct i40e_veb *veb;
	int i;

	/* Need to protect the allocation of switch elements at the PF level */
	mutex_lock(&pf->switch_mutex);

	/* VEB list may be fragmented if VEB creation/destruction has
	 * been happening.  We can afford to do a quick scan to look
	 * for any free slots in the list.
	 *
	 * find next empty veb slot, looping back around if necessary
	 */
	i = 0;
	while ((i < I40E_MAX_VEB) && (pf->veb[i] != NULL))
		i++;
	if (i >= I40E_MAX_VEB) {
		ret = -ENOMEM;
		goto err_alloc_veb;  /* out of VEB slots! */
	}

	veb = kzalloc(sizeof(*veb), GFP_KERNEL);
	if (!veb) {
		ret = -ENOMEM;
		goto err_alloc_veb;
	}
	veb->pf = pf;
	veb->idx = i;
	veb->enabled_tc = 1;

	pf->veb[i] = veb;
	ret = i;
err_alloc_veb:
	mutex_unlock(&pf->switch_mutex);
	return ret;
}

/**
 * i40e_switch_branch_release - Delete a branch of the switch tree
 * @branch: where to start deleting
 *
 * This uses recursion to find the tips of the branch to be
 * removed, deleting until we get back to and can delete this VEB.
 **/
static void i40e_switch_branch_release(struct i40e_veb *branch)
{
	struct i40e_pf *pf = branch->pf;
	u16 branch_seid = branch->seid;
	u16 veb_idx = branch->idx;
	int i;

	/* release any VEBs on this VEB - RECURSION */
	for (i = 0; i < I40E_MAX_VEB; i++) {
		if (!pf->veb[i])
			continue;
		if (pf->veb[i]->uplink_seid == branch->seid)
			i40e_switch_branch_release(pf->veb[i]);
	}

	/* Release the VSIs on this VEB, but not the owner VSI.
	 *
	 * NOTE: Removing the last VSI on a VEB has the SIDE EFFECT of removing
	 *       the VEB itself, so don't use (*branch) after this loop.
	 */
	for (i = 0; i < pf->num_alloc_vsi; i++) {
		if (!pf->vsi[i])
			continue;
		if (pf->vsi[i]->uplink_seid == branch_seid &&
		   (pf->vsi[i]->flags & I40E_VSI_FLAG_VEB_OWNER) == 0) {
			i40e_vsi_release(pf->vsi[i]);
		}
	}

	/* There's one corner case where the VEB might not have been
	 * removed, so double check it here and remove it if needed.
	 * This case happens if the veb was created from the debugfs
	 * commands and no VSIs were added to it.
	 */
	if (pf->veb[veb_idx])
		i40e_veb_release(pf->veb[veb_idx]);
}

/**
 * i40e_veb_clear - remove veb struct
 * @veb: the veb to remove
 **/
static void i40e_veb_clear(struct i40e_veb *veb)
{
	if (!veb)
		return;

	if (veb->pf) {
		struct i40e_pf *pf = veb->pf;

		mutex_lock(&pf->switch_mutex);
		if (pf->veb[veb->idx] == veb)
			pf->veb[veb->idx] = NULL;
		mutex_unlock(&pf->switch_mutex);
	}

	kfree(veb);
}

/**
 * i40e_veb_release - Delete a VEB and free its resources
 * @veb: the VEB being removed
 **/
void i40e_veb_release(struct i40e_veb *veb)
{
	struct i40e_vsi *vsi = NULL;
	struct i40e_pf *pf;
	int i, n = 0;

	pf = veb->pf;

	/* find the remaining VSI and check for extras */
	for (i = 0; i < pf->num_alloc_vsi; i++) {
		if (pf->vsi[i] && pf->vsi[i]->uplink_seid == veb->seid) {
			n++;
			vsi = pf->vsi[i];
		}
	}
	if (n != 1) {
		dev_info(&pf->pdev->dev,
			 "can't remove VEB %d with %d VSIs left\n",
			 veb->seid, n);
		return;
	}

	/* move the remaining VSI to uplink veb */
	vsi->flags &= ~I40E_VSI_FLAG_VEB_OWNER;
	if (veb->uplink_seid) {
		vsi->uplink_seid = veb->uplink_seid;
		if (veb->uplink_seid == pf->mac_seid)
			vsi->veb_idx = I40E_NO_VEB;
		else
			vsi->veb_idx = veb->veb_idx;
	} else {
		/* floating VEB */
		vsi->uplink_seid = pf->vsi[pf->lan_vsi]->uplink_seid;
		vsi->veb_idx = pf->vsi[pf->lan_vsi]->veb_idx;
	}

	i40e_aq_delete_element(&pf->hw, veb->seid, NULL);
	i40e_veb_clear(veb);
}

/**
 * i40e_add_veb - create the VEB in the switch
 * @veb: the VEB to be instantiated
 * @vsi: the controlling VSI
 **/
static int i40e_add_veb(struct i40e_veb *veb, struct i40e_vsi *vsi)
{
	struct i40e_pf *pf = veb->pf;
	bool enable_stats = !!(pf->flags & I40E_FLAG_VEB_STATS_ENABLED);
	int ret;

	ret = i40e_aq_add_veb(&pf->hw, veb->uplink_seid, vsi->seid,
			      veb->enabled_tc, false,
			      &veb->seid, enable_stats, NULL);

	/* get a VEB from the hardware */
	if (ret) {
		dev_info(&pf->pdev->dev,
			 "couldn't add VEB, err %s aq_err %s\n",
			 i40e_stat_str(&pf->hw, ret),
			 i40e_aq_str(&pf->hw, pf->hw.aq.asq_last_status));
		return -EPERM;
	}

	/* get statistics counter */
	ret = i40e_aq_get_veb_parameters(&pf->hw, veb->seid, NULL, NULL,
					 &veb->stats_idx, NULL, NULL, NULL);
	if (ret) {
		dev_info(&pf->pdev->dev,
			 "couldn't get VEB statistics idx, err %s aq_err %s\n",
			 i40e_stat_str(&pf->hw, ret),
			 i40e_aq_str(&pf->hw, pf->hw.aq.asq_last_status));
		return -EPERM;
	}
	ret = i40e_veb_get_bw_info(veb);
	if (ret) {
		dev_info(&pf->pdev->dev,
			 "couldn't get VEB bw info, err %s aq_err %s\n",
			 i40e_stat_str(&pf->hw, ret),
			 i40e_aq_str(&pf->hw, pf->hw.aq.asq_last_status));
		i40e_aq_delete_element(&pf->hw, veb->seid, NULL);
		return -ENOENT;
	}

	vsi->uplink_seid = veb->seid;
	vsi->veb_idx = veb->idx;
	vsi->flags |= I40E_VSI_FLAG_VEB_OWNER;

	return 0;
}

/**
 * i40e_veb_setup - Set up a VEB
 * @pf: board private structure
 * @flags: VEB setup flags
 * @uplink_seid: the switch element to link to
 * @vsi_seid: the initial VSI seid
 * @enabled_tc: Enabled TC bit-map
 *
 * This allocates the sw VEB structure and links it into the switch
 * It is possible and legal for this to be a duplicate of an already
 * existing VEB.  It is also possible for both uplink and vsi seids
 * to be zero, in order to create a floating VEB.
 *
 * Returns pointer to the successfully allocated VEB sw struct on
 * success, otherwise returns NULL on failure.
 **/
struct i40e_veb *i40e_veb_setup(struct i40e_pf *pf, u16 flags,
				u16 uplink_seid, u16 vsi_seid,
				u8 enabled_tc)
{
	struct i40e_veb *veb, *uplink_veb = NULL;
	int vsi_idx, veb_idx;
	int ret;

	/* if one seid is 0, the other must be 0 to create a floating relay */
	if ((uplink_seid == 0 || vsi_seid == 0) &&
	    (uplink_seid + vsi_seid != 0)) {
		dev_info(&pf->pdev->dev,
			 "one, not both seid's are 0: uplink=%d vsi=%d\n",
			 uplink_seid, vsi_seid);
		return NULL;
	}

	/* make sure there is such a vsi and uplink */
	for (vsi_idx = 0; vsi_idx < pf->num_alloc_vsi; vsi_idx++)
		if (pf->vsi[vsi_idx] && pf->vsi[vsi_idx]->seid == vsi_seid)
			break;
	if (vsi_idx == pf->num_alloc_vsi && vsi_seid != 0) {
		dev_info(&pf->pdev->dev, "vsi seid %d not found\n",
			 vsi_seid);
		return NULL;
	}

	if (uplink_seid && uplink_seid != pf->mac_seid) {
		for (veb_idx = 0; veb_idx < I40E_MAX_VEB; veb_idx++) {
			if (pf->veb[veb_idx] &&
			    pf->veb[veb_idx]->seid == uplink_seid) {
				uplink_veb = pf->veb[veb_idx];
				break;
			}
		}
		if (!uplink_veb) {
			dev_info(&pf->pdev->dev,
				 "uplink seid %d not found\n", uplink_seid);
			return NULL;
		}
	}

	/* get veb sw struct */
	veb_idx = i40e_veb_mem_alloc(pf);
	if (veb_idx < 0)
		goto err_alloc;
	veb = pf->veb[veb_idx];
	veb->flags = flags;
	veb->uplink_seid = uplink_seid;
	veb->veb_idx = (uplink_veb ? uplink_veb->idx : I40E_NO_VEB);
	veb->enabled_tc = (enabled_tc ? enabled_tc : 0x1);

	/* create the VEB in the switch */
	ret = i40e_add_veb(veb, pf->vsi[vsi_idx]);
	if (ret)
		goto err_veb;
	if (vsi_idx == pf->lan_vsi)
		pf->lan_veb = veb->idx;

	return veb;

err_veb:
	i40e_veb_clear(veb);
err_alloc:
	return NULL;
}

/**
 * i40e_setup_pf_switch_element - set PF vars based on switch type
 * @pf: board private structure
 * @ele: element we are building info from
 * @num_reported: total number of elements
 * @printconfig: should we print the contents
 *
 * helper function to assist in extracting a few useful SEID values.
 **/
static void i40e_setup_pf_switch_element(struct i40e_pf *pf,
				struct i40e_aqc_switch_config_element_resp *ele,
				u16 num_reported, bool printconfig)
{
	u16 downlink_seid = le16_to_cpu(ele->downlink_seid);
	u16 uplink_seid = le16_to_cpu(ele->uplink_seid);
	u8 element_type = ele->element_type;
	u16 seid = le16_to_cpu(ele->seid);

	if (printconfig)
		dev_info(&pf->pdev->dev,
			 "type=%d seid=%d uplink=%d downlink=%d\n",
			 element_type, seid, uplink_seid, downlink_seid);

	switch (element_type) {
	case I40E_SWITCH_ELEMENT_TYPE_MAC:
		pf->mac_seid = seid;
		break;
	case I40E_SWITCH_ELEMENT_TYPE_VEB:
		/* Main VEB? */
		if (uplink_seid != pf->mac_seid)
			break;
		if (pf->lan_veb >= I40E_MAX_VEB) {
			int v;

			/* find existing or else empty VEB */
			for (v = 0; v < I40E_MAX_VEB; v++) {
				if (pf->veb[v] && (pf->veb[v]->seid == seid)) {
					pf->lan_veb = v;
					break;
				}
			}
			if (pf->lan_veb >= I40E_MAX_VEB) {
				v = i40e_veb_mem_alloc(pf);
				if (v < 0)
					break;
				pf->lan_veb = v;
			}
		}
		if (pf->lan_veb >= I40E_MAX_VEB)
			break;

		pf->veb[pf->lan_veb]->seid = seid;
		pf->veb[pf->lan_veb]->uplink_seid = pf->mac_seid;
		pf->veb[pf->lan_veb]->pf = pf;
		pf->veb[pf->lan_veb]->veb_idx = I40E_NO_VEB;
		break;
	case I40E_SWITCH_ELEMENT_TYPE_VSI:
		if (num_reported != 1)
			break;
		/* This is immediately after a reset so we can assume this is
		 * the PF's VSI
		 */
		pf->mac_seid = uplink_seid;
		pf->pf_seid = downlink_seid;
		pf->main_vsi_seid = seid;
		if (printconfig)
			dev_info(&pf->pdev->dev,
				 "pf_seid=%d main_vsi_seid=%d\n",
				 pf->pf_seid, pf->main_vsi_seid);
		break;
	case I40E_SWITCH_ELEMENT_TYPE_PF:
	case I40E_SWITCH_ELEMENT_TYPE_VF:
	case I40E_SWITCH_ELEMENT_TYPE_EMP:
	case I40E_SWITCH_ELEMENT_TYPE_BMC:
	case I40E_SWITCH_ELEMENT_TYPE_PE:
	case I40E_SWITCH_ELEMENT_TYPE_PA:
		/* ignore these for now */
		break;
	default:
		dev_info(&pf->pdev->dev, "unknown element type=%d seid=%d\n",
			 element_type, seid);
		break;
	}
}

/**
 * i40e_fetch_switch_configuration - Get switch config from firmware
 * @pf: board private structure
 * @printconfig: should we print the contents
 *
 * Get the current switch configuration from the device and
 * extract a few useful SEID values.
 **/
int i40e_fetch_switch_configuration(struct i40e_pf *pf, bool printconfig)
{
	struct i40e_aqc_get_switch_config_resp *sw_config;
	u16 next_seid = 0;
	int ret = 0;
	u8 *aq_buf;
	int i;

	aq_buf = kzalloc(I40E_AQ_LARGE_BUF, GFP_KERNEL);
	if (!aq_buf)
		return -ENOMEM;

	sw_config = (struct i40e_aqc_get_switch_config_resp *)aq_buf;
	do {
		u16 num_reported, num_total;

		ret = i40e_aq_get_switch_config(&pf->hw, sw_config,
						I40E_AQ_LARGE_BUF,
						&next_seid, NULL);
		if (ret) {
			dev_info(&pf->pdev->dev,
				 "get switch config failed err %s aq_err %s\n",
				 i40e_stat_str(&pf->hw, ret),
				 i40e_aq_str(&pf->hw,
					     pf->hw.aq.asq_last_status));
			kfree(aq_buf);
			return -ENOENT;
		}

		num_reported = le16_to_cpu(sw_config->header.num_reported);
		num_total = le16_to_cpu(sw_config->header.num_total);

		if (printconfig)
			dev_info(&pf->pdev->dev,
				 "header: %d reported %d total\n",
				 num_reported, num_total);

		for (i = 0; i < num_reported; i++) {
			struct i40e_aqc_switch_config_element_resp *ele =
				&sw_config->element[i];

			i40e_setup_pf_switch_element(pf, ele, num_reported,
						     printconfig);
		}
	} while (next_seid != 0);

	kfree(aq_buf);
	return ret;
}

/**
 * i40e_setup_pf_switch - Setup the HW switch on startup or after reset
 * @pf: board private structure
 * @reinit: if the Main VSI needs to re-initialized.
 *
 * Returns 0 on success, negative value on failure
 **/
static int i40e_setup_pf_switch(struct i40e_pf *pf, bool reinit)
{
	u16 flags = 0;
	int ret;

	/* find out what's out there already */
	ret = i40e_fetch_switch_configuration(pf, false);
	if (ret) {
		dev_info(&pf->pdev->dev,
			 "couldn't fetch switch config, err %s aq_err %s\n",
			 i40e_stat_str(&pf->hw, ret),
			 i40e_aq_str(&pf->hw, pf->hw.aq.asq_last_status));
		return ret;
	}
	i40e_pf_reset_stats(pf);

	/* set the switch config bit for the whole device to
	 * support limited promisc or true promisc
	 * when user requests promisc. The default is limited
	 * promisc.
	*/

	if ((pf->hw.pf_id == 0) &&
	    !(pf->flags & I40E_FLAG_TRUE_PROMISC_SUPPORT)) {
		flags = I40E_AQ_SET_SWITCH_CFG_PROMISC;
		pf->last_sw_conf_flags = flags;
	}

	if (pf->hw.pf_id == 0) {
		u16 valid_flags;

		valid_flags = I40E_AQ_SET_SWITCH_CFG_PROMISC;
		ret = i40e_aq_set_switch_config(&pf->hw, flags, valid_flags, 0,
						NULL);
		if (ret && pf->hw.aq.asq_last_status != I40E_AQ_RC_ESRCH) {
			dev_info(&pf->pdev->dev,
				 "couldn't set switch config bits, err %s aq_err %s\n",
				 i40e_stat_str(&pf->hw, ret),
				 i40e_aq_str(&pf->hw,
					     pf->hw.aq.asq_last_status));
			/* not a fatal problem, just keep going */
		}
		pf->last_sw_conf_valid_flags = valid_flags;
	}

	/* first time setup */
	if (pf->lan_vsi == I40E_NO_VSI || reinit) {
		struct i40e_vsi *vsi = NULL;
		u16 uplink_seid;

		/* Set up the PF VSI associated with the PF's main VSI
		 * that is already in the HW switch
		 */
		if (pf->lan_veb < I40E_MAX_VEB && pf->veb[pf->lan_veb])
			uplink_seid = pf->veb[pf->lan_veb]->seid;
		else
			uplink_seid = pf->mac_seid;
		if (pf->lan_vsi == I40E_NO_VSI)
			vsi = i40e_vsi_setup(pf, I40E_VSI_MAIN, uplink_seid, 0);
		else if (reinit)
			vsi = i40e_vsi_reinit_setup(pf->vsi[pf->lan_vsi]);
		if (!vsi) {
			dev_info(&pf->pdev->dev, "setup of MAIN VSI failed\n");
			i40e_cloud_filter_exit(pf);
			i40e_fdir_teardown(pf);
			return -EAGAIN;
		}
	} else {
		/* force a reset of TC and queue layout configurations */
		u8 enabled_tc = pf->vsi[pf->lan_vsi]->tc_config.enabled_tc;

		pf->vsi[pf->lan_vsi]->tc_config.enabled_tc = 0;
		pf->vsi[pf->lan_vsi]->seid = pf->main_vsi_seid;
		i40e_vsi_config_tc(pf->vsi[pf->lan_vsi], enabled_tc);
	}
	i40e_vlan_stripping_disable(pf->vsi[pf->lan_vsi]);

	i40e_fdir_sb_setup(pf);

	/* Setup static PF queue filter control settings */
	ret = i40e_setup_pf_filter_control(pf);
	if (ret) {
		dev_info(&pf->pdev->dev, "setup_pf_filter_control failed: %d\n",
			 ret);
		/* Failure here should not stop continuing other steps */
	}

	/* enable RSS in the HW, even for only one queue, as the stack can use
	 * the hash
	 */
	if ((pf->flags & I40E_FLAG_RSS_ENABLED))
		i40e_pf_config_rss(pf);

	/* fill in link information and enable LSE reporting */
	i40e_link_event(pf);

	/* Initialize user-specific link properties */
	pf->fc_autoneg_status = ((pf->hw.phy.link_info.an_info &
				  I40E_AQ_AN_COMPLETED) ? true : false);

	i40e_ptp_init(pf);

	/* repopulate tunnel port filters */
	i40e_sync_udp_filters(pf);

	return ret;
}

/**
 * i40e_determine_queue_usage - Work out queue distribution
 * @pf: board private structure
 **/
static void i40e_determine_queue_usage(struct i40e_pf *pf)
{
	int queues_left;
	int q_max;

	pf->num_lan_qps = 0;

	/* Find the max queues to be put into basic use.  We'll always be
	 * using TC0, whether or not DCB is running, and TC0 will get the
	 * big RSS set.
	 */
	queues_left = pf->hw.func_caps.num_tx_qp;

	if ((queues_left == 1) ||
	    !(pf->flags & I40E_FLAG_MSIX_ENABLED)) {
		/* one qp for PF, no queues for anything else */
		queues_left = 0;
		pf->alloc_rss_size = pf->num_lan_qps = 1;

		/* make sure all the fancies are disabled */
		pf->flags &= ~(I40E_FLAG_RSS_ENABLED	|
			       I40E_FLAG_IWARP_ENABLED	|
			       I40E_FLAG_FD_SB_ENABLED	|
			       I40E_FLAG_FD_ATR_ENABLED	|
			       I40E_FLAG_DCB_CAPABLE	|
			       I40E_FLAG_DCB_ENABLED	|
			       I40E_FLAG_SRIOV_ENABLED	|
			       I40E_FLAG_VMDQ_ENABLED);
		pf->flags |= I40E_FLAG_FD_SB_INACTIVE;
	} else if (!(pf->flags & (I40E_FLAG_RSS_ENABLED |
				  I40E_FLAG_FD_SB_ENABLED |
				  I40E_FLAG_FD_ATR_ENABLED |
				  I40E_FLAG_DCB_CAPABLE))) {
		/* one qp for PF */
		pf->alloc_rss_size = pf->num_lan_qps = 1;
		queues_left -= pf->num_lan_qps;

		pf->flags &= ~(I40E_FLAG_RSS_ENABLED	|
			       I40E_FLAG_IWARP_ENABLED	|
			       I40E_FLAG_FD_SB_ENABLED	|
			       I40E_FLAG_FD_ATR_ENABLED	|
			       I40E_FLAG_DCB_ENABLED	|
			       I40E_FLAG_VMDQ_ENABLED);
		pf->flags |= I40E_FLAG_FD_SB_INACTIVE;
	} else {
		/* Not enough queues for all TCs */
		if ((pf->flags & I40E_FLAG_DCB_CAPABLE) &&
		    (queues_left < I40E_MAX_TRAFFIC_CLASS)) {
			pf->flags &= ~(I40E_FLAG_DCB_CAPABLE |
					I40E_FLAG_DCB_ENABLED);
			dev_info(&pf->pdev->dev, "not enough queues for DCB. DCB is disabled.\n");
		}

		/* limit lan qps to the smaller of qps, cpus or msix */
		q_max = max_t(int, pf->rss_size_max, num_online_cpus());
		q_max = min_t(int, q_max, pf->hw.func_caps.num_tx_qp);
		q_max = min_t(int, q_max, pf->hw.func_caps.num_msix_vectors);
		pf->num_lan_qps = q_max;

		queues_left -= pf->num_lan_qps;
	}

	if (pf->flags & I40E_FLAG_FD_SB_ENABLED) {
		if (queues_left > 1) {
			queues_left -= 1; /* save 1 queue for FD */
		} else {
			pf->flags &= ~I40E_FLAG_FD_SB_ENABLED;
			pf->flags |= I40E_FLAG_FD_SB_INACTIVE;
			dev_info(&pf->pdev->dev, "not enough queues for Flow Director. Flow Director feature is disabled\n");
		}
	}

	if ((pf->flags & I40E_FLAG_SRIOV_ENABLED) &&
	    pf->num_vf_qps && pf->num_req_vfs && queues_left) {
		pf->num_req_vfs = min_t(int, pf->num_req_vfs,
					(queues_left / pf->num_vf_qps));
		queues_left -= (pf->num_req_vfs * pf->num_vf_qps);
	}

	if ((pf->flags & I40E_FLAG_VMDQ_ENABLED) &&
	    pf->num_vmdq_vsis && pf->num_vmdq_qps && queues_left) {
		pf->num_vmdq_vsis = min_t(int, pf->num_vmdq_vsis,
					  (queues_left / pf->num_vmdq_qps));
		queues_left -= (pf->num_vmdq_vsis * pf->num_vmdq_qps);
	}

	pf->queues_left = queues_left;
	dev_dbg(&pf->pdev->dev,
		"qs_avail=%d FD SB=%d lan_qs=%d lan_tc0=%d vf=%d*%d vmdq=%d*%d, remaining=%d\n",
		pf->hw.func_caps.num_tx_qp,
		!!(pf->flags & I40E_FLAG_FD_SB_ENABLED),
		pf->num_lan_qps, pf->alloc_rss_size, pf->num_req_vfs,
		pf->num_vf_qps, pf->num_vmdq_vsis, pf->num_vmdq_qps,
		queues_left);
}

/**
 * i40e_setup_pf_filter_control - Setup PF static filter control
 * @pf: PF to be setup
 *
 * i40e_setup_pf_filter_control sets up a PF's initial filter control
 * settings. If PE/FCoE are enabled then it will also set the per PF
 * based filter sizes required for them. It also enables Flow director,
 * ethertype and macvlan type filter settings for the pf.
 *
 * Returns 0 on success, negative on failure
 **/
static int i40e_setup_pf_filter_control(struct i40e_pf *pf)
{
	struct i40e_filter_control_settings *settings = &pf->filter_settings;

	settings->hash_lut_size = I40E_HASH_LUT_SIZE_128;

	/* Flow Director is enabled */
	if (pf->flags & (I40E_FLAG_FD_SB_ENABLED | I40E_FLAG_FD_ATR_ENABLED))
		settings->enable_fdir = true;

	/* Ethtype and MACVLAN filters enabled for PF */
	settings->enable_ethtype = true;
	settings->enable_macvlan = true;

	if (i40e_set_filter_control(&pf->hw, settings))
		return -ENOENT;

	return 0;
}

#define INFO_STRING_LEN 255
#define REMAIN(__x) (INFO_STRING_LEN - (__x))
static void i40e_print_features(struct i40e_pf *pf)
{
	struct i40e_hw *hw = &pf->hw;
	char *buf;
	int i;

	buf = kmalloc(INFO_STRING_LEN, GFP_KERNEL);
	if (!buf)
		return;

	i = snprintf(buf, INFO_STRING_LEN, "Features: PF-id[%d]", hw->pf_id);
#ifdef CONFIG_PCI_IOV
	i += snprintf(&buf[i], REMAIN(i), " VFs: %d", pf->num_req_vfs);
#endif
	i += snprintf(&buf[i], REMAIN(i), " VSIs: %d QP: %d",
		      pf->hw.func_caps.num_vsis,
		      pf->vsi[pf->lan_vsi]->num_queue_pairs);
	if (pf->flags & I40E_FLAG_RSS_ENABLED)
		i += snprintf(&buf[i], REMAIN(i), " RSS");
	if (pf->flags & I40E_FLAG_FD_ATR_ENABLED)
		i += snprintf(&buf[i], REMAIN(i), " FD_ATR");
	if (pf->flags & I40E_FLAG_FD_SB_ENABLED) {
		i += snprintf(&buf[i], REMAIN(i), " FD_SB");
		i += snprintf(&buf[i], REMAIN(i), " NTUPLE");
	}
	if (pf->flags & I40E_FLAG_DCB_CAPABLE)
		i += snprintf(&buf[i], REMAIN(i), " DCB");
	i += snprintf(&buf[i], REMAIN(i), " VxLAN");
	i += snprintf(&buf[i], REMAIN(i), " Geneve");
	if (pf->flags & I40E_FLAG_PTP)
		i += snprintf(&buf[i], REMAIN(i), " PTP");
	if (pf->flags & I40E_FLAG_VEB_MODE_ENABLED)
		i += snprintf(&buf[i], REMAIN(i), " VEB");
	else
		i += snprintf(&buf[i], REMAIN(i), " VEPA");

	dev_info(&pf->pdev->dev, "%s\n", buf);
	kfree(buf);
	WARN_ON(i > INFO_STRING_LEN);
}

/**
 * i40e_get_platform_mac_addr - get platform-specific MAC address
 * @pdev: PCI device information struct
 * @pf: board private structure
 *
 * Look up the MAC address for the device. First we'll try
 * eth_platform_get_mac_address, which will check Open Firmware, or arch
 * specific fallback. Otherwise, we'll default to the stored value in
 * firmware.
 **/
static void i40e_get_platform_mac_addr(struct pci_dev *pdev, struct i40e_pf *pf)
{
	if (eth_platform_get_mac_address(&pdev->dev, pf->hw.mac.addr))
		i40e_get_mac_addr(&pf->hw, pf->hw.mac.addr);
}

/**
 * i40e_set_fec_in_flags - helper function for setting FEC options in flags
 * @fec_cfg: FEC option to set in flags
 * @flags: ptr to flags in which we set FEC option
 **/
void i40e_set_fec_in_flags(u8 fec_cfg, u32 *flags)
{
	if (fec_cfg & I40E_AQ_SET_FEC_AUTO)
		*flags |= I40E_FLAG_RS_FEC | I40E_FLAG_BASE_R_FEC;
	if ((fec_cfg & I40E_AQ_SET_FEC_REQUEST_RS) ||
	    (fec_cfg & I40E_AQ_SET_FEC_ABILITY_RS)) {
		*flags |= I40E_FLAG_RS_FEC;
		*flags &= ~I40E_FLAG_BASE_R_FEC;
	}
	if ((fec_cfg & I40E_AQ_SET_FEC_REQUEST_KR) ||
	    (fec_cfg & I40E_AQ_SET_FEC_ABILITY_KR)) {
		*flags |= I40E_FLAG_BASE_R_FEC;
		*flags &= ~I40E_FLAG_RS_FEC;
	}
	if (fec_cfg == 0)
		*flags &= ~(I40E_FLAG_RS_FEC | I40E_FLAG_BASE_R_FEC);
}

/**
 * i40e_check_recovery_mode - check if we are running transition firmware
 * @pf: board private structure
 *
 * Check registers indicating the firmware runs in recovery mode. Sets the
 * appropriate driver state.
 *
 * Returns true if the recovery mode was detected, false otherwise
 **/
static bool i40e_check_recovery_mode(struct i40e_pf *pf)
{
	u32 val = rd32(&pf->hw, I40E_GL_FWSTS) & I40E_GL_FWSTS_FWS1B_MASK;
	bool is_recovery_mode = false;

	if (pf->hw.mac.type == I40E_MAC_XL710)
		is_recovery_mode =
		val == I40E_XL710_GL_FWSTS_FWS1B_REC_MOD_CORER_MASK ||
		val == I40E_XL710_GL_FWSTS_FWS1B_REC_MOD_GLOBR_MASK ||
		val == I40E_XL710_GL_FWSTS_FWS1B_REC_MOD_TRANSITION_MASK ||
		val == I40E_XL710_GL_FWSTS_FWS1B_REC_MOD_NVM_MASK;
	if (pf->hw.mac.type == I40E_MAC_X722)
		is_recovery_mode =
		val == I40E_X722_GL_FWSTS_FWS1B_REC_MOD_CORER_MASK ||
		val == I40E_X722_GL_FWSTS_FWS1B_REC_MOD_GLOBR_MASK;
	if (is_recovery_mode) {
		dev_notice(&pf->pdev->dev, "Firmware recovery mode detected. Limiting functionality.\n");
		dev_notice(&pf->pdev->dev, "Refer to the Intel(R) Ethernet Adapters and Devices User Guide for details on firmware recovery mode.\n");
		set_bit(__I40E_RECOVERY_MODE, pf->state);

		return true;
	}
	if (test_and_clear_bit(__I40E_RECOVERY_MODE, pf->state))
		dev_info(&pf->pdev->dev, "Reinitializing in normal mode with full functionality.\n");

	return false;
}

/**
 * i40e_pf_loop_reset - perform reset in a loop.
 * @pf: board private structure
 *
 * This function is useful when a NIC is about to enter recovery mode.
 * When a NIC's internal data structures are corrupted the NIC's
 * firmware is going to enter recovery mode.
 * Right after a POR it takes about 7 minutes for firmware to enter
 * recovery mode. Until that time a NIC is in some kind of intermediate
 * state. After that time period the NIC almost surely enters
 * recovery mode. The only way for a driver to detect intermediate
 * state is to issue a series of pf-resets and check a return value.
 * If a PF reset returns success then the firmware could be in recovery
 * mode so the caller of this code needs to check for recovery mode
 * if this function returns success. There is a little chance that
 * firmware will hang in intermediate state forever.
 * Since waiting 7 minutes is quite a lot of time this function waits
 * 10 seconds and then gives up by returning an error.
 *
 * Return 0 on success, negative on failure.
 **/
static i40e_status i40e_pf_loop_reset(struct i40e_pf *pf)
{
	const unsigned short MAX_CNT = 1000;
	const unsigned short MSECS = 10;
	struct i40e_hw *hw = &pf->hw;
	i40e_status ret;
	int cnt;

	for (cnt = 0; cnt < MAX_CNT; ++cnt) {
		ret = i40e_pf_reset(hw);
		if (!ret)
			break;
		msleep(MSECS);
	}

	if (cnt == MAX_CNT) {
		dev_info(&pf->pdev->dev, "PF reset failed: %d\n", ret);
		return ret;
	}

	pf->pfr_count++;
	return ret;
}

/**
 * i40e_init_recovery_mode - initialize subsystems needed in recovery mode
 * @pf: board private structure
 * @hw: ptr to the hardware info
 *
 * This function does a minimal setup of all subsystems needed for running
 * recovery mode.
 *
 * Returns 0 on success, negative on failure
 **/
static int i40e_init_recovery_mode(struct i40e_pf *pf, struct i40e_hw *hw)
{
	struct i40e_vsi *vsi;
	int err;
	int v_idx;

	pci_save_state(pf->pdev);

	/* set up periodic task facility */
	timer_setup(&pf->service_timer, i40e_service_timer, 0);
	pf->service_timer_period = HZ;

	INIT_WORK(&pf->service_task, i40e_service_task);
	clear_bit(__I40E_SERVICE_SCHED, pf->state);

	err = i40e_init_interrupt_scheme(pf);
	if (err)
		goto err_switch_setup;

	/* The number of VSIs reported by the FW is the minimum guaranteed
	 * to us; HW supports far more and we share the remaining pool with
	 * the other PFs. We allocate space for more than the guarantee with
	 * the understanding that we might not get them all later.
	 */
	if (pf->hw.func_caps.num_vsis < I40E_MIN_VSI_ALLOC)
		pf->num_alloc_vsi = I40E_MIN_VSI_ALLOC;
	else
		pf->num_alloc_vsi = pf->hw.func_caps.num_vsis;

	/* Set up the vsi struct and our local tracking of the MAIN PF vsi. */
	pf->vsi = kcalloc(pf->num_alloc_vsi, sizeof(struct i40e_vsi *),
			  GFP_KERNEL);
	if (!pf->vsi) {
		err = -ENOMEM;
		goto err_switch_setup;
	}

	/* We allocate one VSI which is needed as absolute minimum
	 * in order to register the netdev
	 */
	v_idx = i40e_vsi_mem_alloc(pf, I40E_VSI_MAIN);
	if (v_idx < 0)
		goto err_switch_setup;
	pf->lan_vsi = v_idx;
	vsi = pf->vsi[v_idx];
	if (!vsi)
		goto err_switch_setup;
	vsi->alloc_queue_pairs = 1;
	err = i40e_config_netdev(vsi);
	if (err)
		goto err_switch_setup;
	err = register_netdev(vsi->netdev);
	if (err)
		goto err_switch_setup;
	vsi->netdev_registered = true;
	i40e_dbg_pf_init(pf);

	err = i40e_setup_misc_vector_for_recovery_mode(pf);
	if (err)
		goto err_switch_setup;

	/* tell the firmware that we're starting */
	i40e_send_version(pf);

	/* since everything's happy, start the service_task timer */
	mod_timer(&pf->service_timer,
		  round_jiffies(jiffies + pf->service_timer_period));

	return 0;

err_switch_setup:
	i40e_reset_interrupt_capability(pf);
	del_timer_sync(&pf->service_timer);
	i40e_shutdown_adminq(hw);
	iounmap(hw->hw_addr);
	pci_disable_pcie_error_reporting(pf->pdev);
	pci_release_mem_regions(pf->pdev);
	pci_disable_device(pf->pdev);
	kfree(pf);

	return err;
}

/**
 * i40e_probe - Device initialization routine
 * @pdev: PCI device information struct
 * @ent: entry in i40e_pci_tbl
 *
 * i40e_probe initializes a PF identified by a pci_dev structure.
 * The OS initialization, configuring of the PF private structure,
 * and a hardware reset occur.
 *
 * Returns 0 on success, negative on failure
 **/
static int i40e_probe(struct pci_dev *pdev, const struct pci_device_id *ent)
{
	struct i40e_aq_get_phy_abilities_resp abilities;
	struct i40e_pf *pf;
	struct i40e_hw *hw;
	static u16 pfs_found;
	u16 wol_nvm_bits;
	u16 link_status;
	int err;
	u32 val;
	u32 i;
	u8 set_fc_aq_fail;

	err = pci_enable_device_mem(pdev);
	if (err)
		return err;

	/* set up for high or low dma */
	err = dma_set_mask_and_coherent(&pdev->dev, DMA_BIT_MASK(64));
	if (err) {
		err = dma_set_mask_and_coherent(&pdev->dev, DMA_BIT_MASK(32));
		if (err) {
			dev_err(&pdev->dev,
				"DMA configuration failed: 0x%x\n", err);
			goto err_dma;
		}
	}

	/* set up pci connections */
	err = pci_request_mem_regions(pdev, i40e_driver_name);
	if (err) {
		dev_info(&pdev->dev,
			 "pci_request_selected_regions failed %d\n", err);
		goto err_pci_reg;
	}

	pci_enable_pcie_error_reporting(pdev);
	pci_set_master(pdev);

	/* Now that we have a PCI connection, we need to do the
	 * low level device setup.  This is primarily setting up
	 * the Admin Queue structures and then querying for the
	 * device's current profile information.
	 */
	pf = kzalloc(sizeof(*pf), GFP_KERNEL);
	if (!pf) {
		err = -ENOMEM;
		goto err_pf_alloc;
	}
	pf->next_vsi = 0;
	pf->pdev = pdev;
	set_bit(__I40E_DOWN, pf->state);

	hw = &pf->hw;
	hw->back = pf;

	pf->ioremap_len = min_t(int, pci_resource_len(pdev, 0),
				I40E_MAX_CSR_SPACE);
	/* We believe that the highest register to read is
	 * I40E_GLGEN_STAT_CLEAR, so we check if the BAR size
	 * is not less than that before mapping to prevent a
	 * kernel panic.
	 */
	if (pf->ioremap_len < I40E_GLGEN_STAT_CLEAR) {
		dev_err(&pdev->dev, "Cannot map registers, bar size 0x%X too small, aborting\n",
			pf->ioremap_len);
		err = -ENOMEM;
		goto err_ioremap;
	}
	hw->hw_addr = ioremap(pci_resource_start(pdev, 0), pf->ioremap_len);
	if (!hw->hw_addr) {
		err = -EIO;
		dev_info(&pdev->dev, "ioremap(0x%04x, 0x%04x) failed: 0x%x\n",
			 (unsigned int)pci_resource_start(pdev, 0),
			 pf->ioremap_len, err);
		goto err_ioremap;
	}
	hw->vendor_id = pdev->vendor;
	hw->device_id = pdev->device;
	pci_read_config_byte(pdev, PCI_REVISION_ID, &hw->revision_id);
	hw->subsystem_vendor_id = pdev->subsystem_vendor;
	hw->subsystem_device_id = pdev->subsystem_device;
	hw->bus.device = PCI_SLOT(pdev->devfn);
	hw->bus.func = PCI_FUNC(pdev->devfn);
	hw->bus.bus_id = pdev->bus->number;
	pf->instance = pfs_found;

	/* Select something other than the 802.1ad ethertype for the
	 * switch to use internally and drop on ingress.
	 */
	hw->switch_tag = 0xffff;
	hw->first_tag = ETH_P_8021AD;
	hw->second_tag = ETH_P_8021Q;

	INIT_LIST_HEAD(&pf->l3_flex_pit_list);
	INIT_LIST_HEAD(&pf->l4_flex_pit_list);
	INIT_LIST_HEAD(&pf->ddp_old_prof);

	/* set up the locks for the AQ, do this only once in probe
	 * and destroy them only once in remove
	 */
	mutex_init(&hw->aq.asq_mutex);
	mutex_init(&hw->aq.arq_mutex);

	pf->msg_enable = netif_msg_init(debug,
					NETIF_MSG_DRV |
					NETIF_MSG_PROBE |
					NETIF_MSG_LINK);
	if (debug < -1)
		pf->hw.debug_mask = debug;

	/* do a special CORER for clearing PXE mode once at init */
	if (hw->revision_id == 0 &&
	    (rd32(hw, I40E_GLLAN_RCTL_0) & I40E_GLLAN_RCTL_0_PXE_MODE_MASK)) {
		wr32(hw, I40E_GLGEN_RTRIG, I40E_GLGEN_RTRIG_CORER_MASK);
		i40e_flush(hw);
		msleep(200);
		pf->corer_count++;

		i40e_clear_pxe_mode(hw);
	}

	/* Reset here to make sure all is clean and to define PF 'n' */
	i40e_clear_hw(hw);

	err = i40e_set_mac_type(hw);
	if (err) {
		dev_warn(&pdev->dev, "unidentified MAC or BLANK NVM: %d\n",
			 err);
		goto err_pf_reset;
	}

	err = i40e_pf_loop_reset(pf);
	if (err) {
		dev_info(&pdev->dev, "Initial pf_reset failed: %d\n", err);
		goto err_pf_reset;
	}

	i40e_check_recovery_mode(pf);

	hw->aq.num_arq_entries = I40E_AQ_LEN;
	hw->aq.num_asq_entries = I40E_AQ_LEN;
	hw->aq.arq_buf_size = I40E_MAX_AQ_BUF_SIZE;
	hw->aq.asq_buf_size = I40E_MAX_AQ_BUF_SIZE;
	pf->adminq_work_limit = I40E_AQ_WORK_LIMIT;

	snprintf(pf->int_name, sizeof(pf->int_name) - 1,
		 "%s-%s:misc",
		 dev_driver_string(&pf->pdev->dev), dev_name(&pdev->dev));

	err = i40e_init_shared_code(hw);
	if (err) {
		dev_warn(&pdev->dev, "unidentified MAC or BLANK NVM: %d\n",
			 err);
		goto err_pf_reset;
	}

	/* set up a default setting for link flow control */
	pf->hw.fc.requested_mode = I40E_FC_NONE;

	err = i40e_init_adminq(hw);
	if (err) {
		if (err == I40E_ERR_FIRMWARE_API_VERSION)
			dev_info(&pdev->dev,
				 "The driver for the device stopped because the NVM image v%u.%u is newer than expected v%u.%u. You must install the most recent version of the network driver.\n",
				 hw->aq.api_maj_ver,
				 hw->aq.api_min_ver,
				 I40E_FW_API_VERSION_MAJOR,
				 I40E_FW_MINOR_VERSION(hw));
		else
			dev_info(&pdev->dev,
				 "The driver for the device stopped because the device firmware failed to init. Try updating your NVM image.\n");

		goto err_pf_reset;
	}
	i40e_get_oem_version(hw);

	/* provide nvm, fw, api versions, vendor:device id, subsys vendor:device id */
	dev_info(&pdev->dev, "fw %d.%d.%05d api %d.%d nvm %s [%04x:%04x] [%04x:%04x]\n",
		 hw->aq.fw_maj_ver, hw->aq.fw_min_ver, hw->aq.fw_build,
		 hw->aq.api_maj_ver, hw->aq.api_min_ver,
		 i40e_nvm_version_str(hw), hw->vendor_id, hw->device_id,
		 hw->subsystem_vendor_id, hw->subsystem_device_id);

	if (hw->aq.api_maj_ver == I40E_FW_API_VERSION_MAJOR &&
	    hw->aq.api_min_ver > I40E_FW_MINOR_VERSION(hw))
		dev_info(&pdev->dev,
			 "The driver for the device detected a newer version of the NVM image v%u.%u than expected v%u.%u. Please install the most recent version of the network driver.\n",
			 hw->aq.api_maj_ver,
			 hw->aq.api_min_ver,
			 I40E_FW_API_VERSION_MAJOR,
			 I40E_FW_MINOR_VERSION(hw));
	else if (hw->aq.api_maj_ver == 1 && hw->aq.api_min_ver < 4)
		dev_info(&pdev->dev,
			 "The driver for the device detected an older version of the NVM image v%u.%u than expected v%u.%u. Please update the NVM image.\n",
			 hw->aq.api_maj_ver,
			 hw->aq.api_min_ver,
			 I40E_FW_API_VERSION_MAJOR,
			 I40E_FW_MINOR_VERSION(hw));

	i40e_verify_eeprom(pf);

	/* Rev 0 hardware was never productized */
	if (hw->revision_id < 1)
		dev_warn(&pdev->dev, "This device is a pre-production adapter/LOM. Please be aware there may be issues with your hardware. If you are experiencing problems please contact your Intel or hardware representative who provided you with this hardware.\n");

	i40e_clear_pxe_mode(hw);

	err = i40e_get_capabilities(pf, i40e_aqc_opc_list_func_capabilities);
	if (err)
		goto err_adminq_setup;

	err = i40e_sw_init(pf);
	if (err) {
		dev_info(&pdev->dev, "sw_init failed: %d\n", err);
		goto err_sw_init;
	}

	if (test_bit(__I40E_RECOVERY_MODE, pf->state))
		return i40e_init_recovery_mode(pf, hw);

	err = i40e_init_lan_hmc(hw, hw->func_caps.num_tx_qp,
				hw->func_caps.num_rx_qp, 0, 0);
	if (err) {
		dev_info(&pdev->dev, "init_lan_hmc failed: %d\n", err);
		goto err_init_lan_hmc;
	}

	err = i40e_configure_lan_hmc(hw, I40E_HMC_MODEL_DIRECT_ONLY);
	if (err) {
		dev_info(&pdev->dev, "configure_lan_hmc failed: %d\n", err);
		err = -ENOENT;
		goto err_configure_lan_hmc;
	}

	/* Disable LLDP for NICs that have firmware versions lower than v4.3.
	 * Ignore error return codes because if it was already disabled via
	 * hardware settings this will fail
	 */
	if (pf->hw_features & I40E_HW_STOP_FW_LLDP) {
		dev_info(&pdev->dev, "Stopping firmware LLDP agent.\n");
		i40e_aq_stop_lldp(hw, true, false, NULL);
	}

	/* allow a platform config to override the HW addr */
	i40e_get_platform_mac_addr(pdev, pf);

	if (!is_valid_ether_addr(hw->mac.addr)) {
		dev_info(&pdev->dev, "invalid MAC address %pM\n", hw->mac.addr);
		err = -EIO;
		goto err_mac_addr;
	}
	dev_info(&pdev->dev, "MAC address: %pM\n", hw->mac.addr);
	ether_addr_copy(hw->mac.perm_addr, hw->mac.addr);
	i40e_get_port_mac_addr(hw, hw->mac.port_addr);
	if (is_valid_ether_addr(hw->mac.port_addr))
		pf->hw_features |= I40E_HW_PORT_ID_VALID;

	pci_set_drvdata(pdev, pf);
	pci_save_state(pdev);

	dev_info(&pdev->dev,
		 (pf->flags & I40E_FLAG_DISABLE_FW_LLDP) ?
			"FW LLDP is disabled\n" :
			"FW LLDP is enabled\n");

	/* Enable FW to write default DCB config on link-up */
	i40e_aq_set_dcb_parameters(hw, true, NULL);

#ifdef CONFIG_I40E_DCB
	err = i40e_init_pf_dcb(pf);
	if (err) {
		dev_info(&pdev->dev, "DCB init failed %d, disabled\n", err);
		pf->flags &= ~(I40E_FLAG_DCB_CAPABLE | I40E_FLAG_DCB_ENABLED);
		/* Continue without DCB enabled */
	}
#endif /* CONFIG_I40E_DCB */

	/* set up periodic task facility */
	timer_setup(&pf->service_timer, i40e_service_timer, 0);
	pf->service_timer_period = HZ;

	INIT_WORK(&pf->service_task, i40e_service_task);
	clear_bit(__I40E_SERVICE_SCHED, pf->state);

	/* NVM bit on means WoL disabled for the port */
	i40e_read_nvm_word(hw, I40E_SR_NVM_WAKE_ON_LAN, &wol_nvm_bits);
	if (BIT (hw->port) & wol_nvm_bits || hw->partition_id != 1)
		pf->wol_en = false;
	else
		pf->wol_en = true;
	device_set_wakeup_enable(&pf->pdev->dev, pf->wol_en);

	/* set up the main switch operations */
	i40e_determine_queue_usage(pf);
	err = i40e_init_interrupt_scheme(pf);
	if (err)
		goto err_switch_setup;

	/* The number of VSIs reported by the FW is the minimum guaranteed
	 * to us; HW supports far more and we share the remaining pool with
	 * the other PFs. We allocate space for more than the guarantee with
	 * the understanding that we might not get them all later.
	 */
	if (pf->hw.func_caps.num_vsis < I40E_MIN_VSI_ALLOC)
		pf->num_alloc_vsi = I40E_MIN_VSI_ALLOC;
	else
		pf->num_alloc_vsi = pf->hw.func_caps.num_vsis;

	/* Set up the *vsi struct and our local tracking of the MAIN PF vsi. */
	pf->vsi = kcalloc(pf->num_alloc_vsi, sizeof(struct i40e_vsi *),
			  GFP_KERNEL);
	if (!pf->vsi) {
		err = -ENOMEM;
		goto err_switch_setup;
	}

#ifdef CONFIG_PCI_IOV
	/* prep for VF support */
	if ((pf->flags & I40E_FLAG_SRIOV_ENABLED) &&
	    (pf->flags & I40E_FLAG_MSIX_ENABLED) &&
	    !test_bit(__I40E_BAD_EEPROM, pf->state)) {
		if (pci_num_vf(pdev))
			pf->flags |= I40E_FLAG_VEB_MODE_ENABLED;
	}
#endif
	err = i40e_setup_pf_switch(pf, false);
	if (err) {
		dev_info(&pdev->dev, "setup_pf_switch failed: %d\n", err);
		goto err_vsis;
	}
	INIT_LIST_HEAD(&pf->vsi[pf->lan_vsi]->ch_list);

	/* Make sure flow control is set according to current settings */
	err = i40e_set_fc(hw, &set_fc_aq_fail, true);
	if (set_fc_aq_fail & I40E_SET_FC_AQ_FAIL_GET)
		dev_dbg(&pf->pdev->dev,
			"Set fc with err %s aq_err %s on get_phy_cap\n",
			i40e_stat_str(hw, err),
			i40e_aq_str(hw, hw->aq.asq_last_status));
	if (set_fc_aq_fail & I40E_SET_FC_AQ_FAIL_SET)
		dev_dbg(&pf->pdev->dev,
			"Set fc with err %s aq_err %s on set_phy_config\n",
			i40e_stat_str(hw, err),
			i40e_aq_str(hw, hw->aq.asq_last_status));
	if (set_fc_aq_fail & I40E_SET_FC_AQ_FAIL_UPDATE)
		dev_dbg(&pf->pdev->dev,
			"Set fc with err %s aq_err %s on get_link_info\n",
			i40e_stat_str(hw, err),
			i40e_aq_str(hw, hw->aq.asq_last_status));

	/* if FDIR VSI was set up, start it now */
	for (i = 0; i < pf->num_alloc_vsi; i++) {
		if (pf->vsi[i] && pf->vsi[i]->type == I40E_VSI_FDIR) {
			i40e_vsi_open(pf->vsi[i]);
			break;
		}
	}

	/* The driver only wants link up/down and module qualification
	 * reports from firmware.  Note the negative logic.
	 */
	err = i40e_aq_set_phy_int_mask(&pf->hw,
				       ~(I40E_AQ_EVENT_LINK_UPDOWN |
					 I40E_AQ_EVENT_MEDIA_NA |
					 I40E_AQ_EVENT_MODULE_QUAL_FAIL), NULL);
	if (err)
		dev_info(&pf->pdev->dev, "set phy mask fail, err %s aq_err %s\n",
			 i40e_stat_str(&pf->hw, err),
			 i40e_aq_str(&pf->hw, pf->hw.aq.asq_last_status));

	/* Reconfigure hardware for allowing smaller MSS in the case
	 * of TSO, so that we avoid the MDD being fired and causing
	 * a reset in the case of small MSS+TSO.
	 */
	val = rd32(hw, I40E_REG_MSS);
	if ((val & I40E_REG_MSS_MIN_MASK) > I40E_64BYTE_MSS) {
		val &= ~I40E_REG_MSS_MIN_MASK;
		val |= I40E_64BYTE_MSS;
		wr32(hw, I40E_REG_MSS, val);
	}

	if (pf->hw_features & I40E_HW_RESTART_AUTONEG) {
		msleep(75);
		err = i40e_aq_set_link_restart_an(&pf->hw, true, NULL);
		if (err)
			dev_info(&pf->pdev->dev, "link restart failed, err %s aq_err %s\n",
				 i40e_stat_str(&pf->hw, err),
				 i40e_aq_str(&pf->hw,
					     pf->hw.aq.asq_last_status));
	}
	/* The main driver is (mostly) up and happy. We need to set this state
	 * before setting up the misc vector or we get a race and the vector
	 * ends up disabled forever.
	 */
	clear_bit(__I40E_DOWN, pf->state);

	/* In case of MSIX we are going to setup the misc vector right here
	 * to handle admin queue events etc. In case of legacy and MSI
	 * the misc functionality and queue processing is combined in
	 * the same vector and that gets setup at open.
	 */
	if (pf->flags & I40E_FLAG_MSIX_ENABLED) {
		err = i40e_setup_misc_vector(pf);
		if (err) {
			dev_info(&pdev->dev,
				 "setup of misc vector failed: %d\n", err);
			goto err_vsis;
		}
	}

#ifdef CONFIG_PCI_IOV
	/* prep for VF support */
	if ((pf->flags & I40E_FLAG_SRIOV_ENABLED) &&
	    (pf->flags & I40E_FLAG_MSIX_ENABLED) &&
	    !test_bit(__I40E_BAD_EEPROM, pf->state)) {
		/* disable link interrupts for VFs */
		val = rd32(hw, I40E_PFGEN_PORTMDIO_NUM);
		val &= ~I40E_PFGEN_PORTMDIO_NUM_VFLINK_STAT_ENA_MASK;
		wr32(hw, I40E_PFGEN_PORTMDIO_NUM, val);
		i40e_flush(hw);

		if (pci_num_vf(pdev)) {
			dev_info(&pdev->dev,
				 "Active VFs found, allocating resources.\n");
			err = i40e_alloc_vfs(pf, pci_num_vf(pdev));
			if (err)
				dev_info(&pdev->dev,
					 "Error %d allocating resources for existing VFs\n",
					 err);
		}
	}
#endif /* CONFIG_PCI_IOV */

	if (pf->flags & I40E_FLAG_IWARP_ENABLED) {
		pf->iwarp_base_vector = i40e_get_lump(pf, pf->irq_pile,
						      pf->num_iwarp_msix,
						      I40E_IWARP_IRQ_PILE_ID);
		if (pf->iwarp_base_vector < 0) {
			dev_info(&pdev->dev,
				 "failed to get tracking for %d vectors for IWARP err=%d\n",
				 pf->num_iwarp_msix, pf->iwarp_base_vector);
			pf->flags &= ~I40E_FLAG_IWARP_ENABLED;
		}
	}

	i40e_dbg_pf_init(pf);

	/* tell the firmware that we're starting */
	i40e_send_version(pf);

	/* since everything's happy, start the service_task timer */
	mod_timer(&pf->service_timer,
		  round_jiffies(jiffies + pf->service_timer_period));

	/* add this PF to client device list and launch a client service task */
	if (pf->flags & I40E_FLAG_IWARP_ENABLED) {
		err = i40e_lan_add_device(pf);
		if (err)
			dev_info(&pdev->dev, "Failed to add PF to client API service list: %d\n",
				 err);
	}

#define PCI_SPEED_SIZE 8
#define PCI_WIDTH_SIZE 8
	/* Devices on the IOSF bus do not have this information
	 * and will report PCI Gen 1 x 1 by default so don't bother
	 * checking them.
	 */
	if (!(pf->hw_features & I40E_HW_NO_PCI_LINK_CHECK)) {
		char speed[PCI_SPEED_SIZE] = "Unknown";
		char width[PCI_WIDTH_SIZE] = "Unknown";

		/* Get the negotiated link width and speed from PCI config
		 * space
		 */
		pcie_capability_read_word(pf->pdev, PCI_EXP_LNKSTA,
					  &link_status);

		i40e_set_pci_config_data(hw, link_status);

		switch (hw->bus.speed) {
		case i40e_bus_speed_8000:
			strlcpy(speed, "8.0", PCI_SPEED_SIZE); break;
		case i40e_bus_speed_5000:
			strlcpy(speed, "5.0", PCI_SPEED_SIZE); break;
		case i40e_bus_speed_2500:
			strlcpy(speed, "2.5", PCI_SPEED_SIZE); break;
		default:
			break;
		}
		switch (hw->bus.width) {
		case i40e_bus_width_pcie_x8:
			strlcpy(width, "8", PCI_WIDTH_SIZE); break;
		case i40e_bus_width_pcie_x4:
			strlcpy(width, "4", PCI_WIDTH_SIZE); break;
		case i40e_bus_width_pcie_x2:
			strlcpy(width, "2", PCI_WIDTH_SIZE); break;
		case i40e_bus_width_pcie_x1:
			strlcpy(width, "1", PCI_WIDTH_SIZE); break;
		default:
			break;
		}

		dev_info(&pdev->dev, "PCI-Express: Speed %sGT/s Width x%s\n",
			 speed, width);

		if (hw->bus.width < i40e_bus_width_pcie_x8 ||
		    hw->bus.speed < i40e_bus_speed_8000) {
			dev_warn(&pdev->dev, "PCI-Express bandwidth available for this device may be insufficient for optimal performance.\n");
			dev_warn(&pdev->dev, "Please move the device to a different PCI-e link with more lanes and/or higher transfer rate.\n");
		}
	}

	/* get the requested speeds from the fw */
	err = i40e_aq_get_phy_capabilities(hw, false, false, &abilities, NULL);
	if (err)
		dev_dbg(&pf->pdev->dev, "get requested speeds ret =  %s last_status =  %s\n",
			i40e_stat_str(&pf->hw, err),
			i40e_aq_str(&pf->hw, pf->hw.aq.asq_last_status));
	pf->hw.phy.link_info.requested_speeds = abilities.link_speed;

	/* set the FEC config due to the board capabilities */
	i40e_set_fec_in_flags(abilities.fec_cfg_curr_mod_ext_info, &pf->flags);

	/* get the supported phy types from the fw */
	err = i40e_aq_get_phy_capabilities(hw, false, true, &abilities, NULL);
	if (err)
		dev_dbg(&pf->pdev->dev, "get supported phy types ret =  %s last_status =  %s\n",
			i40e_stat_str(&pf->hw, err),
			i40e_aq_str(&pf->hw, pf->hw.aq.asq_last_status));

	/* Add a filter to drop all Flow control frames from any VSI from being
	 * transmitted. By doing so we stop a malicious VF from sending out
	 * PAUSE or PFC frames and potentially controlling traffic for other
	 * PF/VF VSIs.
	 * The FW can still send Flow control frames if enabled.
	 */
	i40e_add_filter_to_drop_tx_flow_control_frames(&pf->hw,
						       pf->main_vsi_seid);

	if ((pf->hw.device_id == I40E_DEV_ID_10G_BASE_T) ||
		(pf->hw.device_id == I40E_DEV_ID_10G_BASE_T4))
		pf->hw_features |= I40E_HW_PHY_CONTROLS_LEDS;
	if (pf->hw.device_id == I40E_DEV_ID_SFP_I_X722)
		pf->hw_features |= I40E_HW_HAVE_CRT_RETIMER;
	/* print a string summarizing features */
	i40e_print_features(pf);

	return 0;

	/* Unwind what we've done if something failed in the setup */
err_vsis:
	set_bit(__I40E_DOWN, pf->state);
	i40e_clear_interrupt_scheme(pf);
	kfree(pf->vsi);
err_switch_setup:
	i40e_reset_interrupt_capability(pf);
	del_timer_sync(&pf->service_timer);
err_mac_addr:
err_configure_lan_hmc:
	(void)i40e_shutdown_lan_hmc(hw);
err_init_lan_hmc:
	kfree(pf->qp_pile);
err_sw_init:
err_adminq_setup:
err_pf_reset:
	iounmap(hw->hw_addr);
err_ioremap:
	kfree(pf);
err_pf_alloc:
	pci_disable_pcie_error_reporting(pdev);
	pci_release_mem_regions(pdev);
err_pci_reg:
err_dma:
	pci_disable_device(pdev);
	return err;
}

/**
 * i40e_remove - Device removal routine
 * @pdev: PCI device information struct
 *
 * i40e_remove is called by the PCI subsystem to alert the driver
 * that is should release a PCI device.  This could be caused by a
 * Hot-Plug event, or because the driver is going to be removed from
 * memory.
 **/
static void i40e_remove(struct pci_dev *pdev)
{
	struct i40e_pf *pf = pci_get_drvdata(pdev);
	struct i40e_hw *hw = &pf->hw;
	i40e_status ret_code;
	int i;

	i40e_dbg_pf_exit(pf);

	i40e_ptp_stop(pf);

	/* Disable RSS in hw */
	i40e_write_rx_ctl(hw, I40E_PFQF_HENA(0), 0);
	i40e_write_rx_ctl(hw, I40E_PFQF_HENA(1), 0);

	/* no more scheduling of any task */
	set_bit(__I40E_SUSPENDED, pf->state);
	set_bit(__I40E_DOWN, pf->state);
	if (pf->service_timer.function)
		del_timer_sync(&pf->service_timer);
	if (pf->service_task.func)
		cancel_work_sync(&pf->service_task);

	if (test_bit(__I40E_RECOVERY_MODE, pf->state)) {
		struct i40e_vsi *vsi = pf->vsi[0];

		/* We know that we have allocated only one vsi for this PF,
		 * it was just for registering netdevice, so the interface
		 * could be visible in the 'ifconfig' output
		 */
		unregister_netdev(vsi->netdev);
		free_netdev(vsi->netdev);

		goto unmap;
	}

	/* Client close must be called explicitly here because the timer
	 * has been stopped.
	 */
	i40e_notify_client_of_netdev_close(pf->vsi[pf->lan_vsi], false);

	if (pf->flags & I40E_FLAG_SRIOV_ENABLED) {
		i40e_free_vfs(pf);
		pf->flags &= ~I40E_FLAG_SRIOV_ENABLED;
	}

	i40e_fdir_teardown(pf);

	/* If there is a switch structure or any orphans, remove them.
	 * This will leave only the PF's VSI remaining.
	 */
	for (i = 0; i < I40E_MAX_VEB; i++) {
		if (!pf->veb[i])
			continue;

		if (pf->veb[i]->uplink_seid == pf->mac_seid ||
		    pf->veb[i]->uplink_seid == 0)
			i40e_switch_branch_release(pf->veb[i]);
	}

	/* Now we can shutdown the PF's VSI, just before we kill
	 * adminq and hmc.
	 */
	if (pf->vsi[pf->lan_vsi])
		i40e_vsi_release(pf->vsi[pf->lan_vsi]);

	i40e_cloud_filter_exit(pf);

	/* remove attached clients */
	if (pf->flags & I40E_FLAG_IWARP_ENABLED) {
		ret_code = i40e_lan_del_device(pf);
		if (ret_code)
			dev_warn(&pdev->dev, "Failed to delete client device: %d\n",
				 ret_code);
	}

	/* shutdown and destroy the HMC */
	if (hw->hmc.hmc_obj) {
		ret_code = i40e_shutdown_lan_hmc(hw);
		if (ret_code)
			dev_warn(&pdev->dev,
				 "Failed to destroy the HMC resources: %d\n",
				 ret_code);
	}

unmap:
	/* Free MSI/legacy interrupt 0 when in recovery mode. */
	if (test_bit(__I40E_RECOVERY_MODE, pf->state) &&
	    !(pf->flags & I40E_FLAG_MSIX_ENABLED))
		free_irq(pf->pdev->irq, pf);

	/* shutdown the adminq */
	i40e_shutdown_adminq(hw);

	/* destroy the locks only once, here */
	mutex_destroy(&hw->aq.arq_mutex);
	mutex_destroy(&hw->aq.asq_mutex);

	/* Clear all dynamic memory lists of rings, q_vectors, and VSIs */
	rtnl_lock();
	i40e_clear_interrupt_scheme(pf);
	for (i = 0; i < pf->num_alloc_vsi; i++) {
		if (pf->vsi[i]) {
			if (!test_bit(__I40E_RECOVERY_MODE, pf->state))
				i40e_vsi_clear_rings(pf->vsi[i]);
			i40e_vsi_clear(pf->vsi[i]);
			pf->vsi[i] = NULL;
		}
	}
	rtnl_unlock();

	for (i = 0; i < I40E_MAX_VEB; i++) {
		kfree(pf->veb[i]);
		pf->veb[i] = NULL;
	}

	kfree(pf->qp_pile);
	kfree(pf->vsi);

	iounmap(hw->hw_addr);
	kfree(pf);
	pci_release_mem_regions(pdev);

	pci_disable_pcie_error_reporting(pdev);
	pci_disable_device(pdev);
}

/**
 * i40e_pci_error_detected - warning that something funky happened in PCI land
 * @pdev: PCI device information struct
 * @error: the type of PCI error
 *
 * Called to warn that something happened and the error handling steps
 * are in progress.  Allows the driver to quiesce things, be ready for
 * remediation.
 **/
static pci_ers_result_t i40e_pci_error_detected(struct pci_dev *pdev,
						enum pci_channel_state error)
{
	struct i40e_pf *pf = pci_get_drvdata(pdev);

	dev_info(&pdev->dev, "%s: error %d\n", __func__, error);

	if (!pf) {
		dev_info(&pdev->dev,
			 "Cannot recover - error happened during device probe\n");
		return PCI_ERS_RESULT_DISCONNECT;
	}

	/* shutdown all operations */
	if (!test_bit(__I40E_SUSPENDED, pf->state))
		i40e_prep_for_reset(pf, false);

	/* Request a slot reset */
	return PCI_ERS_RESULT_NEED_RESET;
}

/**
 * i40e_pci_error_slot_reset - a PCI slot reset just happened
 * @pdev: PCI device information struct
 *
 * Called to find if the driver can work with the device now that
 * the pci slot has been reset.  If a basic connection seems good
 * (registers are readable and have sane content) then return a
 * happy little PCI_ERS_RESULT_xxx.
 **/
static pci_ers_result_t i40e_pci_error_slot_reset(struct pci_dev *pdev)
{
	struct i40e_pf *pf = pci_get_drvdata(pdev);
	pci_ers_result_t result;
	u32 reg;

	dev_dbg(&pdev->dev, "%s\n", __func__);
	if (pci_enable_device_mem(pdev)) {
		dev_info(&pdev->dev,
			 "Cannot re-enable PCI device after reset.\n");
		result = PCI_ERS_RESULT_DISCONNECT;
	} else {
		pci_set_master(pdev);
		pci_restore_state(pdev);
		pci_save_state(pdev);
		pci_wake_from_d3(pdev, false);

		reg = rd32(&pf->hw, I40E_GLGEN_RTRIG);
		if (reg == 0)
			result = PCI_ERS_RESULT_RECOVERED;
		else
			result = PCI_ERS_RESULT_DISCONNECT;
	}

	return result;
}

/**
 * i40e_pci_error_reset_prepare - prepare device driver for pci reset
 * @pdev: PCI device information struct
 */
static void i40e_pci_error_reset_prepare(struct pci_dev *pdev)
{
	struct i40e_pf *pf = pci_get_drvdata(pdev);

	i40e_prep_for_reset(pf, false);
}

/**
 * i40e_pci_error_reset_done - pci reset done, device driver reset can begin
 * @pdev: PCI device information struct
 */
static void i40e_pci_error_reset_done(struct pci_dev *pdev)
{
	struct i40e_pf *pf = pci_get_drvdata(pdev);

	i40e_reset_and_rebuild(pf, false, false);
}

/**
 * i40e_pci_error_resume - restart operations after PCI error recovery
 * @pdev: PCI device information struct
 *
 * Called to allow the driver to bring things back up after PCI error
 * and/or reset recovery has finished.
 **/
static void i40e_pci_error_resume(struct pci_dev *pdev)
{
	struct i40e_pf *pf = pci_get_drvdata(pdev);

	dev_dbg(&pdev->dev, "%s\n", __func__);
	if (test_bit(__I40E_SUSPENDED, pf->state))
		return;

	i40e_handle_reset_warning(pf, false);
}

/**
 * i40e_enable_mc_magic_wake - enable multicast magic packet wake up
 * using the mac_address_write admin q function
 * @pf: pointer to i40e_pf struct
 **/
static void i40e_enable_mc_magic_wake(struct i40e_pf *pf)
{
	struct i40e_hw *hw = &pf->hw;
	i40e_status ret;
	u8 mac_addr[6];
	u16 flags = 0;

	/* Get current MAC address in case it's an LAA */
	if (pf->vsi[pf->lan_vsi] && pf->vsi[pf->lan_vsi]->netdev) {
		ether_addr_copy(mac_addr,
				pf->vsi[pf->lan_vsi]->netdev->dev_addr);
	} else {
		dev_err(&pf->pdev->dev,
			"Failed to retrieve MAC address; using default\n");
		ether_addr_copy(mac_addr, hw->mac.addr);
	}

	/* The FW expects the mac address write cmd to first be called with
	 * one of these flags before calling it again with the multicast
	 * enable flags.
	 */
	flags = I40E_AQC_WRITE_TYPE_LAA_WOL;

	if (hw->func_caps.flex10_enable && hw->partition_id != 1)
		flags = I40E_AQC_WRITE_TYPE_LAA_ONLY;

	ret = i40e_aq_mac_address_write(hw, flags, mac_addr, NULL);
	if (ret) {
		dev_err(&pf->pdev->dev,
			"Failed to update MAC address registers; cannot enable Multicast Magic packet wake up");
		return;
	}

	flags = I40E_AQC_MC_MAG_EN
			| I40E_AQC_WOL_PRESERVE_ON_PFR
			| I40E_AQC_WRITE_TYPE_UPDATE_MC_MAG;
	ret = i40e_aq_mac_address_write(hw, flags, mac_addr, NULL);
	if (ret)
		dev_err(&pf->pdev->dev,
			"Failed to enable Multicast Magic Packet wake up\n");
}

/**
 * i40e_shutdown - PCI callback for shutting down
 * @pdev: PCI device information struct
 **/
static void i40e_shutdown(struct pci_dev *pdev)
{
	struct i40e_pf *pf = pci_get_drvdata(pdev);
	struct i40e_hw *hw = &pf->hw;

	set_bit(__I40E_SUSPENDED, pf->state);
	set_bit(__I40E_DOWN, pf->state);

	del_timer_sync(&pf->service_timer);
	cancel_work_sync(&pf->service_task);
	i40e_cloud_filter_exit(pf);
	i40e_fdir_teardown(pf);

	/* Client close must be called explicitly here because the timer
	 * has been stopped.
	 */
	i40e_notify_client_of_netdev_close(pf->vsi[pf->lan_vsi], false);

	if (pf->wol_en && (pf->hw_features & I40E_HW_WOL_MC_MAGIC_PKT_WAKE))
		i40e_enable_mc_magic_wake(pf);

	i40e_prep_for_reset(pf, false);

	wr32(hw, I40E_PFPM_APM,
	     (pf->wol_en ? I40E_PFPM_APM_APME_MASK : 0));
	wr32(hw, I40E_PFPM_WUFC,
	     (pf->wol_en ? I40E_PFPM_WUFC_MAG_MASK : 0));

<<<<<<< HEAD
=======
	/* Free MSI/legacy interrupt 0 when in recovery mode. */
	if (test_bit(__I40E_RECOVERY_MODE, pf->state) &&
	    !(pf->flags & I40E_FLAG_MSIX_ENABLED))
		free_irq(pf->pdev->irq, pf);

>>>>>>> f7688b48
	/* Since we're going to destroy queues during the
	 * i40e_clear_interrupt_scheme() we should hold the RTNL lock for this
	 * whole section
	 */
	rtnl_lock();
	i40e_clear_interrupt_scheme(pf);
	rtnl_unlock();

	if (system_state == SYSTEM_POWER_OFF) {
		pci_wake_from_d3(pdev, pf->wol_en);
		pci_set_power_state(pdev, PCI_D3hot);
	}
}

/**
 * i40e_suspend - PM callback for moving to D3
 * @dev: generic device information structure
 **/
static int __maybe_unused i40e_suspend(struct device *dev)
{
	struct i40e_pf *pf = dev_get_drvdata(dev);
	struct i40e_hw *hw = &pf->hw;

	/* If we're already suspended, then there is nothing to do */
	if (test_and_set_bit(__I40E_SUSPENDED, pf->state))
		return 0;

	set_bit(__I40E_DOWN, pf->state);

	/* Ensure service task will not be running */
	del_timer_sync(&pf->service_timer);
	cancel_work_sync(&pf->service_task);

	/* Client close must be called explicitly here because the timer
	 * has been stopped.
	 */
	i40e_notify_client_of_netdev_close(pf->vsi[pf->lan_vsi], false);

	if (pf->wol_en && (pf->hw_features & I40E_HW_WOL_MC_MAGIC_PKT_WAKE))
		i40e_enable_mc_magic_wake(pf);

	/* Since we're going to destroy queues during the
	 * i40e_clear_interrupt_scheme() we should hold the RTNL lock for this
	 * whole section
	 */
	rtnl_lock();

	i40e_prep_for_reset(pf, true);

	wr32(hw, I40E_PFPM_APM, (pf->wol_en ? I40E_PFPM_APM_APME_MASK : 0));
	wr32(hw, I40E_PFPM_WUFC, (pf->wol_en ? I40E_PFPM_WUFC_MAG_MASK : 0));

	/* Clear the interrupt scheme and release our IRQs so that the system
	 * can safely hibernate even when there are a large number of CPUs.
	 * Otherwise hibernation might fail when mapping all the vectors back
	 * to CPU0.
	 */
	i40e_clear_interrupt_scheme(pf);

	rtnl_unlock();

	return 0;
}

/**
 * i40e_resume - PM callback for waking up from D3
 * @dev: generic device information structure
 **/
static int __maybe_unused i40e_resume(struct device *dev)
{
	struct i40e_pf *pf = dev_get_drvdata(dev);
	int err;

	/* If we're not suspended, then there is nothing to do */
	if (!test_bit(__I40E_SUSPENDED, pf->state))
		return 0;

	/* We need to hold the RTNL lock prior to restoring interrupt schemes,
	 * since we're going to be restoring queues
	 */
	rtnl_lock();

	/* We cleared the interrupt scheme when we suspended, so we need to
	 * restore it now to resume device functionality.
	 */
	err = i40e_restore_interrupt_scheme(pf);
	if (err) {
		dev_err(dev, "Cannot restore interrupt scheme: %d\n",
			err);
	}

	clear_bit(__I40E_DOWN, pf->state);
	i40e_reset_and_rebuild(pf, false, true);

	rtnl_unlock();

	/* Clear suspended state last after everything is recovered */
	clear_bit(__I40E_SUSPENDED, pf->state);

	/* Restart the service task */
	mod_timer(&pf->service_timer,
		  round_jiffies(jiffies + pf->service_timer_period));

	return 0;
}

static const struct pci_error_handlers i40e_err_handler = {
	.error_detected = i40e_pci_error_detected,
	.slot_reset = i40e_pci_error_slot_reset,
	.reset_prepare = i40e_pci_error_reset_prepare,
	.reset_done = i40e_pci_error_reset_done,
	.resume = i40e_pci_error_resume,
};

static SIMPLE_DEV_PM_OPS(i40e_pm_ops, i40e_suspend, i40e_resume);

static struct pci_driver i40e_driver = {
	.name     = i40e_driver_name,
	.id_table = i40e_pci_tbl,
	.probe    = i40e_probe,
	.remove   = i40e_remove,
	.driver   = {
		.pm = &i40e_pm_ops,
	},
	.shutdown = i40e_shutdown,
	.err_handler = &i40e_err_handler,
	.sriov_configure = i40e_pci_sriov_configure,
};

/**
 * i40e_init_module - Driver registration routine
 *
 * i40e_init_module is the first routine called when the driver is
 * loaded. All it does is register with the PCI subsystem.
 **/
static int __init i40e_init_module(void)
{
	pr_info("%s: %s - version %s\n", i40e_driver_name,
		i40e_driver_string, i40e_driver_version_str);
	pr_info("%s: %s\n", i40e_driver_name, i40e_copyright);

	/* There is no need to throttle the number of active tasks because
	 * each device limits its own task using a state bit for scheduling
	 * the service task, and the device tasks do not interfere with each
	 * other, so we don't set a max task limit. We must set WQ_MEM_RECLAIM
	 * since we need to be able to guarantee forward progress even under
	 * memory pressure.
	 */
	i40e_wq = alloc_workqueue("%s", WQ_MEM_RECLAIM, 0, i40e_driver_name);
	if (!i40e_wq) {
		pr_err("%s: Failed to create workqueue\n", i40e_driver_name);
		return -ENOMEM;
	}

	i40e_dbg_init();
	return pci_register_driver(&i40e_driver);
}
module_init(i40e_init_module);

/**
 * i40e_exit_module - Driver exit cleanup routine
 *
 * i40e_exit_module is called just before the driver is removed
 * from memory.
 **/
static void __exit i40e_exit_module(void)
{
	pci_unregister_driver(&i40e_driver);
	destroy_workqueue(i40e_wq);
	i40e_dbg_exit();
}
module_exit(i40e_exit_module);<|MERGE_RESOLUTION|>--- conflicted
+++ resolved
@@ -6901,27 +6901,6 @@
 static i40e_status i40e_del_macvlan_filter(struct i40e_hw *hw, u16 seid,
 					   const u8 *macaddr, int *aq_err)
 {
-<<<<<<< HEAD
-	struct tc_mqprio_qopt_offload *mqprio_qopt = type_data;
-	struct i40e_netdev_priv *np = netdev_priv(netdev);
-	struct i40e_vsi *vsi = np->vsi;
-	struct i40e_pf *pf = vsi->back;
-	u8 enabled_tc = 0, num_tc, hw;
-	bool need_reset = false;
-	int old_queue_pairs;
-	int ret = -EINVAL;
-	u16 mode;
-	int i;
-
-	old_queue_pairs = vsi->num_queue_pairs;
-	num_tc = mqprio_qopt->qopt.num_tc;
-	hw = mqprio_qopt->qopt.hw;
-	mode = mqprio_qopt->mode;
-	if (!hw) {
-		pf->flags &= ~I40E_FLAG_TC_MQPRIO;
-		memcpy(&vsi->mqprio_qopt, mqprio_qopt, sizeof(*mqprio_qopt));
-		goto config_tc;
-=======
 	struct i40e_aqc_remove_macvlan_element_data element;
 	i40e_status status;
 
@@ -6981,7 +6960,6 @@
 		tx_ring->ch = NULL;
 		rx_ring = vsi->rx_rings[pf_q];
 		rx_ring->ch = NULL;
->>>>>>> f7688b48
 	}
 }
 
@@ -7091,30 +7069,9 @@
 			struct i40e_ring *rx_ring;
 			u16 pf_q;
 
-<<<<<<< HEAD
-				do_div(credits, I40E_BW_CREDIT_DIVISOR);
-				dev_dbg(&vsi->back->pdev->dev,
-					"Set tx rate of %llu Mbps (count of 50Mbps %llu) for vsi->seid %u\n",
-					max_tx_rate,
-					credits,
-					vsi->seid);
-			} else {
-				need_reset = true;
-				goto exit;
-			}
-		}
-		ret = i40e_configure_queue_channels(vsi);
-		if (ret) {
-			vsi->num_queue_pairs = old_queue_pairs;
-			netdev_info(netdev,
-				    "Failed configuring queue channels\n");
-			need_reset = true;
-			goto exit;
-=======
 			pf_q = ch->base_queue + i;
 			rx_ring = vsi->rx_rings[pf_q];
 			rx_ring->netdev = NULL;
->>>>>>> f7688b48
 		}
 		dev_info(&pf->pdev->dev,
 			 "Error adding mac filter on macvlan err %s, aq_err %s\n",
@@ -15668,14 +15625,11 @@
 	wr32(hw, I40E_PFPM_WUFC,
 	     (pf->wol_en ? I40E_PFPM_WUFC_MAG_MASK : 0));
 
-<<<<<<< HEAD
-=======
 	/* Free MSI/legacy interrupt 0 when in recovery mode. */
 	if (test_bit(__I40E_RECOVERY_MODE, pf->state) &&
 	    !(pf->flags & I40E_FLAG_MSIX_ENABLED))
 		free_irq(pf->pdev->irq, pf);
 
->>>>>>> f7688b48
 	/* Since we're going to destroy queues during the
 	 * i40e_clear_interrupt_scheme() we should hold the RTNL lock for this
 	 * whole section
